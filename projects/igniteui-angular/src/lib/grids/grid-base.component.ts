import { DOCUMENT } from '@angular/common';
import {
    AfterContentInit,
    AfterViewInit,
    ChangeDetectorRef,
    ComponentFactoryResolver,
    ContentChildren,
    ContentChild,
    ElementRef,
    EventEmitter,
    HostBinding,
    Inject,
    Input,
    IterableChangeRecord,
    IterableDiffers,
    NgZone,
    OnDestroy,
    OnInit,
    Output,
    QueryList,
    TemplateRef,
    ViewChild,
    ViewChildren,
    ViewContainerRef,
    InjectionToken,
    Optional
} from '@angular/core';
import { Subject } from 'rxjs';
import { takeUntil } from 'rxjs/operators';
import { IgxSelectionAPIService } from '../core/selection';
import { cloneArray, isNavigationKey, mergeObjects, CancelableEventArgs, flatten } from '../core/utils';
import { DataType, DataUtil } from '../data-operations/data-util';
import { FilteringLogic, IFilteringExpression } from '../data-operations/filtering-expression.interface';
import { IGroupByRecord } from '../data-operations/groupby-record.interface';
import { ISortingExpression } from '../data-operations/sorting-expression.interface';
import { IForOfState, IgxGridForOfDirective } from '../directives/for-of/for_of.directive';
import { IgxTextHighlightDirective } from '../directives/text-highlight/text-highlight.directive';
import { IgxBaseExporter, IgxExporterOptionsBase, AbsoluteScrollStrategy, HorizontalAlignment, VerticalAlignment } from '../services/index';
import { IgxCheckboxComponent } from './../checkbox/checkbox.component';
import { GridBaseAPIService } from './api.service';
import { IgxGridCellComponent } from './cell.component';
import { IColumnVisibilityChangedEventArgs } from './column-hiding-item.directive';
import { IgxColumnComponent } from './column.component';
import { ISummaryExpression } from './summaries/grid-summary';
import { DropPosition, ContainerPositioningStrategy } from './grid.common';
import { IgxGridToolbarComponent } from './grid-toolbar.component';
import { IgxRowComponent } from './row.component';
import { IgxGridHeaderComponent } from './grid-header.component';
import { IgxOverlayOutletDirective, IgxToggleDirective } from '../directives/toggle/toggle.directive';
import { FilteringExpressionsTree, IFilteringExpressionsTree } from '../data-operations/filtering-expressions-tree';
import { IFilteringOperation } from '../data-operations/filtering-condition';
import { Transaction, TransactionType, TransactionService, State } from '../services/index';
import {
    IgxRowEditTemplateDirective,
    IgxRowEditTabStopDirective,
    IgxRowEditTextDirective,
    IgxRowEditActionsDirective
} from './grid.rowEdit.directive';
import { IgxGridNavigationService } from './grid-navigation.service';
import { IDisplayDensityOptions, DisplayDensityToken, DisplayDensityBase, DisplayDensity } from '../core/displayDensity';
import { IgxGridRowComponent } from './grid';
import { IgxFilteringService } from './filtering/grid-filtering.service';
import { IgxGridFilteringCellComponent } from './filtering/grid-filtering-cell.component';
import { WatchChanges } from './watch-changes';
import { IgxGridHeaderGroupComponent } from './grid-header-group.component';
import { IgxGridToolbarCustomContentDirective } from './grid-toolbar.component';
import { IGridResourceStrings } from '../core/i18n/grid-resources';
import { CurrentResourceStrings } from '../core/i18n/resources';
import { IgxGridSummaryService } from './summaries/grid-summary.service';
import { IgxSummaryRowComponent } from './summaries/summary-row.component';
import { DeprecateMethod } from '../core/deprecateDecorators';

const MINIMUM_COLUMN_WIDTH = 136;
const FILTER_ROW_HEIGHT = 50;

export const IgxGridTransaction = new InjectionToken<string>('IgxGridTransaction');

export interface IGridCellEventArgs {
    cell: IgxGridCellComponent;
    event: Event;
}

export interface IGridEditEventArgs extends CancelableEventArgs {
    rowID: any;
    cellID?: {
        rowID: any,
        columnID: any,
        rowIndex: number
    };
    oldValue: any;
    newValue?: any;
    event?: Event;
}

export interface IPinColumnEventArgs {
    column: IgxColumnComponent;
    insertAtIndex: number;
}

export interface IPageEventArgs {
    previous: number;
    current: number;
}

export interface IRowDataEventArgs {
    data: any;
}

export interface IColumnResizeEventArgs {
    column: IgxColumnComponent;
    prevWidth: string;
    newWidth: string;
}

export interface IRowSelectionEventArgs {
    oldSelection: any[];
    newSelection: any[];
    row?: IgxRowComponent<IgxGridBaseComponent & IGridDataBindable>;
    event?: Event;
}

export interface ISearchInfo {
    searchText: string;
    caseSensitive: boolean;
    exactMatch: boolean;
    activeMatchIndex: number;
    matchInfoCache: any[];
}

export interface IGridToolbarExportEventArgs {
    grid: IgxGridBaseComponent;
    exporter: IgxBaseExporter;
    options: IgxExporterOptionsBase;
    cancel: boolean;
}

export interface IColumnMovingStartEventArgs {
    source: IgxColumnComponent;
}

export interface IColumnMovingEventArgs {
    source: IgxColumnComponent;
    cancel: boolean;
}

export interface IColumnMovingEndEventArgs {
    source: IgxColumnComponent;
    target: IgxColumnComponent;
}

export interface IFocusChangeEventArgs {
    cell: IgxGridCellComponent;
    event: Event;
    cancel: boolean;
}

export interface IGridDataBindable {
    data: any[];
    filteredData: any[];
}

export enum GridSummaryPosition {
    top = 'top',
    bottom = 'bottom'
}

export enum GridSummaryCalculationMode {
    rootLevelOnly = 'rootLevelOnly',
    childLevelsOnly = 'childLevelsOnly',
    rootAndChildLevels = 'rootAndChildLevels'
}

export abstract class IgxGridBaseComponent extends DisplayDensityBase implements OnInit, OnDestroy, AfterContentInit, AfterViewInit {

    private _resourceStrings = CurrentResourceStrings.GridResStrings;
    private _emptyGridMessage = null;
    private _emptyFilteredGridMessage = null;
    private _locale = null;
    /**
     * An accessor that sets the resource strings.
     * By default it uses EN resources.
    */
    @Input()
    set resourceStrings(value: IGridResourceStrings) {
        this._resourceStrings = Object.assign({}, this._resourceStrings, value);
    }

    /**
     * An accessor that returns the resource strings.
    */
    get resourceStrings(): IGridResourceStrings {
        return this._resourceStrings;
    }

    /**
     * An @Input property that autogenerates the `IgxGridComponent` columns.
     * The default value is false.
     * ```html
     * <igx-grid [data]="Data" [autoGenerate]="true"></igx-grid>
     * ```
	 * @memberof IgxGridBaseComponent
     */
    @Input()
    public autoGenerate = false;

    public abstract id: string;

    /**
     * An @Input property that sets a custom template when the `IgxGridComponent` is empty.
     * ```html
     * <igx-grid [id]="'igx-grid-1'" [data]="Data" [emptyGridTemplate]="myTemplate" [autoGenerate]="true"></igx-grid>
     * ```
	 * @memberof IgxGridBaseComponent
     */
    @Input()
    public emptyGridTemplate: TemplateRef<any>;

    @WatchChanges()
    @Input()
    public get filteringLogic() {
        return this._filteringExpressionsTree.operator;
    }

    /**
     * Sets the filtering logic of the `IgxGridComponent`.
     * The default is AND.
     * ```html
     * <igx-grid [data]="Data" [autoGenerate]="true" [filteringLogic]="filtering"></igx-grid>
     * ```
	 * @memberof IgxGridBaseComponent
     */
    public set filteringLogic(value: FilteringLogic) {
        this._filteringExpressionsTree.operator = value;
    }

    /**
     * Returns the filtering state of `IgxGridComponent`.
     * ```typescript
     * let filteringExpressionsTree = this.grid.filteringExpressionsTree;
     * ```
	 * @memberof IgxGridBaseComponent
     */
    @WatchChanges()
    @Input()
    get filteringExpressionsTree() {
        return this._filteringExpressionsTree;
    }

    /**
     * Sets the filtering state of the `IgxGridComponent`.
     * ```typescript
     * const logic = new FilteringExpressionsTree(FilteringLogic.And, "ID");
     * logic.filteringOperands = [
     *     {
     *          condition: IgxNumberFilteringOperand.instance().condition('greaterThan'),
     *          fieldName: 'ID',
     *          searchVal: 1
     *     }
     * ];
     * this.grid.filteringExpressionsTree = (logic);
     * ```
	 * @memberof IgxGridBaseComponent
     */
    set filteringExpressionsTree(value) {
        if (value && value instanceof FilteringExpressionsTree) {
            const val = (value as FilteringExpressionsTree);
            for (let index = 0; index < val.filteringOperands.length; index++) {
                if (!(val.filteringOperands[index] instanceof FilteringExpressionsTree)) {
                    const newExpressionsTree = new FilteringExpressionsTree(FilteringLogic.And, val.filteringOperands[index].fieldName);
                    newExpressionsTree.filteringOperands.push(val.filteringOperands[index] as IFilteringExpression);
                    val.filteringOperands[index] = newExpressionsTree;
                }
            }

            // clone the filtering expression tree in order to trigger the filtering pipe
            const filteringExpressionTreeClone = new FilteringExpressionsTree(value.operator, value.fieldName);
            filteringExpressionTreeClone.filteringOperands = value.filteringOperands;
            this._filteringExpressionsTree = filteringExpressionTreeClone;

            this.filteringService.refreshExpressions();
            this.summaryService.clearSummaryCache();
            this.markForCheck();
        }
    }

    /**
<<<<<<< HEAD
=======
     * Returns the locale of the grid.
     * If not set, returns browser's language.
     */
    @Input()
    get locale(): string {
        if (this._locale) {
            return this._locale;
        } else {
            return window.navigator.language;
        }
    }

    /**
     * Sets the locale of the grid.
     */
    set locale(value) {
        this._locale = value;
    }

    /**
     * Returns an array of objects containing the filtered data in the `IgxGridComponent`.
     * ```typescript
     * let filteredData = this.grid.filteredData;
     * ```
	 * @memberof IgxGridBaseComponent
     */
    get filteredData() {
        return this._filteredData;
    }

    /**
     * Sets an array of objects containing the filtered data in the `IgxGridComponent`.
     * ```typescript
     * this.grid.filteredData = [{
     *       ID: 1,
     *       Name: "A"
     * }];
     * ```
	 * @memberof IgxGridBaseComponent
     */
    set filteredData(value) {
        this._filteredData = value;

        if (this.rowSelectable) {
            this.updateHeaderCheckboxStatusOnFilter(this._filteredData);
        }

        this.restoreHighlight();
    }

    /**
>>>>>>> 7e119ace
     * @hidden
     */
    protected collapsedHighlightedItem: any = null;

    /**
     * Returns whether the paging feature is enabled/disabled.
     * The default state is disabled (false).
     * ```
     * const paging = this.grid.paging;
     * ```
	 * @memberof IgxGridBaseComponent
     */
    @Input()
    get paging(): boolean {
        return this._paging;
    }

    /**
     * Enables/Disables the paging feature.
     * ```html
     * <igx-grid #grid [data]="Data" [autoGenerate]="true" [paging]="true"></igx-grid>
     * ```
	 * @memberof IgxGridBaseComponent
     */
    set paging(value: boolean) {
        this._paging = value;
        this._pipeTrigger++;

        if (this._ngAfterViewInitPaassed) {
            this.cdr.detectChanges();
            this.calculateGridHeight();
            this.cdr.detectChanges();
        }
    }

    /**
     * Returns the current page index.
     * ```html
     * let gridPage = this.grid.page;
     * ```
	 * @memberof IgxGridBaseComponent
     */
    @Input()
    get page(): number {
        return this._page;
    }

    /**
     * Sets the current page index.
     * <igx-grid #grid [data]="Data" [paging]="true" [page]="5" [autoGenerate]="true"></igx-grid>
     */
    set page(val: number) {
        if (val < 0 || val > this.totalPages - 1) {
            return;
        }

        this.onPagingDone.emit({ previous: this._page, current: val });
        this._page = val;
        this.cdr.markForCheck();
    }

    /**
     * Returns the number of visible items per page of the `IgxGridComponent`.
     * The default is 15.
     * ```html
     * let itemsPerPage = this.grid.perPage;
     * ```
	 * @memberof IgxGridBaseComponent
     */
    @Input()
    get perPage(): number {
        return this._perPage;
    }

    /**
     * Sets the number of visible items per page of the `IgxGridComponent`.
     * ```html
     * <igx-grid #grid [data]="Data" [paging]="true" [perPage]="5" [autoGenerate]="true"></igx-grid>
     * ```
	 * @memberof IgxGridBaseComponent
     */
    set perPage(val: number) {
        if (val < 0) {
            return;
        }

        this._perPage = val;
        this.page = 0;
        this.endEdit(true);
        this.restoreHighlight();
    }

    /**
     * You can provide a custom `ng-template` for the pagination UI of the grid.
     * ```html
     * <igx-grid #grid [paging]="true" [myTemplate]="myTemplate" [height]="'305px'"></igx-grid>
     * ```
	 * @memberof IgxGridBaseComponent
     */
    @Input()
    public paginationTemplate: TemplateRef<any>;

    /**
     * Returns whether the column hiding UI for the `IgxGridComponent` is enabled.
     * By default it is disabled (false).
     * ```typescript
     * let gridColHiding = this.grid.columnHiding;
     * ```
	 * @memberof IgxGridBaseComponent
     */
    @Input()
    get columnHiding() {
        return this._columnHiding;
    }

    /**
     * Sets whether the column hiding UI for the `IgxGridComponent` is enabled.
     * In order for the UI to work, you need to enable the toolbar as shown in the example below.
     * ```html
     * <igx-grid [data]="Data" [autoGenerate]="true" [showToolbar]="true" [columnHiding]="true"></igx-grid>
     * ```
	 * @memberof IgxGridBaseComponent
     */
    set columnHiding(value) {
        if (this._columnHiding !== value) {
            this._columnHiding = value;
            if (this.gridAPI.get(this.id)) {
                this.markForCheck();
                if (this._ngAfterViewInitPaassed) {
                    this.calculateGridSizes();
                }
            }
        }
    }

    /**
     * Sets whether the `IgxGridRowComponent` selection is enabled.
     * By default it is set to false.
     * ```typescript
     * let rowSelectable = this.grid.rowSelectable;
     * ```
	 * @memberof IgxGridBaseComponent
     */
    @WatchChanges()
    @Input()
    get rowSelectable(): boolean {
        return this._rowSelection;
    }

    /**
     * Sets whether rows can be selected.
     * ```html
     * <igx-grid #grid [showToolbar]="true" [rowSelectable]="true" [columnHiding]="true"></igx-grid>
     * ```
	 * @memberof IgxGridBaseComponent
     */
    set rowSelectable(val: boolean) {
        this._rowSelection = val;
        if (this.gridAPI.get(this.id)) {

            // should selection persist?
            this.allRowsSelected = false;
            this.deselectAllRows();
            this.markForCheck();
        }
    }

    /**
 * Sets whether the `IgxGridRowComponent` is editable.
 * By default it is set to false.
 * ```typescript
 * let rowEditable = this.grid.rowEditable;
 * ```
 * @memberof IgxGridBaseComponent
 */
    @WatchChanges()
    @Input()
    get rowEditable(): boolean {
        return this._rowEditable;
    }
    /**
    * Sets whether rows can be edited.
    * ```html
    * <igx-grid #grid [showToolbar]="true" [rowEditable]="true" [columnHiding]="true"></igx-grid>
    * ```
    * @memberof IgxGridBaseComponent
    */
    set rowEditable(val: boolean) {
        this._rowEditable = val;
        if (this.gridAPI.get(this.id)) {
            this.refreshGridState();
        }
    }

    /**
     * Returns the height of the `IgxGridComponent`.
     * ```typescript
     * let gridHeight = this.grid.height;
     * ```
	 * @memberof IgxGridBaseComponent
     */
    @WatchChanges()
    @HostBinding('style.height')
    @Input()
    public get height() {
        return this._height;
    }

    /**
     * Sets the height of the `IgxGridComponent`.
     * ```html
     * <igx-grid #grid [data]="Data" [height]="'305px'" [autoGenerate]="true"></igx-grid>
     * ```
	 * @memberof IgxGridBaseComponent
     */
    public set height(value: string) {
        if (this._height !== value) {
            this._height = value;
            requestAnimationFrame(() => {
                this.calculateGridHeight();
                this.cdr.markForCheck();
            });
        }
    }

    /**
     * Returns the width of the `IgxGridComponent`.
     * ```typescript
     * let gridWidth = this.grid.width;
     * ```
	 * @memberof IgxGridBaseComponent
     */
    @WatchChanges()
    @HostBinding('style.width')
    @Input()
    public get width() {
        return this._width;
    }

    /**
     * Sets the width of the `IgxGridComponent`.
     * ```html
     * <igx-grid #grid [data]="Data" [width]="'305px'" [autoGenerate]="true"></igx-grid>
     * ```
	 * @memberof IgxGridBaseComponent
     */
    public set width(value: string) {
        if (this._width !== value) {
            this._width = value;
            requestAnimationFrame(() => {
                // Calling reflow(), because the width calculation
                // might make the horizontal scrollbar appear/disappear.
                // This will change the height, which should be recalculated.
                this.reflow();
            });
        }
    }

    /**
     * Returns the width of the header of the `IgxGridComponent`.
     * ```html
     * let gridHeaderWidth = this.grid.headerWidth;
     * ```
	 * @memberof IgxGridBaseComponent
     */
    get headerWidth() {
        return parseInt(this._width, 10) - 17;
    }

    /**
     * An @Input property that adds styling classes applied to all even `IgxGridRowComponent`s in the grid.
     * ```html
     * <igx-grid #grid [data]="Data" [evenRowCSS]="'igx-grid--my-even-class'" [autoGenerate]="true"></igx-grid>
     * ```
	 * @memberof IgxGridBaseComponent
     */
    @Input()
    public evenRowCSS = 'igx-grid__tr--even';

    /**
     * An @Input property that adds styling classes applied to all odd `IgxGridRowComponent`s in the grid.
     * ```html
     * <igx-grid #grid [data]="Data" [evenRowCSS]="'igx-grid--my-odd-class'" [autoGenerate]="true"></igx-grid>
     * ```
	 * @memberof IgxGridBaseComponent
     */
    @Input()
    public oddRowCSS = 'igx-grid__tr--odd';

    /**
     * Returns the row height.
     * ```typescript
     * const rowHeight = this.grid.rowHeight;
     * ```
	 * @memberof IgxGridBaseComponent
     */
    @WatchChanges()
    @Input()
    public get rowHeight() {
        return this._rowHeight ? this._rowHeight : this.defaultRowHeight;
    }

    /**
     * Sets the row height.
     * ```html
     * <igx-grid #grid [data]="localData" [showToolbar]="true" [rowHeight]="100" [autoGenerate]="true"></igx-grid>
     * ```
	 * @memberof IgxGridBaseComponent
     */
    public set rowHeight(value) {
        this._rowHeight = parseInt(value, 10);
    }

    /**
     * An @Input property that sets the default width of the `IgxGridComponent`'s columns.
     * ```html
     * <igx-grid #grid [data]="localData" [showToolbar]="true" [columnWidth]="100" [autoGenerate]="true"></igx-grid>
     * ```
	 * @memberof IgxGridBaseComponent
     */
    @WatchChanges()
    @Input()
    public get columnWidth(): string {
        return this._columnWidth;
    }
    public set columnWidth(value: string) {
        this._columnWidth = value;
        this._columnWidthSetByUser = true;
    }

    /**
     * An @Input property that sets the primary key of the `IgxGridComponent`.
     * ```html
     * <igx-grid #grid [data]="localData" [showToolbar]="true" [primaryKey]="6" [autoGenerate]="true"></igx-grid>
     * ```
	 * @memberof IgxGridBaseComponent
     */
    @WatchChanges()
    @Input()
    public primaryKey;

    /**
     * An @Input property that sets the message displayed when there are no records.
     * ```html
     * <igx-grid #grid [data]="Data" [emptyGridMessage]="'The grid is empty'" [autoGenerate]="true"></igx-grid>
     * ```
	 * @memberof IgxGridBaseComponent
     */
    @Input()
    set emptyGridMessage(value: string) {
        this._emptyGridMessage = value;
    }

    /**
     * An accessor that returns the message displayed when there are no records.
    */
    get emptyGridMessage(): string {
        return this._emptyGridMessage || this.resourceStrings.igx_grid_emptyGrid_message;
    }

    /**
     * An @Input property that sets the message displayed when there are no records and the grid is filtered.
     * ```html
     * <igx-grid #grid [data]="Data" [emptyGridMessage]="'The grid is empty'" [autoGenerate]="true"></igx-grid>
     * ```
	 * @memberof IgxGridBaseComponent
     */
    @Input()
    set emptyFilteredGridMessage(value: string) {
        this._emptyFilteredGridMessage = value;
    }

    /**
     * An accessor that returns the message displayed when there are no records and the grid is filtered.
    */
    get emptyFilteredGridMessage(): string {
        return this._emptyFilteredGridMessage || this.resourceStrings.igx_grid_emptyFilteredGrid_message;
    }

    /**
     * An @Input property that sets the title to be displayed in the built-in column hiding UI.
     * ```html
     * <igx-grid [showToolbar]="true" [columnHiding]="true" columnHidingTitle="Column Hiding"></igx-grid>
     * ```
	 * @memberof IgxGridBaseComponent
     */
    @Input()
    public columnHidingTitle = '';

    /**
     * Returns if the built-in column pinning UI should be shown in the toolbar.
     * ```typescript
     *  let colPinning = this.grid.columnPinning;
     * ```
	 * @memberof IgxGridBaseComponent
     */
    @WatchChanges()
    @Input()
    get columnPinning() {
        return this._columnPinning;
    }

    /**
     * Sets if the built-in column pinning UI should be shown in the toolbar.
     * By default it's disabled.
     * ```html
     * <igx-grid #grid [data]="localData" [columnPinning]="'true" [height]="'305px'" [autoGenerate]="true"></igx-grid>
     * ```
	 * @memberof IgxGridBaseComponent
     */
    set columnPinning(value) {
        if (this._columnPinning !== value) {
            this._columnPinning = value;
            if (this.gridAPI.get(this.id)) {
                this.markForCheck();
                if (this._ngAfterViewInitPaassed) {
                    this.calculateGridSizes();
                }
            }
        }
    }

    /**
     * An @Input property that sets the title to be displayed in the UI of the column pinning.
     * ```html
     * <igx-grid #grid [data]="localData" [columnPinning]="'true" [columnPinningTitle]="'Column Hiding'" [autoGenerate]="true"></igx-grid>
     * ```
	 * @memberof IgxGridBaseComponent
     */
    @Input()
    public columnPinningTitle = '';

    /**
     * Returns if the filtering is enabled.
     * ```typescript
     *  let filtering = this.grid.allowFiltering;
     * ```
	 * @memberof IgxGridBaseComponent
     */
    @Input()
    get allowFiltering() {
        return this._allowFiltering;
    }

    /**
     * Sets if the filtering is enabled.
     * By default it's disabled.
     * ```html
     * <igx-grid #grid [data]="localData" [allowFiltering]="'true" [height]="'305px'" [autoGenerate]="true"></igx-grid>
     * ```
	 * @memberof IgxGridBaseComponent
     */
    set allowFiltering(value) {
        if (this._allowFiltering !== value) {
            this._allowFiltering = value;

            this.calcHeight += value ? -FILTER_ROW_HEIGHT : FILTER_ROW_HEIGHT;
            if (this._ngAfterViewInitPaassed) {
                if (this.maxLevelHeaderDepth) {
                    this.theadRow.nativeElement.style.height = `${(this.maxLevelHeaderDepth + 1) * this.defaultRowHeight +
                        (value ? FILTER_ROW_HEIGHT : 0) + 1}px`;
                }
            }

            this.filteringService.isFilterRowVisible = false;
            this.filteringService.filteredColumn = null;

            this.filteringService.registerSVGIcons();
            if (this.gridAPI.get(this.id)) {
                this.markForCheck();
            }
        }
    }

    /**
     * Returns the summary position.
     * ```typescript
     *  let summaryPosition = this.grid.summaryPosition;
     * ```
	 * @memberof IgxGridBaseComponent
     */
    @Input()
    get summaryPosition() {
        return this._summaryPosition;
    }

    /**
     * Sets summary position.
     * By default it is bottom.
     * ```html
     * <igx-grid #grid [data]="localData" summaryPosition="top" [autoGenerate]="true"></igx-grid>
     * ```
	 * @memberof IgxGridBaseComponent
     */
    set summaryPosition(value) {
        this._summaryPosition = value;
        if (this.gridAPI.get(this.id)) {
            this.markForCheck();
        }
    }

    /**
     * Returns the summary calculation mode.
     * ```typescript
     *  let summaryCalculationMode = this.grid.summaryCalculationMode;
     * ```
	 * @memberof IgxGridBaseComponent
     */
    @Input()
    get summaryCalculationMode() {
        return this._summaryCalculationMode;
    }

    /**
     * Sets summary calculation mode.
     * By default it is rootAndChildLevels which means the summaries are calculated for the root level and each child level.
     * ```html
     * <igx-grid #grid [data]="localData" summaryCalculationMode="rootLevelOnly" [autoGenerate]="true"></igx-grid>
     * ```
	 * @memberof IgxGridBaseComponent
     */
    set summaryCalculationMode(value) {
        this._summaryCalculationMode = value;
        if (this.gridAPI.get(this.id)) {
            this.summaryService.resetSummaryHeight();
            this.endEdit(true);
            this.calculateGridHeight();
            this.cdr.markForCheck();
        }
    }

    /**
     * Emitted when `IgxGridCellComponent` is clicked. Returns the `IgxGridCellComponent`.
     * ```html
     * <igx-grid #grid (onCellClick)="onCellClick($event)" [data]="localData" [height]="'305px'" [autoGenerate]="true"></igx-grid>
     * ```
     * ```typescript
     * public onCellClick(e){
     *     alert("The cell has been clicked!");
     * }
     * ```
	 * @memberof IgxGridBaseComponent
     */
    @Output()
    public onCellClick = new EventEmitter<IGridCellEventArgs>();

    /**
     * Emitted when `IgxGridCellComponent` is selected. Returns the `IgxGridCellComponent`.
     * ```html
     * <igx-grid #grid (onSelection)="onCellSelect($event)" [data]="localData" [height]="'305px'" [autoGenerate]="true"></igx-grid>
     * ```
     * ```typescript
     * public onCellSelect(e){
     *     alert("The cell has been selected!");
     * }
     * ```
	 * @memberof IgxGridBaseComponent
     */
    @Output()
    public onSelection = new EventEmitter<IGridCellEventArgs>();

    /**
     *  Emitted when `IgxGridRowComponent` is selected.
     * ```html
     * <igx-grid #grid (onRowSelectionChange)="onRowClickChange($event)" [data]="localData" [autoGenerate]="true"></igx-grid>
     * ```
     * ```typescript
     * public onCellClickChange(e){
     *     alert("The selected row has been changed!");
     * }
     * ```
	 * @memberof IgxGridBaseComponent
     */
    @Output()
    public onRowSelectionChange = new EventEmitter<IRowSelectionEventArgs>();

    /**
     * Emitted when `IgxColumnComponent` is pinned.
     * The index that the column is inserted at may be changed through the `insertAtIndex` property.
     * ```typescript
     * public columnPinning(event) {
     *     if (event.column.field === "Name") {
     *       event.insertAtIndex = 0;
     *     }
     * }
     * ```
	 * @memberof IgxGridBaseComponent
     */
    @Output()
    public onColumnPinning = new EventEmitter<IPinColumnEventArgs>();

    /**
     * An @Output property emitting an event when `IgxGridCellComponent`
     * editing has been performed in the grid and the values have **not** been submitted.
     * On `IgxGridCellComponent` editing, both `IgxGridCellComponent` and `IgxGridRowComponent`
     * objects in the event arguments are defined for the corresponding
     * `IgxGridCellComponent` that is being edited and the `IgxGridRowComponent` the `IgxGridCellComponent` belongs to.
     * ```typescript
     * editCancel(event: IgxColumnComponent){
     *    const column: IgxColumnComponent = event;
     * }
     * ```
     * ```html
     * <igx-grid #grid3 (onCellEditCancel)="editCancel($event)" [data]="remote | async" (onSortingDone)="process($event)"
     *          [primaryKey]="'ProductID'" [rowSelectable]="true">
     *          <igx-column [sortable]="true" [field]="'ProductID'"></igx-column>
     *          <igx-column [editable]="true" [field]="'ProductName'"></igx-column>
     *          <igx-column [sortable]="true" [field]="'UnitsInStock'" [header]="'Units in Stock'"></igx-column>
     * </igx-grid>
     * ```
	 * @memberof IgxGridComponent
     */
    @Output()
    public onCellEditCancel = new EventEmitter<IGridEditEventArgs>();

    /**
     * An @Output property emitting an event when `IgxGridCellComponent` enters edit mode.
     * On `IgxGridCellComponent` editing, both `IgxGridCellComponent` and `IgxGridRowComponent`
     * objects in the event arguments are defined for the corresponding
     * `IgxGridCellComponent` that is being edited and the `IgxGridRowComponent` the `IgxGridCellComponent` belongs to.
     * ```typescript
     * editStart(event: IgxColumnComponent){
     *    const column: IgxColumnComponent = event;
     * }
     * ```
     * ```html
     * <igx-grid #grid3 (onCellEditEnter)="editStart($event)" [data]="remote | async" (onSortingDone)="process($event)"
     *          [primaryKey]="'ProductID'" [rowSelectable]="true">
     *          <igx-column [sortable]="true" [field]="'ProductID'"></igx-column>
     *          <igx-column [editable]="true" [field]="'ProductName'"></igx-column>
     *          <igx-column [sortable]="true" [field]="'UnitsInStock'" [header]="'Units in Stock'"></igx-column>
     * </igx-grid>
     * ```
	 * @memberof IgxGridComponent
     */
    @Output()
    public onCellEditEnter = new EventEmitter<IGridEditEventArgs>();

    /**
     * An @Output property emitting an event when `IgxGridCellComponent` editing has been performed in the grid.
     * On `IgxGridCellComponent` editing, both `IgxGridCellComponent` and `IgxGridRowComponent`
     * objects in the event arguments are defined for the corresponding
     * `IgxGridCellComponent` that is being edited and the `IgxGridRowComponent` the `IgxGridCellComponent` belongs to.
     * ```typescript
     * editDone(event: IgxColumnComponent){
     *    const column: IgxColumnComponent = event;
     * }
     * ```
     * ```html
     * <igx-grid #grid3 (onCellEdit)="editDone($event)" [data]="remote | async" (onSortingDone)="process($event)"
     *          [primaryKey]="'ProductID'" [rowSelectable]="true">
     *          <igx-column [sortable]="true" [field]="'ProductID'"></igx-column>
     *          <igx-column [editable]="true" [field]="'ProductName'"></igx-column>
     *          <igx-column [sortable]="true" [field]="'UnitsInStock'" [header]="'Units in Stock'"></igx-column>
     * </igx-grid>
     * ```
	 * @memberof IgxGridBaseComponent
     */
    @Output()
    public onCellEdit = new EventEmitter<IGridEditEventArgs>();

    /**
     * An @Output property emitting an event when [rowEditable]="true" a row enters edit mode.
     *
     * Emits the current row and it's state.
     *
     * Bind to the event in markup as follows:
     * ```html
     * <igx-grid #grid3 (onRowEditEnter)="editStart($event)" [data]="remote | async" (onSortingDone)="process($event)"
     *          [primaryKey]="'ProductID'" [rowSelectable]="true" [rowEditable]="true">
     *          <igx-column [sortable]="true" [field]="'ProductID'"></igx-column>
     *          <igx-column [editable]="true" [field]="'ProductName'"></igx-column>
     *          <igx-column [sortable]="true" [field]="'UnitsInStock'" [header]="'Units in Stock'"></igx-column>
     * </igx-grid>
     * ```
     * ```typescript
     *      editStart(emitted: { row: IgxGridRowComponent, newValue: any, oldValue: any }): void {
     *          const editedRow = emitted.row;
     *          const cancelValue = emitted.newValue;
     *          const oldValue = emitted.oldValue;
     *      }
     * ```
	 * @memberof IgxGridComponent
     */
    @Output()
    public onRowEditEnter = new EventEmitter<IGridEditEventArgs>();

    /**
     * An @Output property emitting an event when [rowEditable]="true" & `endEdit(true)` is called.
     * Emitted when changing rows during edit mode, selecting an un-editable cell in the edited row,
     * performing data operations (filtering, sorting, etc.) while editing a row, hitting the `Commit`
     * button inside of the rowEditingOverlay or hitting the `Enter` key while editing a cell.
     *
     * Emits the current row and it's state.
     *
     * Bind to the event in markup as follows:
     * ```html
     * <igx-grid #grid3 (onRowEdit)="editDone($event)" [data]="remote | async" (onSortingDone)="process($event)"
     *          [primaryKey]="'ProductID'" [rowSelectable]="true" [rowEditable]="true">
     *          <igx-column [sortable]="true" [field]="'ProductID'"></igx-column>
     *          <igx-column [editable]="true" [field]="'ProductName'"></igx-column>
     *          <igx-column [sortable]="true" [field]="'UnitsInStock'" [header]="'Units in Stock'"></igx-column>
     * </igx-grid>
     * ```
     * ```typescript
     *      editDone(emitted: { row: IgxGridRowComponent, newValue: any, oldValue: any }): void {
     *          const editedRow = emitted.row;
     *          const newValue = emitted.newValue;
     *          const oldValue = emitted.oldValue;
     *      }
     * ```
	 * @memberof IgxGridBaseComponent
     */
    @Output()
    public onRowEdit = new EventEmitter<IGridEditEventArgs>();

    /**
     * An @Output property emitting an event when [rowEditable]="true" & `endEdit(false)` is called.
     * Emitted when changing hitting `Esc` key during cell editing and when click on the `Cancel` button
     * in the row editing overlay.
     *
     * Emits the current row and it's state.
     *
     * Bind to the event in markup as follows:
     * ```html
     * <igx-grid #grid3 (onRowEditCancel)="editCancel($event)" [data]="remote | async" (onSortingDone)="process($event)"
     *          [primaryKey]="'ProductID'" [rowSelectable]="true" [rowEditable]="true">
     *          <igx-column [sortable]="true" [field]="'ProductID'"></igx-column>
     *          <igx-column [editable]="true" [field]="'ProductName'"></igx-column>
     *          <igx-column [sortable]="true" [field]="'UnitsInStock'" [header]="'Units in Stock'"></igx-column>
     * </igx-grid>
     * ```
     * ```typescript
     *      editCancel(emitted: { row: IgxGridRowComponent, newValue: any, oldValue: any }): void {
     *          const editedRow = emitted.row;
     *          const cancelValue = emitted.newValue;
     *          const oldValue = emitted.oldValue;
     *      }
     * ```
	 * @memberof IgxGridBaseComponent
     */
    @Output()
    public onRowEditCancel = new EventEmitter<IGridEditEventArgs>();

    /**
     * Emitted when a grid column is initialized. Returns the column object.
     * ```html
     * <igx-grid #grid [data]="localData" [onColumnInit]="initColumns($event)" [autoGenerate]="true"</igx-grid>
     * ```
     * ```typescript
     * initColumns(event: IgxColumnComponent) {
     * const column: IgxColumnComponent = event;
     *       column.filterable = true;
     *       column.sortable = true;
     *       column.editable = true;
     * }
     * ```
	 * @memberof IgxGridBaseComponent
     */
    @Output()
    public onColumnInit = new EventEmitter<IgxColumnComponent>();

    /**
     * Emitted when sorting is performed through the UI. Returns the sorting expression.
     * ```html
     * <igx-grid #grid [data]="localData" [autoGenerate]="true" (onSortingDone)="sortingDone($event)"></igx-grid>
     * ```
     * ```typescript
     * sortingDone(event: SortingDirection){
     *     const sortingDirection = event;
     * }
     * ```
	 * @memberof IgxGridBaseComponent
     */
    @Output()
    public onSortingDone = new EventEmitter<ISortingExpression | Array<ISortingExpression>>();

    /**
     * Emitted when filtering is performed through the UI.
     * Returns the filtering expressions tree of the column for which filtering was performed.
     * ```typescript
     * filteringDone(event: IFilteringExpressionsTree){
     *     const filteringTree = event;
     *}
     * ```
     * ```html
     * <igx-grid #grid [data]="localData" [height]="'305px'" [autoGenerate]="true" (onFilteringDone)="filteringDone($event)"></igx-grid>
     * ```
	 * @memberof IgxGridBaseComponent
     */
    @Output()
    public onFilteringDone = new EventEmitter<IFilteringExpressionsTree>();

    /**
     * Emitted when paging is performed. Returns an object consisting of the previous and next pages.
     * ```typescript
     * pagingDone(event: IPageEventArgs){
     *     const paging = event;
     * }
     * ```
     * ```html
     * <igx-grid #grid [data]="localData" [height]="'305px'" [autoGenerate]="true" (onPagingDone)="pagingDone($event)"></igx-grid>
     * ```
	 * @memberof IgxGridBaseComponent
     */
    @Output()
    public onPagingDone = new EventEmitter<IPageEventArgs>();

    /**
     * Emitted when a `IgxGridRowComponent` is being added to the `IgxGridComponent` through the API.
     * Returns the data for the new `IgxGridRowComponent` object.
     * ```typescript
     * rowAdded(event: IRowDataEventArgs){
     *    const rowInfo = event;
     * }
     * ```
     * ```html
     * <igx-grid #grid [data]="localData" (onRowAdded)="rowAdded($event)" [height]="'305px'" [autoGenerate]="true"></igx-grid>
     * ```
	 * @memberof IgxGridBaseComponent
     */
    @Output()
    public onRowAdded = new EventEmitter<IRowDataEventArgs>();

    /**
     * Emitted when a `IgxGridRowComponent` is deleted through the `IgxGridComponent` API.
     * Returns an `IRowDataEventArgs` object.
     * ```typescript
     * rowDeleted(event: IRowDataEventArgs){
     *    const rowInfo = event;
     * }
     * ```
     * ```html
     * <igx-grid #grid [data]="localData" (onRowDeleted)="rowDeleted($event)" [height]="'305px'" [autoGenerate]="true"></igx-grid>
     * ```
	 * @memberof IgxGridBaseComponent
     */
    @Output()
    public onRowDeleted = new EventEmitter<IRowDataEventArgs>();

    /**
     * Emitted when a new chunk of data is loaded from virtualization.
     * ```typescript
     *  <igx-grid #grid [data]="localData" [autoGenerate]="true" (onDataPreLoad)='handleDataPreloadEvent()'></igx-grid>
     * ```
	 * @memberof IgxGridBaseComponent
     */
    @Output()
    public onDataPreLoad = new EventEmitter<IForOfState>();

    /**
     * Emitted when `IgxColumnComponent` is resized.
     * Returns the `IgxColumnComponent` object's old and new width.
     * ```typescript
     * resizing(event: IColumnResizeEventArgs){
     *     const grouping = event;
     * }
     * ```
     * ```html
     * <igx-grid #grid [data]="localData" (onColumnResized)="resizing($event)" [autoGenerate]="true"></igx-grid>
     * ```
	 * @memberof IgxGridBaseComponent
     */
    @Output()
    public onColumnResized = new EventEmitter<IColumnResizeEventArgs>();

    /**
     * Emitted when a `IgxGridCellComponent` is right clicked. Returns the `IgxGridCellComponent` object.
     * ```typescript
     * contextMenu(event: IGridCellEventArgs){
     *     const resizing = event;
     *     console.log(resizing);
     * }
     * ```
     * ```html
     * <igx-grid #grid [data]="localData" (onContextMenu)="contextMenu($event)" [autoGenerate]="true"></igx-grid>
     * ```
	 * @memberof IgxGridBaseComponent
     */
    @Output()
    public onContextMenu = new EventEmitter<IGridCellEventArgs>();

    /**
     * Emitted when a `IgxGridCellComponent` is double clicked. Returns the `IgxGridCellComponent` object.
     * ```typescript
     * dblClick(event: IGridCellEventArgs){
     *     const dblClick = event;
     *     console.log(dblClick);
     * }
     * ```
     * ```html
     * <igx-grid #grid [data]="localData" (onDoubleClick)="dblClick($event)" [autoGenerate]="true"></igx-grid>
     * ```
	 * @memberof IgxGridBaseComponent
     */
    @Output()
    public onDoubleClick = new EventEmitter<IGridCellEventArgs>();

    /**
     * Emitted when `IgxColumnComponent` visibility is changed. Args: { column: any, newValue: boolean }
     * ```typescript
     * visibilityChanged(event: IColumnVisibilityChangedEventArgs){
     *    const visiblity = event;
     * }
     * ```
     * ```html
     * <igx-grid [columnHiding]="true" [showToolbar]="true" (onColumnVisibilityChanged)="visibilityChanged($event)"></igx-grid>
     * ```
	 * @memberof IgxGridBaseComponent
     */
    @Output()
    public onColumnVisibilityChanged = new EventEmitter<IColumnVisibilityChangedEventArgs>();

    /**
     * Emitted when `IgxColumnComponent` moving starts. Returns the moved `IgxColumnComponent` object.
     * ```typescript
     * movingStart(event: IColumnMovingStartEventArgs){
     *     const movingStarts = event;
     * }
     * ```
     * ```html
     * <igx-grid [columnHiding]="true" [showToolbar]="true" (onColumnMovingStart)="movingStart($event)"></igx-grid>
     * ```
	 * @memberof IgxGridBaseComponent
     */
    @Output()
    public onColumnMovingStart = new EventEmitter<IColumnMovingStartEventArgs>();

    /**
     * Emitted throughout the `IgxColumnComponent` moving operation.
     * Returns the source and target `IgxColumnComponent` objects. This event is cancelable.
     * ```typescript
     * moving(event: IColumnMovingEventArgs){
     *     const moving = event;
     * }
     * ```
     * ```html
     * <igx-grid [columnHiding]="true" [showToolbar]="true" (onColumnMoving)="moving($event)"></igx-grid>
     * ```
	 * @memberof IgxGridBaseComponent
     */
    @Output()
    public onColumnMoving = new EventEmitter<IColumnMovingEventArgs>();

    /**
     * Emitted when `IgxColumnComponent` moving ends.
     * Returns the source and target `IgxColumnComponent` objects. This event is cancelable.
     * ```typescript
     * movingEnds(event: IColumnMovingEndEventArgs){
     *     const movingEnds = event;
     * }
     * ```
     * ```html
     * <igx-grid [columnHiding]="true" [showToolbar]="true" (onColumnMovingEnd)="movingEnds($event)"></igx-grid>
     * ```
	 * @memberof IgxGridBaseComponent
     */
    @Output()
    public onColumnMovingEnd = new EventEmitter<IColumnMovingEndEventArgs>();

    @Output()
    public onFocusChange = new EventEmitter<IFocusChangeEventArgs>();

    /**
     * @hidden
     */
    @ContentChildren(IgxColumnComponent, { read: IgxColumnComponent, descendants: true })
    public columnList: QueryList<IgxColumnComponent>;

    /**
     * @hidden
     */
    @ViewChildren(IgxGridHeaderGroupComponent, { read: IgxGridHeaderGroupComponent })
    public headerGroups: QueryList<IgxGridHeaderGroupComponent>;

    /**
     * A list of all `IgxGridHeaderGroupComponent`.
     * ```typescript
     * const headerGroupsList = this.grid.headerGroupsList;
     * ```
	 * @memberof IgxGridBaseComponent
     */
    get headerGroupsList(): IgxGridHeaderGroupComponent[] {
        return this.headerGroups ? flatten(this.headerGroups.toArray()) : [];
    }

    /**
     * A list of all `IgxGridHeaderComponent`.
     * ```typescript
     * const headers = this.grid.headerCellList;
     * ```
	 * @memberof IgxGridBaseComponent
     */
    get headerCellList(): IgxGridHeaderComponent[] {
        return this.headerGroupsList.map((headerGroup) => headerGroup.headerCell).filter((headerCell) => headerCell);
    }

    /**
     * A list of all `IgxGridFilteringCellComponent`.
     * ```typescript
     * const filterCells = this.grid.filterCellList;
     * ```
	 * @memberof IgxGridBaseComponent
     */
    get filterCellList(): IgxGridFilteringCellComponent[] {
        return this.headerGroupsList.map((headerGroup) => headerGroup.filterCell).filter((filterCell) => filterCell);
    }

    @ViewChildren('row')
    private _rowList: QueryList<IgxGridRowComponent>;

    @ViewChildren('summaryRow', { read: IgxSummaryRowComponent })
    protected _summaryRowList: QueryList<IgxSummaryRowComponent>;


    public get summariesRowList() {
        const res = new QueryList<any>();
        if (!this._summaryRowList) {
            return res;
        }
        const sumList = this._summaryRowList.filter((item) => {
            return item.element.nativeElement.parentElement !== null;
        });
        res.reset(sumList);
        return res;
    }

    /**
     * A list of `IgxGridRowComponent`.
     * ```typescript
     * const rowList = this.grid.rowList;
     * ```
	 * @memberof IgxGridBaseComponent
     */
    public get rowList() {
        const res = new QueryList<any>();
        if (!this._rowList) {
            return res;
        }
        const rList = this._rowList.filter((item) => {
            return item.element.nativeElement.parentElement !== null;
        });
        res.reset(rList);
        return res;
    }

    @ViewChildren(IgxRowComponent, { read: IgxRowComponent })
    private _dataRowList: QueryList<any>;

    /**
     * A list of `IgxGridRowComponent`, currently rendered.
     * ```typescript
     * const dataList = this.grid.dataRowList;
     * ```
	 * @memberof IgxGridBaseComponent
     */
    public get dataRowList() {
        const res = new QueryList<any>();
        if (!this._dataRowList) {
            return res;
        }
        const rList = this._dataRowList.filter((item) => {
            return item.element.nativeElement.parentElement !== null;
        });
        res.reset(rList);
        return res;
    }

    /**
     * A template reference for the template when the filtered `IgxGridComponent` is empty.
     * ```
     * const emptyTempalte = this.grid.emptyGridTemplate;
     * ```
	 * @memberof IgxGridBaseComponent
     */
    @ViewChild('emptyFilteredGrid', { read: TemplateRef })
    public emptyFilteredGridTemplate: TemplateRef<any>;

    /**
     * A template reference for the template when the `IgxGridComponent` is empty.
     * ```
     * const emptyTempalte = this.grid.emptyGridTemplate;
     * ```
	 * @memberof IgxGridBaseComponent
     */
    @ViewChild('defaultEmptyGrid', { read: TemplateRef })
    public emptyGridDefaultTemplate: TemplateRef<any>;

    /**
     * @hidden
     */
    @ViewChild('scrollContainer', { read: IgxGridForOfDirective })
    public parentVirtDir: IgxGridForOfDirective<any>;

    /**
     * Returns the template which will be used by the toolbar to show custom content.
     * ```typescript
     * let customContentTemplate = this.grid.toolbarCustomContentTemplate;
     * ```
     * @memberof IgxGridBaseComponent
     */
    @ContentChild(IgxGridToolbarCustomContentDirective, { read: IgxGridToolbarCustomContentDirective })
    public toolbarCustomContentTemplate: IgxGridToolbarCustomContentDirective;

    /**
     * @hidden
     */
    @ViewChild('verticalScrollContainer', { read: IgxGridForOfDirective })
    public verticalScrollContainer: IgxGridForOfDirective<any>;

    /**
     * @hidden
     */
    @ViewChild('scr', { read: ElementRef })
    public scr: ElementRef;

    /**
     * @hidden
     */
    @ViewChild('paginator', { read: ElementRef })
    public paginator: ElementRef;

    /**
     * @hidden
     */
    @ViewChild('headerContainer', { read: IgxGridForOfDirective })
    public headerContainer: IgxGridForOfDirective<any>;

    /**
     * @hidden
     */
    @ViewChild('headerCheckboxContainer')
    public headerCheckboxContainer: ElementRef;

    /**
     * @hidden
     */
    @ViewChild('headerGroupContainer')
    public headerGroupContainer: ElementRef;

    /**
     * @hidden
     */
    @ViewChild('headerCheckbox', { read: IgxCheckboxComponent })
    public headerCheckbox: IgxCheckboxComponent;

    /**
     * @hidden
     */
    @ViewChild('theadRow')
    public theadRow: ElementRef;

    /**
     * @hidden
     */
    @ViewChild('tbody')
    public tbody: ElementRef;

    /**
     * @hidden
     */
    @ViewChild('tfoot')
    public tfoot: ElementRef;


    /**
     * @hidden
     */
    @ViewChild('igxFilteringOverlayOutlet', { read: IgxOverlayOutletDirective })
    public outletDirective: IgxOverlayOutletDirective;

    /**
     * @hidden
     */
    @ViewChild('igxRowEditingOverlayOutlet', { read: IgxOverlayOutletDirective })
    private rowEditingOutletDirective: IgxOverlayOutletDirective;

    /**
     * @hidden
     */
    @ViewChild('defaultRowEditTemplate', { read: TemplateRef })
    private defaultRowEditTemplate: TemplateRef<any>;
    /**
     * @hidden
     */
    @ContentChild(IgxRowEditTemplateDirective, { read: TemplateRef })
    public rowEditCustom: TemplateRef<any>;

    /** @hidden */
    public get rowEditContainer(): TemplateRef<any> {
        return this.rowEditCustom ? this.rowEditCustom : this.defaultRowEditTemplate;
    }
    /** @hidden */
    @ContentChild(IgxRowEditTextDirective, { read: TemplateRef })
    public rowEditText: TemplateRef<any>;
    /** @hidden */
    @ContentChild(IgxRowEditActionsDirective, { read: TemplateRef })
    public rowEditActions: TemplateRef<any>;

    /**
     * @hidden
     */
    public get rowInEditMode(): IgxRowComponent<IgxGridBaseComponent & IGridDataBindable> {
        const editRowState = this.gridAPI.get_edit_row_state(this.id);
        return editRowState !== null ? this.rowList.find(e => e.rowID === editRowState.rowID) : null;
    }

    /**
     * @hidden
     */
    public get firstEditableColumnIndex(): number {
        const index = [...this.pinnedColumns, ...this.unpinnedColumns].filter(e => !e.columnGroup).findIndex(e => e.editable);
        return index !== -1 ? index : null;
    }

    /**
     * @hidden
     */
    public get lastEditableColumnIndex(): number {
        const orderedColumns = [...this.pinnedColumns, ...this.unpinnedColumns].filter(e => !e.columnGroup);
        const index = orderedColumns.reverse().findIndex(e => e.editable);
        return index !== -1 ? orderedColumns.length - 1 - index : null;
    }

    /**
     * @hidden
     */
    @ViewChildren(IgxRowEditTabStopDirective)
    public rowEditTabsDEFAULT: QueryList<IgxRowEditTabStopDirective>;

    /**
     * @hidden
     */
    @ContentChildren(IgxRowEditTabStopDirective)
    public rowEditTabsCUSTOM: QueryList<IgxRowEditTabStopDirective>;

    /**
     * @hidden
     * TODO: Nav service logic doesn't handle 0 results from this querylist
     */
    public get rowEditTabs(): QueryList<IgxRowEditTabStopDirective> {
        return this.rowEditTabsCUSTOM.length ? this.rowEditTabsCUSTOM : this.rowEditTabsDEFAULT;
    }

    /**
     * @hidden
     */
    @ViewChild(IgxToggleDirective)
    public rowEditingOverlay: IgxToggleDirective;

    /**
     * @hidden
     */
    @HostBinding('attr.tabindex')
    public tabindex = 0;

    /**
     * @hidden
     */
    @HostBinding('attr.class')
    get hostClass(): string {
        return this.getComponentDensityClass('igx-grid');
    }

    get bannerClass(): string {
        const position = this.rowEditPositioningStrategy.isTop ? 'igx-banner__border-top' : 'igx-banner__border-bottom';
        return `${this.getComponentDensityClass('igx-banner')} ${position}`;
    }

    /**
     * @hidden
     */
    @HostBinding('attr.role')
    public hostRole = 'grid';

    /**
     * @hidden
     */
    get pipeTrigger(): number {
        return this._pipeTrigger;
    }

    /**
     * @hidden
     */
    get summaryPipeTrigger(): number {
        return this._summaryPipeTrigger;
    }

    /**
     * Returns the sorting state of the `IgxGridComponent`.
     * ```typescript
     * const sortingState = this.grid.sortingExpressions;
     * ```
	 * @memberof IgxGridBaseComponent
     */
    @WatchChanges()
    @Input()
    get sortingExpressions(): ISortingExpression[] {
        return this._sortingExpressions;
    }

    /**
     * Sets the sorting state of the `IgxGridComponent`.
     * ```typescript
     * this.grid.sortingExpressions = [{
     *     fieldName: "ID",
     *     dir: SortingDirection.Desc,
     *     ignoreCase: true
     * }];
     * ```
	 * @memberof IgxGridBaseComponent
     */
    set sortingExpressions(value: ISortingExpression[]) {
        this._sortingExpressions = cloneArray(value);
        this.cdr.markForCheck();

        this.restoreHighlight();
    }

    /**
     * Returns the state of the grid virtualization, including the start index and how many records are rendered.
     * ```typescript
     * const gridVirtState = this.grid1.virtualizationState;
     * ```
	 * @memberof IgxGridBaseComponent
     */
    get virtualizationState() {
        return this.verticalScrollContainer.state;
    }

    /**
     * @hidden
     */
    set virtualizationState(state) {
        this.verticalScrollContainer.state = state;
    }

    /**
     * Returns the total number of records in the data source.
     * Works only with remote grid virtualization.
     * ```typescript
     * const itemCount = this.grid1.totalItemCount;
     * ```
	 * @memberof IgxGridBaseComponent
     */
    get totalItemCount() {
        return this.verticalScrollContainer.totalItemCount;
    }

    /**
     * Sets the total number of records in the data source.
     * This property is required for virtualization to function when the grid is bound remotely.
     * ```typescript
     * this.grid1.totalItemCount = 55;
     * ```
	 * @memberof IgxGridBaseComponent
     */
    set totalItemCount(count) {
        this.verticalScrollContainer.totalItemCount = count;
        this.cdr.detectChanges();
    }

    /**
     * @hidden
     */
    get maxLevelHeaderDepth() {
        if (this._maxLevelHeaderDepth === null) {
            this._maxLevelHeaderDepth = this.columnList.reduce((acc, col) => Math.max(acc, col.level), 0);
        }
        return this._maxLevelHeaderDepth;
    }

    /**
     * Returns the number of hidden `IgxColumnComponent`.
     * ```typescript
     * const hiddenCol = this.grid.hiddenColumnsCount;
     * ``
     */
    get hiddenColumnsCount() {
        return this.columnList.filter((col) => col.columnGroup === false && col.hidden === true).length;
    }

    /**
     * Returns the text to be displayed inside the toggle button
     * for the built-in column hiding UI of the`IgxColumnComponent`.
     * ```typescript
     * const hiddenColText = this.grid.hiddenColumnsText;
     * ``
     */
    @WatchChanges()
    @Input()
    get hiddenColumnsText() {
        return this._hiddenColumnsText;
    }

    /**
     * Sets the text to be displayed inside the toggle button
     * for the built-in column hiding UI of the`IgxColumnComponent`.
     * ```typescript
     * <igx-grid [columnHiding]="true" [showToolbar]="true" [hiddenColumnsText]="'Hidden Columns'"></igx-grid>
     * ```
	 * @memberof IgxGridBaseComponent
     */
    set hiddenColumnsText(value) {
        this._hiddenColumnsText = value;

    }

    /**
     * Returns the text to be displayed inside the toggle button
     * for the built-in column pinning UI of the`IgxColumnComponent`.
     * ```typescript
     * const pinnedText = this.grid.pinnedColumnsText;
     * ```
	 * @memberof IgxGridBaseComponent
     */
    @WatchChanges()
    @Input()
    get pinnedColumnsText() {
        return this._pinnedColumnsText;
    }

    /**
     * Sets the text to be displayed inside the toggle button
     * for the built-in column pinning UI of the`IgxColumnComponent`.
     * ```html
     * <igx-grid [pinnedColumnsText]="'PinnedCols Text" [data]="data" [width]="'100%'" [height]="'500px'"></igx-grid>
     * ```
	 * @memberof IgxGridBaseComponent
     */
    set pinnedColumnsText(value) {
        this._pinnedColumnsText = value;
    }

    /**
     * Get transactions service for the grid.
     */
    get transactions(): TransactionService<Transaction, State> {
        return this._transactions;
    }

    /**
     * @hidden
    */
    public columnsWithNoSetWidths = null;

    /* Toolbar related definitions */
    private _showToolbar = false;
    private _exportExcel = false;
    private _exportCsv = false;
    private _toolbarTitle: string = null;
    private _exportText: string = null;
    private _exportExcelText: string = null;
    private _exportCsvText: string = null;
    private _rowEditable = false;
    private _currentRowState: any;
    /**
     * @hidden
    */
    public get currentRowState(): any {
        return this._currentRowState;
    }

    /**
     * Provides access to the `IgxToolbarComponent`.
     * ```typescript
     * const gridToolbar = this.grid.toolbar;
     * ```
	 * @memberof IgxGridBaseComponent
     */
    @ViewChild('toolbar', { read: IgxGridToolbarComponent })
    public toolbar: IgxGridToolbarComponent = null;

    @ViewChild('toolbar', { read: ElementRef })
    private toolbarHtml: ElementRef = null;

    /**
     * Returns whether the `IgxGridComponent`'s toolbar is shown or hidden.
     * ```typescript
     * const toolbarGrid = this.grid.showToolbar;
     * ```
	 * @memberof IgxGridBaseComponent
     */
    @WatchChanges()
    @Input()
    public get showToolbar(): boolean {
        return this._showToolbar;
    }

    /**
     * Shows or hides the `IgxGridComponent`'s toolbar.
     * ```html
     * <igx-grid [data]="localData" [showToolbar]="true" [autoGenerate]="true" ></igx-grid>
     * ```
	 * @memberof IgxGridBaseComponent
     */
    public set showToolbar(newValue: boolean) {
        if (this._showToolbar !== newValue) {
            this._showToolbar = newValue;
            this.cdr.markForCheck();
            if (this._ngAfterViewInitPaassed) {
                this.calculateGridSizes();
            }
        }
    }

    /**
     * Returns the toolbar's title.
     * ```typescript
     * const toolbarTitle  = this.grid.toolbarTitle;
     * ```
	 * @memberof IgxGridBaseComponent
     */
    @WatchChanges()
    @Input()
    public get toolbarTitle(): string {
        return this._toolbarTitle;
    }

    /**
     * Sets the toolbar's title.
     * ```html
     * <igx-grid [data]="localData" [showToolbar]="true" [autoGenerate]="true" [toolbarTitle]="'My Grid'"></igx-grid>
     * ```
	 * @memberof IgxGridBaseComponent
     */
    public set toolbarTitle(newValue: string) {
        if (this._toolbarTitle !== newValue) {
            this._toolbarTitle = newValue;
            this.cdr.markForCheck();
            if (this._ngAfterViewInitPaassed) {
                this.calculateGridSizes();
            }
        }
    }

    /**
     * Returns whether the option for exporting to MS Excel is enabled or disabled.
     * ```typescript
     * cosnt excelExporter = this.grid.exportExcel;
     * ```
	 * @memberof IgxGridBaseComponent
     */
    @WatchChanges()
    @Input()
    public get exportExcel(): boolean {
        return this.getExportExcel();
    }

    /**
     * Enable or disable the option for exporting to MS Excel.
     * ```html
     * <igx-grid [data]="localData" [showToolbar]="true" [autoGenerate]="true" [exportExcel]="true"></igx-grid>
     * ```
	 * @memberof IgxGridBaseComponent
     */
    public set exportExcel(newValue: boolean) {
        if (this._exportExcel !== newValue) {
            this._exportExcel = newValue;
            this.cdr.markForCheck();
            if (this._ngAfterViewInitPaassed) {
                this.calculateGridSizes();
            }
        }
    }

    /**
     * Returns whether the option for exporting to CSV is enabled or disabled.
     * ```typescript
     * const exportCsv = this.grid.exportCsv;
     * ```
	 * @memberof IgxGridBaseComponent
     */
    @WatchChanges()
    @Input()
    public get exportCsv(): boolean {
        return this.getExportCsv();
    }

    /**
     * Enable or disable the option for exporting to CSV.
     * ```html
     * <igx-grid [data]="localData" [showToolbar]="true" [autoGenerate]="true" [exportCsv]="true"></igx-grid>
     * ```
	 * @memberof IgxGridBaseComponent
     */
    public set exportCsv(newValue: boolean) {
        if (this._exportCsv !== newValue) {
            this._exportCsv = newValue;
            this.cdr.markForCheck();
            if (this._ngAfterViewInitPaassed) {
                this.calculateGridSizes();
            }
        }
    }

    /**
     * Returns the textual content for the main export button.
     * ```typescript
     * const exportText = this.grid.exportText;
     * ```
	 * @memberof IgxGridBaseComponent
     */
    @WatchChanges()
    @Input()
    public get exportText(): string {
        return this._exportText;
    }

    /**
     * Sets the textual content for the main export button.
     * ```html
     * <igx-grid [data]="localData" [showToolbar]="true" [exportText]="'My Exporter'" [exportCsv]="true"></igx-grid>
     * ```
	 * @memberof IgxGridBaseComponent
     */
    public set exportText(newValue: string) {
        if (this._exportText !== newValue) {
            this._exportText = newValue;
            this.cdr.markForCheck();
            if (this._ngAfterViewInitPaassed) {
                this.calculateGridSizes();
            }
        }
    }

    /**
     * Returns the textual content for the MS Excel export button.
     * ```typescript
     * const excelText = this.grid.exportExcelText;
     * ```
	 * @memberof IgxGridBaseComponent
     */
    @WatchChanges()
    @Input()
    public get exportExcelText(): string {
        return this._exportExcelText;
    }

    /**
     * Sets the textual content for the MS Excel export button.
     * ```html
     * <igx-grid [exportExcelText]="'My Excel Exporter" [showToolbar]="true" [exportText]="'My Exporter'" [exportCsv]="true"></igx-grid>
     * ```
	 * @memberof IgxGridBaseComponent
     */
    public set exportExcelText(newValue: string) {
        if (this._exportExcelText !== newValue) {
            this._exportExcelText = newValue;
            this.cdr.markForCheck();
            if (this._ngAfterViewInitPaassed) {
                this.calculateGridSizes();
            }
        }
    }

    /**
     * Returns the textual content for the CSV export button.
     * ```typescript
     * const csvText = this.grid.exportCsvText;
     * ```
	 * @memberof IgxGridBaseComponent
     */
    @WatchChanges()
    @Input()
    public get exportCsvText(): string {
        return this._exportCsvText;
    }

    /**
     * Sets the textual content for the CSV export button.
     * ```html
     * <igx-grid [exportCsvText]="'My Csv Exporter" [showToolbar]="true" [exportText]="'My Exporter'" [exportExcel]="true"></igx-grid>
     * ```
	 * @memberof IgxGridBaseComponent
     */
    public set exportCsvText(newValue: string) {
        if (this._exportCsvText !== newValue) {
            this._exportCsvText = newValue;
            this.cdr.markForCheck();
            if (this._ngAfterViewInitPaassed) {
                this.calculateGridSizes();
            }
        }
    }

    /**
     * @hidden
     */
    public rowEditMessage;

    /**
     * Emitted when an export process is initiated by the user.
     * ```typescript
     * toolbarExporting(event: IGridToolbarExportEventArgs){
     *     const toolbarExporting = event;
     * }
     * ```
	 * @memberof IgxGridBaseComponent
     */
    @Output()
    public onToolbarExporting = new EventEmitter<IGridToolbarExportEventArgs>();

    /* End of toolbar related definitions */

    /**
     * @hidden
     */
    public pagingState;
    /**
     * @hidden
     */
    public calcWidth: number;
    /**
     * @hidden
     */
    public calcRowCheckboxWidth: number;
    /**
     * @hidden
     */
    public calcHeight: number;
    /**
     * @hidden
     */
    public tfootHeight: number;
    /**
     * @hidden
     */
    public chipsGoupingExpressions = [];
    /**
     * @hidden
     */
    public summariesHeight: number;

    /**
     * @hidden
     */
    public draggedColumn: IgxColumnComponent;

    /**
     * @hidden
     */
    public eventBus = new Subject<boolean>();

    /**
     * @hidden
     */
    public allRowsSelected = false;

    /**
     * @hidden
     */
    public disableTransitions = false;

    /**
     * @hidden
     */
    public lastSearchInfo: ISearchInfo = {
        searchText: '',
        caseSensitive: false,
        exactMatch: false,
        activeMatchIndex: 0,
        matchInfoCache: []
    };

    /**
     * @hidden
     */
    protected destroy$ = new Subject<boolean>();

    /**
     * @hidden
     */
    protected _perPage = 15;
    /**
     * @hidden
     */
    protected _page = 0;
    /**
     * @hidden
     */
    protected _paging = false;
    /**
     * @hidden
     */
    protected _rowSelection = false;
    /**
     * @hidden
     */
    protected _pipeTrigger = 0;
    /**
     * @hidden
     */
    protected _summaryPipeTrigger = 0;
    /**
     * @hidden
     */
    protected _columns: IgxColumnComponent[] = [];
    /**
     * @hidden
     */
    protected _pinnedColumns: IgxColumnComponent[] = [];
    /**
     * @hidden
     */
    protected _unpinnedColumns: IgxColumnComponent[] = [];
    /**
     * @hidden
     */
    protected _filteringExpressionsTree: IFilteringExpressionsTree = new FilteringExpressionsTree(FilteringLogic.And);
    /**
     * @hidden
     */
    protected _sortingExpressions: Array<ISortingExpression> = [];
    /**
     * @hidden
     */
    protected _maxLevelHeaderDepth = null;
    /**
     * @hidden
     */
    protected _columnHiding = false;
    /**
     * @hidden
     */
    protected _columnPinning = false;
    /**
     * @hidden
     */
    protected _keydownListener = null;
    /**
     * @hidden
     */
    protected _vScrollListener = null;
    /**
     * @hidden
     */
    protected _hScrollListener = null;
    /**
     * @hidden
     */
    protected _wheelListener = null;
    protected _allowFiltering = false;
    private resizeHandler;
    private columnListDiffer;
    private _hiddenColumnsText = '';
    private _pinnedColumnsText = '';
    private _height = '100%';
    private _width = '100%';
    private _rowHeight;
    private _ngAfterViewInitPaassed = false;
    private _horizontalForOfs;

    private _columnWidth: string;
    private _columnWidthSetByUser = false;

    private _defaultTargetRecordNumber = 10;

    private _summaryPosition = GridSummaryPosition.bottom;
    private _summaryCalculationMode = GridSummaryCalculationMode.rootAndChildLevels;

    private rowEditPositioningStrategy = new ContainerPositioningStrategy({
        horizontalDirection: HorizontalAlignment.Left,
        verticalDirection: VerticalAlignment.Bottom,
        horizontalStartPoint: HorizontalAlignment.Right,
        verticalStartPoint: VerticalAlignment.Bottom,
        closeAnimation: null
    });

    private rowEditSettings = {
        scrollStrategy: new AbsoluteScrollStrategy(),
        modal: false,
        closeOnOutsideClick: false,
        outlet: this.rowEditingOutletDirective,
        positionStrategy: this.rowEditPositioningStrategy
    };

    private verticalScrollHandler(event) {
        this.verticalScrollContainer.onScroll(event);
        this.disableTransitions = true;
        this.zone.run(() => {
            this.cdr.detectChanges();
            this.verticalScrollContainer.onChunkLoad.emit(this.verticalScrollContainer.state);
            if (this.rowEditable) {
                this.changeRowEditingOverlayStateOnScroll(this.rowInEditMode);
            }
            this.disableTransitions = false;
        });
    }

    private horizontalScrollHandler(event) {
        const scrollLeft = event.target.scrollLeft;

        this.headerContainer.onHScroll(scrollLeft);
        this._horizontalForOfs.forEach(vfor => vfor.onHScroll(scrollLeft));
        this.zone.run(() => {
            this.cdr.detectChanges();
            this.parentVirtDir.onChunkLoad.emit(this.headerContainer.state);
        });
    }

    private keydownHandler(event) {
        const key = event.key.toLowerCase();
        if ((isNavigationKey(key) && event.keyCode !== 32) || key === 'tab' || key === 'pagedown' || key === 'pageup') {
            event.preventDefault();
            if (key === 'pagedown') {
                this.verticalScrollContainer.scrollNextPage();
                this.nativeElement.focus();
            } else if (key === 'pageup') {
                this.verticalScrollContainer.scrollPrevPage();
                this.nativeElement.focus();
            }
        }
    }

    constructor(
        private gridAPI: GridBaseAPIService<IgxGridBaseComponent & IGridDataBindable>,
        public selection: IgxSelectionAPIService,
        @Inject(IgxGridTransaction) protected _transactions: TransactionService<Transaction, State>,
        private elementRef: ElementRef,
        private zone: NgZone,
        @Inject(DOCUMENT) public document,
        public cdr: ChangeDetectorRef,
        protected resolver: ComponentFactoryResolver,
        protected differs: IterableDiffers,
        protected viewRef: ViewContainerRef,
        private navigation: IgxGridNavigationService,
        public filteringService: IgxFilteringService,
        public summaryService: IgxGridSummaryService,
        @Optional() @Inject(DisplayDensityToken) protected _displayDensityOptions: IDisplayDensityOptions) {
        super(_displayDensityOptions);
        this.resizeHandler = () => {
            this.calculateGridSizes();
            this.zone.run(() => this.markForCheck());
        };
    }

    /**
     * @hidden
     */
    public ngOnInit() {
        this.navigation.grid = this;
        this.filteringService.gridId = this.id;
        this.summaryService.grid = this;
        this.columnListDiffer = this.differs.find([]).create(null);
        this.calcWidth = this._width && this._width.indexOf('%') === -1 ? parseInt(this._width, 10) : 0;
        this.calcHeight = 0;
        this.calcRowCheckboxWidth = 0;

        this.onRowAdded.pipe(takeUntil(this.destroy$)).subscribe((args) => this.refreshGridState(args));
        this.onRowDeleted.pipe(takeUntil(this.destroy$)).subscribe((args) => {
            this.summaryService.deleteOperation = true;
            this.summaryService.clearSummaryCache(args);
        });
        this.onFilteringDone.pipe(takeUntil(this.destroy$)).subscribe(() => this.endEdit(true));
        this.onColumnMoving.pipe(takeUntil(this.destroy$)).subscribe(() => {
            this.endEdit(true);
        });
        this.onColumnResized.pipe(takeUntil(this.destroy$)).subscribe(() => this.endEdit(true));
        this.onPagingDone.pipe(takeUntil(this.destroy$)).subscribe(() => this.endEdit(true));
        this.onSortingDone.pipe(takeUntil(this.destroy$)).subscribe(() => this.endEdit(true));
        this.transactions.onStateUpdate.pipe(takeUntil(this.destroy$)).subscribe(() => {
            this.summaryService.clearSummaryCache();
            this._pipeTrigger++;
            this.markForCheck();
            if (this.transactions.getAggregatedChanges(false).length === 0) {
                // Needs better check, calling 'transactions.clear()' will also trigger this
                if (this.gridAPI.atInexistingPage(this.id)) {
                    this.page--;
                }
            }
        });
    }

    /**
     * @hidden
     */
    public ngAfterContentInit() {
        if (this.autoGenerate) {
            this.autogenerateColumns();
        }

        this.initColumns(this.columnList, (col: IgxColumnComponent) => this.onColumnInit.emit(col));

        this.columnListDiffer.diff(this.columnList);
        this.markForCheck();
        this._derivePossibleHeight();

        this.columnList.changes
            .pipe(takeUntil(this.destroy$))
            .subscribe((change: QueryList<IgxColumnComponent>) => {
                const diff = this.columnListDiffer.diff(change);
                if (diff) {

                    this.initColumns(this.columnList);

                    diff.forEachAddedItem((record: IterableChangeRecord<IgxColumnComponent>) => {
                        this.summaryService.clearSummaryCache();
                        this.calculateGridSizes();
                        this.onColumnInit.emit(record.item);
                    });

                    requestAnimationFrame(() => {
                        diff.forEachRemovedItem((record: IterableChangeRecord<IgxColumnComponent>) => {
                            // Recalculate Summaries
                            this.summaryService.clearSummaryCache();
                            this.calculateGridSizes();

                            // Clear Filtering
                            this.gridAPI.clear_filter(this.id, record.item.field);

                            // Clear Sorting
                            this.gridAPI.clear_sort(this.id, record.item.field);
                        });
                    });
                }
                this.markForCheck();
            });
    }

    /**
     * @hidden
     */
    public ngAfterViewInit() {
        this.zone.runOutsideAngular(() => {
            this.document.defaultView.addEventListener('resize', this.resizeHandler);
            this._keydownListener = this.keydownHandler.bind(this);
            this.nativeElement.addEventListener('keydown', this._keydownListener);
        });
        this.calculateGridWidth();
        this.initPinning();
        this.calculateGridSizes();
        this.onDensityChanged.pipe(takeUntil(this.destroy$)).subscribe(() => {
            requestAnimationFrame(() => {
                this.summaryService.summaryHeight = 0;
                this.reflow();
                this.verticalScrollContainer.recalcUpdateSizes();
            });
        });
        this._ngAfterViewInitPaassed = true;

        // In some rare cases we get the AfterViewInit before the grid is added to the DOM
        // and as a result we get 0 width and can't size ourselves properly.
        // In order to prevent that add a mutation observer that watches if we have been added.
        if (!this.calcWidth && this._width !== undefined) {
            const config = { childList: true, subtree: true };
            let observer: MutationObserver = null;
            const callback = (mutationsList) => {
                mutationsList.forEach((mutation) => {
                    if (mutation.type === 'childList') {
                        const addedNodes = new Array(...mutation.addedNodes);
                        addedNodes.forEach((node) => {
                            const added = this.checkIfGridIsAdded(node);
                            if (added) {
                                this.calculateGridWidth();
                                observer.disconnect();
                            }
                        });
                    }
                });
            };

            observer = new MutationObserver(callback);
            observer.observe(this.document.body, config);
        }

        this._dataRowList.changes.pipe(takeUntil(this.destroy$)).subscribe(list =>
            this._horizontalForOfs = this.combineForOfCollections(list.toArray()
                .filter(item => item.element.nativeElement.parentElement !== null), this._summaryRowList)
        );
        this._summaryRowList.changes.pipe(takeUntil(this.destroy$)).subscribe(summaryList =>
            this._horizontalForOfs - this.combineForOfCollections(this._dataRowList, summaryList.toArray()
                .filter(item => item.element.nativeElement.parentElement !== null)));

        this.zone.runOutsideAngular(() => {
            this._vScrollListener = this.verticalScrollHandler.bind(this);
            this.verticalScrollContainer.getVerticalScroll().addEventListener('scroll', this._vScrollListener);
        });

        this.zone.runOutsideAngular(() => {
            this._hScrollListener = this.horizontalScrollHandler.bind(this);
            this.parentVirtDir.getHorizontalScroll().addEventListener('scroll', this._hScrollListener);
        });
        this._horizontalForOfs = this.combineForOfCollections(this._dataRowList, this._summaryRowList);
        const vertScrDC = this.verticalScrollContainer.dc.instance._viewContainer.element.nativeElement;
        vertScrDC.addEventListener('scroll', (evt) => { this.scrollHandler(evt); });
    }

    private combineForOfCollections(dataList, summaryList) {
        return dataList.map(row => row.virtDirRow).concat(summaryList.map(row => row.virtDirRow));

    }

    /**
     * @hidden
     */
    public ngOnDestroy() {
        this.zone.runOutsideAngular(() => {
            this.document.defaultView.removeEventListener('resize', this.resizeHandler);
            this.nativeElement.removeEventListener('keydown', this._keydownListener);
            this.verticalScrollContainer.getVerticalScroll().removeEventListener('scroll', this._vScrollListener);
            this.parentVirtDir.getHorizontalScroll().removeEventListener('scroll', this._hScrollListener);
            const vertScrDC = this.verticalScrollContainer.dc.instance._viewContainer.element.nativeElement;
            vertScrDC.removeEventListener('scroll', (evt) => { this.scrollHandler(evt); });
        });
        this.destroy$.next(true);
        this.destroy$.complete();
        this.gridAPI.unset(this.id);
    }

    /**
     * @hidden
     */
    public dataLoading(event) {
        this.onDataPreLoad.emit(event);
    }

    /**
     * Toggles the specified column's visibility.
     * ```typescript
     * this.grid1.toggleColumnVisibility({
     *       column: this.grid1.columns[0],
     *       newValue: true
     * });
     * ```
	 * @memberof IgxGridBaseComponent
     */
    public toggleColumnVisibility(args: IColumnVisibilityChangedEventArgs) {
        const col = this.getColumnByName(args.column.field);
        col.hidden = args.newValue;
        this.onColumnVisibilityChanged.emit(args);

        this.markForCheck();
    }

    /**
     * Returns the native element of the `IgxGridComponent`.
     * ```typescript
     * const nativeEl = this.grid.nativeElement.
     * ```
	 * @memberof IgxGridBaseComponent
     */
    get nativeElement() {
        return this.elementRef.nativeElement;
    }

    /**
     * @hidden
     */
    get calcResizerHeight(): number {
        if (this.hasSummarizedColumns) {
            return this.theadRow.nativeElement.clientHeight + this.tbody.nativeElement.clientHeight +
                this.tfoot.nativeElement.clientHeight;
        }
        return this.theadRow.nativeElement.clientHeight + this.tbody.nativeElement.clientHeight;
    }

    /**
     * @hidden
     */
    get headerCheckboxWidth() {
        if (this.headerCheckboxContainer) {
            return this.headerCheckboxContainer.nativeElement.clientWidth;
        }

        return 0;
    }

    /**
     * Returns the `IgxGridComponent`'s rows height.
     * ```typescript
     * const rowHeigh = this.grid.defaultRowHeight;
     * ```
	 * @memberof IgxGridBaseComponent
     */
    get defaultRowHeight(): number {
        switch (this.displayDensity) {
            case DisplayDensity.cosy:
                return 40;
            case DisplayDensity.compact:
                return 32;
            default:
                return 50;
        }
    }

    /**
     * Returns the `IgxGridHeaderGroupComponent`'s minimum allowed width.
     * Used internally for restricting header group component width.
     * The values below depend on the header cell default right/left padding values.
	 * @memberof IgxGridBaseComponent
     */
    get defaultHeaderGroupMinWidth(): number {
        switch (this.displayDensity) {
            case DisplayDensity.cosy:
                return 32;
            case DisplayDensity.compact:
                return 24;
            default:
                return 48;
        }
    }

    /**
     * Returns the maximum width of the container for the pinned `IgxColumnComponent`s.
     * ```typescript
     * const maxPinnedColWidth = this.grid.calcPinnedContainerMaxWidth;
     * ```
	 * @memberof IgxGridBaseComponent
     */
    get calcPinnedContainerMaxWidth(): number {
        return (this.calcWidth * 80) / 100;
    }

    /**
     * Returns the minimum width of the container for the unpinned `IgxColumnComponent`s.
     * ```typescript
     * const minUnpinnedColWidth = this.grid.unpinnedAreaMinWidth;
     * ```
	 * @memberof IgxGridBaseComponent
     */
    get unpinnedAreaMinWidth(): number {
        return (this.calcWidth * 20) / 100;
    }

    /**
     * Returns the current width of the container for the pinned `IgxColumnComponent`s.
     * ```typescript
     * const pinnedWidth = this.grid.getPinnedWidth;
     * ```
	 * @memberof IgxGridBaseComponent
     */
    get pinnedWidth() {
        return this.getPinnedWidth();
    }

    /**
     * Returns the current width of the container for the unpinned `IgxColumnComponent`s.
     * ```typescript
     * const unpinnedWidth = this.grid.getUnpinnedWidth;
     * ```
	 * @memberof IgxGridBaseComponent
     */
    get unpinnedWidth() {
        return this.getUnpinnedWidth();
    }

    /**
     * @hidden
     */
    get summariesMargin() {
        return this.rowSelectable ? this.calcRowCheckboxWidth : 0;
    }

    /**
     * Returns an array of `IgxColumnComponent`s.
     * ```typescript
     * const colums = this.grid.columns.
     * ```
	 * @memberof IgxGridBaseComponent
     */
    get columns(): IgxColumnComponent[] {
        return this._columns;
    }

    /**
     * Returns an array of the pinned `IgxColumnComponent`s.
     * ```typescript
     * const pinnedColumns = this.grid.pinnedColumns.
     * ```
	 * @memberof IgxGridBaseComponent
     */
    get pinnedColumns(): IgxColumnComponent[] {
        return this._pinnedColumns.filter((col) => !col.hidden);
    }

    /**
     * Returns an array of unpinned `IgxColumnComponent`s.
     * ```typescript
     * const unpinnedColumns = this.grid.unpinnedColumns.
     * ```
	 * @memberof IgxGridBaseComponent
     */
    get unpinnedColumns(): IgxColumnComponent[] {
        return this._unpinnedColumns.filter((col) => !col.hidden); // .sort((col1, col2) => col1.index - col2.index);
    }

    /**
     * Returns the `width` to be set on `IgxGridHeaderGroupComponent`.
	 * @memberof IgxGridBaseComponent
     */
    public getHeaderGroupWidth(column: IgxColumnComponent): string {
        const colWidth = column.width;
        const minWidth = this.defaultHeaderGroupMinWidth;
        const isPercentageWidth = colWidth && typeof colWidth === 'string' && colWidth.indexOf('%') !== -1;

        if (!isPercentageWidth && parseInt(column.width, 10) < minWidth) {
            return minWidth.toString();
        }

        return column.width;
    }

    /**
     * Returns the `IgxColumnComponent` by field name.
     * ```typescript
     * const myCol = this.grid1.getColumnByName("ID");
     * ```
     * @param name
     * @memberof IgxGridBaseComponent
     */
    public getColumnByName(name: string): IgxColumnComponent {
        return this.columnList.find((col) => col.field === name);
    }

    /**
     * Returns the `IgxColumnComponent` by index.
     * ```typescript
     * const myRow = this.grid1.getRowByIndex(1);
     * ```
     * @param index
     * @memberof IgxGridBaseComponent
     */
    public getRowByIndex(index: number): IgxRowComponent<IgxGridBaseComponent & IGridDataBindable> {
        return this.gridAPI.get_row_by_index(this.id, index);
    }

    /**
     * Returns `IgxGridRowComponent` object by the specified primary key .
     * Requires that the `primaryKey` property is set.
     * ```typescript
     * const myRow = this.grid1.getRowByKey("cell5");
     * ```
     * @param keyValue
     * @memberof IgxGridBaseComponent
     */
    public getRowByKey(keyValue: any): IgxRowComponent<IgxGridBaseComponent & IGridDataBindable> {
        return this.gridAPI.get_row_by_key(this.id, keyValue);
    }

    /**
     * Returns an array of visible `IgxColumnComponent`s.
     * ```typescript
     * const visibleColumns = this.grid.visibleColumns.
     * ```
	 * @memberof IgxGridBaseComponent
     */
    get visibleColumns(): IgxColumnComponent[] {
        return this.columnList.filter((col) => !col.hidden);
    }

    /**
     * Returns the `IgxGridCellComponent` that matches the conditions.
     * ```typescript
     * const myCell = this.grid1.getCellByColumn(2,"UnitPrice");
     * ```
     * @param rowIndex
     * @param columnField
     * @memberof IgxGridBaseComponent
     */
    public getCellByColumn(rowIndex: number, columnField: string): IgxGridCellComponent {
        const columnId = this.columnList.map((column) => column.field).indexOf(columnField);
        if (columnId !== -1) {
            return this.gridAPI.get_cell_by_index(this.id, rowIndex, columnId);
        }
    }

    /**
     * Returns an `IgxGridCellComponent` object by the specified primary key and column field.
     * Requires that the primaryKey property is set.
     * ```typescript
     * grid.getCellByKey(1, 'index');
     * ```
     * @param rowSelector match any rowID
     * @param columnField
     * @memberof IgxGridBaseComponent
     */
    public getCellByKey(rowSelector: any, columnField: string): IgxGridCellComponent {
        return this.gridAPI.get_cell_by_key(this.id, rowSelector, columnField);
    }

    /**
     * Returns the total number of pages.
     * ```typescript
     * const totalPages = this.grid.totalPages;
     * ```
	 * @memberof IgxGridBaseComponent
     */
    get totalPages(): number {
        if (this.pagingState) {
            return this.pagingState.metadata.countPages;
        }
        return -1;
    }

    /**
     * Returns the total number of records.
     * Only functions when paging is enabled.
     * ```typescript
     * const totalRecords = this.grid.totalRecords;
     * ```
	 * @memberof IgxGridBaseComponent
     */
    get totalRecords(): number {
        if (this.pagingState) {
            return this.pagingState.metadata.countRecords;
        }
    }

    /**
     * Returns if the current page is the first page.
     * ```typescript
     * const firstPage = this.grid.isFirstPage;
     * ```
	 * @memberof IgxGridBaseComponent
     */
    get isFirstPage(): boolean {
        return this.page === 0;
    }

    /**
     * Returns if the current page is the last page.
     * ```typescript
     * const lastPage = this.grid.isLastPage;
     * ```
	 * @memberof IgxGridBaseComponent
     */
    get isLastPage(): boolean {
        return this.page + 1 >= this.totalPages;
    }

    /**
     * Returns the total width of the `IgxGridComponent`.
     * ```typescript
     * const gridWidth = this.grid.totalWidth;
     * ```
	 * @memberof IgxGridBaseComponent
     */
    get totalWidth(): number {
        // Take only top level columns
        const cols = this.visibleColumns.filter(col => col.level === 0 && !col.pinned);
        let totalWidth = 0;
        let i = 0;
        for (i; i < cols.length; i++) {
            totalWidth += parseInt(cols[i].width, 10) || 0;
        }
        return totalWidth;
    }

    get showRowCheckboxes(): boolean {
        return this.rowSelectable && this.columns.length > this.hiddenColumnsCount;
    }

    /**
     * @hidden
     */
    protected _moveColumns(from: IgxColumnComponent, to: IgxColumnComponent, pos: DropPosition) {
        const list = this.columnList.toArray();
        const fromIndex = list.indexOf(from);
        let toIndex = list.indexOf(to);

        if (pos === DropPosition.BeforeDropTarget) {
            toIndex--;
            if (toIndex < 0) {
                toIndex = 0;
            }
        }

        if (pos === DropPosition.AfterDropTarget) {
            toIndex++;
        }

        let activeColumn = null;
        let activeColumnIndex = -1;

        if (this.lastSearchInfo.searchText) {
            const activeInfo = IgxTextHighlightDirective.highlightGroupsMap.get(this.id);
            activeColumnIndex = activeInfo.columnIndex;

            if (activeColumnIndex !== -1) {
                activeColumn = list[activeColumnIndex];
            }
        }

        list.splice(toIndex, 0, ...list.splice(fromIndex, 1));
        const newList = this._resetColumnList(list);
        this.columnList.reset(newList);
        this.columnList.notifyOnChanges();
        this._columns = this.columnList.toArray();

        if (activeColumn !== null && activeColumn !== undefined) {
            const newIndex = newList.indexOf(activeColumn);
            IgxColumnComponent.updateHighlights(activeColumnIndex, newIndex, this);
        }
    }

    /**
     * @hidden
     */
    protected _resetColumnList(list?) {
        if (!list) {
            list = this.columnList.toArray();
        }
        let newList = [];
        list.filter(c => c.level === 0).forEach(p => {
            newList.push(p);
            if (p.columnGroup) {
                newList = newList.concat(p.allChildren);
            }
        });
        return newList;
    }

    /**
     * @hidden
     */
    protected _reorderPinnedColumns(from: IgxColumnComponent, to: IgxColumnComponent, position: DropPosition) {
        const pinned = this._pinnedColumns;
        let dropIndex = pinned.indexOf(to);

        if (position === DropPosition.BeforeDropTarget) {
            dropIndex--;
        }

        if (position === DropPosition.AfterDropTarget) {
            dropIndex++;
        }

        pinned.splice(dropIndex, 0, ...pinned.splice(pinned.indexOf(from), 1));
    }

    /**
     * @hidden
     */
    protected _moveChildColumns(parent: IgxColumnComponent, from: IgxColumnComponent, to: IgxColumnComponent, pos: DropPosition) {
        const buffer = parent.children.toArray();
        const fromIndex = buffer.indexOf(from);
        let toIndex = buffer.indexOf(to);

        if (pos === DropPosition.BeforeDropTarget) {
            toIndex--;
        }

        if (pos === DropPosition.AfterDropTarget) {
            toIndex++;
        }

        buffer.splice(toIndex, 0, ...buffer.splice(fromIndex, 1));
        parent.children.reset(buffer);
    }
    /**
     * Moves a column to the specified drop target.
     * ```typescript
     * grid.moveColumn(compName, persDetails);
     * ```
	  * @memberof IgxGridBaseComponent
	  */
    public moveColumn(column: IgxColumnComponent, dropTarget: IgxColumnComponent, pos: DropPosition = DropPosition.None) {

        let position = pos;
        const fromIndex = column.visibleIndex;
        const toIndex = dropTarget.visibleIndex;

        if (pos === DropPosition.BeforeDropTarget && fromIndex < toIndex) {
            position = DropPosition.BeforeDropTarget;
        } else if (pos === DropPosition.AfterDropTarget && fromIndex > toIndex) {
            position = DropPosition.AfterDropTarget;
        } else {
            position = DropPosition.None;
        }


        if ((column.level !== dropTarget.level) ||
            (column.topLevelParent !== dropTarget.topLevelParent)) {
            return;
        }

        this.gridAPI.submit_value(this.id);
        if (column.level) {
            this._moveChildColumns(column.parent, column, dropTarget, position);
        }

        if (dropTarget.pinned && column.pinned) {
            this._reorderPinnedColumns(column, dropTarget, position);
        }

        if (dropTarget.pinned && !column.pinned) {
            column.pin();
            this._reorderPinnedColumns(column, dropTarget, position);
        }

        if (!dropTarget.pinned && column.pinned) {
            column.unpin();

            const list = this.columnList.toArray();
            const fi = list.indexOf(column);
            const ti = list.indexOf(dropTarget);

            if (pos === DropPosition.BeforeDropTarget && fi < ti) {
                position = DropPosition.BeforeDropTarget;
            } else if (pos === DropPosition.AfterDropTarget && fi > ti) {
                position = DropPosition.AfterDropTarget;
            } else {
                position = DropPosition.None;
            }
        }

        this._moveColumns(column, dropTarget, position);
        this.cdr.detectChanges();

        const args = {
            source: column,
            target: dropTarget
        };

        this.onColumnMovingEnd.emit(args);
    }

    /**
     * Goes to the next page of the `IgxGridComponent`, if the grid is not already at the last page.
     * ```typescript
     * this.grid1.nextPage();
     * ```
	 * @memberof IgxGridBaseComponent
     */
    public nextPage(): void {
        if (!this.isLastPage) {
            this.page += 1;
        }
    }

    /**
     * Goes to the previous page of the `IgxGridComponent`, if the grid is not already at the first page.
     * ```typescript
     * this.grid1.previousPage();
     * ```
	 * @memberof IgxGridBaseComponent
     */
    public previousPage(): void {
        if (!this.isFirstPage) {
            this.page -= 1;
        }
    }

    /**
     * Goes to the desired page index.
     * ```typescript
     * this.grid1.paginate(1);
     * ```
     * @param val
     * @memberof IgxGridBaseComponent
     */
    public paginate(val: number): void {
        if (val < 0 || val > this.totalPages - 1) {
            return;
        }

        this.page = val;
    }

    /**
     * Manually marks the `IgxGridComponent` for change detection.
     * ```typescript
     * this.grid1.markForCheck();
     * ```
	 * @memberof IgxGridBaseComponent
     */
    public markForCheck() {
        if (this.rowList) {
            this.rowList.forEach((row) => row.cdr.markForCheck());
        }

        if (this.filterCellList) {
            this.filterCellList.forEach((c) => c.cdr.markForCheck());
        }

        this.cdr.detectChanges();
    }

    /**
     * Creates a new `IgxGridRowComponent` and adds the data record to the end of the data source.
     * ```typescript
     * const record = {
     *     ID: this.grid1.data[this.grid1.data.length - 1].ID + 1,
     *     Name: this.newRecord
     * };
     * this.grid1.addRow(record);
     * ```
     * @param data
     * @memberof IgxGridBaseComponent
     */
    public addRow(data: any, parentID?: any): void {
        this.gridAPI.addRowToData(this.id, data);

        this.onRowAdded.emit({ data });
        this._pipeTrigger++;
        this.cdr.markForCheck();

        this.refreshSearch();
    }

    /**
     * Removes the `IgxGridRowComponent` and the corresponding data record by primary key.
     * Requires that the `primaryKey` property is set.
     * The method accept rowSelector as a parameter, which is the rowID.
     * ```typescript
     * this.grid1.deleteRow(0);
     * ```
     * @param rowSelector
     * @memberof IgxGridBaseComponent
     */
    public deleteRow(rowSelector: any): void {
        if (this.primaryKey !== undefined && this.primaryKey !== null) {
            this.deleteRowById(rowSelector);
        }
    }

    /** @hidden */
    public deleteRowById(rowId: any) {
        let index: number;
        const data = this.gridAPI.get_all_data(this.id);
        if (this.primaryKey) {
            index = data.map((record) => record[this.primaryKey]).indexOf(rowId);
        } else {
            index = data.indexOf(rowId);
        }
        const state: State = this.transactions.getState(rowId);
        const hasRowInNonDeletedState = state && state.type !== TransactionType.DELETE;

        //  if there is a row (index !== -1) and the we have cell in edit mode on same row exit edit mode
        //  if there is no row (index === -1), but there is a row in ADD or UPDATE state do as above
        //  Otherwise just exit - there is nothing to delete
        if (index !== -1 || hasRowInNonDeletedState) {
            // Always exit edit when row is deleted
            this.endEdit(true);
        } else {
            return;
        }

        //  TODO: should we emit this when cascadeOnDelete is true for each row?!?!
        this.onRowDeleted.emit({ data: data[index] });

        //  first deselect row then delete it
        if (this.rowSelectable && this.selection.is_item_selected(this.id, rowId)) {
            this.deselectRows([rowId]);
        } else {
            this.checkHeaderCheckboxStatus();
        }

        this.gridAPI.deleteRowFromData(this.id, rowId, index);
        this._pipeTrigger++;
        this.cdr.markForCheck();
        // Data needs to be recalculated if transactions are in place
        // If no transactions, `data` will be a reference to the grid getter, otherwise it will be stale
        const dataAfterDelete = this.transactions.enabled ? this.dataWithAddedInTransactionRows : data;
        this.refreshSearch();
        if (dataAfterDelete.length % this.perPage === 0 && dataAfterDelete.length / this.perPage - 1 < this.page && this.page !== 0) {
            this.page--;
        }
    }

    /**
     * Updates the `IgxGridRowComponent` and the corresponding data record by primary key.
     * Requires that the `primaryKey` property is set.
     * ```typescript
     * this.gridWithPK.updateCell('Updated', 1, 'ProductName');
     * ```
     * @param value the new value which is to be set.
     * @param rowSelector corresponds to rowID.
     * @param column corresponds to column field.
     * @memberof IgxGridBaseComponent
     */
    public updateCell(value: any, rowSelector: any, column: string): void {
        if (this.primaryKey !== undefined && this.primaryKey !== null) {
            const columnEdit = this.columnList.toArray().filter((col) => col.field === column);
            if (columnEdit.length > 0) {
                const columnId = this.columnList.toArray().indexOf(columnEdit[0]);
                const editableCell = this.gridAPI.get_cell_inEditMode(this.id);
                const gridEditState = this.gridAPI.create_grid_edit_args(this.id, rowSelector, columnId, value);
                this.gridAPI.update_cell(this.id, rowSelector, columnId, value, gridEditState);
                if (editableCell && editableCell.cellID.rowID === rowSelector &&
                    editableCell.cellID.columnID === columnId) {
                    if (gridEditState.args.cancel) {
                        return;
                    }
                    this.gridAPI.escape_editMode(this.id, editableCell.cellID);
                }
                this.cdr.markForCheck();
                this.refreshSearch();
            }
        }
    }

    /**
     * Updates the `IgxGridRowComponent`, which is specified by
     * rowSelector parameter and the data source record with the passed value.
     * This method will apply requested update only if primary key is specified in the grid.
     * ```typescript
     * grid.updateRow({
     *       ProductID: 1, ProductName: 'Spearmint', InStock: true, UnitsInStock: 1, OrderDate: new Date('2005-03-21')
     *   }, 1);
     * ```
     * @param value
     * @param rowSelector correspond to rowID
     * @memberof IgxGridBaseComponent
     */
    public updateRow(value: any, rowSelector: any): void {
        if (this.primaryKey !== undefined && this.primaryKey !== null) {
            const editableCell = this.gridAPI.get_cell_inEditMode(this.id);
            if (editableCell && editableCell.cellID.rowID === rowSelector) {
                this.gridAPI.escape_editMode(this.id, editableCell.cellID);
            }
            this.gridAPI.update_row(value, this.id, rowSelector);
            this.cdr.markForCheck();
            this.refreshSearch();
        }
    }

    /**
     * Sort a single `IgxColumnComponent`.
     * Sort the `IgxGridComponent`'s `IgxColumnComponent` based on the provided array of sorting expressions.
     * ```typescript
     * this.grid.sort({ fieldName: name, dir: SortingDirection.Asc, ignoreCase: false });
     * ```
	 * @memberof IgxGridBaseComponent
     */
    public sort(expression: ISortingExpression | Array<ISortingExpression>): void {
        this.endEdit(false);
        if (expression instanceof Array) {
            this.gridAPI.sort_multiple(this.id, expression);
        } else {
            this.gridAPI.sort(this.id, expression);
        }
        this.onSortingDone.emit(expression);
    }

    /**
     * Filters a single `IgxColumnComponent`.
     * ```typescript
     * public filter(term) {
     *      this.grid.filter("ProductName", term, IgxStringFilteringOperand.instance().condition("contains"));
     * }
     * ```
     * @param name
     * @param value
     * @param conditionOrExpressionTree
     * @param ignoreCase
     * @memberof IgxGridBaseComponent
     */
    public filter(name: string, value: any, conditionOrExpressionTree?: IFilteringOperation | IFilteringExpressionsTree,
        ignoreCase?: boolean) {
        const col = this.gridAPI.get_column_by_name(this.id, name);
        const filteringIgnoreCase = ignoreCase || (col ? col.filteringIgnoreCase : false);

        if (conditionOrExpressionTree) {
            this.gridAPI.filter(this.id, name, value, conditionOrExpressionTree, filteringIgnoreCase);
        } else {
            const expressionsTreeForColumn = this._filteringExpressionsTree.find(name);
            if (expressionsTreeForColumn instanceof FilteringExpressionsTree) {
                this.gridAPI.filter(this.id, name, value, expressionsTreeForColumn, filteringIgnoreCase);
            } else {
                const expressionForColumn = expressionsTreeForColumn as IFilteringExpression;
                this.gridAPI.filter(this.id, name, value, expressionForColumn.condition, filteringIgnoreCase);
            }
        }
    }

    /**
     * Filters all the `IgxColumnComponent` in the `IgxGridComponent` with the same condition.
     * ```typescript
     * grid.filterGlobal('some', IgxStringFilteringOperand.instance().condition('contains'));
     * ```
     * @param value
     * @param condition
     * @param ignoreCase
     * @memberof IgxGridBaseComponent
     */
    public filterGlobal(value: any, condition?, ignoreCase?) {
        this.gridAPI.filter_global(this.id, value, condition, ignoreCase);
    }

    /**
     * Enables summaries for the specified column and applies your customSummary.
     * If you do not provide the customSummary, then the default summary for the column data type will be applied.
     * ```typescript
     * grid.enableSummaries([{ fieldName: 'ProductName' }, { fieldName: 'ID' }]);
     * ```
     * Enable summaries for the listed columns.
     * ```typescript
     * grid.enableSummaries('ProductName');
     * ```
     * @param rest
     * @memberof IgxGridBaseComponent
     */
    public enableSummaries(...rest) {
        if (rest.length === 1 && Array.isArray(rest[0])) {
            this._multipleSummaries(rest[0], true);
        } else {
            this._summaries(rest[0], true, rest[1]);
        }
        this.calculateGridHeight();
        this.cdr.detectChanges();
    }

    /**
     * Disable summaries for the specified column.
     * ```typescript
     * grid.disableSummaries('ProductName');
     * ```
     *
     * Disable summaries for the listed columns.
     * ```typescript
     * grid.disableSummaries([{ fieldName: 'ProductName' }]);
     * ```
	 * @memberof IgxGridBaseComponent
     */
    public disableSummaries(...rest) {
        if (rest.length === 1 && Array.isArray(rest[0])) {
            this._disableMultipleSummaries(rest[0]);
        } else {
            this._summaries(rest[0], false);
        }
    }

    /**
     * If name is provided, clears the filtering state of the corresponding `IgxColumnComponent`,
     * otherwise clears the filtering state of all `IgxColumnComponent`s.
     * ```typescript
     * this.grid.clearFilter();
     * ```
     * @param name
     * @memberof IgxGridBaseComponent
     */
    public clearFilter(name?: string) {
        if (name) {
            const column = this.gridAPI.get_column_by_name(this.id, name);
            if (!column) {
                return;
            }
        }

        this.gridAPI.clear_filter(this.id, name);
    }

    /**
     * If name is provided, clears the sorting state of the corresponding `IgxColumnComponent`,
     * otherwise clears the sorting state of all `IgxColumnComponent`.
     * ```typescript
     * this.grid.clearSort();
     * ```
     * @param name
     * @memberof IgxGridBaseComponent
     */
    public clearSort(name?: string) {
        if (!name) {
            this.sortingExpressions = [];
            return;
        }
        if (!this.gridAPI.get_column_by_name(this.id, name)) {
            return;
        }
        this.gridAPI.clear_sort(this.id, name);
    }

    /**
     * @hidden
     */
    @DeprecateMethod('There is no need to call clearSummaryCache method.The summary cache is cleared automatically when needed.')
    public clearSummaryCache(args?) {
    }

    /**
     * @hidden
     */
    public refreshGridState(args?) {
        this.endEdit(true);
        this.summaryService.clearSummaryCache(args);
    }

    // TODO: We have return values here. Move them to event args ??

    /**
     * Pins a column by field name. Returns whether the operation is successful.
     * ```typescript
     * this.grid.pinColumn("ID");
     * ```
     * @param columnName
     * @param index
     * @memberof IgxGridBaseComponent
     */
    public pinColumn(columnName: string | IgxColumnComponent, index?): boolean {
        const col = columnName instanceof IgxColumnComponent ? columnName : this.getColumnByName(columnName);
        return col.pin(index);
    }

    /**
     * Unpins a column by field name. Returns whether the operation is successful.
     * ```typescript
     * this.grid.pinColumn("ID");
     * ```
     * @param columnName
     * @param index
     * @memberof IgxGridBaseComponent
     */
    public unpinColumn(columnName: string | IgxColumnComponent, index?): boolean {
        const col = columnName instanceof IgxColumnComponent ? columnName : this.getColumnByName(columnName);
        return col.unpin(index);
    }


    /**
     * Recalculates grid width/height dimensions. Should be run when changing DOM elements dimentions manually that affect the grid's size.
     * ```typescript
     * this.grid.reflow();
     * ```
	 * @memberof IgxGridBaseComponent
     */
    public reflow() {
        this.calculateGridSizes();
    }

    /**
     * @hidden
     */
    @DeprecateMethod('There is no need to call recalculateSummaries method. The summaries are recalculated automatically when needed.')
    public recalculateSummaries() {
    }

    /**
     * Finds the next occurrence of a given string in the grid and scrolls to the cell if it isn't visible.
     * Returns how many times the grid contains the string.
     * ```typescript
     * this.grid.findNext("financial");
     * ```
     * @param text the string to search.
     * @param caseSensitive optionally, if the search should be case sensitive (defaults to false).
     * @param exactMatch optionally, if the text should match the entire value  (defaults to false).
     * @memberof IgxGridBaseComponent
     */
    public findNext(text: string, caseSensitive?: boolean, exactMatch?: boolean): number {
        return this.find(text, 1, caseSensitive, exactMatch);
    }

    /**
     * Finds the previous occurrence of a given string in the grid and scrolls to the cell if it isn't visible.
     * Returns how many times the grid contains the string.
     * ```typescript
     * this.grid.findPrev("financial");
     * ````
     * @param text the string to search.
     * @param caseSensitive optionally, if the search should be case sensitive (defaults to false).
     * @param exactMatch optionally, if the text should match the entire value (defaults to false).
     * @memberof IgxGridBaseComponent
     */
    public findPrev(text: string, caseSensitive?: boolean, exactMatch?: boolean): number {
        return this.find(text, -1, caseSensitive, exactMatch);
    }

    /**
     * Reapplies the existing search.
     * Returns how many times the grid contains the last search.
     * ```typescript
     * this.grid.refreshSearch();
     * ```
     * @param updateActiveInfo
     * @memberof IgxGridBaseComponent
     */
    public refreshSearch(updateActiveInfo?: boolean): number {
        if (this.lastSearchInfo.searchText) {
            this.rebuildMatchCache();

            if (updateActiveInfo) {
                const activeInfo = IgxTextHighlightDirective.highlightGroupsMap.get(this.id);
                this.lastSearchInfo.matchInfoCache.forEach((match, i) => {
                    if (match.column === activeInfo.columnIndex &&
                        match.row === activeInfo.rowIndex &&
                        match.index === activeInfo.index &&
                        match.page === activeInfo.page) {
                        this.lastSearchInfo.activeMatchIndex = i;
                    }
                });
            }

            return this.find(this.lastSearchInfo.searchText, 0, this.lastSearchInfo.caseSensitive, this.lastSearchInfo.exactMatch, false);
        } else {
            return 0;
        }
    }

    /**
     * Removes all the highlights in the cell.
     * ```typescript
     * this.grid.clearSearch();
     * ```
	 * @memberof IgxGridBaseComponent
     */
    public clearSearch() {
        this.lastSearchInfo = {
            searchText: '',
            caseSensitive: false,
            exactMatch: false,
            activeMatchIndex: 0,
            matchInfoCache: []
        };

        this.rowList.forEach((row) => {
            if (row.cells) {
                row.cells.forEach((c) => {
                    c.clearHighlight();
                });
            }
        });
    }

    /**
     * Returns if the `IgxGridComponent` has sortable columns.
     * ```typescript
     * const sortableGrid = this.grid.hasSortableColumns;
     * ```
	 * @memberof IgxGridBaseComponent
     */
    get hasSortableColumns(): boolean {
        return this.columnList.some((col) => col.sortable);
    }

    /**
     * Returns if the `IgxGridComponent` has editable columns.
     * ```typescript
     * const editableGrid = this.grid.hasEditableColumns;
     * ```
	 * @memberof IgxGridBaseComponent
     */
    get hasEditableColumns(): boolean {
        return this.columnList.some((col) => col.editable);
    }

    /**
     * Returns if the `IgxGridComponent` has fiterable columns.
     * ```typescript
     * const filterableGrid = this.grid.hasFilterableColumns;
     * ```
	 * @memberof IgxGridBaseComponent
     */
    get hasFilterableColumns(): boolean {
        return this.columnList.some((col) => col.filterable);
    }

    /**
     * Returns if the `IgxGridComponent` has summarized columns.
     * ```typescript
     * const summarizedGrid = this.grid.hasSummarizedColumns;
     * ```
	 * @memberof IgxGridBaseComponent
     */
    get hasSummarizedColumns(): boolean {
        return this.summaryService.hasSummarizedColumns;
    }

    /**
     * @hidden
     */
    get rootSummariesEnabled(): boolean {
        return this.summaryCalculationMode !== GridSummaryCalculationMode.childLevelsOnly;
    }
    /**
     * Returns if the `IgxGridComponent` has moveable columns.
     * ```typescript
     * const movableGrid = this.grid.hasMovableColumns;
     * ```
	 * @memberof IgxGridBaseComponent
     */
    get hasMovableColumns(): boolean {
        return this.columnList && this.columnList.some((col) => col.movable);
    }

    /**
     * Returns if the `IgxGridComponent` has column groups.
     * ```typescript
     * const groupGrid = this.grid.hasColumnGroups;
     * ```
	 * @memberof IgxGridBaseComponent
     */
    get hasColumnGroups(): boolean {
        return this.columnList.some(col => col.columnGroup);
    }

    /**
     * Returns an array of the selected `IgxGridCellComponent`s.
     * ```typescript
     * const selectedCells = this.grid.selectedCells;
     * ```
	 * @memberof IgxGridBaseComponent
     */
    get selectedCells(): IgxGridCellComponent[] | any[] {
        if (this.dataRowList) {
            return this.dataRowList.map((row) => row.cells.filter((cell) => cell.selected))
                .reduce((a, b) => a.concat(b), []);
        }
        return [];
    }

    /**
     * @hidden
     */
    protected get rowBasedHeight() {
        return this.dataLength * this.rowHeight;
    }

    /**
     * @hidden
     */
    protected _derivePossibleHeight() {
        if ((this._height && this._height.indexOf('%') === -1) || !this._height) {
            return;
        }
        if (!this.nativeElement.parentNode || !this.nativeElement.parentNode.clientHeight) {
            const viewPortHeight = document.documentElement.clientHeight;
            this._height = this.rowBasedHeight <= viewPortHeight ? null : viewPortHeight.toString();
        } else {
            const parentHeight = this.nativeElement.parentNode.getBoundingClientRect().height;
            this._height = this.rowBasedHeight <= parentHeight ? null : this._height;
        }
        this.calculateGridHeight();
        this.cdr.detectChanges();
    }

    /**
     * @hidden
     */
    protected _derivePossibleWidth() {
        if (!this._columnWidthSetByUser) {
            this._columnWidth = this.getPossibleColumnWidth();
            this.columnList.forEach((column: IgxColumnComponent) => {
                column.defaultWidth = this.columnWidth;
            });
        }
    }

    /**
     * @hidden
     */
    private get defaultTargetBodyHeight(): number {
        const allItems = this.totalItemCount || this.dataLength;
        return this.rowHeight * Math.min(this._defaultTargetRecordNumber,
            this.paging ? Math.min(allItems, this.perPage) : allItems);
    }

    /**
     * @hidden
     */
    protected calculateGridHeight() {
        const computed = this.document.defaultView.getComputedStyle(this.nativeElement);

        // TODO: Calculate based on grid density
        if (this.maxLevelHeaderDepth) {
            this.theadRow.nativeElement.style.height = `${(this.maxLevelHeaderDepth + 1) * this.defaultRowHeight +
                (this.allowFiltering ? FILTER_ROW_HEIGHT : 0) + 1}px`;
        }
        this.summariesHeight = 0;
        if (!this._height) {
            this.calcHeight = null;
            if (this.hasSummarizedColumns && this.rootSummariesEnabled) {
                this.summariesHeight = this.summaryService.calcMaxSummaryHeight();
            }
            return;
        }

        let toolbarHeight = 0;
        if (this.showToolbar && this.toolbarHtml != null) {
            toolbarHeight = this.toolbarHtml.nativeElement.firstElementChild ?
                this.toolbarHtml.nativeElement.offsetHeight : 0;
        }

        let pagingHeight = 0;
        if (this.paging && this.paginator) {
            pagingHeight = this.paginator.nativeElement.firstElementChild ?
                this.paginator.nativeElement.offsetHeight : 0;
        }

        if (this.hasSummarizedColumns && this.rootSummariesEnabled) {
            this.summariesHeight = this.summaryService.calcMaxSummaryHeight();
        }
        const groupAreaHeight = this.getGroupAreaHeight();

        if (this._height && this._height.indexOf('%') !== -1) {
            /*height in %*/
            this.calcHeight = this._calculateGridBodyHeight(
                parseInt(computed.getPropertyValue('height'), 10), toolbarHeight, pagingHeight, groupAreaHeight);
        } else {
            this.calcHeight = this._calculateGridBodyHeight(
                parseInt(this._height, 10), toolbarHeight, pagingHeight, groupAreaHeight);
        }
    }

    /**
     * @hidden
     */
    protected getGroupAreaHeight(): number {
        return 0;
    }

    /**
     * @hidden
     */
    protected _calculateGridBodyHeight(gridHeight: number,
        toolbarHeight: number, pagingHeight: number, groupAreaHeight: number) {
        const footerBordersAndScrollbars = this.tfoot.nativeElement.offsetHeight -
            this.tfoot.nativeElement.clientHeight;
        if (isNaN(gridHeight)) {
            return this.defaultTargetBodyHeight;
        }

        return Math.abs(gridHeight - toolbarHeight -
            this.theadRow.nativeElement.offsetHeight -
            this.summariesHeight - pagingHeight - groupAreaHeight -
            footerBordersAndScrollbars -
            this.scr.nativeElement.clientHeight);
    }

    /**
     * @hidden
     */
    protected getPossibleColumnWidth(baseWidth: number = null) {
        let computedWidth;
        if (baseWidth !== null) {
            computedWidth = baseWidth;
        } else {
            computedWidth = parseInt(this.document.defaultView.getComputedStyle(this.nativeElement).getPropertyValue('width'), 10);
        }

        if (this.showRowCheckboxes) {
            computedWidth -= this.headerCheckboxContainer.nativeElement.clientWidth;
        }

        const visibleChildColumns = this.visibleColumns.filter(c => !c.columnGroup);

        const columnsWithSetWidths = visibleChildColumns.filter(c => c.widthSetByUser);
        const columnsToSize = visibleChildColumns.length - columnsWithSetWidths.length;

        const sumExistingWidths = columnsWithSetWidths
            .reduce((prev, curr) => {
                const colWidth = curr.width;
                const widthValue = parseInt(colWidth, 10);
                const currWidth = colWidth && typeof colWidth === 'string' && colWidth.indexOf('%') !== -1 ?
                    widthValue / 100 * computedWidth :
                    widthValue;
                return prev + currWidth;
            }, 0);

        const columnWidth = !Number.isFinite(sumExistingWidths) ?
            Math.max(computedWidth / columnsToSize, MINIMUM_COLUMN_WIDTH) :
            Math.max((computedWidth - sumExistingWidths) / columnsToSize, MINIMUM_COLUMN_WIDTH);

        return columnWidth.toString();
    }

    /**
     * @hidden
     */
    protected calculateGridWidth() {
        let width;
        const computed = this.document.defaultView.getComputedStyle(this.nativeElement);
        const el = this.document.getElementById(this.nativeElement.id);

        if (this._width && this._width.indexOf('%') !== -1) {
            /* width in %*/
            width = computed.getPropertyValue('width').indexOf('%') === -1 ?
                parseInt(computed.getPropertyValue('width'), 10) : null;
        } else {
            width = parseInt(this._width, 10);
        }

        if (!width && el) {
            width = el.offsetWidth;
        }

        this._derivePossibleWidth();

        if (!width) {
            width = this.columnList.reduce((sum, item) => sum + parseInt((item.width || item.defaultWidth), 10), 0);
        }

        if (Number.isFinite(width) && width !== this.calcWidth) {
            this.calcWidth = width;
            this.cdr.markForCheck();
        }
    }

    /**
     * @hidden
     */
    protected calculateGridSizes() {
        this.calculateGridWidth();
        this.cdr.detectChanges();
        this.calculateGridHeight();

        if (this.showRowCheckboxes) {
            this.calcRowCheckboxWidth = this.headerCheckboxContainer.nativeElement.getBoundingClientRect().width;
        }

        if (this.rowEditable) {
            this.repositionRowEditingOverlay(this.rowInEditMode);
        }

        this.cdr.detectChanges();
    }

    /**
     * Gets calculated width of the pinned area.
     * ```typescript
     * const pinnedWidth = this.grid.getPinnedWidth();
     * ```
     * @param takeHidden If we should take into account the hidden columns in the pinned area.
     * @memberof IgxGridBaseComponent
     */
    public getPinnedWidth(takeHidden = false) {
        const fc = takeHidden ? this._pinnedColumns : this.pinnedColumns;
        let sum = 0;
        for (const col of fc) {
            if (col.level === 0) {
                sum += parseInt(col.width, 10);
            }
        }
        if (this.showRowCheckboxes) {
            sum += this.calcRowCheckboxWidth;
        }

        return sum;
    }

    /**
     * @hidden
     * Gets calculated width of the unpinned area
     * @param takeHidden If we should take into account the hidden columns in the pinned area.
     * @memberof IgxGridBaseComponent
     */
    protected getUnpinnedWidth(takeHidden = false) {
        const width = this._width && this._width.indexOf('%') !== -1 ?
            this.calcWidth :
            parseInt(this._width, 10);
        return width - this.getPinnedWidth(takeHidden);
    }

    /**
     * @hidden
     */
    protected _summaries(fieldName: string, hasSummary: boolean, summaryOperand?: any) {
        const column = this.gridAPI.get_column_by_name(this.id, fieldName);
        if (column) {
            column.hasSummary = hasSummary;
            if (summaryOperand) {
                if (this.rootSummariesEnabled) { this.summaryService.retriggerRootPipe++; }
                column.summaries = summaryOperand;
            }
        }
    }

    /**
     * @hidden
     */
    protected _multipleSummaries(expressions: ISummaryExpression[], hasSummary: boolean) {
        expressions.forEach((element) => {
            this._summaries(element.fieldName, hasSummary, element.customSummary);
        });
    }
    /**
     * @hidden
     */
    protected _disableMultipleSummaries(expressions) {
        expressions.forEach((column) => {
            const columnName = column && column.fieldName ? column.fieldName : column;
            this._summaries(columnName, false);
        });
    }

    /**
     * @hidden
     */
    protected resolveDataTypes(rec) {
        if (typeof rec === 'number') {
            return DataType.Number;
        } else if (typeof rec === 'boolean') {
            return DataType.Boolean;
        } else if (typeof rec === 'object' && rec instanceof Date) {
            return DataType.Date;
        }
        return DataType.String;
    }

    /**
     * @hidden
     */
    protected autogenerateColumns() {
        const data = this.gridAPI.get_all_data(this.id);
        const factory = this.resolver.resolveComponentFactory(IgxColumnComponent);
        const fields = Object.keys(data[0]);
        const columns = [];

        fields.forEach((field) => {
            const ref = this.viewRef.createComponent(factory, null, this.viewRef.injector);
            ref.instance.field = field;
            ref.instance.dataType = this.resolveDataTypes(data[0][field]);
            ref.changeDetectorRef.detectChanges();
            columns.push(ref.instance);
        });

        this.columnList.reset(columns);
    }

    /**
     * @hidden
     */
    onlyTopLevel(arr) {
        return arr.filter(c => c.level === 0);
    }

    /**
     * @hidden
     */
    protected initColumns(collection: QueryList<IgxColumnComponent>, cb: Function = null) {
        // XXX: Deprecate index
        this._columns = this.columnList.toArray();
        collection.forEach((column: IgxColumnComponent) => {
            column.gridID = this.id;
            column.defaultWidth = this.columnWidth;
            this.setColumnEditState(column);

            if (cb) {
                cb(column);
            }
        });

        this.reinitPinStates();
    }

    private setColumnEditState(column: IgxColumnComponent) {
        // When rowEditable is true, then all columns, with defined field, excluding priamaryKey, are set to editable by default.
        if (this.rowEditable && column.editable === null &&
            column.field && column.field !== this.primaryKey) {
            column.editable = this.rowEditable;
        }
    }

    /**
     * @hidden
     */
    protected reinitPinStates() {
        if (this.hasColumnGroups) {
            this._pinnedColumns = this.columnList.filter((c) => c.pinned);
        }
        this._unpinnedColumns = this.columnList.filter((c) => !c.pinned);
    }

    /**
     * @hidden
     */
    public onHeaderCheckboxClick(event, filteredData) {
        this.allRowsSelected = event.checked;
        const newSelection =
            event.checked ?
                filteredData ?
                    this.selection.add_items(this.id, this.selection.get_all_ids(filteredData, this.primaryKey)) :
                    this.selection.get_all_ids(this.gridAPI.get_all_data(this.id, true), this.primaryKey) :
                filteredData ?
                    this.selection.delete_items(this.id, this.selection.get_all_ids(filteredData, this.primaryKey)) :
                    this.selection.get_empty();
        this.triggerRowSelectionChange(newSelection, null, event, event.checked);
        this.checkHeaderCheckboxStatus(event.checked);
    }

    /**
     * @hidden
     */
    get headerCheckboxAriaLabel() {
        return this._filteringExpressionsTree.filteringOperands.length > 0 ?
            this.headerCheckbox && this.headerCheckbox.checked ? 'Deselect all filtered' : 'Select all filtered' :
            this.headerCheckbox && this.headerCheckbox.checked ? 'Deselect all' : 'Select all';
    }

    /**
     * @hidden
     */
    public checkHeaderCheckboxStatus(headerStatus?: boolean) {
        if (headerStatus === undefined) {
            const filteredData = this.filteringService.filteredData;
            const dataLength = filteredData ? filteredData.length : this.dataLength;
            this.allRowsSelected = this.selection.are_all_selected(this.id, dataLength);
            if (this.headerCheckbox) {
                this.headerCheckbox.indeterminate = !this.allRowsSelected && !this.selection.are_none_selected(this.id);
                if (!this.headerCheckbox.indeterminate) {
                    this.headerCheckbox.checked =
                        this.allRowsSelected;
                }
            }
            this.cdr.markForCheck();
        } else if (this.headerCheckbox) {
            this.headerCheckbox.checked = headerStatus !== undefined ? headerStatus : false;
        }
    }

    /**
     * @hidden
     */
    public filteredItemsStatus(componentID: string, filteredData: any[], primaryKey?) {
        const currSelection = this.selection.get(componentID);
        let atLeastOneSelected = false;
        let notAllSelected = false;
        if (currSelection) {
            for (const key of Object.keys(filteredData)) {
                const dataItem = primaryKey ? filteredData[key][primaryKey] : filteredData[key];
                if (currSelection.has(dataItem)) {
                    atLeastOneSelected = true;
                    if (notAllSelected) {
                        return 'indeterminate';
                    }
                } else {
                    notAllSelected = true;
                    if (atLeastOneSelected) {
                        return 'indeterminate';
                    }
                }
            }
        }
        return atLeastOneSelected ? 'allSelected' : 'noneSelected';
    }

    /**
     * @hidden
     */
    public updateHeaderCheckboxStatusOnFilter(data) {
        if (!data) {
            this.checkHeaderCheckboxStatus();
            return;
        }
        switch (this.filteredItemsStatus(this.id, data, this.primaryKey)) {
            case 'allSelected': {
                if (!this.allRowsSelected) {
                    this.allRowsSelected = true;
                }
                if (this.headerCheckbox.indeterminate) {
                    this.headerCheckbox.indeterminate = false;
                }
                break;
            }
            case 'noneSelected': {
                if (this.allRowsSelected) {
                    this.allRowsSelected = false;
                }
                if (this.headerCheckbox.indeterminate) {
                    this.headerCheckbox.indeterminate = false;
                }
                break;
            }
            default: {
                if (!this.headerCheckbox.indeterminate) {
                    this.headerCheckbox.indeterminate = true;
                }
                if (this.allRowsSelected) {
                    this.allRowsSelected = false;
                }
                break;
            }
        }
    }

    /**
     * Get current selection state.
     * Returns an array with selected rows' IDs (primaryKey or rowData)
     * ```typescript
     * const selectedRows = this.grid.selectedRows();
     * ```
	 * @memberof IgxGridBaseComponent
     */
    public selectedRows(): any[] {
        let selection: Set<any>;
        selection = this.selection.get(this.id);
        return selection ? Array.from(selection) : [];
    }

    /**
     * Select specified rows by ID.
     * ```typescript
     * this.grid.selectRows([1,2,5], true);
     * ```
     * @param rowIDs
     * @param clearCurrentSelection if true clears the current selection
     * @memberof IgxGridBaseComponent
     */
    public selectRows(rowIDs: any[], clearCurrentSelection?: boolean) {
        let newSelection: Set<any>;
        let selectableRows = [];
        if (this.transactions.enabled) {
            selectableRows = rowIDs.filter(e => !this.gridAPI.row_deleted_transaction(this.id, e));
        } else {
            selectableRows = rowIDs;
        }
        newSelection = this.selection.add_items(this.id, selectableRows, clearCurrentSelection);
        this.triggerRowSelectionChange(newSelection);
    }

    /**
     * Deselect specified rows by ID.
     * ```typescript
     * this.grid.deselectRows([1,2,5]);
     * ```
     * @param rowIDs
     * @memberof IgxGridBaseComponent
     */
    public deselectRows(rowIDs: any[]) {
        let newSelection: Set<any>;
        newSelection = this.selection.delete_items(this.id, rowIDs);
        this.triggerRowSelectionChange(newSelection);
    }

    /**
     * Selects all rows
     * Note: If filtering is in place, selectAllRows() and deselectAllRows() select/deselect all filtered rows.
     * ```typescript
     * this.grid.selectAllRows();
     * ```
	 * @memberof IgxGridBaseComponent
     */
    public selectAllRows() {
        this.triggerRowSelectionChange(this.selection.get_all_ids(this.gridAPI.get_all_data(this.id, true), this.primaryKey));
    }

    /**
     * Deselects all rows
     * ```typescript
     * this.grid.deselectAllRows();
     * ```
     * Note: If filtering is in place, selectAllRows() and deselectAllRows() select/deselect all filtered rows.
     */
    public deselectAllRows() {
        this.triggerRowSelectionChange(this.selection.get_empty());
    }

    /**
     * @hidden
     */
    public triggerRowSelectionChange(newSelectionAsSet: Set<any>, row?: IgxRowComponent<IgxGridBaseComponent & IGridDataBindable>,
        event?: Event, headerStatus?: boolean) {
        const oldSelectionAsSet = this.selection.get(this.id);
        const oldSelection = oldSelectionAsSet ? Array.from(oldSelectionAsSet) : [];
        const newSelection = newSelectionAsSet ? Array.from(newSelectionAsSet) : [];
        const args: IRowSelectionEventArgs = { oldSelection, newSelection, row, event };
        this.onRowSelectionChange.emit(args);
        newSelectionAsSet = this.selection.get_empty();
        for (let i = 0; i < args.newSelection.length; i++) {
            newSelectionAsSet.add(args.newSelection[i]);
        }
        this.selection.set(this.id, newSelectionAsSet);
        this.checkHeaderCheckboxStatus(headerStatus);
    }

    /**
     * @hidden
     */
    // @HostListener('scroll', ['$event'])
    public scrollHandler(event) {
        this.parentVirtDir.getHorizontalScroll().scrollLeft += event.target.scrollLeft;
        this.verticalScrollContainer.getVerticalScroll().scrollTop += event.target.scrollTop;
        event.target.scrollLeft = 0;
        event.target.scrollTop = 0;
    }

    /**
     * @hidden
     */
    public wheelHandler() {
        // tslint:disable-next-line:no-bitwise
        if (document.activeElement.compareDocumentPosition(this.tbody.nativeElement) & Node.DOCUMENT_POSITION_CONTAINS) {
            (document.activeElement as HTMLElement).blur();
        }
    }

    /**
     * @hidden
     */
    public trackColumnChanges(index, col) {
        return col.field + col.width;
    }

    private find(text: string, increment: number, caseSensitive?: boolean, exactMatch?: boolean, scroll?: boolean) {
        if (!this.rowList) {
            return 0;
        }

        const editModeCell = this.gridAPI.get_cell_inEditMode(this.id);
        if (editModeCell) {
            this.endEdit(false);
        }

        if (this.collapsedHighlightedItem) {
            this.collapsedHighlightedItem = null;
        }

        if (!text) {
            this.clearSearch();
            return 0;
        }

        const caseSensitiveResolved = caseSensitive ? true : false;
        const exactMatchResolved = exactMatch ? true : false;
        let rebuildCache = false;

        if (this.lastSearchInfo.searchText !== text ||
            this.lastSearchInfo.caseSensitive !== caseSensitiveResolved ||
            this.lastSearchInfo.exactMatch !== exactMatchResolved) {
            this.lastSearchInfo = {
                searchText: text,
                activeMatchIndex: 0,
                caseSensitive: caseSensitiveResolved,
                exactMatch: exactMatchResolved,
                matchInfoCache: []
            };

            rebuildCache = true;
        } else {
            this.lastSearchInfo.activeMatchIndex += increment;
        }

        if (rebuildCache) {
            this.rowList.forEach((row) => {
                if (row.cells) {
                    row.cells.forEach((c) => {
                        c.highlightText(text, caseSensitiveResolved, exactMatchResolved);
                    });
                }
            });

            this.rebuildMatchCache();
        }

        if (this.lastSearchInfo.activeMatchIndex >= this.lastSearchInfo.matchInfoCache.length) {
            this.lastSearchInfo.activeMatchIndex = 0;
        } else if (this.lastSearchInfo.activeMatchIndex < 0) {
            this.lastSearchInfo.activeMatchIndex = this.lastSearchInfo.matchInfoCache.length - 1;
        }

        if (this.lastSearchInfo.matchInfoCache.length) {
            const matchInfo = this.lastSearchInfo.matchInfoCache[this.lastSearchInfo.activeMatchIndex];

            IgxTextHighlightDirective.setActiveHighlight(this.id, {
                columnIndex: matchInfo.column,
                rowIndex: matchInfo.row,
                index: matchInfo.index,
                page: matchInfo.page
            });

            if (scroll !== false) {
                this.scrollTo(matchInfo.row, matchInfo.column, matchInfo.page, matchInfo.groupByRecord);
            }
        } else {
            IgxTextHighlightDirective.clearActiveHighlight(this.id);
        }

        return this.lastSearchInfo.matchInfoCache.length;
    }

    /**
     * Returns an array containing the filtered data.
     * ```typescript
     * const filteredData = this.grid1.filteredSortedData;
     * ```
	 * @memberof IgxGridBaseComponent
     */
    get filteredSortedData(): any[] {
        return this.filteringService.resolveFilteredSortedData();
    }

    /**
     * @hidden
     */
    protected initPinning() {
        let currentPinnedWidth = 0;
        const pinnedColumns = [];
        const unpinnedColumns = [];
        const newUnpinnedCols = [];

        // When a column is a group or is inside a group, pin all related.
        this._pinnedColumns.forEach(col => {
            if (col.parent) {
                col.parent.pinned = true;
            }
            if (col.columnGroup) {
                col.children.forEach(child => child.pinned = true);
            }
        });

        // Make sure we don't exceed unpinned area min width and get pinned and unpinned col collections.
        // We take into account top level columns (top level groups and non groups).
        // If top level is unpinned the pinning handles all children to be unpinned as well.
        for (let i = 0; i < this._columns.length; i++) {
            if (this._columns[i].pinned && !this._columns[i].parent) {
                // Pinned column. Check if with it the unpinned min width is exceeded.
                const colWidth = parseInt(this._columns[i].width, 10);
                if (currentPinnedWidth + colWidth > this.calcWidth - this.unpinnedAreaMinWidth) {
                    // unpinned min width is exceeded. Unpin the columns and add it to the unpinned collection.
                    this._columns[i].pinned = false;
                    unpinnedColumns.push(this._columns[i]);
                    newUnpinnedCols.push(this._columns[i]);
                } else {
                    // unpinned min width is not exceeded. Keep it pinned and add it to the pinned collection.
                    currentPinnedWidth += colWidth;
                    pinnedColumns.push(this._columns[i]);
                }
            } else if (this._columns[i].pinned && this._columns[i].parent) {
                if (this._columns[i].topLevelParent.pinned) {
                    pinnedColumns.push(this._columns[i]);
                } else {
                    this._columns[i].pinned = false;
                    unpinnedColumns.push(this._columns[i]);
                }
            } else {
                unpinnedColumns.push(this._columns[i]);
            }
        }

        if (newUnpinnedCols.length) {
            console.warn(
                'igxGrid - The pinned area exceeds maximum pinned width. ' +
                'The following columns were unpinned to prevent further issues:' +
                newUnpinnedCols.map(col => '"' + col.header + '"').toString() + '. For more info see our documentation.'
            );
        }

        // Assign the applicaple collections.
        this._pinnedColumns = pinnedColumns;
        this._unpinnedColumns = unpinnedColumns;
    }

    /**
     * @hidden
     */
    protected scrollTo(row: number, column: number, page: number, groupByRecord?: IGroupByRecord): void {
        if (this.paging) {
            this.page = page;
        }

        this.scrollDirective(this.verticalScrollContainer, row);

        const scrollRow = this.rowList.find(r => r.virtDirRow);
        const virtDir = scrollRow ? scrollRow.virtDirRow : null;

        if (this.pinnedColumns.length) {
            if (column >= this.pinnedColumns.length) {
                column -= this.pinnedColumns.length;
                this.scrollDirective(virtDir, column);
            }
        } else {
            this.scrollDirective(virtDir, column);
        }
    }

    private scrollDirective(directive: IgxGridForOfDirective<any>, goal: number): void {
        if (!directive) {
            return;
        }
        directive.scrollTo(goal);
    }

    private rebuildMatchCache() {
        this.lastSearchInfo.matchInfoCache = [];

        const caseSensitive = this.lastSearchInfo.caseSensitive;
        const exactMatch = this.lastSearchInfo.exactMatch;
        const searchText = caseSensitive ? this.lastSearchInfo.searchText : this.lastSearchInfo.searchText.toLowerCase();
        const data = this.filteredSortedData;
        const columnItems = this.visibleColumns.filter((c) => !c.columnGroup).sort((c1, c2) => c1.visibleIndex - c2.visibleIndex);

        const groupIndexData = this.getGroupIncrementData();
        const groupByRecords = this.getGroupByRecords();
        let collapsedRowsCount = 0;

        data.forEach((dataRow, i) => {
            const groupByRecord = groupByRecords ? groupByRecords[i] : null;
            const groupByIncrement = groupIndexData ? groupIndexData[i] : 0;
            const pagingIncrement = this.getPagingIncrement(groupByIncrement, groupIndexData, Math.floor(i / this.perPage));
            let rowIndex = this.paging ? (i % this.perPage) + pagingIncrement : i + groupByIncrement;

            if (this.paging && i % this.perPage === 0) {
                collapsedRowsCount = 0;
            }

            rowIndex -= collapsedRowsCount;

            if (groupByRecord && !this.isExpandedGroup(groupByRecord)) {
                collapsedRowsCount++;
            }
            columnItems.forEach((c, j) => {
                const value = c.formatter ? c.formatter(dataRow[c.field]) : dataRow[c.field];
                if (value !== undefined && value !== null && c.searchable) {
                    let searchValue = caseSensitive ? String(value) : String(value).toLowerCase();
                    const pageIndex = this.paging ? Math.floor(i / this.perPage) : 0;

                    if (exactMatch) {
                        if (searchValue === searchText) {
                            this.lastSearchInfo.matchInfoCache.push({
                                row: rowIndex,
                                column: j,
                                page: pageIndex,
                                index: 0,
                                groupByRecord: groupByRecord,
                                item: dataRow
                            });
                        }
                    } else {
                        let occurenceIndex = 0;
                        let searchIndex = searchValue.indexOf(searchText);

                        while (searchIndex !== -1) {
                            this.lastSearchInfo.matchInfoCache.push({
                                row: rowIndex,
                                column: j,
                                page: pageIndex,
                                index: occurenceIndex++,
                                groupByRecord: groupByRecord,
                                item: dataRow
                            });

                            searchValue = searchValue.substring(searchIndex + searchText.length);
                            searchIndex = searchValue.indexOf(searchText);
                        }
                    }
                }
            });
        });
    }

    /**
     * @hidden
     */
    public isExpandedGroup(group: IGroupByRecord): boolean {
        return undefined;
    }

    /**
    * @hidden
    */
    protected getGroupByRecords(): IGroupByRecord[] {
        return null;
    }

    // For paging we need just the increment between the start of the page and the current row
    private getPagingIncrement(groupByIncrement: number, groupIndexData: number[], page: number) {
        let pagingIncrement = 0;

        if (this.paging && groupByIncrement) {
            const lastRowOnPrevPageInrement = page ? groupIndexData[page * this.perPage - 1] : 0;
            const firstRowOnThisPageInrement = groupIndexData[page * this.perPage];
            // If the page ends in the middle of the group, on the next page there is
            // one additional group by row. We need to account for this.
            const additionalPagingIncrement = lastRowOnPrevPageInrement === firstRowOnThisPageInrement ? 1 : 0;
            pagingIncrement = groupByIncrement - lastRowOnPrevPageInrement + additionalPagingIncrement;
        }

        return pagingIncrement;
    }

    /**
     * @hidden
     */
    protected restoreHighlight(): void {
        if (this.lastSearchInfo.searchText) {
            const activeInfo = IgxTextHighlightDirective.highlightGroupsMap.get(this.id);
            const matchInfo = this.lastSearchInfo.matchInfoCache[this.lastSearchInfo.activeMatchIndex];
            const data = this.filteredSortedData;
            const groupByIncrements = this.getGroupIncrementData();

            const rowIndex = matchInfo ? data.indexOf(matchInfo.item) : -1;
            const page = this.paging ? Math.floor(rowIndex / this.perPage) : 0;
            let increment = groupByIncrements && rowIndex !== -1 ? groupByIncrements[rowIndex] : 0;
            if (this.paging && increment) {
                increment = this.getPagingIncrement(increment, groupByIncrements, page);
            }

            const row = this.paging ? (rowIndex % this.perPage) + increment : rowIndex + increment;

            this.rebuildMatchCache();

            if (rowIndex !== -1) {
                if (this.collapsedHighlightedItem && groupByIncrements !== null) {
                    this.collapsedHighlightedItem.info.page = page;
                    this.collapsedHighlightedItem.info.rowIndex = row;
                } else {
                    IgxTextHighlightDirective.setActiveHighlight(this.id, {
                        columnIndex: activeInfo.columnIndex,
                        rowIndex: row,
                        index: activeInfo.index,
                        page: page
                    });

                    this.lastSearchInfo.matchInfoCache.forEach((match, i) => {
                        if (match.column === activeInfo.columnIndex &&
                            match.row === row &&
                            match.index === activeInfo.index &&
                            match.page === page) {
                            this.lastSearchInfo.activeMatchIndex = i;
                        }
                    });
                }
            } else {
                this.lastSearchInfo.activeMatchIndex = 0;
                this.find(this.lastSearchInfo.searchText, 0, this.lastSearchInfo.caseSensitive, this.lastSearchInfo.exactMatch, false);
            }
        }
    }

    // This method's idea is to get by how much each data row is offset by the group by rows before it.
    /**
    * @hidden
    */
    protected getGroupIncrementData(): number[] {
        return null;
    }

    private checkIfGridIsAdded(node): boolean {
        if (node === this.nativeElement) {
            return true;
        } else if (node.childNodes) {
            for (const childNode of node.childNodes) {
                const added = this.checkIfGridIsAdded(childNode);
                if (added) {
                    return true;
                }
            }

            if (!node.childNodes) {
                return false;
            }

            for (const childNode of node.childNodes) {
                const added = this.checkIfGridIsAdded(childNode);
                if (added) {
                    return true;
                }
            }
            return false;
        }
    }

    /**
     * @hidden
     */
    notGroups(arr) {
        return arr.filter(c => !c.columnGroup);
    }

    /*     @HostListener('keydown.pagedown', ['$event'])
        public onKeydownPageDown(event) {
            event.preventDefault();
            this.nativeElement.focus();
        }

        @HostListener('keydown.pageup', ['$event'])
        public onKeydownPageUp(event) {
            event.preventDefault();
            this.verticalScrollContainer.scrollPrevPage();
            this.nativeElement.focus();
        } */

    private changeRowEditingOverlayStateOnScroll(row: IgxRowComponent<IgxGridBaseComponent & IGridDataBindable>) {
        if (!this.rowEditable || this.rowEditingOverlay.collapsed) {
            return;
        }
        if (!row) {
            this.toggleRowEditingOverlay(false);
        } else {
            this.repositionRowEditingOverlay(row);
        }
    }

    /**
 * @hidden
 */
    public startRowEdit(cell: {
        rowID: any,
        columnID: any,
        rowIndex: any
    }) {
        const args: IGridEditEventArgs = {
            rowID: cell.rowID,
            oldValue: this.gridAPI.get_row_by_key(this.id, cell.rowID).rowData,
            cancel: false
        };
        this.onRowEditEnter.emit(args);
        if (args.cancel) {
            return;
        }
        const rowState = { rowID: cell.rowID, rowIndex: cell.rowIndex };
        this.gridAPI.set_edit_row_state(this.id, rowState);
        this._currentRowState = this.transactions.getAggregatedValue(args.rowID, true);
        this.transactions.startPending();
        this.configureRowEditingOverlay(cell.rowID);
        this.rowEditingOverlay.open(this.rowEditSettings);
        this.rowEditPositioningStrategy.isTopInitialPosition = this.rowEditPositioningStrategy.isTop;
        this._wheelListener = this.rowEditingWheelHandler.bind(this);
        this.rowEditingOverlay.element.addEventListener('wheel', this._wheelListener);
    }

    /**
     * @hidden
     */
    public closeRowEditingOverlay() {
        this.gridAPI.set_edit_row_state(this.id, null);
        this.rowEditingOverlay.element.removeEventListener('wheel', this._wheelListener);
        this.rowEditPositioningStrategy.isTopInitialPosition = null;
        this.rowEditingOverlay.close();
        this.rowEditingOverlay.element.parentElement.style.display = '';
    }

    /**
     * @hidden
     */
    public toggleRowEditingOverlay(show) {
        const rowStyle = this.rowEditingOverlay.element.style;
        if (show) {
            rowStyle.display = 'block';
        } else {
            rowStyle.display = 'none';
        }
    }

    /**
     * @hidden
     */
    public repositionRowEditingOverlay(row: IgxRowComponent<IgxGridBaseComponent & IGridDataBindable>) {
        if (!this.rowEditingOverlay.collapsed) {
            const rowStyle = this.rowEditingOverlay.element.parentElement.style;
            if (row) {
                rowStyle.display = '';
                this.configureRowEditingOverlay(row.rowID);
                this.rowEditingOverlay.reposition();
            } else {
                rowStyle.display = 'none';
            }
        }
    }

    private configureRowEditingOverlay(rowID: any) {
        this.rowEditSettings.outlet = this.rowEditingOutletDirective;
        this.rowEditPositioningStrategy.settings.container = this.tbody.nativeElement;
        // this.rowEditPositioningStrategy.settings.target = row.element.nativeElement;
        const targetRow = this.gridAPI.get_row_by_key(this.id, rowID);
        if (!targetRow) {
            return;
        }
        this.rowEditPositioningStrategy.settings.target = targetRow.element.nativeElement;
        this.toggleRowEditingOverlay(true);
    }

    /**
     * @hidden
     */
    public get rowChangesCount() {
        if (!this.rowInEditMode) {
            return 0;
        }
        const rowChanges = this.transactions.getAggregatedValue(this.rowInEditMode.rowID, false);
        return rowChanges ? Object.keys(rowChanges).length : 0;
    }

    protected writeToData(rowIndex: number, value: any) {
        mergeObjects(this.gridAPI.get_all_data(this.id)[rowIndex], value);
    }

    /**
     * TODO: Refactor
     * @hidden
     */

    private endRowTransaction(commit: boolean, rowID: any, rowObject: IgxRowComponent<IgxGridBaseComponent & IGridDataBindable>) {
        const valueInTransactions = this.transactions.getAggregatedValue(rowID, true);
        const rowIndex = this.gridAPI.get_row_index_in_data(this.id, rowID);  // Get actual index in data
        const newValue = valueInTransactions ? valueInTransactions : this.gridAPI.get_all_data(this.id)[rowIndex];
        const oldValue = Object.assign(
            {},
            this.gridAPI.get_all_data(this.id)[rowIndex],
            this._currentRowState
        );
        // if (this.transactions.enabled) {
        // If transactions are enabled, old value == last commited value (as it's not applied in data yet)
        //     const lastCommitedValue = // Last commited value (w/o pending)
        //         this.transactions.getState(rowID) ? Object.assign({}, this.transactions.getState(rowID).value) : null;
        //     oldValue = lastCommitedValue ? Object.assign(oldValue, lastCommitedValue) : oldValue;
        // }
        const currentGridState = this.gridAPI.create_grid_edit_args(this.id, rowID,
            null,
            newValue);
        const emitArgs = currentGridState.args;
        Object.assign(emitArgs, {
            oldValue,
            rowID,
        });
        if (!commit) {
            this.onRowEditCancel.emit(emitArgs);
            this.transactions.endPending(commit);
        } else {
            this.gridAPI.update_row(emitArgs.newValue, this.id, rowID, currentGridState);
        }
        if (emitArgs.cancel) {
            this.transactions.startPending();
            return;
        }
        this.closeRowEditingOverlay();
    }

    /**
     * Finishes the row transactions on the current row.
     * If `commit === true`, passes them from the pending state to the data (or transaction service)
     *
     * Binding to the event
     * ```html
     * <button igxButton (click)="grid.endEdit(true)">Commit Row</button>
     * ```
     * @param commit
     */
    public endEdit(commit = true, event?: Event) {
        const row = this.gridAPI.get_edit_row_state(this.id);
        const cell = this.gridAPI.get_cell_inEditMode(this.id);
        const rowObj = row ? this.getRowByKey(row.rowID) : null;

        if (commit) {
            this.gridAPI.submit_value(this.id);
        } else {
            this.gridAPI.escape_editMode(this.id);
        }
        if (!this.rowEditable || this.rowEditingOverlay && this.rowEditingOverlay.collapsed || !row) {
            return;
        }
        this.endRowTransaction(commit, row.rowID, rowObj);
        const currentCell = (row && cell) ? this.gridAPI.get_cell_by_index(this.id, row.rowIndex, cell.cellID.columnID) : null;
        if (currentCell && event) {
            currentCell.nativeElement.focus();
        }
    }
    /**
     * @hidden
     */
    private rowEditingWheelHandler(event: WheelEvent) {
        if (event.deltaY > 0) {
            this.verticalScrollContainer.scrollNext();
        } else {
            this.verticalScrollContainer.scrollPrev();
        }
    }

    /**
     * @hidden
     */
    public get dataWithAddedInTransactionRows() {
        const result = <any>cloneArray(this.gridAPI.get_all_data(this.id));
        if (this.transactions.enabled) {
            result.push(...this.transactions.getAggregatedChanges(true)
                .filter(t => t.type === TransactionType.ADD)
                .map(t => t.newValue));
        }

        return result;
    }

    protected get dataLength() {
        return this.gridAPI.get_all_data(this.id, this.transactions.enabled).length;
    }

    /**
     * @hidden
     */
    protected getExportExcel(): boolean {
        return this._exportExcel;
    }

    /**
     * @hidden
     */
    protected getExportCsv(): boolean {
        return this._exportCsv;
    }

    /**
    * @hidden
    */
    public isSummaryRow(rowData): boolean {
        return rowData.summaries && (rowData.summaries instanceof Map);
    }

}

<|MERGE_RESOLUTION|>--- conflicted
+++ resolved
@@ -284,8 +284,6 @@
     }
 
     /**
-<<<<<<< HEAD
-=======
      * Returns the locale of the grid.
      * If not set, returns browser's language.
      */
@@ -306,38 +304,6 @@
     }
 
     /**
-     * Returns an array of objects containing the filtered data in the `IgxGridComponent`.
-     * ```typescript
-     * let filteredData = this.grid.filteredData;
-     * ```
-	 * @memberof IgxGridBaseComponent
-     */
-    get filteredData() {
-        return this._filteredData;
-    }
-
-    /**
-     * Sets an array of objects containing the filtered data in the `IgxGridComponent`.
-     * ```typescript
-     * this.grid.filteredData = [{
-     *       ID: 1,
-     *       Name: "A"
-     * }];
-     * ```
-	 * @memberof IgxGridBaseComponent
-     */
-    set filteredData(value) {
-        this._filteredData = value;
-
-        if (this.rowSelectable) {
-            this.updateHeaderCheckboxStatusOnFilter(this._filteredData);
-        }
-
-        this.restoreHighlight();
-    }
-
-    /**
->>>>>>> 7e119ace
      * @hidden
      */
     protected collapsedHighlightedItem: any = null;
