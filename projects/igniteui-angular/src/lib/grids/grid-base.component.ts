--- conflicted
+++ resolved
@@ -455,12 +455,8 @@
         this.selectionService.clear(true);
         this.onPagingDone.emit({ previous: this._page, current: val });
         this._page = val;
-<<<<<<< HEAD
         this.pageChange.emit(this._page);
-        this.cdr.markForCheck();
-=======
         this.notifyChanges();
->>>>>>> 315d43cc
     }
 
     @Output()
@@ -1991,59 +1987,12 @@
      */
     set sortingExpressions(value: ISortingExpression[]) {
         this._sortingExpressions = cloneArray(value);
-<<<<<<< HEAD
         this.sortingExpressionsChange.emit(this._sortingExpressions);
-        this.cdr.markForCheck();
+        this.notifyChanges();
     }
 
     @Output()
     public sortingExpressionsChange = new EventEmitter<any>();
-
-    /**
-     * Returns the state of the grid virtualization, including the start index and how many records are rendered.
-     * ```typescript
-     * const gridVirtState = this.grid1.virtualizationState;
-     * ```
-	 * @memberof IgxGridBaseComponent
-     */
-    get virtualizationState() {
-        return this.verticalScrollContainer.state;
-    }
-
-    /**
-     * @hidden
-     */
-    set virtualizationState(state) {
-        this.verticalScrollContainer.state = state;
-    }
-
-    /**
-     * Returns the total number of records in the data source.
-     * Works only with remote grid virtualization.
-     * ```typescript
-     * const itemCount = this.grid1.totalItemCount;
-     * ```
-	 * @memberof IgxGridBaseComponent
-     */
-    get totalItemCount() {
-        return this.verticalScrollContainer.totalItemCount;
-    }
-
-    /**
-     * Sets the total number of records in the data source.
-     * This property is required for virtualization to function when the grid is bound remotely.
-     * ```typescript
-     * this.grid1.totalItemCount = 55;
-     * ```
-	 * @memberof IgxGridBaseComponent
-     */
-    set totalItemCount(count) {
-        this.verticalScrollContainer.totalItemCount = count;
-        this.cdr.detectChanges();
-=======
-        this.notifyChanges();
->>>>>>> 315d43cc
-    }
 
     /**
      * @hidden
