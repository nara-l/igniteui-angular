--- conflicted
+++ resolved
@@ -3037,20 +3037,12 @@
             this.notifyChanges(true);
         });
 
-<<<<<<< HEAD
-        this.verticalScrollContainer.onContentSizeChange.pipe(this.destructor, this.initialized).subscribe(() => {
-            this.notifyChanges(true);
-        });
-
-        this.onDensityChanged.pipe(this.destructor).subscribe(() => {
-=======
-        this.verticalScrollContainer.onContentSizeChange.pipe(destructor, filter(() => !this._init)).subscribe(($event) => {
+        this.verticalScrollContainer.onContentSizeChange.pipe(this.destructor, this.initialized).subscribe(($event) => {
             this.calculateGridSizes(false);
         });
 
-        this.onDensityChanged.pipe(destructor).subscribe(() => {
+        this.onDensityChanged.pipe(this.destructor).subscribe(() => {
             this._headerFeaturesWidth = NaN;
->>>>>>> 10ddeef3
             this.summaryService.summaryHeight = 0;
             this.endEdit(true);
             this.notifyChanges();
@@ -4758,9 +4750,8 @@
      * @hidden
      * @internal
      */
-<<<<<<< HEAD
-    protected calculateGridSizes() {
-        this.resetCaches();
+    protected calculateGridSizes(recalcFeatureWidth = true) {
+        this.resetCaches(recalcFeatureWidth);
         /**
          * R.K.
          * Explore the option to extract the column sizing logic from
@@ -4768,22 +4759,6 @@
          * horizontally and a detection cycle has passed.
          */
         this.calculateGridWidth();
-=======
-    protected calculateGridSizes(recalcFeatureWidth = true) {
-        /*
-            TODO: (R.K.) This layered lasagne should be refactored
-            ASAP. The reason I have to reset the caches so many times is because
-            after teach `detectChanges` call they are filled with invalid
-            state. Of course all of this happens midway through the grid
-            sizing process which of course, uses values from the caches, thus resulting
-            in a broken layout.
-        */
-        this.resetCaches(recalcFeatureWidth);
-        this.cdr.detectChanges();
-        const hasScroll = this.hasVerticalSroll();
-        this.calculateGridWidth();
-        this.resetCaches(recalcFeatureWidth);
->>>>>>> 10ddeef3
         this.cdr.detectChanges();
         this._derivePossibleWidth();
         this.calculateGridHeight();
@@ -4796,43 +4771,6 @@
         if (this.filteringService.isFilterRowVisible) {
             this.filteringRow.resetChipsArea();
         }
-<<<<<<< HEAD
-=======
-
-        this.cdr.detectChanges();
-        // in case scrollbar has appeared recalc to size correctly.
-        if (hasScroll !== this.hasVerticalSroll()) {
-            this.calculateGridWidth();
-            this.cdr.detectChanges();
-        }
-        if (this.zone.isStable) {
-            this.zone.run(() => {
-                this._applyWidthHostBinding();
-                this.cdr.detectChanges();
-            });
-        } else {
-            this.zone.onStable.pipe(first()).subscribe(() => {
-                this.zone.run(() => {
-                    this._applyWidthHostBinding();
-                });
-            });
-        }
-        this.resetCaches(recalcFeatureWidth);
-    }
-
-    private _applyWidthHostBinding() {
-        let width = this._width;
-        if (width === null) {
-            let currentWidth = this.calcWidth;
-            if (this.hasVerticalSroll()) {
-                currentWidth += this.scrollWidth;
-            }
-            width = currentWidth + 'px';
-            this.resetCaches();
-        }
-        this._hostWidth = width;
-        this.cdr.markForCheck();
->>>>>>> 10ddeef3
     }
 
     /**
