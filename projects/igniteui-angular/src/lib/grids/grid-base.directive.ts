--- conflicted
+++ resolved
@@ -3888,12 +3888,6 @@
     protected _reorderColumns(from: IgxColumnComponent, to: IgxColumnComponent, position: DropPosition, columnCollection: any[],
         inGroup = false) {
         const fromIndex = columnCollection.indexOf(from);
-<<<<<<< HEAD
-        columnCollection.splice(fromIndex, 1);
-        let dropIndex = columnCollection.indexOf(to);
-        if (position === DropPosition.AfterDropTarget) {
-            dropIndex++;
-=======
         const childColumnsCount = inGroup ? 1 : from.allChildren.length + 1;
         columnCollection.splice(fromIndex, childColumnsCount);
         let dropIndex = columnCollection.indexOf(to);
@@ -3902,7 +3896,6 @@
             if (!inGroup && to.columnGroup) {
                 dropIndex += to.allChildren.length;
             }
->>>>>>> 3d5e9bf6
         }
         columnCollection.splice(dropIndex, 0, from);
     }
@@ -3925,54 +3918,23 @@
      */
     public moveColumn(column: IgxColumnComponent, target: IgxColumnComponent, pos: DropPosition = DropPosition.AfterDropTarget) {
 
-<<<<<<< HEAD
-        if (column === dropTarget) {
-            return;
-        }
-
-        if ((column.level !== dropTarget.level) ||
-            (column.topLevelParent !== dropTarget.topLevelParent)) {
-=======
         if (column === target || (column.level !== target.level) ||
             (column.topLevelParent !== target.topLevelParent)) {
->>>>>>> 3d5e9bf6
             return;
         }
 
         this.endEdit(true);
         if (column.level) {
-<<<<<<< HEAD
-            this._moveChildColumns(column.parent, column, dropTarget, pos);
-        }
-
-        if (dropTarget.pinned && !column.pinned) {
-=======
             this._moveChildColumns(column.parent, column, target, pos);
         }
 
         if (target.pinned && !column.pinned) {
->>>>>>> 3d5e9bf6
             column.pin();
         }
 
         if (!target.pinned && column.pinned) {
             column.unpin();
         }
-<<<<<<< HEAD
-
-        if (dropTarget.pinned && column.pinned) {
-            this._reorderColumns(column, dropTarget, pos, this._pinnedColumns);
-        }
-
-
-
-
-        if (!dropTarget.pinned && !column.pinned) {
-            this._reorderColumns(column, dropTarget, pos, this._unpinnedColumns);
-        }
-
-        this._moveColumns(column, dropTarget, pos);
-=======
 
         if (target.pinned && column.pinned) {
             this._reorderColumns(column, target, pos, this._pinnedColumns);
@@ -3991,7 +3953,6 @@
      * @hidden
      */
     private _columnsReordered(column: IgxColumnComponent, target) {
->>>>>>> 3d5e9bf6
         this.notifyChanges();
         if (this.hasColumnLayouts) {
             this.columns.filter(x => x.columnLayout).forEach(x => x.populateVisibleIndexes());
