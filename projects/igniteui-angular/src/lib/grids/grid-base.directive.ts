import { DOCUMENT } from '@angular/common';
import {
    AfterContentInit,
    AfterViewInit,
    ChangeDetectorRef,
    ComponentFactoryResolver,
    ContentChildren,
    ContentChild,
    ElementRef,
    EventEmitter,
    HostBinding,
    Inject,
    Input,
    IterableChangeRecord,
    IterableDiffers,
    NgZone,
    OnDestroy,
    OnInit,
    Output,
    QueryList,
    TemplateRef,
    ViewChild,
    ViewChildren,
    ViewContainerRef,
    InjectionToken,
    Optional,
    DoCheck,
    Directive
} from '@angular/core';
import { Subject, combineLatest, pipe, fromEvent } from 'rxjs';
import { takeUntil, first, filter, throttleTime, map } from 'rxjs/operators';
import { cloneArray, isEdge, isNavigationKey, flatten, mergeObjects, isIE, resizeObservable } from '../core/utils';
import { DataType } from '../data-operations/data-util';
import { FilteringLogic, IFilteringExpression } from '../data-operations/filtering-expression.interface';
import { IGroupByRecord } from '../data-operations/groupby-record.interface';
import { ISortingExpression } from '../data-operations/sorting-expression.interface';
import { IForOfState, IgxGridForOfDirective } from '../directives/for-of/for_of.directive';
import { IgxTextHighlightDirective } from '../directives/text-highlight/text-highlight.directive';
import {
    AbsoluteScrollStrategy,
    HorizontalAlignment,
    VerticalAlignment,
    IgxOverlayService,
    OverlaySettings,
    PositionSettings,
    ConnectedPositioningStrategy,
    ContainerPositionStrategy
} from '../services/index';
import { GridBaseAPIService } from './api.service';
import { IgxGridCellComponent } from './cell.component';
import { IColumnVisibilityChangedEventArgs } from './hiding/column-hiding-item.directive';
import { ISummaryExpression } from './summaries/grid-summary';
import { RowEditPositionStrategy } from './grid.common';
import { IgxGridToolbarComponent } from './toolbar/grid-toolbar.component';
import { IgxRowDirective } from './row.directive';
import { IgxGridHeaderComponent } from './headers/grid-header.component';
import { IgxOverlayOutletDirective, IgxToggleDirective } from '../directives/toggle/toggle.directive';
import {
    FilteringExpressionsTree, IFilteringExpressionsTree, FilteringExpressionsTreeType
} from '../data-operations/filtering-expressions-tree';
import { IFilteringOperation } from '../data-operations/filtering-condition';
import { Transaction, TransactionType, TransactionService, State } from '../services/index';
import {
    IgxRowEditTemplateDirective,
    IgxRowEditTabStopDirective,
    IgxRowEditTextDirective,
    IgxRowEditActionsDirective
} from './grid.rowEdit.directive';
import { IgxGridNavigationService } from './grid-navigation.service';
import { IDisplayDensityOptions, DisplayDensityToken, DisplayDensityBase, DisplayDensity } from '../core/displayDensity';
import { IgxGridRowComponent } from './grid';
import { IgxFilteringService } from './filtering/grid-filtering.service';
import { IgxGridFilteringCellComponent } from './filtering/base/grid-filtering-cell.component';
import { WatchChanges } from './watch-changes';
import { IgxGridHeaderGroupComponent } from './headers/grid-header-group.component';
import { IGridResourceStrings } from '../core/i18n/grid-resources';
import { CurrentResourceStrings } from '../core/i18n/resources';
import { IgxGridSummaryService } from './summaries/grid-summary.service';
import { IgxSummaryRowComponent } from './summaries/summary-row.component';
import {
    IgxGridSelectionService,
    GridSelectionRange,
    IgxGridCRUDService,
    IgxRow,
    IgxCell,
    isChromium
} from './selection/selection.service';
import { DragScrollDirection } from './selection/drag-select.directive';
import { ICachedViewLoadedEventArgs, IgxTemplateOutletDirective } from '../directives/template-outlet/template_outlet.directive';
import { IgxExcelStyleLoadingValuesTemplateDirective } from './filtering/excel-style/excel-style-search.component';
import {
    IgxExcelStyleSortingTemplateDirective,
    IgxExcelStylePinningTemplateDirective,
    IgxExcelStyleHidingTemplateDirective,
    IgxExcelStyleMovingTemplateDirective
} from './filtering/excel-style/grid.excel-style-filtering.component';
import { IgxGridColumnResizerComponent } from './resizing/resizer.component';
import { IgxGridFilteringRowComponent } from './filtering/base/grid-filtering-row.component';
import { CharSeparatedValueData } from '../services/csv/char-separated-value-data';
import { IgxColumnResizingService } from './resizing/resizing.service';
import { DeprecateProperty } from '../core/deprecateDecorators';
import { IFilteringStrategy } from '../data-operations/filtering-strategy';
import { IgxRowExpandedIndicatorDirective, IgxRowCollapsedIndicatorDirective,
     IgxHeaderExpandIndicatorDirective, IgxHeaderCollapseIndicatorDirective } from './grid/grid.directives';
import { GridKeydownTargetType, GridSelectionMode, GridSummaryPosition, GridSummaryCalculationMode, FilterMode } from './common/enums';
import {
    IGridCellEventArgs,
    IRowSelectionEventArgs,
    IPinColumnEventArgs,
    IGridEditEventArgs,
    IPageEventArgs,
    IRowDataEventArgs,
    IColumnResizeEventArgs,
    IColumnMovingStartEventArgs,
    IColumnMovingEventArgs,
    IColumnMovingEndEventArgs,
    IGridKeydownEventArgs,
    IRowDragStartEventArgs,
    IRowDragEndEventArgs,
    IGridClipboardEvent,
    IGridToolbarExportEventArgs,
    ISearchInfo,
    ICellPosition
} from './common/events';
import { IgxAdvancedFilteringDialogComponent } from './filtering/advanced-filtering/advanced-filtering-dialog.component';
import { GridType } from './common/grid.interface';
import { IgxDecimalPipeComponent, IgxDatePipeComponent } from './common/pipes';
import { DropPosition } from './moving/moving.service';
import { IgxHeadSelectorDirective, IgxRowSelectorDirective } from './selection/row-selectors';
import { IgxGridToolbarCustomContentDirective } from './toolbar/toolbar.directive';
import { IgxColumnComponent } from './columns/column.component';
import { IgxColumnGroupComponent } from './columns/column-group.component';
import { IGridSortingStrategy } from '../data-operations/sorting-strategy';
import { IgxRowDragGhostDirective  } from './row-drag.directive';

const MINIMUM_COLUMN_WIDTH = 136;
const FILTER_ROW_HEIGHT = 50;

// By default row editing overlay outlet is inside grid body so that overlay is hidden below grid header when scrolling.
// In cases when grid has 1-2 rows there isn't enough space in grid body and row editing overlay should be shown above header.
// Default row editing overlay height is higher then row height that is why the case is valid also for row with 2 rows.
// More accurate calculation is not possible, cause row editing overlay is still not shown and we don't know its height,
// but in the same time we need to set row editing overlay outlet before opening the overlay itself.
const MIN_ROW_EDITING_COUNT_THRESHOLD = 2;

export const IgxGridTransaction = new InjectionToken<string>('IgxGridTransaction');



@Directive({
    selector: '[igxGridBaseComponent]'
})
export class IgxGridBaseDirective extends DisplayDensityBase implements
    OnInit, DoCheck, OnDestroy, AfterContentInit, AfterViewInit {
    private _scrollWidth: number;
    protected _init = true;
    private _cdrRequests = false;
    protected _cdrRequestRepaint = false;

    public get scrollWidth() {
        return this._scrollWidth;
    }

    private _resourceStrings = CurrentResourceStrings.GridResStrings;
    private _emptyGridMessage = null;
    private _emptyFilteredGridMessage = null;
    private _isLoading = false;
    private _locale = null;
    public _destroyed = false;
    private overlayIDs = [];
    private _filteringStrategy: IFilteringStrategy;
    private _sortingStrategy: IGridSortingStrategy;

    private _advancedFilteringOverlayId: string;
    private _advancedFilteringPositionSettings: PositionSettings = {
        verticalDirection: VerticalAlignment.Middle,
        horizontalDirection: HorizontalAlignment.Center,
        horizontalStartPoint: HorizontalAlignment.Center,
        verticalStartPoint: VerticalAlignment.Middle
    };

    private _advancedFilteringOverlaySettings: OverlaySettings = {
        closeOnOutsideClick: false,
        modal: false,
        positionStrategy: new ConnectedPositioningStrategy(this._advancedFilteringPositionSettings),
    };


    /**
    * @hidden
    */
    @ViewChild('defaultExpandedTemplate', { read: TemplateRef, static: true })
    protected defaultExpandedTemplate: TemplateRef<any>;

    /**
    * @hidden
    */
    @ViewChild('defaultCollapsedTemplate', { read: TemplateRef, static: true })
    protected defaultCollapsedTemplate: TemplateRef<any>;


    /**
     * An accessor that sets the resource strings.
     * By default it uses EN resources.
    */
    @Input()
    set resourceStrings(value: IGridResourceStrings) {
        this._resourceStrings = Object.assign({}, this._resourceStrings, value);
    }

    /**
     * An accessor that returns the resource strings.
    */
    get resourceStrings(): IGridResourceStrings {
        return this._resourceStrings;
    }

    /**
     * An @Input property that autogenerates the `IgxGridComponent` columns.
     * The default value is false.
     * ```html
     * <igx-grid [data]="Data" [autoGenerate]="true"></igx-grid>
     * ```
	 * @memberof IgxGridBaseDirective
     */
    @Input()
    public autoGenerate = false;

    public id: string;

    /**
     * An @Input property that sets a custom template when the `IgxGridComponent` is empty.
     * ```html
     * <igx-grid [id]="'igx-grid-1'" [data]="Data" [emptyGridTemplate]="myTemplate" [autoGenerate]="true"></igx-grid>
     * ```
	 * @memberof IgxGridBaseDirective
     */
    @Input()
    public emptyGridTemplate: TemplateRef<any>;

    /**
     * An @Input property that sets a custom template when the `IgxGridComponent` is loading.
     * ```html
     * <igx-grid [id]="'igx-grid-1'" [data]="Data" [loadingGridTemplate]="myTemplate" [autoGenerate]="true"></igx-grid>
     * ```
	 * @memberof IgxGridBaseDirective
     */
    @Input()
    public loadingGridTemplate: TemplateRef<any>;

    @WatchChanges()
    @Input()
    public get filteringLogic() {
        return this._filteringExpressionsTree.operator;
    }

    /**
     * Sets the filtering logic of the `IgxGridComponent`.
     * The default is AND.
     * ```html
     * <igx-grid [data]="Data" [autoGenerate]="true" [filteringLogic]="filtering"></igx-grid>
     * ```
	 * @memberof IgxGridBaseDirective
     */
    public set filteringLogic(value: FilteringLogic) {
        this._filteringExpressionsTree.operator = value;
    }

    /**
     * Returns the filtering state of `IgxGridComponent`.
     * ```typescript
     * let filteringExpressionsTree = this.grid.filteringExpressionsTree;
     * ```
	 * @memberof IgxGridBaseDirective
     */
    @WatchChanges()
    @Input()
    get filteringExpressionsTree() {
        return this._filteringExpressionsTree;
    }

    /**
     * Sets the filtering state of the `IgxGridComponent`.
     * ```typescript
     * const logic = new FilteringExpressionsTree(FilteringLogic.And, "ID");
     * logic.filteringOperands = [
     *     {
     *          condition: IgxNumberFilteringOperand.instance().condition('greaterThan'),
     *          fieldName: 'ID',
     *          searchVal: 1
     *     }
     * ];
     * this.grid.filteringExpressionsTree = (logic);
     * ```
     * Two-way data binding.
     * ```html
     * <igx-grid #grid [data]="Data" [autoGenerate]="true" [(filteringExpressionsTree)]="model.filteringExpressions"></igx-grid>
     * ```
	 * @memberof IgxGridBaseDirective
     */
    set filteringExpressionsTree(value) {
        if (value && value instanceof FilteringExpressionsTree) {
            const val = (value as FilteringExpressionsTree);
            for (let index = 0; index < val.filteringOperands.length; index++) {
                if (!(val.filteringOperands[index] instanceof FilteringExpressionsTree)) {
                    const newExpressionsTree = new FilteringExpressionsTree(FilteringLogic.And, val.filteringOperands[index].fieldName);
                    newExpressionsTree.filteringOperands.push(val.filteringOperands[index] as IFilteringExpression);
                    val.filteringOperands[index] = newExpressionsTree;
                }
            }

            // clone the filtering expression tree in order to trigger the filtering pipe
            const filteringExpressionTreeClone = new FilteringExpressionsTree(value.operator, value.fieldName);
            filteringExpressionTreeClone.type = FilteringExpressionsTreeType.Regular;
            filteringExpressionTreeClone.filteringOperands = value.filteringOperands;
            this._filteringExpressionsTree = filteringExpressionTreeClone;
            this.filteringExpressionsTreeChange.emit(this._filteringExpressionsTree);

            if (this.filteringService.isFilteringExpressionsTreeEmpty() && !this.advancedFilteringExpressionsTree) {
                this.filteredData = null;
            }

            this.filteringService.refreshExpressions();
            this.selectionService.clearHeaderCBState();
            this.summaryService.clearSummaryCache();
            this.notifyChanges();
        }
    }

    /**
     * Emitted after filtering is performed.
     * Returns the filtering expressions tree of the column for which filtering was performed.
     * ```typescript
     * filteringExprTreeChange(event: IFilteringExpressionsTree){
     *     const filteringTree = event;
     * }
     * ```
     * ```html
     * <igx-grid #grid [data]="localData" [height]="'305px'" [autoGenerate]="true"
     *              (filteringExpressionsTreeChange)="filteringExprTreeChange($event)"></igx-grid>
     * ```
     * @memberof IgxGridBaseDirective
     */
    @Output()
    public filteringExpressionsTreeChange = new EventEmitter<IFilteringExpressionsTree>();

    /**
     * Emitted after advanced filtering is performed.
     * Returns the advanced filtering expressions tree.
     * ```typescript
     * advancedFilteringExprTreeChange(event: IFilteringExpressionsTree){
     *     const filteringTree = event;
     * }
     * ```
     * ```html
     * <igx-grid #grid [data]="localData" [height]="'305px'" [autoGenerate]="true"
     *           (advancedFilteringExpressionsTreeChange)="advancedFilteringExprTreeChange($event)"></igx-grid>
     * ```
     * @memberof IgxGridBaseDirective
     */
    @Output()
    public advancedFilteringExpressionsTreeChange = new EventEmitter<IFilteringExpressionsTree>();

    /**
     * Returns the advanced filtering state of `IgxGridComponent`.
     * ```typescript
     * let advancedFilteringExpressionsTree = this.grid.advancedFilteringExpressionsTree;
     * ```
	 * @memberof IgxGridBaseDirective
     */
    @WatchChanges()
    @Input()
    get advancedFilteringExpressionsTree() {
        return this._advancedFilteringExpressionsTree;
    }

    /**
     * Sets the advanced filtering state of the `IgxGridComponent`.
     * ```typescript
     * const logic = new FilteringExpressionsTree(FilteringLogic.And);
     * logic.filteringOperands = [
     *     {
     *          condition: IgxNumberFilteringOperand.instance().condition('greaterThan'),
     *          fieldName: 'ID',
     *          searchVal: 1
     *     },
     *     {
     *          condition: IgxStringFilteringOperand.instance().condition('contains'),
     *          fieldName: 'CompanyName',
     *          searchVal: 'a'
     *     }
     * ];
     * this.grid.advancedFilteringExpressionsTree = logic;
     * ```
	 * @memberof IgxGridBaseDirective
     */
    set advancedFilteringExpressionsTree(value) {
        if (value && value instanceof FilteringExpressionsTree) {
            // clone the filtering expression tree in order to trigger the filtering pipe
            const filteringExpressionTreeClone = new FilteringExpressionsTree(value.operator, value.fieldName);
            filteringExpressionTreeClone.type = FilteringExpressionsTreeType.Advanced;
            filteringExpressionTreeClone.filteringOperands = value.filteringOperands;
            this._advancedFilteringExpressionsTree = filteringExpressionTreeClone;
        } else {
            this._advancedFilteringExpressionsTree = null;
        }
        this.advancedFilteringExpressionsTreeChange.emit(this._advancedFilteringExpressionsTree);

        if (this.filteringService.isFilteringExpressionsTreeEmpty() && !this.advancedFilteringExpressionsTree) {
            this.filteredData = null;
        }

        this.selectionService.clearHeaderCBState();
        this.summaryService.clearSummaryCache();
        this.notifyChanges();

        // Wait for the change detection to update filtered data through the pipes and then emit the event.
        requestAnimationFrame(() => this.onFilteringDone.emit(this._advancedFilteringExpressionsTree));
    }

    /**
     * Returns the locale of the grid.
     * If not set, returns browser's language.
     */
    @Input()
    get locale(): string {
        if (this._locale) {
            return this._locale;
        } else {
            return 'en';
        }
    }

    /**
     * Sets the locale of the grid.
     */
    set locale(value) {
        this._locale = value;
    }

    /**
     * Returns whether the paging feature is enabled/disabled.
     * The default state is disabled (false).
     * ```
     * const paging = this.grid.paging;
     * ```
	 * @memberof IgxGridBaseDirective
     */
    @Input()
    get paging(): boolean {
        return this._paging;
    }

    /**
     * Enables/Disables the paging feature.
     * ```html
     * <igx-grid #grid [data]="Data" [autoGenerate]="true" [paging]="true"></igx-grid>
     * ```
	 * @memberof IgxGridBaseDirective
     */
    set paging(value: boolean) {
        this._paging = value;
        this._pipeTrigger++;
        this.notifyChanges(true);
    }

    /**
     * Returns the current page index.
     * ```html
     * let gridPage = this.grid.page;
     * ```
	 * @memberof IgxGridBaseDirective
     */
    @Input()
    get page(): number {
        return this._page;
    }

    /**
     * Sets the current page index.
     * ```html
     * <igx-grid #grid [data]="Data" [paging]="true" [page]="5" [autoGenerate]="true"></igx-grid>
     *```
     * Two-way data binding.
     * ```html
     * <igx-grid #grid [data]="Data" [paging]="true" [(page)]="model.page" [autoGenerate]="true"></igx-grid>
     * ```
	 * @memberof IgxGridBaseDirective
     */
    set page(val: number) {
        if (val === this._page || val < 0 || val > this.totalPages - 1) {
            return;
        }
        this.selectionService.clear(true);
        this.onPagingDone.emit({ previous: this._page, current: val });
        this._page = val;
        this.pageChange.emit(this._page);
        this.notifyChanges();
    }

    /**
     *@hidden
     */
    @Output()
    public pageChange = new EventEmitter<number>();

    /**
     * Returns the number of visible items per page of the `IgxGridComponent`.
     * The default is 15.
     * ```html
     * let itemsPerPage = this.grid.perPage;
     * ```
	 * @memberof IgxGridBaseDirective
     */
    @Input()
    get perPage(): number {
        return this._perPage;
    }

    /**
     * Sets the number of visible items per page of the `IgxGridComponent`.
     * ```html
     * <igx-grid #grid [data]="Data" [paging]="true" [perPage]="5" [autoGenerate]="true"></igx-grid>
     * ```
     *
     * Two-way data binding.
     * ```html
     * <igx-grid #grid [data]="Data" [paging]="true" [(perPage)]="model.perPage" [autoGenerate]="true"></igx-grid>
     * ```
	 * @memberof IgxGridBaseDirective
     */
    set perPage(val: number) {
        if (val < 0) {
            return;
        }
        this.selectionService.clear(true);
        this._perPage = val;
        this.perPageChange.emit(this._perPage);
        this.page = 0;
        this.endEdit(true);
        this.notifyChanges();
    }

    /**
     *@hidden
     */
    @Output()
    public perPageChange = new EventEmitter<number>();

    /**
     * You can provide a custom `ng-template` for the pagination UI of the grid.
     * ```html
     * <igx-grid #grid [paging]="true" [myTemplate]="myTemplate" [height]="'305px'"></igx-grid>
     * ```
	 * @memberof IgxGridBaseDirective
     */
    @Input()
    public paginationTemplate: TemplateRef<any>;

    /**
     * Returns whether the column hiding UI for the `IgxGridComponent` is enabled.
     * By default it is disabled (false).
     * ```typescript
     * let gridColHiding = this.grid.columnHiding;
     * ```
	 * @memberof IgxGridBaseDirective
     */
    @Input()
    get columnHiding() {
        return this._columnHiding;
    }

    /**
     * Sets whether the column hiding UI for the `IgxGridComponent` is enabled.
     * In order for the UI to work, you need to enable the toolbar as shown in the example below.
     * ```html
     * <igx-grid [data]="Data" [autoGenerate]="true" [showToolbar]="true" [columnHiding]="true"></igx-grid>
     * ```
	 * @memberof IgxGridBaseDirective
     */
    set columnHiding(value) {
        if (this._columnHiding !== value) {
            this._columnHiding = value;
            this.notifyChanges(true);
        }
    }

    @DeprecateProperty('rowSelectable property is deprecated. Use rowSelection property instead.')
    @WatchChanges()
    @Input()
    get rowSelectable(): boolean {
        return this.isRowSelectable;
    }

    set rowSelectable(val: boolean) {
        this.rowSelection = val ? GridSelectionMode.multiple : GridSelectionMode.none;
    }

    /**
     * Returns if the row selectors are hidden
     * @memberof IgxGridBaseDirective
     */
    @WatchChanges()
    @Input()
    get hideRowSelectors() {
        return this._hideRowSelectors;
    }

    /**
     * Allows you to change the visibility of the row selectors
     * By default row selectors are shown
     * @memberof IgxGridBaseDirective
     */
    set hideRowSelectors(value: boolean) {
        this._hideRowSelectors = value;
        this.notifyChanges(true);
    }

    @Input()
    get rowDraggable(): boolean {
        return this._rowDrag && this.hasVisibleColumns;
    }

    /**
     * Sets whether rows can be moved.
     * ```html
     * <igx-grid #grid [rowDraggable]="true"></igx-grid>
     * ```
	 * @memberof IgxGridBaseDirective
     */
    set rowDraggable(val: boolean) {
        this._rowDrag = val;
        this.notifyChanges(true);
    }

    /**
     * @hidden
     * @internal
     */
    public rowDragging = false;


    /**
 * Sets whether the `IgxGridRowComponent` is editable.
 * By default it is set to false.
 * ```typescript
 * let rowEditable = this.grid.rowEditable;
 * ```
 * @memberof IgxGridBaseDirective
 */
    @WatchChanges()
    @Input()
    get rowEditable(): boolean {
        return this._rowEditable;
    }
    /**
    * Sets whether rows can be edited.
    * ```html
    * <igx-grid #grid [showToolbar]="true" [rowEditable]="true" [primaryKey]="'ProductID'" [columnHiding]="true"></igx-grid>
    * ```
    * @memberof IgxGridBaseDirective
    */
    set rowEditable(val: boolean) {
        if (!this._init) {
            this.refreshGridState();
        }
        this._rowEditable = val;
        this.notifyChanges();
    }

    /**
     * Returns the height of the `IgxGridComponent`.
     * ```typescript
     * let gridHeight = this.grid.height;
     * ```
	 * @memberof IgxGridBaseDirective
     */
    @WatchChanges()
    @HostBinding('style.height')
    @Input()
    public get height() {
        return this._height;
    }

    /**
     * Sets the height of the `IgxGridComponent`.
     * ```html
     * <igx-grid #grid [data]="Data" [height]="'305px'" [autoGenerate]="true"></igx-grid>
     * ```
	 * @memberof IgxGridBaseDirective
     */
    public set height(value: string) {
        if (this._height !== value) {
            this._height = value;
            this.nativeElement.style.height = value;
            this.notifyChanges(true);
        }
    }

    /**
     * @hidden
    */
    @HostBinding('style.width')
    get hostWidth() {
        return this._width;
    }
    /**
     * Returns the width of the `IgxGridComponent`.
     * ```typescript
     * let gridWidth = this.grid.width;
     * ```
	 * @memberof IgxGridBaseDirective
     */
    @WatchChanges()
    @Input()
    get width() {
        return this._width;
    }
    set width(value) {
        if (this._width !== value) {
            this._width = value;
            this.nativeElement.style.width = value;
            this.notifyChanges(true);
        }
    }

    /**
     * Returns the width of the header of the `IgxGridComponent`.
     * ```html
     * let gridHeaderWidth = this.grid.headerWidth;
     * ```
	 * @memberof IgxGridBaseDirective
     */
    get headerWidth() {
        return parseInt(this.width, 10) - 17;
    }

    /**
     * An @Input property that adds styling classes applied to all even `IgxGridRowComponent`s in the grid.
     * ```html
     * <igx-grid #grid [data]="Data" [evenRowCSS]="'igx-grid--my-even-class'" [autoGenerate]="true"></igx-grid>
     * ```
	 * @memberof IgxGridBaseDirective
     */
    @Input()
    public evenRowCSS = 'igx-grid__tr--even';

    /**
     * An @Input property that adds styling classes applied to all odd `IgxGridRowComponent`s in the grid.
     * ```html
     * <igx-grid #grid [data]="Data" [evenRowCSS]="'igx-grid--my-odd-class'" [autoGenerate]="true"></igx-grid>
     * ```
	 * @memberof IgxGridBaseDirective
     */
    @Input()
    public oddRowCSS = 'igx-grid__tr--odd';

    /**
     * Returns the row height.
     * ```typescript
     * const rowHeight = this.grid.rowHeight;
     * ```
	 * @memberof IgxGridBaseDirective
     */
    @WatchChanges()
    @Input()
    public get rowHeight() {
        return this._rowHeight ? this._rowHeight : this.defaultRowHeight;
    }

    /**
     * Sets the row height.
     * ```html
     * <igx-grid #grid [data]="localData" [showToolbar]="true" [rowHeight]="100" [autoGenerate]="true"></igx-grid>
     * ```
	 * @memberof IgxGridBaseDirective
     */
    public set rowHeight(value) {
        this._rowHeight = parseInt(value, 10);
    }

    /**
     * An @Input property that sets the default width of the `IgxGridComponent`'s columns.
     * ```html
     * <igx-grid #grid [data]="localData" [showToolbar]="true" [columnWidth]="100" [autoGenerate]="true"></igx-grid>
     * ```
	 * @memberof IgxGridBaseDirective
     */
    @WatchChanges()
    @Input()
    public get columnWidth(): string {
        return this._columnWidth;
    }
    public set columnWidth(value: string) {
        this._columnWidth = value;
        this.columnWidthSetByUser = true;
        this.notifyChanges(true);
    }

    /**
     * An @Input property that sets the primary key of the `IgxGridComponent`.
     * ```html
     * <igx-grid #grid [data]="localData" [showToolbar]="true" [primaryKey]="'ProductID'" [autoGenerate]="true"></igx-grid>
     * ```
	 * @memberof IgxGridBaseDirective
     */
    @WatchChanges()
    @Input()
    public primaryKey;

    /**
     * An @Input property that sets the message displayed when there are no records.
     * ```html
     * <igx-grid #grid [data]="Data" [emptyGridMessage]="'The grid is empty'" [autoGenerate]="true"></igx-grid>
     * ```
	 * @memberof IgxGridBaseDirective
     */
    @Input()
    set emptyGridMessage(value: string) {
        this._emptyGridMessage = value;
    }

    /**
     * An accessor that returns the message displayed when there are no records.
    */
    get emptyGridMessage(): string {
        return this._emptyGridMessage || this.resourceStrings.igx_grid_emptyGrid_message;
    }

    /**
     * An @Input property that sets whether the grid is going to show loading indicator.
     * ```html
     * <igx-grid #grid [data]="Data" [isLoading]="true" [autoGenerate]="true"></igx-grid>
     * ```
	 * @memberof IgxGridBaseDirective
     */
    @WatchChanges()
    @Input()
    set isLoading(value: boolean) {
        if (this._isLoading !== value) {
            this._isLoading = value;
            this.evaluateLoadingState();
        }
        Promise.resolve().then(() => {
            // wait for the current detection cycle to end before triggering a new one.
            this.notifyChanges();
        });
    }

    /**
     * An accessor that returns whether the grid is showing loading indicator.
     */
    get isLoading(): boolean {
        return this._isLoading;
    }

    /**
     * A property that allows the columns to be auto-generated once again after the initialization of the grid.
     * This will allow to bind the grid to remote data and having auto-generated columns at the same time.
     * Note that after generating the columns, this property would be disabled to avoid re-creating
     * columns each time a new data is assigned.
     * ```typescript
     *  this.grid.shouldGenerate = true;
     *  this.remoteData = this.remoteService.remoteData;
     * ```
     */
    public shouldGenerate: boolean;

    /**
     * An @Input property that sets the message displayed when there are no records and the grid is filtered.
     * ```html
     * <igx-grid #grid [data]="Data" [emptyGridMessage]="'The grid is empty'" [autoGenerate]="true"></igx-grid>
     * ```
	 * @memberof IgxGridBaseDirective
     */
    @Input()
    set emptyFilteredGridMessage(value: string) {
        this._emptyFilteredGridMessage = value;
    }

    /**
     * An accessor that returns the message displayed when there are no records and the grid is filtered.
    */
    get emptyFilteredGridMessage(): string {
        return this._emptyFilteredGridMessage || this.resourceStrings.igx_grid_emptyFilteredGrid_message;
    }

    /**
     * An @Input property that sets the title to be displayed in the built-in column hiding UI.
     * ```html
     * <igx-grid [showToolbar]="true" [columnHiding]="true" columnHidingTitle="Column Hiding"></igx-grid>
     * ```
	 * @memberof IgxGridBaseDirective
     */
    @Input()
    public columnHidingTitle = '';

    /**
     * Returns if the built-in column pinning UI should be shown in the toolbar.
     * ```typescript
     *  let colPinning = this.grid.columnPinning;
     * ```
	 * @memberof IgxGridBaseDirective
     */
    @WatchChanges()
    @Input()
    get columnPinning() {
        return this._columnPinning;
    }

    /**
     * Sets if the built-in column pinning UI should be shown in the toolbar.
     * By default it's disabled.
     * ```html
     * <igx-grid #grid [data]="localData" [columnPinning]="'true" [height]="'305px'" [autoGenerate]="true"></igx-grid>
     * ```
	 * @memberof IgxGridBaseDirective
     */
    set columnPinning(value) {
        if (this._columnPinning !== value) {
            this._columnPinning = value;
            this.notifyChanges(true);
        }
    }

    /**
     * An @Input property that sets the title to be displayed in the UI of the column pinning.
     * ```html
     * <igx-grid #grid [data]="localData" [columnPinning]="'true" [columnPinningTitle]="'Column Hiding'" [autoGenerate]="true"></igx-grid>
     * ```
	 * @memberof IgxGridBaseDirective
     */
    @Input()
    public columnPinningTitle = '';

    /**
     * Returns if the filtering is enabled.
     * ```typescript
     *  let filtering = this.grid.allowFiltering;
     * ```
	 * @memberof IgxGridBaseDirective
     */
    @Input()
    get allowFiltering() {
        return this._allowFiltering;
    }

    /**
     * Sets if the filtering is enabled.
     * By default it's disabled.
     * ```html
     * <igx-grid #grid [data]="localData" [allowFiltering]="true" [height]="'305px'" [autoGenerate]="true"></igx-grid>
     * ```
	 * @memberof IgxGridBaseDirective
     */
    set allowFiltering(value) {
        if (this._allowFiltering !== value) {
            this._allowFiltering = value;
            this.filteringService.registerSVGIcons();

            if (!this._init) {
                this.calcGridHeadRow();
            }

            this.filteringService.isFilterRowVisible = false;
            this.filteringService.filteredColumn = null;

            this.notifyChanges(true);
        }
    }

    /**
     * Returns a value indicating whether the advanced filtering is enabled.
     * ```typescript
     *  let filtering = this.grid.allowAdvancedFiltering;
     * ```
	 * @memberof IgxGridBaseDirective
     */
    @Input()
    get allowAdvancedFiltering() {
        return this._allowAdvancedFiltering;
    }

    /**
     * Sets a value indicating whether the advanced filtering is enabled.
     * By default it's disabled.
     * ```html
     * <igx-grid #grid [data]="localData" [allowAdvancedFiltering]="true" [showToolbar]="true" [autoGenerate]="true"></igx-grid>
     * ```
	 * @memberof IgxGridBaseDirective
     */
    set allowAdvancedFiltering(value) {
        if (this._allowAdvancedFiltering !== value) {
            this._allowAdvancedFiltering = value;
            this.filteringService.registerSVGIcons();

            this.notifyChanges(true);
        }
    }

    /**
     * Returns the filter mode.
     * ```typescript
     *  let filtering = this.grid.filterMode;
     * ```
	 * @memberof IgxGridBaseDirective
     */
    @Input()
    get filterMode() {
        return this._filterMode;
    }

    /**
     * Sets filter mode.
     * By default it's set to FilterMode.quickFilter.
     * ```html
     * <igx-grid #grid [data]="localData" [filterMode]="'quickFilter'" [height]="'305px'" [autoGenerate]="true"></igx-grid>
     * ```
	 * @memberof IgxGridBaseDirective
     */
    set filterMode(value) {
        this._filterMode = value;

        if (this.filteringService.isFilterRowVisible) {
            this.filteringRow.close();
        }
        this.notifyChanges(true);
    }

    /**
     * Returns the summary position.
     * ```typescript
     *  let summaryPosition = this.grid.summaryPosition;
     * ```
	 * @memberof IgxGridBaseDirective
     */
    @Input()
    get summaryPosition() {
        return this._summaryPosition;
    }

    /**
     * Sets summary position.
     * By default it is bottom.
     * ```html
     * <igx-grid #grid [data]="localData" summaryPosition="top" [autoGenerate]="true"></igx-grid>
     * ```
	 * @memberof IgxGridBaseDirective
     */
    set summaryPosition(value) {
        this._summaryPosition = value;
        this.notifyChanges();
    }

    /**
     * Returns the summary calculation mode.
     * ```typescript
     *  let summaryCalculationMode = this.grid.summaryCalculationMode;
     * ```
	 * @memberof IgxGridBaseDirective
     */
    @Input()
    get summaryCalculationMode() {
        return this._summaryCalculationMode;
    }

    /**
     * Sets summary calculation mode.
     * By default it is rootAndChildLevels which means the summaries are calculated for the root level and each child level.
     * ```html
     * <igx-grid #grid [data]="localData" summaryCalculationMode="rootLevelOnly" [autoGenerate]="true"></igx-grid>
     * ```
	 * @memberof IgxGridBaseDirective
     */
    set summaryCalculationMode(value) {
        this._summaryCalculationMode = value;
        if (!this._init) {
            this.endEdit(true);
            this.summaryService.resetSummaryHeight();
            this.notifyChanges(true);
        }
    }

    /**
     * Gets the filtering strategy of the grid.
     * ```typescript
     *  let filterStrategy = this.grid.filterStrategy
     * ```
     */
    @Input()
    get filterStrategy(): IFilteringStrategy {
        return this._filteringStrategy;
    }

    /**
     * Sets the filtering strategy of the grid.
     * ```html
     *  <igx-grid #grid [data]="localData" [filterStrategy]="filterStrategy"></igx-grid>
     * ```
     */
    set filterStrategy(classRef: IFilteringStrategy) {
        this._filteringStrategy = classRef;
    }

    /**
     * Gets the sorting strategy of the grid.
     * ```typescript
     *  let sortStrategy = this.grid.sortStrategy
     * ```
     */
    @Input()
    get sortStrategy(): IGridSortingStrategy {
        return this._sortingStrategy;
    }

    /**
     * Sets the sorting strategy of the grid.
     * ```html
     *  <igx-grid #grid [data]="localData" [sortStrategy]="sortStrategy"></igx-grid>
     * ```
     */
    set sortStrategy(value: IGridSortingStrategy) {
        this._sortingStrategy = value;
    }

    /**
     * An @Input property that provides a callback for loading unique column values on demand.
     * If this property is provided, the unique values it generates will be used by the Excel Style Filtering.
     * ```html
     * <igx-grid [data]="localData" [filterMode]="'excelStyleFilter'" [uniqueColumnValuesStrategy]="columnValuesStrategy"></igx-grid>
     * ```
     *
     * ```typescript
     * public columnValuesStrategy = (column: IgxColumnComponent,
     *                               filteringExpressionsTree: IFilteringExpressionsTree,
     *                               done: (uniqueValues: any[]) => void) => {
     *     this.dataService.getColumnData(column, filteringExpressionsTree, uniqueValues => done(uniqueValues));
     * }
     * ```
	 * @memberof IgxGridBaseDirective
     */
    @Input()
    public uniqueColumnValuesStrategy: (column: IgxColumnComponent,
                                        filteringExpressionsTree: IFilteringExpressionsTree,
                                        done: (values: any[]) => void) => void;

    /**
     * Emitted when `IgxGridCellComponent` is clicked. Returns the `IgxGridCellComponent`.
     * ```html
     * <igx-grid #grid (onCellClick)="onCellClick($event)" [data]="localData" [height]="'305px'" [autoGenerate]="true"></igx-grid>
     * ```
     * ```typescript
     * public onCellClick(e){
     *     alert("The cell has been clicked!");
     * }
     * ```
	 * @memberof IgxGridBaseDirective
     */
    @Output()
    public onCellClick = new EventEmitter<IGridCellEventArgs>();

    /**
     * Emitted when `IgxGridCellComponent` is selected. Returns the `IgxGridCellComponent`.
     * ```html
     * <igx-grid #grid (onSelection)="onCellSelect($event)" [data]="localData" [height]="'305px'" [autoGenerate]="true"></igx-grid>
     * ```
     * ```typescript
     * public onCellSelect(e){
     *     alert("The cell has been selected!");
     * }
     * ```
	 * @memberof IgxGridBaseDirective
     */
    @Output()
    public onSelection = new EventEmitter<IGridCellEventArgs>();

    /**
     *  Emitted when `IgxGridRowComponent` is selected.
     * ```html
     * <igx-grid #grid (onRowSelectionChange)="onCellClickChange($event)" [data]="localData" [autoGenerate]="true"></igx-grid>
     * ```
     * ```typescript
     * public onCellClickChange(e){
     *     alert("The selected row has been changed!");
     * }
     * ```
	 * @memberof IgxGridBaseDirective
     */
    @Output()
    public onRowSelectionChange = new EventEmitter<IRowSelectionEventArgs>();

    /**
     * Emitted when `IgxColumnComponent` is pinned.
     * The index that the column is inserted at may be changed through the `insertAtIndex` property.
     * ```typescript
     * public columnPinning(event) {
     *     if (event.column.field === "Name") {
     *       event.insertAtIndex = 0;
     *     }
     * }
     * ```
	 * @memberof IgxGridBaseDirective
     */
    @Output()
    public onColumnPinning = new EventEmitter<IPinColumnEventArgs>();

    /**
     * An @Output property emitting an event when `IgxGridCellComponent`
     * editing has been performed in the grid and the values have **not** been submitted (e.g. `Esc` key was pressed).
     * This event is cancelable.
     *
     * args: IGridEditEventArgs = {
     *      cancel: bool,
     *      cellID: {
     *          columnID: int,
     *          rowID: int,
     *          rowIndex: int
     *      }
     *      newValue: object,
     *      oldValue: object,
     *      rowID: int
     *  }
     *
     * ```typescript
     * editCancel(event: IGridEditEventArgs){
     *    const rowID: IgxColumnComponent = event.rowID;
     * }
     * ```
     * ```html
     * <igx-grid #grid3 (onCellEditCancel)="editCancel($event)" [data]="remote | async" [primaryKey]="'ProductID'">
     *          <igx-column [sortable]="true" [field]="'ProductID'"></igx-column>
     *          <igx-column [editable]="true" [field]="'ProductName'"></igx-column>
     *          <igx-column [sortable]="true" [field]="'UnitsInStock'" [header]="'Units in Stock'"></igx-column>
     * </igx-grid>
     * ```
	 * @memberof IgxGridComponent
     */
    @Output()
    public onCellEditCancel = new EventEmitter<IGridEditEventArgs>();

    /**
     * An @Output property emitting an event when `IgxGridCellComponent` enters edit mode.
     * This event is cancelable.
     *
     * args: IGridEditEventArgs = {
     *      cancel: bool,
     *      cellID: {
     *          columnID: int,
     *          rowID: int,
     *          rowIndex: int
     *      }
     *      oldValue: object,
     *      rowID: int
     *  }
     *
     * ```typescript
     * editStart(event: IGridEditEventArgs){
     *    const value: IgxColumnComponent = event.newValue;
     * }
     * ```
     * ```html
     * <igx-grid #grid3 (onCellEditEnter)="editStart($event)" [data]="remote | async" (onSortingDone)="process($event)"
     *          [primaryKey]="'ProductID'">
     *          <igx-column [sortable]="true" [field]="'ProductID'"></igx-column>
     *          <igx-column [editable]="true" [field]="'ProductName'"></igx-column>
     *          <igx-column [sortable]="true" [field]="'UnitsInStock'" [header]="'Units in Stock'"></igx-column>
     * </igx-grid>
     * ```
	 * @memberof IgxGridComponent
     */
    @Output()
    public onCellEditEnter = new EventEmitter<IGridEditEventArgs>();

    /**
     * An @Output property emitting an event when `IgxGridCellComponent` editing has been performed in the grid.
     * Event is fired after editing is completed, when the cell is exiting edit mode.
     * This event is cancelable.
     *
     * args: IGridEditEventArgs = {
     *      cancel: bool,
     *      cellID: {
     *          columnID: int,
     *          rowID: int,
     *          rowIndex: int
     *      }
     *      newValue: object,
     *      oldValue: object,
     *      rowID: int
     *  }
     *
     * ```typescript
     * editDone(event: IGridEditEventArgs){
     *    const value: IgxColumnComponent = event.newValue;
     * }
     * ```
     * ```html
     * <igx-grid #grid3 (onCellEdit)="editDone($event)" [data]="remote | async" (onSortingDone)="process($event)"
     *          [primaryKey]="'ProductID'">
     *          <igx-column [sortable]="true" [field]="'ProductID'"></igx-column>
     *          <igx-column [editable]="true" [field]="'ProductName'"></igx-column>
     *          <igx-column [sortable]="true" [field]="'UnitsInStock'" [header]="'Units in Stock'"></igx-column>
     * </igx-grid>
     * ```
	 * @memberof IgxGridBaseDirective
     */
    @Output()
    public onCellEdit = new EventEmitter<IGridEditEventArgs>();

    /**
     * An @Output property emitting an event when [rowEditable]="true" a row enters edit mode.
     * This event is cancelable.
     *
     * args: IGridEditEventArgs = {
     *      cancel: bool,
     *      oldValue: <rowObj>,
     *      rowID: int
     *  }
     *
     * Bind to the event in markup as follows:
     * ```html
     * <igx-grid #grid3 (onRowEditEnter)="editStart($event)" [data]="remote | async" (onSortingDone)="process($event)"
     *          [primaryKey]="'ProductID'" [rowEditable]="true">
     *          <igx-column [sortable]="true" [field]="'ProductID'"></igx-column>
     *          <igx-column [editable]="true" [field]="'ProductName'"></igx-column>
     *          <igx-column [sortable]="true" [field]="'UnitsInStock'" [header]="'Units in Stock'"></igx-column>
     * </igx-grid>
     * ```
     * ```typescript
     *      editStart(event: IGridEditEventArgs) {
     *          const editedRowObj = event.oldValue;
     *          const cancelValue = event.cancel;
     *          const rowID = event.rowID;
     *      }
     * ```
	 * @memberof IgxGridComponent
     */
    @Output()
    public onRowEditEnter = new EventEmitter<IGridEditEventArgs>();

    /**
     * An @Output property emitting an event when [rowEditable]="true" & `endEdit(true)` is called.
     * Emitted when changing rows during edit mode, selecting an un-editable cell in the edited row,
     * performing paging operation, column resizing, pinning, moving or hitting  `Done`
     * button inside of the rowEditingOverlay, or hitting the `Enter` key while editing a cell.
     * This event is cancelable.
     *
     * args: IGridEditEventArgs = {
     *      cancel: bool,
     *      newValue: <rowObj>,
     *      oldValue: <rowObj>,
     *      rowID: int
     *  }
     *
     * Bind to the event in markup as follows:
     * ```html
     * <igx-grid #grid3 (onRowEdit)="editDone($event)" [data]="remote | async" (onSortingDone)="process($event)"
     *          [primaryKey]="'ProductID'" [rowEditable]="true">
     *          <igx-column [sortable]="true" [field]="'ProductID'"></igx-column>
     *          <igx-column [editable]="true" [field]="'ProductName'"></igx-column>
     *          <igx-column [sortable]="true" [field]="'UnitsInStock'" [header]="'Units in Stock'"></igx-column>
     * </igx-grid>
     * ```
     *
     * ```typescript
     *      editDone(event: IGridEditEventArgs) {
     *          const originalRowObj = event.oldValue;
     *          const updatedRowObj = event.newValue;
     *          const cancelValue = event.cancel;
     *          const rowID = event.rowID;
     *      }
     * ```
	 * @memberof IgxGridBaseDirective
     */
    @Output()
    public onRowEdit = new EventEmitter<IGridEditEventArgs>();

    /**
     * An @Output property emitting an event when [rowEditable]="true" & `endEdit(false)` is called.
     * Emitted when changing hitting `Esc` key during cell editing and when click on the `Cancel` button
     * in the row editing overlay.
     * This event is cancelable.
     *
     * args: IGridEditEventArgs = {
     *      cancel: bool,
     *      newValue: <rowObj>,
     *      oldValue: <rowObj>,
     *      rowID: int
     *  }
     *
     * Bind to the event in markup as follows:
     * ```html
     * <igx-grid #grid3 (onRowEditCancel)="editCancel($event)" [data]="remote | async" (onSortingDone)="process($event)"
     *          [primaryKey]="'ProductID'" [rowEditable]="true">
     *          <igx-column [sortable]="true" [field]="'ProductID'"></igx-column>
     *          <igx-column [editable]="true" [field]="'ProductName'"></igx-column>
     *          <igx-column [sortable]="true" [field]="'UnitsInStock'" [header]="'Units in Stock'"></igx-column>
     * </igx-grid>
     * ```
     * ```typescript
     *      editCancel(emitted: { row: IgxGridRowComponent, newValue: any, oldValue: any }): void {
     *          const originalRowObj = event.oldValue;
     *          const updatedRowObj = event.newValue;
     *          const cancelValue = event.cancel;
     *          const rowID = event.rowID;
     *      }
     * ```
	 * @memberof IgxGridBaseDirective
     */
    @Output()
    public onRowEditCancel = new EventEmitter<IGridEditEventArgs>();

    /**
     * Emitted when a grid column is initialized. Returns the column object.
     * ```html
     * <igx-grid #grid [data]="localData" [onColumnInit]="initColumns($event)" [autoGenerate]="true"></igx-grid>
     * ```
     * ```typescript
     * initColumns(event: IgxColumnComponent) {
     * const column: IgxColumnComponent = event;
     *       column.filterable = true;
     *       column.sortable = true;
     *       column.editable = true;
     * }
     * ```
	 * @memberof IgxGridBaseDirective
     */
    @Output()
    public onColumnInit = new EventEmitter<IgxColumnComponent>();

    /**
     * Emitted when sorting is performed through the UI. Returns the sorting expression.
     * ```html
     * <igx-grid #grid [data]="localData" [autoGenerate]="true" (onSortingDone)="sortingDone($event)"></igx-grid>
     * ```
     * ```typescript
     * sortingDone(event: SortingDirection){
     *     const sortingDirection = event;
     * }
     * ```
	 * @memberof IgxGridBaseDirective
     */
    @Output()
    public onSortingDone = new EventEmitter<ISortingExpression | Array<ISortingExpression>>();

    /**
     * Emitted when filtering is performed through the UI.
     * Returns the filtering expressions tree of the column for which filtering was performed.
     * ```typescript
     * filteringDone(event: IFilteringExpressionsTree){
     *     const filteringTree = event;
     *}
     * ```
     * ```html
     * <igx-grid #grid [data]="localData" [height]="'305px'" [autoGenerate]="true" (onFilteringDone)="filteringDone($event)"></igx-grid>
     * ```
	 * @memberof IgxGridBaseDirective
     */
    @Output()
    public onFilteringDone = new EventEmitter<IFilteringExpressionsTree>();

    /**
     * Emitted when paging is performed. Returns an object consisting of the previous and next pages.
     * ```typescript
     * pagingDone(event: IPageEventArgs){
     *     const paging = event;
     * }
     * ```
     * ```html
     * <igx-grid #grid [data]="localData" [height]="'305px'" [autoGenerate]="true" (onPagingDone)="pagingDone($event)"></igx-grid>
     * ```
	 * @memberof IgxGridBaseDirective
     */
    @Output()
    public onPagingDone = new EventEmitter<IPageEventArgs>();

    /**
     * Emitted when a `IgxGridRowComponent` is being added to the `IgxGridComponent` through the API.
     * Returns the data for the new `IgxGridRowComponent` object.
     * ```typescript
     * rowAdded(event: IRowDataEventArgs){
     *    const rowInfo = event;
     * }
     * ```
     * ```html
     * <igx-grid #grid [data]="localData" (onRowAdded)="rowAdded($event)" [height]="'305px'" [autoGenerate]="true"></igx-grid>
     * ```
	 * @memberof IgxGridBaseDirective
     */
    @Output()
    public onRowAdded = new EventEmitter<IRowDataEventArgs>();

    /**
     * Emitted when a `IgxGridRowComponent` is deleted through the `IgxGridComponent` API.
     * Returns an `IRowDataEventArgs` object.
     * ```typescript
     * rowDeleted(event: IRowDataEventArgs){
     *    const rowInfo = event;
     * }
     * ```
     * ```html
     * <igx-grid #grid [data]="localData" (onRowDeleted)="rowDeleted($event)" [height]="'305px'" [autoGenerate]="true"></igx-grid>
     * ```
	 * @memberof IgxGridBaseDirective
     */
    @Output()
    public onRowDeleted = new EventEmitter<IRowDataEventArgs>();

    /**
     * Emitted when a new chunk of data is loaded from virtualization.
     * ```typescript
     *  <igx-grid #grid [data]="localData" [autoGenerate]="true" (onDataPreLoad)='handleDataPreloadEvent()'></igx-grid>
     * ```
	 * @memberof IgxGridBaseDirective
     */
    @Output()
    public onDataPreLoad = new EventEmitter<IForOfState>();

    /**
     * Emitted when `IgxColumnComponent` is resized.
     * Returns the `IgxColumnComponent` object's old and new width.
     * ```typescript
     * resizing(event: IColumnResizeEventArgs){
     *     const grouping = event;
     * }
     * ```
     * ```html
     * <igx-grid #grid [data]="localData" (onColumnResized)="resizing($event)" [autoGenerate]="true"></igx-grid>
     * ```
	 * @memberof IgxGridBaseDirective
     */
    @Output()
    public onColumnResized = new EventEmitter<IColumnResizeEventArgs>();

    /**
     * Emitted when a `IgxGridCellComponent` is right clicked. Returns the `IgxGridCellComponent` object.
     * ```typescript
     * contextMenu(event: IGridCellEventArgs){
     *     const resizing = event;
     *     console.log(resizing);
     * }
     * ```
     * ```html
     * <igx-grid #grid [data]="localData" (onContextMenu)="contextMenu($event)" [autoGenerate]="true"></igx-grid>
     * ```
	 * @memberof IgxGridBaseDirective
     */
    @Output()
    public onContextMenu = new EventEmitter<IGridCellEventArgs>();

    /**
     * Emitted when a `IgxGridCellComponent` is double clicked. Returns the `IgxGridCellComponent` object.
     * ```typescript
     * dblClick(event: IGridCellEventArgs){
     *     const dblClick = event;
     *     console.log(dblClick);
     * }
     * ```
     * ```html
     * <igx-grid #grid [data]="localData" (onDoubleClick)="dblClick($event)" [autoGenerate]="true"></igx-grid>
     * ```
	 * @memberof IgxGridBaseDirective
     */
    @Output()
    public onDoubleClick = new EventEmitter<IGridCellEventArgs>();

    /**
     * Emitted when `IgxColumnComponent` visibility is changed. Args: { column: any, newValue: boolean }
     * ```typescript
     * visibilityChanged(event: IColumnVisibilityChangedEventArgs){
     *    const visiblity = event;
     * }
     * ```
     * ```html
     * <igx-grid [columnHiding]="true" [showToolbar]="true" (onColumnVisibilityChanged)="visibilityChanged($event)"></igx-grid>
     * ```
	 * @memberof IgxGridBaseDirective
     */
    @Output()
    public onColumnVisibilityChanged = new EventEmitter<IColumnVisibilityChangedEventArgs>();

    /**
     * Emitted when `IgxColumnComponent` moving starts. Returns the moved `IgxColumnComponent` object.
     * ```typescript
     * movingStart(event: IColumnMovingStartEventArgs){
     *     const movingStarts = event;
     * }
     * ```
     * ```html
     * <igx-grid [columnHiding]="true" [showToolbar]="true" (onColumnMovingStart)="movingStart($event)"></igx-grid>
     * ```
	 * @memberof IgxGridBaseDirective
     */
    @Output()
    public onColumnMovingStart = new EventEmitter<IColumnMovingStartEventArgs>();

    /**
     * Emitted throughout the `IgxColumnComponent` moving operation.
     * Returns the source and target `IgxColumnComponent` objects. This event is cancelable.
     * ```typescript
     * moving(event: IColumnMovingEventArgs){
     *     const moving = event;
     * }
     * ```
     * ```html
     * <igx-grid [columnHiding]="true" [showToolbar]="true" (onColumnMoving)="moving($event)"></igx-grid>
     * ```
	 * @memberof IgxGridBaseDirective
     */
    @Output()
    public onColumnMoving = new EventEmitter<IColumnMovingEventArgs>();

    /**
     * Emitted when `IgxColumnComponent` moving ends.
     * Returns the source and target `IgxColumnComponent` objects.
     * ```typescript
     * movingEnds(event: IColumnMovingEndEventArgs){
     *     const movingEnds = event;
     * }
     * ```
     * ```html
     * <igx-grid [columnHiding]="true" [showToolbar]="true" (onColumnMovingEnd)="movingEnds($event)"></igx-grid>
     * ```
	 * @memberof IgxGridBaseDirective
     */
    @Output()
    public onColumnMovingEnd = new EventEmitter<IColumnMovingEndEventArgs>();

    /**
     * Emitted when keydown is triggered over element inside grid's body.
     * This event is fired only if the key combination is supported in the grid.
     * Return the target type, target object and the original event. This event is cancelable.
     * ```typescript
     * customKeydown(args: IGridKeydownEventArgs) {
     *  const keydownEvent = args.event;
     * }
     * ```
     * ```html
     *  <igx-grid (onGridKeydown)="customKeydown($event)"></igx-grid>
     * ```
     */
    @Output()
    public onGridKeydown = new EventEmitter<IGridKeydownEventArgs>();

    /**
     * Emitted when start dragging a row.
     * Return the dragged row.
     */
    @Output()
    public onRowDragStart = new EventEmitter<IRowDragStartEventArgs>();

    /**
     * Emitted when dropping a row.
     * Return the dropped row.
     */
    @Output()
    public onRowDragEnd = new EventEmitter<IRowDragEndEventArgs>();

    /**
     * Emitted when a copy operation is executed.
     * Fired only if copy behavior is enabled through the [`clipboardOptions`]{@link IgxGridBaseDirective#clipboardOptions}.
     */
    @Output()
    onGridCopy = new EventEmitter<IGridClipboardEvent>();

    /**
     * @hidden
     */
    @ViewChild(IgxGridColumnResizerComponent)
    public resizeLine: IgxGridColumnResizerComponent;

    /**
     * @hidden
     */
    @ViewChild('loadingOverlay', { static: true })
    public loadingOverlay: ElementRef;

    /**
     * @hidden
     */
    @ViewChild('igxLoadingOverlayOutlet', { read: IgxOverlayOutletDirective, static: true })
    public loadingOutlet: IgxOverlayOutletDirective;

    /**
     * @hidden
     */
    @ContentChildren(IgxColumnComponent, { read: IgxColumnComponent, descendants: true })
    public columnList: QueryList<IgxColumnComponent> = new QueryList<IgxColumnComponent>();

    /**
     *@hidden
     */
    @ContentChild(IgxExcelStyleSortingTemplateDirective, { read: IgxExcelStyleSortingTemplateDirective })
    public excelStyleSortingTemplateDirective: IgxExcelStyleSortingTemplateDirective;

    /**
     *@hidden
     */
    @ContentChild(IgxExcelStyleMovingTemplateDirective, { read: IgxExcelStyleMovingTemplateDirective })
    public excelStyleMovingTemplateDirective: IgxExcelStyleMovingTemplateDirective;

    /**
     *@hidden
     */
    @ContentChild(IgxExcelStyleHidingTemplateDirective, { read: IgxExcelStyleHidingTemplateDirective })
    public excelStyleHidingTemplateDirective: IgxExcelStyleHidingTemplateDirective;

    /**
     *@hidden
     */
    @ContentChild(IgxExcelStylePinningTemplateDirective, { read: IgxExcelStylePinningTemplateDirective })
    public excelStylePinningTemplateDirective: IgxExcelStylePinningTemplateDirective;

    /**
     *@hidden
     */
    @ContentChild(IgxExcelStyleLoadingValuesTemplateDirective, { read: IgxExcelStyleLoadingValuesTemplateDirective, static: true })
    public excelStyleLoadingValuesTemplateDirective: IgxExcelStyleLoadingValuesTemplateDirective;

    /**
     * @hidden
     */
    @ViewChildren(IgxGridHeaderGroupComponent, { read: IgxGridHeaderGroupComponent })
    public headerGroups: QueryList<IgxGridHeaderGroupComponent>;

    /**
     * A list of all `IgxGridHeaderGroupComponent`.
     * ```typescript
     * const headerGroupsList = this.grid.headerGroupsList;
     * ```
	 * @memberof IgxGridBaseDirective
     */
    get headerGroupsList(): IgxGridHeaderGroupComponent[] {
        return this.headerGroups ? flatten(this.headerGroups.toArray()) : [];
    }

    /**
     * A list of all `IgxGridHeaderComponent`.
     * ```typescript
     * const headers = this.grid.headerCellList;
     * ```
	 * @memberof IgxGridBaseDirective
     */
    get headerCellList(): IgxGridHeaderComponent[] {
        return this.headerGroupsList.map((headerGroup) => headerGroup.headerCell).filter((headerCell) => headerCell);
    }

    /**
     * A list of all `IgxGridFilteringCellComponent`.
     * ```typescript
     * const filterCells = this.grid.filterCellList;
     * ```
	 * @memberof IgxGridBaseDirective
     */
    get filterCellList(): IgxGridFilteringCellComponent[] {
        return this.headerGroupsList.map((headerGroup) => headerGroup.filterCell).filter((filterCell) => filterCell);
    }

    @ViewChildren('row')
    private _rowList: QueryList<IgxGridRowComponent>;

    @ViewChildren('summaryRow', { read: IgxSummaryRowComponent })
    protected _summaryRowList: QueryList<IgxSummaryRowComponent>;

    public get summariesRowList() {
        const res = new QueryList<any>();
        if (!this._summaryRowList) {
            return res;
        }
        const sumList = this._summaryRowList.filter((item) => {
            return item.element.nativeElement.parentElement !== null;
        });
        res.reset(sumList);
        return res;
    }

    /**
     * A list of `IgxGridRowComponent`.
     * ```typescript
     * const rowList = this.grid.rowList;
     * ```
	 * @memberof IgxGridBaseDirective
     */
    public get rowList() {
        const res = new QueryList<any>();
        if (!this._rowList) {
            return res;
        }
        const rList = this._rowList
            .filter((item) => {
                return item.element.nativeElement.parentElement !== null;
            })
            .sort((a, b) => {
                return a.index - b.index;
            });
        res.reset(rList);
        return res;
    }

    @ViewChildren(IgxRowDirective, { read: IgxRowDirective })
    private _dataRowList: QueryList<IgxRowDirective<IgxGridBaseDirective>>;

    /**
     * A list of `IgxGridRowComponent`, currently rendered.
     * ```typescript
     * const dataList = this.grid.dataRowList;
     * ```
	 * @memberof IgxGridBaseDirective
     */
    public get dataRowList(): QueryList<IgxRowDirective<IgxGridBaseDirective>> {
        const res = new QueryList<IgxRowDirective<IgxGridBaseDirective>>();
        if (!this._dataRowList) {
            return res;
        }
        const rList = this._dataRowList.filter((item) => {
            return item.element.nativeElement.parentElement !== null;
        }).sort((a, b) => {
            return a.index - b.index;
        });
        res.reset(rList);
        return res;
    }

    /**
     * A template reference for the template when the filtered `IgxGridComponent` is empty.
     * ```
     * const emptyTempalte = this.grid.emptyGridTemplate;
     * ```
	 * @memberof IgxGridBaseDirective
     */
    @ViewChild('emptyFilteredGrid', { read: TemplateRef, static: true })
    public emptyFilteredGridTemplate: TemplateRef<any>;

    /**
     * A template reference for the template when the `IgxGridComponent` is empty.
     * ```
     * const emptyTempalte = this.grid.emptyGridTemplate;
     * ```
	 * @memberof IgxGridBaseDirective
     */
    @ViewChild('defaultEmptyGrid', { read: TemplateRef, static: true })
    public emptyGridDefaultTemplate: TemplateRef<any>;

    @ViewChild('defaultLoadingGrid', { read: TemplateRef, static: true })
    public loadingGridDefaultTemplate: TemplateRef<any>;

    /**
     * @hidden
     */
    @ViewChild('scrollContainer', { read: IgxGridForOfDirective, static: true })
    public parentVirtDir: IgxGridForOfDirective<any>;

    /**
     * Returns the template which will be used by the toolbar to show custom content.
     * ```typescript
     * let customContentTemplate = this.grid.toolbarCustomContentTemplate;
     * ```
     * @memberof IgxGridBaseDirective
     */
    public get toolbarCustomContentTemplate(): IgxGridToolbarCustomContentDirective {
        return this.toolbarCustomContentTemplates.first;
    }

    /**
     * @hidden
     * @internal
     */
    @ContentChildren(IgxGridToolbarCustomContentDirective, { read: IgxGridToolbarCustomContentDirective, descendants: false })
    public toolbarCustomContentTemplates: QueryList<IgxGridToolbarCustomContentDirective>;

    /**
     * @hidden
     * @internal
     */
    public get headSelectorTemplate(): TemplateRef<IgxHeadSelectorDirective> {
        if (this.headSelectorsTemplates && this.headSelectorsTemplates.first) {
            return this.headSelectorsTemplates.first.templateRef;
        }

        return null;
    }

    /**
     * @hidden
     * @internal
     */
    @ContentChildren(IgxHeadSelectorDirective, { read: IgxHeadSelectorDirective, descendants: false })
    public headSelectorsTemplates: QueryList<IgxHeadSelectorDirective>;

    /**
     * @hidden
     * @internal
     */
    public get rowSelectorTemplate(): TemplateRef<IgxRowSelectorDirective> {
        if (this.rowSelectorsTemplates && this.rowSelectorsTemplates.first) {
            return this.rowSelectorsTemplates.first.templateRef;
        }

        return null;
    }

    /**
     * @hidden
     * @internal
     */
    @ContentChildren(IgxRowSelectorDirective, { read: IgxRowSelectorDirective, descendants: false })
    public rowSelectorsTemplates: QueryList<IgxRowSelectorDirective>;

    /**
     * @hidden
     * @internal
     */
    @ContentChildren(IgxRowDragGhostDirective, { read: TemplateRef, descendants: false })
    public dragGhostCustomTemplates: QueryList<TemplateRef<any>>;

    /**
     * @hidden
     */
    @ViewChild('verticalScrollContainer', { read: IgxGridForOfDirective, static: true })
    public verticalScrollContainer: IgxGridForOfDirective<any>;

    /**
     * @hidden
     */
    @ViewChild('verticalScrollHolder', { read: IgxGridForOfDirective, static: true })
    public verticalScroll: IgxGridForOfDirective<any>;

    /**
     * @hidden
     */
    @ViewChild('scr', { read: ElementRef, static: true })
    public scr: ElementRef;

    /**
     * @hidden
     */
    @ViewChild('footer', { read: ElementRef })
    public footer: ElementRef;

    /**
     * @hidden
     */
    @ViewChild('hContainer', { read: IgxGridForOfDirective, static: true })
    public headerContainer: IgxGridForOfDirective<any>;

    /**
     * @hidden
     */
    @ViewChild('headerSelectorContainer')
    public headerSelectorContainer: ElementRef;

    /**
     * @hidden
     */
    @ViewChild('headerDragContainer')
    public headerDragContainer: ElementRef;

    /**
     * @hidden
     */
    @ViewChild('headerGroupContainer')
    public headerGroupContainer: ElementRef;

    /**
     * @hidden
     */
    @ViewChild('filteringRow', { read: IgxGridFilteringRowComponent })
    public filteringRow: IgxGridFilteringRowComponent;

    /**
     * @hidden
     */
    @ViewChild('theadRow', { static: true })
    public theadRow: ElementRef;

    /**
     * @hidden
     */
    @ViewChild('tbody', { static: true })
    public tbody: ElementRef;

    /**
     * @hidden
     */
    @ViewChild('tfoot', { static: true })
    public tfoot: ElementRef;


    /**
     * @hidden
     */
    @ViewChild('igxFilteringOverlayOutlet', { read: IgxOverlayOutletDirective, static: true })
    protected _outletDirective: IgxOverlayOutletDirective;

    /**
     * @hidden
     */
    public get outletDirective() {
        return this._outletDirective;
    }

    /**
     * @hidden
     */
    @ViewChild('igxRowEditingOverlayOutlet', { read: IgxOverlayOutletDirective, static: true })
    public rowEditingOutletDirective: IgxOverlayOutletDirective;

    /**
     * @hidden
    */
    @ViewChildren(IgxTemplateOutletDirective, { read: IgxTemplateOutletDirective })
    public tmpOutlets: QueryList<any> = new QueryList<any>();


    /**
     * @hidden
     */
    public get rowOutletDirective() {
        return this.rowEditingOutletDirective;
    }

    /**
     * @hidden
     */
    public get parentRowOutletDirective() {
        return this.outletDirective;
    }

    /**
     * @hidden
     * @internal
     */
    @ViewChild('dragIndicatorIconBase', { read: TemplateRef, static: true })
    public dragIndicatorIconBase: TemplateRef<any>;

    /**
     * @hidden
     */
    @ViewChild('defaultRowEditTemplate', { read: TemplateRef, static: true })
    private defaultRowEditTemplate: TemplateRef<any>;

    /**
     * @hidden
     */
    @ContentChild(IgxRowEditTemplateDirective, { read: TemplateRef })
    public rowEditCustom: TemplateRef<any>;

    /** @hidden */
    public get rowEditContainer(): TemplateRef<any> {
        return this.rowEditCustom ? this.rowEditCustom : this.defaultRowEditTemplate;
    }
    /** @hidden */
    @ContentChild(IgxRowEditTextDirective, { read: TemplateRef })
    public rowEditText: TemplateRef<any>;

    /** @hidden */
    @ContentChild(IgxRowEditActionsDirective, { read: TemplateRef })
    public rowEditActions: TemplateRef<any>;


    /**
    * The custom template, if any, that should be used when rendering a row expand indicator.
    */
   @ContentChild(IgxRowExpandedIndicatorDirective, { read: TemplateRef })
   public rowExpandedIndicatorTemplate: TemplateRef<any> = null;

   /**
   * The custom template, if any, that should be used when rendering a row collapse indicator.
   */
   @ContentChild(IgxRowCollapsedIndicatorDirective, { read: TemplateRef })
   public rowCollapsedIndicatorTemplate: TemplateRef<any> = null;

    /**
    * The custom template, if any, that should be used when rendering a header expand indicator.
    */
   @ContentChild(IgxHeaderExpandIndicatorDirective, { read: TemplateRef })
   public headerExpandIndicatorTemplate: TemplateRef<any> = null;

   /**
   * The custom template, if any, that should be used when rendering a header collapse indicator.
   */
   @ContentChild(IgxHeaderCollapseIndicatorDirective, { read: TemplateRef })
   public headerCollapseIndicatorTemplate: TemplateRef<any> = null;

    /**
     * @hidden
     */
    public get rowInEditMode(): IgxRowDirective<IgxGridBaseDirective & GridType> {
        const editRowState = this.crudService.row;
        return editRowState !== null ? this.rowList.find(e => e.rowID === editRowState.id) : null;
    }

    /**
     * @hidden
     */
    public get firstEditableColumnIndex(): number {
        const index = this.navigation.gridOrderedColumns.findIndex(e => e.editable);
        return index !== -1 ? index : null;
    }

    /**
     * @hidden
     */
    public get lastEditableColumnIndex(): number {
        const orderedColumns = this.navigation.gridOrderedColumns;
        const index = orderedColumns.reverse().findIndex(e => e.editable);
        return index !== -1 ? orderedColumns.length - 1 - index : null;
    }

    /**
     * @hidden
     */
    @ViewChildren(IgxRowEditTabStopDirective)
    public rowEditTabsDEFAULT: QueryList<IgxRowEditTabStopDirective>;

    /**
     * @hidden
     */
    @ContentChildren(IgxRowEditTabStopDirective)
    public rowEditTabsCUSTOM: QueryList<IgxRowEditTabStopDirective>;

    /**
     * @hidden
     * TODO: Nav service logic doesn't handle 0 results from this querylist
     */
    public get rowEditTabs(): QueryList<IgxRowEditTabStopDirective> {
        return this.rowEditTabsCUSTOM.length ? this.rowEditTabsCUSTOM : this.rowEditTabsDEFAULT;
    }

    /**
     * @hidden
     */
    @ViewChild(IgxToggleDirective)
    public rowEditingOverlay: IgxToggleDirective;

    /**
     * @hidden
     */
    @HostBinding('attr.tabindex')
    public tabindex = 0;

    /**
     * @hidden
     */
    @HostBinding('attr.class')
    get hostClass(): string {
        return this.getComponentDensityClass('igx-grid');
    }

    get bannerClass(): string {
        const position = this.rowEditPositioningStrategy.isTop ? 'igx-banner__border-top' : 'igx-banner__border-bottom';
        return `${this.getComponentDensityClass('igx-banner')} ${position}`;
    }

    /**
     * @hidden
     */
    @HostBinding('attr.role')
    public hostRole = 'grid';

    /**
     * @hidden
     */
    get pipeTrigger(): number {
        return this._pipeTrigger;
    }

    /**
     * @hidden
     */
    get summaryPipeTrigger(): number {
        return this._summaryPipeTrigger;
    }

    /**
     * Returns the sorting state of the `IgxGridComponent`.
     * ```typescript
     * const sortingState = this.grid.sortingExpressions;
     * ```
	 * @memberof IgxGridBaseDirective
     */
    @WatchChanges()
    @Input()
    get sortingExpressions(): ISortingExpression[] {
        return this._sortingExpressions;
    }

    /**
     * Sets the sorting state of the `IgxGridComponent`.
     * ```typescript
     * this.grid.sortingExpressions = [{
     *     fieldName: "ID",
     *     dir: SortingDirection.Desc,
     *     ignoreCase: true
     * }];
     * ```
     *
     * Two-way data binding.
     * ```html
     * <igx-grid #grid [data]="Data" [autoGenerate]="true" [(sortingExpressions)]="model.sortingExpressions"></igx-grid>
     * ```
	 * @memberof IgxGridBaseDirective
     */
    set sortingExpressions(value: ISortingExpression[]) {
        this._sortingExpressions = cloneArray(value);
        this.sortingExpressionsChange.emit(this._sortingExpressions);
        this.notifyChanges();
    }

    /**
     * Emitted before sorting is performed. Returns the sorting expressions.
     * ```html
     * <igx-grid #grid [data]="localData" [autoGenerate]="true" (sortingExpressionsChange)="sortingExprChange($event)"></igx-grid>
     * ```
     * ```typescript
     * sortingExprChange(event: ISortingExpression[]){
     *     const sortingExpressions = event;
     * }
     * ```
     * @memberof IgxGridBaseDirective
     */
    @Output()
    public sortingExpressionsChange = new EventEmitter<ISortingExpression[]>();

    /**
     * @hidden
     */
    get maxLevelHeaderDepth() {
        if (this._maxLevelHeaderDepth === null) {
            this._maxLevelHeaderDepth = this.hasColumnLayouts ?
                this.columnList.reduce((acc, col) => Math.max(acc, col.rowStart), 0) :
                this.columnList.reduce((acc, col) => Math.max(acc, col.level), 0);
        }
        return this._maxLevelHeaderDepth;
    }

    /**
     * Returns the number of hidden `IgxColumnComponent`.
     * ```typescript
     * const hiddenCol = this.grid.hiddenColumnsCount;
     * ``
     */
    get hiddenColumnsCount() {
        return this.columnList.filter((col) => col.columnGroup === false && col.hidden === true).length;
    }

    /**
     * Returns the text to be displayed inside the toggle button
     * for the built-in column hiding UI of the`IgxColumnComponent`.
     * ```typescript
     * const hiddenColText = this.grid.hiddenColumnsText;
     * ```
	 * @memberof IgxGridBaseDirective
     */
    @WatchChanges()
    @Input()
    get hiddenColumnsText() {
        return this._hiddenColumnsText;
    }

    /**
     * Sets the text to be displayed inside the toggle button
     * for the built-in column hiding UI of the`IgxColumnComponent`.
     * ```typescript
     * <igx-grid [columnHiding]="true" [showToolbar]="true" [hiddenColumnsText]="'Hidden Columns'"></igx-grid>
     * ```
	 * @memberof IgxGridBaseDirective
     */
    set hiddenColumnsText(value) {
        this._hiddenColumnsText = value;

    }

    /**
     * Returns the text to be displayed inside the toggle button
     * for the built-in column pinning UI of the`IgxColumnComponent`.
     * ```typescript
     * const pinnedText = this.grid.pinnedColumnsText;
     * ```
	 * @memberof IgxGridBaseDirective
     */
    @WatchChanges()
    @Input()
    get pinnedColumnsText() {
        return this._pinnedColumnsText;
    }

    /**
     * Sets the text to be displayed inside the toggle button
     * for the built-in column pinning UI of the`IgxColumnComponent`.
     * ```html
     * <igx-grid [pinnedColumnsText]="'PinnedCols Text" [data]="data" [width]="'100%'" [height]="'500px'"></igx-grid>
     * ```
	 * @memberof IgxGridBaseDirective
     */
    set pinnedColumnsText(value) {
        this._pinnedColumnsText = value;
    }

    /**
     * Get transactions service for the grid.
     */
    get transactions(): TransactionService<Transaction, State> {
        return this._transactions;
    }

    /**
     * @hidden
    */
    public columnsWithNoSetWidths = null;

    /* Toolbar related definitions */
    private _showToolbar = false;
    private _exportExcel = false;
    private _exportCsv = false;
    private _toolbarTitle: string = null;
    private _exportText: string = null;
    private _exportExcelText: string = null;
    private _exportCsvText: string = null;
    private _rowEditable = false;
    private _currentRowState: any;
    private _filteredSortedData = null;
    /**
     * @hidden
    */
    public get currentRowState(): any {
        return this._currentRowState;
    }

    /**
     * Provides access to the `IgxToolbarComponent`.
     * ```typescript
     * const gridToolbar = this.grid.toolbar;
     * ```
	 * @memberof IgxGridBaseDirective
     */
    @ViewChild('toolbar', { read: IgxGridToolbarComponent })
    public toolbar: IgxGridToolbarComponent = null;

    @ViewChild('toolbar', { read: ElementRef })
    private toolbarHtml: ElementRef = null;

    /**
     * Returns whether the `IgxGridComponent`'s toolbar is shown or hidden.
     * ```typescript
     * const toolbarGrid = this.grid.showToolbar;
     * ```
	 * @memberof IgxGridBaseDirective
     */
    @WatchChanges()
    @Input()
    public get showToolbar(): boolean {
        return this._showToolbar;
    }

    /**
     * Shows or hides the `IgxGridComponent`'s toolbar.
     * ```html
     * <igx-grid [data]="localData" [showToolbar]="true" [autoGenerate]="true" ></igx-grid>
     * ```
	 * @memberof IgxGridBaseDirective
     */
    public set showToolbar(newValue: boolean) {
        if (this._showToolbar !== newValue) {
            this._showToolbar = newValue;
            this.notifyChanges(true);
        }
    }

    /**
     * Returns the toolbar's title.
     * ```typescript
     * const toolbarTitle  = this.grid.toolbarTitle;
     * ```
	 * @memberof IgxGridBaseDirective
     */
    @WatchChanges()
    @Input()
    public get toolbarTitle(): string {
        return this._toolbarTitle;
    }

    /**
     * Sets the toolbar's title.
     * ```html
     * <igx-grid [data]="localData" [showToolbar]="true" [autoGenerate]="true" [toolbarTitle]="'My Grid'"></igx-grid>
     * ```
	 * @memberof IgxGridBaseDirective
     */
    public set toolbarTitle(newValue: string) {
        if (this._toolbarTitle !== newValue) {
            this._toolbarTitle = newValue;
            this.notifyChanges(true);
        }
    }

    /**
     * Returns whether the option for exporting to MS Excel is enabled or disabled.
     * ```typescript
     * cosnt excelExporter = this.grid.exportExcel;
     * ```
	 * @memberof IgxGridBaseDirective
     */
    @WatchChanges()
    @Input()
    public get exportExcel(): boolean {
        return this.getExportExcel();
    }

    /**
     * Enable or disable the option for exporting to MS Excel.
     * ```html
     * <igx-grid [data]="localData" [showToolbar]="true" [autoGenerate]="true" [exportExcel]="true"></igx-grid>
     * ```
	 * @memberof IgxGridBaseDirective
     */
    public set exportExcel(newValue: boolean) {
        if (this._exportExcel !== newValue) {
            this._exportExcel = newValue;
            this.notifyChanges(true);
        }
    }

    /**
     * Returns whether the option for exporting to CSV is enabled or disabled.
     * ```typescript
     * const exportCsv = this.grid.exportCsv;
     * ```
	 * @memberof IgxGridBaseDirective
     */
    @WatchChanges()
    @Input()
    public get exportCsv(): boolean {
        return this.getExportCsv();
    }

    /**
     * Enable or disable the option for exporting to CSV.
     * ```html
     * <igx-grid [data]="localData" [showToolbar]="true" [autoGenerate]="true" [exportCsv]="true"></igx-grid>
     * ```
	 * @memberof IgxGridBaseDirective
     */
    public set exportCsv(newValue: boolean) {
        if (this._exportCsv !== newValue) {
            this._exportCsv = newValue;
            this.notifyChanges(true);
        }
    }

    /**
     * Returns the textual content for the main export button.
     * ```typescript
     * const exportText = this.grid.exportText;
     * ```
	 * @memberof IgxGridBaseDirective
     */
    @WatchChanges()
    @Input()
    public get exportText(): string {
        return this._exportText;
    }

    /**
     * Sets the textual content for the main export button.
     * ```html
     * <igx-grid [data]="localData" [showToolbar]="true" [exportText]="'My Exporter'" [exportCsv]="true"></igx-grid>
     * ```
	 * @memberof IgxGridBaseDirective
     */
    public set exportText(newValue: string) {
        if (this._exportText !== newValue) {
            this._exportText = newValue;
            this.notifyChanges(true);
        }
    }

    /**
     * Returns the textual content for the MS Excel export button.
     * ```typescript
     * const excelText = this.grid.exportExcelText;
     * ```
	 * @memberof IgxGridBaseDirective
     */
    @WatchChanges()
    @Input()
    public get exportExcelText(): string {
        return this._exportExcelText;
    }

    /**
     * Sets the textual content for the MS Excel export button.
     * ```html
     * <igx-grid [exportExcelText]="'My Excel Exporter" [showToolbar]="true" [exportText]="'My Exporter'" [exportCsv]="true"></igx-grid>
     * ```
	 * @memberof IgxGridBaseDirective
     */
    public set exportExcelText(newValue: string) {
        if (this._exportExcelText !== newValue) {
            this._exportExcelText = newValue;
            this.notifyChanges(true);
        }
    }

    /**
     * Returns the textual content for the CSV export button.
     * ```typescript
     * const csvText = this.grid.exportCsvText;
     * ```
	 * @memberof IgxGridBaseDirective
     */
    @WatchChanges()
    @Input()
    public get exportCsvText(): string {
        return this._exportCsvText;
    }

    /**
     * Sets the textual content for the CSV export button.
     * ```html
     * <igx-grid [exportCsvText]="'My Csv Exporter" [showToolbar]="true" [exportText]="'My Exporter'" [exportExcel]="true"></igx-grid>
     * ```
	 * @memberof IgxGridBaseDirective
     */
    public set exportCsvText(newValue: string) {
        if (this._exportCsvText !== newValue) {
            this._exportCsvText = newValue;
            this.notifyChanges(true);
        }
    }

    /**
     * Controls the copy behavior of the grid.
     */
    @Input()
    clipboardOptions = {
        /**
         * Enables/disables the copy behavior
         */
        enabled: true,
        /**
         * Include the columns headers in the clipboard output.
         */
        copyHeaders: true,
        /**
         * Apply the columns formatters (if any) on the data in the clipboard output.
         */
        copyFormatters: true,
        /**
         * The separator used for formatting the copy output. Defaults to `\t`.
         */
        separator: '\t'
    };

    /**
     * Returns the current cell selection state, which can be none, single or multiple
     * @memberof IgxGridBaseDirective
     */
    @WatchChanges()
    @Input()
    get cellSelection() {
        return this._cellSelectionMode;
    }

    /**
     * Allows you to set cell selection mode
     * By default the cell selection mode is multiple
     * @param selectionMode: GridSelectionMode
     * @memberof IgxGridBaseDirective
     */
    set cellSelection(selectionMode:  GridSelectionMode) {
        this._cellSelectionMode = selectionMode;
        if (this.gridAPI.grid) {
            this.selectionService.clear(true);
            this.notifyChanges();
        }
    }

    /**
     * Returns the current row selection state, which can be none, single or multiple
     * @memberof IgxGridBaseDirective
     */
    @WatchChanges()
    @Input()
    get rowSelection() {
        return this._rowSelectionMode;
    }

    /**
     * Allows you to set row selection mode
     * By default the row selection mode is none
     * @param selectionMode: GridSelectionMode
     * @memberof IgxGridBaseDirective
     */
    set rowSelection(selectionMode:  GridSelectionMode) {
        this._rowSelectionMode = selectionMode;
        if (this.gridAPI.grid && this.columnList) {
            this.selectionService.clearAllSelectedRows();
            this.notifyChanges(true);
        }
    }

    /**
     * @hidden
     */
    public rowEditMessage;

    /**
     * Emitted when an export process is initiated by the user.
     * ```typescript
     * toolbarExporting(event: IGridToolbarExportEventArgs){
     *     const toolbarExporting = event;
     * }
     * ```
	 * @memberof IgxGridBaseDirective
     */
    @Output()
    public onToolbarExporting = new EventEmitter<IGridToolbarExportEventArgs>();

    /* End of toolbar related definitions */

    /**
     * Emitted when making a range selection either through
     * drag selection or through keyboard selection.
     */
    @Output()
    onRangeSelection = new EventEmitter<GridSelectionRange>();

    /**
     * @hidden
     */
    public pagingState;
    /**
     * @hidden
     */
    public calcWidth: number;
    /**
     * @hidden
     */
    public calcHeight = 0;
    /**
     * @hidden
     */
    public tfootHeight: number;
    /**
     * @hidden
     */
    public chipsGoupingExpressions = [];
    /**
     * @hidden
     */
    public summariesHeight: number;

    /**
     * @hidden
     */
    public draggedColumn: IgxColumnComponent;


    /**
     * @hidden
     */
    public disableTransitions = false;

    /**
     * @hidden
     */
    public lastSearchInfo: ISearchInfo = {
        searchText: '',
        caseSensitive: false,
        exactMatch: false,
        activeMatchIndex: 0,
        matchInfoCache: []
    };

    /**
     * @hidden
     */
    public columnWidthSetByUser = false;

    data: any[];
    filteredData: any[];

    /**
     * @hidden
     */
    protected destroy$ = new Subject<any>();
    protected destructor = takeUntil<any>(this.destroy$);
    protected initialized = filter<any>(() => !this._init);

    /**
     * @hidden
     */
    protected _perPage = 15;
    /**
     * @hidden
     */
    protected _page = 0;
    /**
     * @hidden
     */
    protected _paging = false;
    /**
     * @hidden
     */
    protected _hideRowSelectors = false;
    /**
     * @hidden
     */
    protected _rowDrag = false;
    /**
     * @hidden
     */
    protected _pipeTrigger = 0;
    /**
     * @hidden
     */
    protected _summaryPipeTrigger = 0;
    /**
     * @hidden
     */
    protected _columns: IgxColumnComponent[] = [];
    /**
     * @hidden
     */
    protected _pinnedColumns: IgxColumnComponent[] = [];
    /**
     * @hidden
     */
    protected _unpinnedColumns: IgxColumnComponent[] = [];
    /**
     * @hidden
     */
    protected _filteringExpressionsTree: IFilteringExpressionsTree = new FilteringExpressionsTree(FilteringLogic.And);
    /**
     * @hidden
     */
    protected _advancedFilteringExpressionsTree: IFilteringExpressionsTree;
    /**
     * @hidden
     */
    protected _sortingExpressions: Array<ISortingExpression> = [];
    /**
     * @hidden
     */
    protected _maxLevelHeaderDepth = null;
    /**
     * @hidden
     */
    protected _columnHiding = false;
    /**
     * @hidden
     */
    protected _columnPinning = false;


    /**
     * @hidden
     */
    protected _hasVisibleColumns;
    protected _allowFiltering = false;
    protected _allowAdvancedFiltering = false;
    protected _filterMode = FilterMode.quickFilter;


    private columnListDiffer;
    private _hiddenColumnsText = '';
    private _pinnedColumnsText = '';
    private _height = '100%';
    private _width = '100%';
    private _rowHeight;
    protected _baseFontSize: number;
    private _horizontalForOfs: Array<IgxGridForOfDirective<any>> = [];
    private _multiRowLayoutRowSize = 1;
    protected _loadingId;

    // Caches
    private _totalWidth = NaN;
    private _pinnedVisible = [];
    private _unpinnedVisible = [];
    private _pinnedWidth = NaN;
    private _unpinnedWidth = NaN;
    private _visibleColumns = [];
    private _columnGroups = false;

    private _columnWidth: string;

    protected _defaultTargetRecordNumber = 10;

    private _summaryPosition = GridSummaryPosition.bottom;
    private _summaryCalculationMode = GridSummaryCalculationMode.rootAndChildLevels;
    private _cellSelectionMode = GridSelectionMode.multiple;
    private _rowSelectionMode = GridSelectionMode.none;

    private rowEditPositioningStrategy = new RowEditPositionStrategy({
        horizontalDirection: HorizontalAlignment.Right,
        verticalDirection: VerticalAlignment.Bottom,
        horizontalStartPoint: HorizontalAlignment.Left,
        verticalStartPoint: VerticalAlignment.Bottom,
        closeAnimation: null
    });

    private rowEditSettings = {
        scrollStrategy: new AbsoluteScrollStrategy(),
        modal: false,
        closeOnOutsideClick: false,
        outlet: this.rowOutletDirective,
        positionStrategy: this.rowEditPositioningStrategy
    };

    private verticalScrollHandler = (event) => {
        this.verticalScrollContainer.onScroll(event);
        if (isEdge()) { this.wheelHandler(null, false); }
        this.disableTransitions = true;

        this.zone.run(() => {
            this.zone.onStable.pipe(first()).subscribe(() => {
                this.verticalScrollContainer.onChunkLoad.emit(this.verticalScrollContainer.state);
            });

            if (this.rowEditable) {
                this.changeRowEditingOverlayStateOnScroll(this.rowInEditMode);
            }
        });
        this.disableTransitions = false;

        this.hideOverlays();
    }

    private horizontalScrollHandler = (event) => {
        const scrollLeft = event.target.scrollLeft;
        if (isEdge()) { this.wheelHandler(null, true); }
        this.headerContainer.onHScroll(scrollLeft);
        this._horizontalForOfs.forEach(vfor => vfor.onHScroll(scrollLeft));
        this.cdr.markForCheck();

        this.zone.run(() => {
            this.zone.onStable.pipe(first()).subscribe(() => {
                this.parentVirtDir.onChunkLoad.emit(this.headerContainer.state);
            });
        });

        this.hideOverlays();
    }

    /**
    * @hidden
    * @internal
    */
    public isDetailRecord(rec) {
        return false;
    }

    /**
    * @hidden
    * @internal
    */
    public get hasDetails() {
        return false;
    }

    /**
    * @hidden
    * @internal
    */
    public hideOverlays() {
        this.overlayIDs.forEach(overlayID => {
            this.overlayService.hide(overlayID);
            this.overlayService.onClosed.pipe(this.destructor, filter(o => o.id === overlayID))
                .subscribe(() => this.nativeElement.focus());
        });
    }

    private keydownHandler = (event) => {
        const key = event.key.toLowerCase();
        if ((isNavigationKey(key) && event.keyCode !== 32) || key === 'tab' || key === 'pagedown' || key === 'pageup') {
            event.preventDefault();
            if (key === 'pagedown') {
                this.verticalScrollContainer.scrollNextPage();
                this.nativeElement.focus();
            } else if (key === 'pageup') {
                this.verticalScrollContainer.scrollPrevPage();
                this.nativeElement.focus();
            }
        }
    }

    constructor(
        public selectionService: IgxGridSelectionService,
        public crudService: IgxGridCRUDService,
        public colResizingService: IgxColumnResizingService,
        protected gridAPI: GridBaseAPIService<IgxGridBaseDirective & GridType>,
        @Inject(IgxGridTransaction) protected _transactions: TransactionService<Transaction, State>,
        private elementRef: ElementRef,
        private zone: NgZone,
        @Inject(DOCUMENT) public document,
        public cdr: ChangeDetectorRef,
        protected resolver: ComponentFactoryResolver,
        protected differs: IterableDiffers,
        protected viewRef: ViewContainerRef,
        public navigation: IgxGridNavigationService,
        public filteringService: IgxFilteringService,
        @Inject(IgxOverlayService) protected overlayService: IgxOverlayService,
        public summaryService: IgxGridSummaryService,
        @Optional() @Inject(DisplayDensityToken) protected _displayDensityOptions: IDisplayDensityOptions) {
            super(_displayDensityOptions);
            this.cdr.detach();
            this.zone.onStable.pipe(this.destructor, this.initialized).subscribe(this.checkOnStable);
    }

    _setupServices() {
        this.gridAPI.grid = this;
        this.crudService.grid = this;
        this.selectionService.grid = this;
        this.navigation.grid = this;
        this.filteringService.grid = this;
        this.summaryService.grid = this;
    }

    _setupListeners() {

        this.onRowAdded.pipe(this.destructor).subscribe(args => this.refreshGridState(args));
        this.onRowDeleted.pipe(this.destructor).subscribe(args => {
            this.summaryService.deleteOperation = true;
            this.summaryService.clearSummaryCache(args);
        });

        this.transactions.onStateUpdate.pipe(this.destructor).subscribe(() => {
            this.selectionService.clearHeaderCBState();
            this.summaryService.clearSummaryCache();
            this._pipeTrigger++;
            this.notifyChanges();
            if (this.transactions.getAggregatedChanges(false).length === 0) {
                // Needs better check, calling 'transactions.clear()' will also trigger this
                if (this.gridAPI.atInexistingPage()) {
                    this.page--;
                }
            }
        });

        this.onPagingDone.pipe(this.destructor).subscribe(() => {
            this.endEdit(true);
            this.selectionService.clear(true);
        });

        this.onColumnMoving.pipe(this.destructor).subscribe(() => this.endEdit(true));
        this.onColumnResized.pipe(this.destructor).subscribe(() => this.endEdit(true));

        this.overlayService.onOpening.pipe(this.destructor).subscribe((event) => {
            if (this._advancedFilteringOverlayId === event.id) {
                const instance = event.componentRef.instance as IgxAdvancedFilteringDialogComponent;
                if (instance) {
                    instance.initialize(this, this.overlayService, event.id);
                }
            }
        });

        this.overlayService.onOpened.pipe(this.destructor).subscribe((event) => {
            // do not hide the advanced filtering overlay on scroll
            if (this._advancedFilteringOverlayId === event.id) {
                const instance = event.componentRef.instance as IgxAdvancedFilteringDialogComponent;
                if (instance) {
                    instance.setAddButtonFocus();
                }
                return;
            }

            if (this.overlayService.getOverlayById(event.id).settings.outlet === this.outletDirective &&
                this.overlayIDs.indexOf(event.id) < 0) {
                this.overlayIDs.push(event.id);
            }
        });

        this.overlayService.onClosed.pipe(this.destructor, this.initialized).subscribe((event) => {
            if (this._advancedFilteringOverlayId === event.id) {
                this._advancedFilteringOverlayId = null;
                return;
            }

            const ind = this.overlayIDs.indexOf(event.id);
            if (ind !== -1) {
                this.overlayIDs.splice(ind, 1);
            }
        });

<<<<<<< HEAD
        this.verticalScrollContainer.onDataChanging.pipe(this.destructor, this.initialized).subscribe(($event) => {
            this.calculateGridHeight();
            $event.containerSize = this.calcHeight;
=======
        this.verticalScrollContainer.onDataChanging.pipe(destructor, filter(() => !this._init)).subscribe(($event) => {
            const shouldRecalcSize = this.isPercentHeight &&
             ( !this.calcHeight || this.calcHeight === this.getDataBasedBodyHeight() ||
              this.calcHeight === this.renderedRowHeight * this._defaultTargetRecordNumber);
            if (shouldRecalcSize) {
                this.calculateGridHeight();
                $event.containerSize = this.calcHeight;
            }
>>>>>>> f24b1eff
            this.evaluateLoadingState();
        });

        this.verticalScrollContainer.onScrollbarVisibilityChanged.pipe(destructor, filter(() => !this._init)).subscribe(() => {
            // called to recalc all widths that may have changes as a result of
            // the vert. scrollbar showing/hiding
            this.notifyChanges(true);
        });

        this.verticalScrollContainer.onContentSizeChange.pipe(this.destructor, this.initialized).subscribe(() => {
            this.notifyChanges(true);
        });

        this.onDensityChanged.pipe(this.destructor).subscribe(() => {
            this.summaryService.summaryHeight = 0;
            this.endEdit(true);
            this.notifyChanges();
        });
    }

    /**
     * @hidden
     */
    public ngOnInit() {
        super.ngOnInit();
        this._setupServices();
        this._setupListeners();
        this.columnListDiffer = this.differs.find([]).create(null);
        this.calcWidth = this.width && this.width.indexOf('%') === -1 ? parseInt(this.width, 10) : 0;
        this.shouldGenerate = this.autoGenerate;
        this._scrollWidth = this.getScrollWidth();
    }

    protected setupColumns() {
        if (this.autoGenerate) {
            this.autogenerateColumns();
        }

        this.initColumns(this.columnList, (col: IgxColumnComponent) => this.onColumnInit.emit(col));
        this.columnListDiffer.diff(this.columnList);

        this.columnList.changes
            .pipe(this.destructor)
            .subscribe((change: QueryList<IgxColumnComponent>) => { this.onColumnsChanged(change); });
    }

    /**
     * @hidden
     * @internal
     */
    public resetColumnsCaches() {
        this.columnList.forEach(column => column.resetCaches());
    }

    /**
     * @hidden
     * @internal
     */
    public resetForOfCache() {
        const firstVirtRow = this.dataRowList.first;
        if (firstVirtRow) {
            if (this._cdrRequests) {
                firstVirtRow.virtDirRow.cdr.detectChanges();
            }
            firstVirtRow.virtDirRow.assumeMaster();
        }
    }

    /**
     * @hidden
     * @internal
     */
    public resetColumnCollections() {
        this._visibleColumns.length = 0;
        this._pinnedVisible.length = 0;
        this._unpinnedVisible.length = 0;
    }

    /**
     * @hidden
     * @internal
     */
    public resetCachedWidths() {
        this._unpinnedWidth = NaN;
        this._pinnedWidth = NaN;
        this._totalWidth = NaN;
    }

    /**
     * @hidden
     * @internal
     */
    public resetCaches() {
        this.resetForOfCache();
        this.resetColumnsCaches();
        this.resetColumnCollections();
        this.resetCachedWidths();
        this.hasVisibleColumns = undefined;
        this._columnGroups = this.columnList.some(col => col.columnGroup);
    }

    /**
     * @hidden
     */
    public ngAfterContentInit() {
        this.setupColumns();
    }

    public _setupRowObservers() {
        const elementFilter = (item: IgxRowDirective<any> | IgxSummaryRowComponent) => this.isDefined(item.nativeElement.parentElement);
        const extractForOfs = pipe(map((collection: any[]) => collection.filter(elementFilter).map(item => item.virtDirRow)));
        const rowListObserver = extractForOfs(this._dataRowList.changes);
        const summaryRowObserver = extractForOfs(this._summaryRowList.changes);

        combineLatest([rowListObserver, summaryRowObserver]).pipe(this.destructor)
            .subscribe(([row, summary]) => this._horizontalForOfs = [...row, ...summary]);

        this._horizontalForOfs = [
            ...this._dataRowList.filter(elementFilter).map(item => item.virtDirRow),
            ...this._summaryRowList.filter(elementFilter).map(item => item.virtDirRow)
        ];
    }

    public _zoneBegoneListeners() {
        this.zone.runOutsideAngular(() => {
            fromEvent(this.nativeElement, 'keydown').pipe(this.destructor).subscribe(this.keydownHandler);

            fromEvent(this.verticalScrollContainer.getScroll(), 'scroll').pipe(this.destructor)
                .subscribe(this.verticalScrollHandler);

            fromEvent(this.headerContainer.getScroll(), 'scroll').pipe(this.destructor)
                .subscribe(this.horizontalScrollHandler);

            resizeObservable(this.nativeElement).pipe(this.destructor, throttleTime(100)).subscribe(() => {
                const callback = () => this.notifyChanges(true);
                NgZone.isInAngularZone() ? callback() : this.zone.run(callback);
            });
        });
    }

    /**
     * @hidden
     */
    public ngAfterViewInit() {
        this.initPinning();
        this.calculateGridSizes();
        this._init = false;
        this.cdr.reattach();
        this._setupRowObservers();
        this._zoneBegoneListeners();

        const vertScrDC = this.verticalScrollContainer.displayContainer;
        fromEvent(vertScrDC, 'scroll').pipe(this.destructor).subscribe(this.scrollHandler);
        fromEvent(vertScrDC, 'wheel').pipe(this.destructor).subscribe(this.wheelHandler);

    }

    public notifyChanges(repaint = false) {
        this._cdrRequests = true;
        this._cdrRequestRepaint = repaint;
        this.cdr.markForCheck();
    }

    protected resetNotifyChanges() {
        this._cdrRequestRepaint = false;
        this._cdrRequests = false;
    }

    protected checkOnStable = () => {
        if (this._cdrRequestRepaint) {
            this.resetNotifyChanges();
            this.calculateGridSizes();
            this.refreshSearch(true);
            return;
        }

        if (this._cdrRequests) {
            this.resetNotifyChanges();
            this.cdr.detectChanges();
        }
    }

    public ngDoCheck() {
        super.ngDoCheck();
    }

    /**
     * @hidden
     * @internal
    */
    public getDragGhostCustomTemplate() {
        if (this.dragGhostCustomTemplates && this.dragGhostCustomTemplates.first) {
            return this.dragGhostCustomTemplates.first;
        }

        return null;
    }

    /**
     * @hidden
     */
    public ngOnDestroy() {
        this.tmpOutlets.forEach((tmplOutlet) => {
            tmplOutlet.cleanCache();
        });

        this.destroy$.next(true);
        this.destroy$.complete();
        this._destroyed = true;

        if (this._advancedFilteringOverlayId) {
            this.overlayService.hide(this._advancedFilteringOverlayId);
        }
    }

    /**
     * @hidden
     */
    public dataLoading(event) {
        this.onDataPreLoad.emit(event);
    }

    /**
     * Toggles the specified column's visibility.
     * ```typescript
     * this.grid1.toggleColumnVisibility({
     *       column: this.grid1.columns[0],
     *       newValue: true
     * });
     * ```
	 * @memberof IgxGridBaseDirective
     */
    public toggleColumnVisibility(args: IColumnVisibilityChangedEventArgs) {
        const col = args.column ? this.columnList.find((c) => c === args.column) : undefined;

        if (!col) {
            return;
        }

        col.hidden = args.newValue;
        this.onColumnVisibilityChanged.emit(args);
    }

    /**
     * Returns the native element of the `IgxGridComponent`.
     * ```typescript
     * const nativeEl = this.grid.nativeElement.
     * ```
	 * @memberof IgxGridBaseDirective
     */
    get nativeElement() {
        return this.elementRef.nativeElement;
    }

    /**
     * @hidden
     */
    protected get outlet() {
        return this.outletDirective;
    }

    /**
     * Returns the `IgxGridComponent`'s rows height.
     * ```typescript
     * const rowHeigh = this.grid.defaultRowHeight;
     * ```
	 * @memberof IgxGridBaseDirective
     */
    get defaultRowHeight(): number {
        switch (this.displayDensity) {
            case DisplayDensity.cosy:
                return 40;
            case DisplayDensity.compact:
                return 32;
            default:
                return 50;
        }
    }

    get defaultSummaryHeight(): number {
        switch (this.displayDensity) {
            case DisplayDensity.cosy:
                return 30;
            case DisplayDensity.compact:
                return 24;
            default:
                return 36;
        }
    }

    /**
     * Returns the `IgxGridHeaderGroupComponent`'s minimum allowed width.
     * Used internally for restricting header group component width.
     * The values below depend on the header cell default right/left padding values.
	 * @memberof IgxGridBaseDirective
     */
    get defaultHeaderGroupMinWidth(): number {
        switch (this.displayDensity) {
            case DisplayDensity.cosy:
                return 32;
            case DisplayDensity.compact:
                return 24;
            default:
                return 48;
        }
    }

    public paginatorClassName(): string {
        switch (this.displayDensity) {
            case DisplayDensity.cosy:
                return 'igx-paginator--cosy';
            case DisplayDensity.compact:
                return 'igx-paginator--compact';
            default:
                return 'igx-paginator';
        }
    }

    /**
     * Returns the current width of the container for the pinned `IgxColumnComponent`s.
     * ```typescript
     * const pinnedWidth = this.grid.getPinnedWidth;
     * ```
	 * @memberof IgxGridBaseDirective
     */
    get pinnedWidth() {
        if (!isNaN(this._pinnedWidth)) { return this._pinnedWidth; }
        this._pinnedWidth = this.getPinnedWidth();
        return this._pinnedWidth;
    }

    /**
     * Returns the current width of the container for the unpinned `IgxColumnComponent`s.
     * ```typescript
     * const unpinnedWidth = this.grid.getUnpinnedWidth;
     * ```
	 * @memberof IgxGridBaseDirective
     */
    get unpinnedWidth() {
        if (!isNaN(this._unpinnedWidth)) { return this._unpinnedWidth; }
        this._unpinnedWidth = this.getUnpinnedWidth();
        return this._unpinnedWidth;
    }

    get isHorizontalScrollHidden() {
        const diff = this.unpinnedWidth - this.totalWidth;
        return this.width === null || diff >= 0;
    }

    /**
     * @hidden
     * Gets the combined width of the columns that are specific to the enabled grid features. They are fixed.
     * TODO: Update for Angular 8. Calling parent class getter using super is not supported for now.
     */
    public get featureColumnsWidth() {
        return this.getFeatureColumnsWidth();
    }

    /**
     * @hidden
     */
    get summariesMargin() {
        return this.featureColumnsWidth;
    }

    /**
     * Returns an array of `IgxColumnComponent`s.
     * ```typescript
     * const colums = this.grid.columns.
     * ```
	 * @memberof IgxGridBaseDirective
     */
    get columns(): IgxColumnComponent[] {
        return this._columns;
    }

    /**
     * Returns an array of the pinned `IgxColumnComponent`s.
     * ```typescript
     * const pinnedColumns = this.grid.pinnedColumns.
     * ```
	 * @memberof IgxGridBaseDirective
     */
    get pinnedColumns(): IgxColumnComponent[] {
        if (this._pinnedVisible.length) {
            return this._pinnedVisible;
        }
        this._pinnedVisible = this._pinnedColumns.filter(col => !col.hidden);
        return this._pinnedVisible;
    }

    /**
     * Returns an array of unpinned `IgxColumnComponent`s.
     * ```typescript
     * const unpinnedColumns = this.grid.unpinnedColumns.
     * ```
	 * @memberof IgxGridBaseDirective
     */
    get unpinnedColumns(): IgxColumnComponent[] {
        if (this._unpinnedVisible.length) {
            return this._unpinnedVisible;
        }
        this._unpinnedVisible = this._unpinnedColumns.filter((col) => !col.hidden);
        return this._unpinnedVisible;
    }

    /**
     * Returns the `width` to be set on `IgxGridHeaderGroupComponent`.
	 * @memberof IgxGridBaseDirective
     */
    public getHeaderGroupWidth(column: IgxColumnComponent): string {
        if (this.hasColumnLayouts) {
            return '';
        }
        const colWidth = column.width;
        const minWidth = this.defaultHeaderGroupMinWidth;
        const isPercentageWidth = colWidth && typeof colWidth === 'string' && colWidth.indexOf('%') !== -1;

        if (!isPercentageWidth && parseInt(colWidth, 10) < minWidth) {
            return minWidth + 'px';
        }

        return colWidth;
    }

    /**
     * Returns the `IgxColumnComponent` by field name.
     * ```typescript
     * const myCol = this.grid1.getColumnByName("ID");
     * ```
     * @param name
     * @memberof IgxGridBaseDirective
     */
    public getColumnByName(name: string): IgxColumnComponent {
        return this.columnList.find((col) => col.field === name);
    }

    /**
     * Returns the `IgxRowDirective` by index.
     * ```typescript
     * const myRow = this.grid1.getRowByIndex(1);
     * ```
     * @param index
     * @memberof IgxGridBaseDirective
     */
    public getRowByIndex(index: number): IgxRowDirective<IgxGridBaseDirective & GridType> {
        return this.gridAPI.get_row_by_index(index);
    }

    /**
     * Returns `IgxGridRowComponent` object by the specified primary key .
     * Requires that the `primaryKey` property is set.
     * ```typescript
     * const myRow = this.grid1.getRowByKey("cell5");
     * ```
     * @param keyValue
     * @memberof IgxGridBaseDirective
     */
    public getRowByKey(keyValue: any): IgxRowDirective<IgxGridBaseDirective & GridType> {
        return this.gridAPI.get_row_by_key(keyValue);
    }

    /**
     * Returns an array of visible `IgxColumnComponent`s.
     * ```typescript
     * const visibleColumns = this.grid.visibleColumns.
     * ```
	 * @memberof IgxGridBaseDirective
     */
    get visibleColumns(): IgxColumnComponent[] {
        if (this._visibleColumns.length) {
            return this._visibleColumns;
        }
        this._visibleColumns = this.columnList.filter(c => !c.hidden);
        return this._visibleColumns;
    }

    /**
     * Returns the `IgxGridCellComponent` that matches the conditions.
     * ```typescript
     * const myCell = this.grid1.getCellByColumn(2,"UnitPrice");
     * ```
     * @param rowIndex
     * @param columnField
     * @memberof IgxGridBaseDirective
     */
    public getCellByColumn(rowIndex: number, columnField: string): IgxGridCellComponent {
        const columnId = this.columnList.map((column) => column.field).indexOf(columnField);
        if (columnId !== -1) {
            return this.gridAPI.get_cell_by_index(rowIndex, columnId);
        }
    }

    /**
     * Returns an `IgxGridCellComponent` object by the specified primary key and column field.
     * Requires that the primaryKey property is set.
     * ```typescript
     * grid.getCellByKey(1, 'index');
     * ```
     * @param rowSelector match any rowID
     * @param columnField
     * @memberof IgxGridBaseDirective
     */
    public getCellByKey(rowSelector: any, columnField: string): IgxGridCellComponent {
        return this.gridAPI.get_cell_by_key(rowSelector, columnField);
    }

    /**
     * Returns the total number of pages.
     * ```typescript
     * const totalPages = this.grid.totalPages;
     * ```
	 * @memberof IgxGridBaseDirective
     */
    get totalPages(): number {
        if (this.pagingState) {
            return this.pagingState.metadata.countPages;
        }
        return -1;
    }

    /**
     * Returns if the current page is the first page.
     * ```typescript
     * const firstPage = this.grid.isFirstPage;
     * ```
	 * @memberof IgxGridBaseDirective
     */
    get isFirstPage(): boolean {
        return this.page === 0;
    }

    /**
     * Goes to the next page of the `IgxGridComponent`, if the grid is not already at the last page.
     * ```typescript
     * this.grid1.nextPage();
     * ```
	 * @memberof IgxGridBaseDirective
     */
    public nextPage(): void {
        if (!this.isLastPage) {
            this.page += 1;
        }
    }

    /**
     * Goes to the previous page of the `IgxGridComponent`, if the grid is not already at the first page.
     * ```typescript
     * this.grid1.previousPage();
     * ```
	 * @memberof IgxGridBaseDirective
     */
    public previousPage(): void {
        if (!this.isFirstPage) {
            this.page -= 1;
        }
    }

    /**
     * Returns the total number of records.
     * Only functions when paging is enabled.
     * ```typescript
     * const totalRecords = this.grid.totalRecords;
     * ```
	 * @memberof IgxGridBaseDirective
     */
    get totalRecords(): number {
        if (this.pagingState) {
            return this.pagingState.metadata.countRecords;
        }
    }

    /**
     * Returns if the current page is the last page.
     * ```typescript
     * const lastPage = this.grid.isLastPage;
     * ```
	 * @memberof IgxGridBaseDirective
     */
    get isLastPage(): boolean {
        return this.page + 1 >= this.totalPages;
    }

    /**
     * Returns the total width of the `IgxGridComponent`.
     * ```typescript
     * const gridWidth = this.grid.totalWidth;
     * ```
	 * @memberof IgxGridBaseDirective
     */
    get totalWidth(): number {
        if (!isNaN(this._totalWidth)) { return this._totalWidth; }
        // Take only top level columns
        const cols = this.visibleColumns.filter(col => col.level === 0 && !col.pinned);
        let totalWidth = 0;
        let i = 0;
        for (i; i < cols.length; i++) {
            totalWidth += parseInt(cols[i].calcWidth, 10) || 0;
        }
        this._totalWidth = totalWidth;
        return totalWidth;
    }

    /**
     * @hidden
     * @internal
     */
    get showRowSelectors(): boolean {
        return this.isRowSelectable  && this.hasVisibleColumns && !this.hideRowSelectors;
    }

    /**
     * @hidden
     * @internal
     */
    get showDragIcons(): boolean {
        return this.rowDraggable && this.columns.length > this.hiddenColumnsCount;
    }

    /**
     * @hidden
     */
    protected _moveColumns(from: IgxColumnComponent, to: IgxColumnComponent, pos: DropPosition) {
        const list = this.columnList.toArray();
        const fromIndex = list.indexOf(from);
        let toIndex = list.indexOf(to);

        if (pos === DropPosition.BeforeDropTarget) {
            toIndex--;
            if (toIndex < 0) {
                toIndex = 0;
            }
        }

        if (pos === DropPosition.AfterDropTarget) {
            toIndex++;
        }

        list.splice(toIndex, 0, ...list.splice(fromIndex, 1));
        const newList = this._resetColumnList(list);
        this.columnList.reset(newList);
        this.columnList.notifyOnChanges();
        this._columns = this.columnList.toArray();
    }

    /**
     * @hidden
     */
    protected _resetColumnList(list?) {
        if (!list) {
            list = this.columnList.toArray();
        }
        let newList = [];
        list.filter(c => c.level === 0).forEach(p => {
            newList.push(p);
            if (p.columnGroup) {
                newList = newList.concat(p.allChildren);
            }
        });
        return newList;
    }

    /**
     * @hidden
     */
    protected _reorderColumns(from: IgxColumnComponent, to: IgxColumnComponent, position: DropPosition, columnCollection: any[]) {
        let dropIndex = columnCollection.indexOf(to);

        if (to.columnGroup) {
            dropIndex += to.allChildren.length;
        }

        if (position === DropPosition.BeforeDropTarget) {
            dropIndex--;
        }

        if (position === DropPosition.AfterDropTarget) {
            dropIndex++;
        }

        columnCollection.splice(dropIndex, 0, ...columnCollection.splice(columnCollection.indexOf(from), 1));
    }
    /**
     * @hidden
     */
    protected _moveChildColumns(parent: IgxColumnComponent, from: IgxColumnComponent, to: IgxColumnComponent, pos: DropPosition) {
        const buffer = parent.children.toArray();
        const fromIndex = buffer.indexOf(from);
        let toIndex = buffer.indexOf(to);

        if (pos === DropPosition.BeforeDropTarget) {
            toIndex--;
        }

        if (pos === DropPosition.AfterDropTarget) {
            toIndex++;
        }

        buffer.splice(toIndex, 0, ...buffer.splice(fromIndex, 1));
        parent.children.reset(buffer);
    }
    /**
     * Moves a column to the specified drop target.
     * ```typescript
     * grid.moveColumn(compName, persDetails);
     * ```
	  * @memberof IgxGridBaseDirective
	  */
    public moveColumn(column: IgxColumnComponent, dropTarget: IgxColumnComponent, pos: DropPosition = DropPosition.None) {

        let position = pos;
        const fromIndex = column.visibleIndex;
        const toIndex = dropTarget.visibleIndex;

        if (pos === DropPosition.BeforeDropTarget && fromIndex < toIndex) {
            position = DropPosition.BeforeDropTarget;
        } else if (pos === DropPosition.AfterDropTarget && fromIndex > toIndex) {
            position = DropPosition.AfterDropTarget;
        } else {
            position = DropPosition.None;
        }


        if ((column.level !== dropTarget.level) ||
            (column.topLevelParent !== dropTarget.topLevelParent)) {
            return;
        }

        this.endEdit(true);
        if (column.level) {
            this._moveChildColumns(column.parent, column, dropTarget, position);
        }

        if (dropTarget.pinned && column.pinned) {
            this._reorderColumns(column, dropTarget, position, this._pinnedColumns);
        }

        if (dropTarget.pinned && !column.pinned) {
            column.pin();
            this._reorderColumns(column, dropTarget, position, this._pinnedColumns);

        }

        if (!dropTarget.pinned && column.pinned) {
            column.unpin();
            let list = [];

            if (this.pinnedColumns.indexOf(column) === -1 && this.pinnedColumns.indexOf(dropTarget) === -1) {
                list = this._unpinnedColumns;
            } else {
                list = this._pinnedColumns;
            }

            const fi = list.indexOf(column);
            const ti = list.indexOf(dropTarget);

            if (pos === DropPosition.BeforeDropTarget && fi < ti) {
                position = DropPosition.BeforeDropTarget;
            } else if (pos === DropPosition.AfterDropTarget && fi > ti) {
                position = DropPosition.AfterDropTarget;
            } else {
                position = DropPosition.None;
            }
        }

        if (!dropTarget.pinned) {
            this._reorderColumns(column, dropTarget, position, this._unpinnedColumns);
        }

        this._moveColumns(column, dropTarget, position);
        this.notifyChanges();
        if (this.hasColumnLayouts) {
            this.columns.filter(x => x.columnLayout).forEach(x => x.populateVisibleIndexes());
        }

        const args = {
            source: column,
            target: dropTarget
        };

        this.onColumnMovingEnd.emit(args);
    }

    /**
     * Goes to the desired page index.
     * ```typescript
     * this.grid1.paginate(1);
     * ```
     * @param val
     * @memberof IgxGridBaseDirective
     */
    public paginate(val: number): void {
        if (val < 0 || val > this.totalPages - 1) {
            return;
        }

        this.page = val;
    }

    /**
     * Manually marks the `IgxGridComponent` for change detection.
     * ```typescript
     * this.grid1.markForCheck();
     * ```
	 * @memberof IgxGridBaseDirective
     */
    public markForCheck() {
        this.cdr.detectChanges();
    }

    /**
     * Creates a new `IgxGridRowComponent` and adds the data record to the end of the data source.
     * ```typescript
     * const record = {
     *     ID: this.grid1.data[this.grid1.data.length - 1].ID + 1,
     *     Name: this.newRecord
     * };
     * this.grid1.addRow(record);
     * ```
     * @param data
     * @memberof IgxGridBaseDirective
     */
    public addRow(data: any): void {
        // commit pending states prior to adding a row
        this.endEdit(true);
        this.gridAPI.addRowToData(data);

        this.onRowAdded.emit({ data });
        this._pipeTrigger++;
        this.notifyChanges();
    }

    /**
     * Removes the `IgxGridRowComponent` and the corresponding data record by primary key.
     * Requires that the `primaryKey` property is set.
     * The method accept rowSelector as a parameter, which is the rowID.
     * ```typescript
     * this.grid1.deleteRow(0);
     * ```
     * @param rowSelector
     * @memberof IgxGridBaseDirective
     */
    public deleteRow(rowSelector: any): void {
        if (this.primaryKey !== undefined && this.primaryKey !== null) {
            this.deleteRowById(rowSelector);
        }
    }

    /** @hidden */
    public deleteRowById(rowId: any) {
        this.gridAPI.deleteRowById(rowId);
    }

    /**
     * @hidden
     */
    protected deleteRowFromData(rowID: any, index: number) {
        //  if there is a row (index !== 0) delete it
        //  if there is a row in ADD or UPDATE state change it's state to DELETE
        if (index !== -1) {
            if (this.transactions.enabled) {
                const transaction: Transaction = { id: rowID, type: TransactionType.DELETE, newValue: null };
                this.transactions.add(transaction, this.data[index]);
            } else {
                this.data.splice(index, 1);
            }
        } else {
            const state: State = this.transactions.getState(rowID);
            this.transactions.add({ id: rowID, type: TransactionType.DELETE, newValue: null }, state && state.recordRef);
        }
    }

    /**
     * Updates the `IgxGridRowComponent` and the corresponding data record by primary key.
     * Requires that the `primaryKey` property is set.
     * ```typescript
     * this.gridWithPK.updateCell('Updated', 1, 'ProductName');
     * ```
     * @param value the new value which is to be set.
     * @param rowSelector corresponds to rowID.
     * @param column corresponds to column field.
     * @memberof IgxGridBaseDirective
     */
    public updateCell(value: any, rowSelector: any, column: string): void {
        if (this.isDefined(this.primaryKey)) {
            const col = this.columnList.toArray().find(c => c.field === column);
            if (col) {
                // Simplify
                const rowData = this.gridAPI.getRowData(rowSelector);
                const index = this.gridAPI.get_row_index_in_data(rowSelector);
                // If row passed is invalid
                if (index < 0) {
                    return;
                }
                const id = {
                    rowID: rowSelector,
                    columnID: col.index,
                    rowIndex: index
                };

                const cell = new IgxCell(id, index, col, rowData[col.field], rowData[col.field], rowData);
                const args = this.gridAPI.update_cell(cell, value);

                if (this.crudService.cell && this.crudService.sameCell(cell)) {
                    if (args.cancel) {
                        return;
                    }
                    this.gridAPI.escape_editMode();
                }
                this.cdr.detectChanges();
            }
        }
    }

    /**
     * Updates the `IgxGridRowComponent`, which is specified by
     * rowSelector parameter and the data source record with the passed value.
     * This method will apply requested update only if primary key is specified in the grid.
     * ```typescript
     * grid.updateRow({
     *       ProductID: 1, ProductName: 'Spearmint', InStock: true, UnitsInStock: 1, OrderDate: new Date('2005-03-21')
     *   }, 1);
     * ```
     * @param value
     * @param rowSelector correspond to rowID
     * @memberof IgxGridBaseDirective
     */
    public updateRow(value: any, rowSelector: any): void {
        if (this.isDefined(this.primaryKey)) {
            const editableCell = this.crudService.cell;
            if (editableCell && editableCell.id.rowID === rowSelector) {
                this.gridAPI.escape_editMode();
            }
            const row = new IgxRow(rowSelector, -1, this.gridAPI.getRowData(rowSelector));
            this.gridAPI.update_row(row, value);

            // TODO: fix for #5934 and probably break for #5763
            // consider adding of third optional boolean parameter in updateRow.
            // If developer set this parameter to true we should call notifyChanges(true), and
            // vise-versa if developer set it to false we should call notifyChanges(false).
            // The parameter should default to false
            this.notifyChanges();
        }
    }

    /**
     * Sort a single `IgxColumnComponent`.
     * Sort the `IgxGridComponent`'s `IgxColumnComponent` based on the provided array of sorting expressions.
     * ```typescript
     * this.grid.sort({ fieldName: name, dir: SortingDirection.Asc, ignoreCase: false });
     * ```
	 * @memberof IgxGridBaseDirective
     */
    public sort(expression: ISortingExpression | Array<ISortingExpression>): void {
        this.endEdit(false);
        if (expression instanceof Array) {
            this.gridAPI.sort_multiple(expression);
        } else {
            this.gridAPI.sort(expression);
        }
        this.onSortingDone.emit(expression);
    }

    /**
     * Filters a single `IgxColumnComponent`.
     * ```typescript
     * public filter(term) {
     *      this.grid.filter("ProductName", term, IgxStringFilteringOperand.instance().condition("contains"));
     * }
     * ```
     * @param name
     * @param value
     * @param conditionOrExpressionTree
     * @param ignoreCase
     * @memberof IgxGridBaseDirective
     */
    public filter(name: string, value: any, conditionOrExpressionTree?: IFilteringOperation | IFilteringExpressionsTree,
        ignoreCase?: boolean) {
        this.filteringService.filter(name, value, conditionOrExpressionTree, ignoreCase);
    }

    /**
     * Filters all the `IgxColumnComponent` in the `IgxGridComponent` with the same condition.
     * ```typescript
     * grid.filterGlobal('some', IgxStringFilteringOperand.instance().condition('contains'));
     * ```
     * @param value
     * @param condition
     * @param ignoreCase
     * @memberof IgxGridBaseDirective
     */
    public filterGlobal(value: any, condition, ignoreCase?) {
        this.filteringService.filterGlobal(value, condition, ignoreCase);
    }

    /**
     * Enables summaries for the specified column and applies your customSummary.
     * If you do not provide the customSummary, then the default summary for the column data type will be applied.
     * ```typescript
     * grid.enableSummaries([{ fieldName: 'ProductName' }, { fieldName: 'ID' }]);
     * ```
     * Enable summaries for the listed columns.
     * ```typescript
     * grid.enableSummaries('ProductName');
     * ```
     * @param rest
     * @memberof IgxGridBaseDirective
     */
    public enableSummaries(...rest) {
        if (rest.length === 1 && Array.isArray(rest[0])) {
            this._multipleSummaries(rest[0], true);
        } else {
            this._summaries(rest[0], true, rest[1]);
        }
    }

    /**
     * Disable summaries for the specified column.
     * ```typescript
     * grid.disableSummaries('ProductName');
     * ```
     *
     * Disable summaries for the listed columns.
     * ```typescript
     * grid.disableSummaries([{ fieldName: 'ProductName' }]);
     * ```
	 * @memberof IgxGridBaseDirective
     */
    public disableSummaries(...rest) {
        if (rest.length === 1 && Array.isArray(rest[0])) {
            this._disableMultipleSummaries(rest[0]);
        } else {
            this._summaries(rest[0], false);
        }
    }

    /**
     * If name is provided, clears the filtering state of the corresponding `IgxColumnComponent`,
     * otherwise clears the filtering state of all `IgxColumnComponent`s.
     * ```typescript
     * this.grid.clearFilter();
     * ```
     * @param name
     * @memberof IgxGridBaseDirective
     */
    public clearFilter(name?: string) {
        this.filteringService.clearFilter(name);
    }

    /**
     * If name is provided, clears the sorting state of the corresponding `IgxColumnComponent`,
     * otherwise clears the sorting state of all `IgxColumnComponent`.
     * ```typescript
     * this.grid.clearSort();
     * ```
     * @param name
     * @memberof IgxGridBaseDirective
     */
    public clearSort(name?: string) {
        if (!name) {
            this.sortingExpressions = [];
            return;
        }
        if (!this.gridAPI.get_column_by_name(name)) {
            return;
        }
        this.gridAPI.clear_sort(name);
    }

    /**
     * @hidden
     */
    public refreshGridState(args?) {
        this.endEdit(true);
        this.selectionService.clearHeaderCBState();
        this.summaryService.clearSummaryCache(args);
    }

    // TODO: We have return values here. Move them to event args ??

    /**
     * Pins a column by field name. Returns whether the operation is successful.
     * ```typescript
     * this.grid.pinColumn("ID");
     * ```
     * @param columnName
     * @param index
     * @memberof IgxGridBaseDirective
     */
    public pinColumn(columnName: string | IgxColumnComponent, index?): boolean {
        const col = columnName instanceof IgxColumnComponent ? columnName : this.getColumnByName(columnName);
        return col.pin(index);
    }

    /**
     * Unpins a column by field name. Returns whether the operation is successful.
     * ```typescript
     * this.grid.pinColumn("ID");
     * ```
     * @param columnName
     * @param index
     * @memberof IgxGridBaseDirective
     */
    public unpinColumn(columnName: string | IgxColumnComponent, index?): boolean {
        const col = columnName instanceof IgxColumnComponent ? columnName : this.getColumnByName(columnName);
        return col.unpin(index);
    }


    /**
     * Recalculates grid width/height dimensions. Should be run when changing DOM elements dimentions manually that affect the grid's size.
     * ```typescript
     * this.grid.reflow();
     * ```
	 * @memberof IgxGridBaseDirective
     */
    public reflow() {
        this.calculateGridSizes();
    }

    /**
     * Finds the next occurrence of a given string in the grid and scrolls to the cell if it isn't visible.
     * Returns how many times the grid contains the string.
     * ```typescript
     * this.grid.findNext("financial");
     * ```
     * @param text the string to search.
     * @param caseSensitive optionally, if the search should be case sensitive (defaults to false).
     * @param exactMatch optionally, if the text should match the entire value  (defaults to false).
     * @memberof IgxGridBaseDirective
     */
    public findNext(text: string, caseSensitive?: boolean, exactMatch?: boolean): number {
        return this.find(text, 1, caseSensitive, exactMatch);
    }

    /**
     * Finds the previous occurrence of a given string in the grid and scrolls to the cell if it isn't visible.
     * Returns how many times the grid contains the string.
     * ```typescript
     * this.grid.findPrev("financial");
     * ```
     * @param text the string to search.
     * @param caseSensitive optionally, if the search should be case sensitive (defaults to false).
     * @param exactMatch optionally, if the text should match the entire value (defaults to false).
     * @memberof IgxGridBaseDirective
     */
    public findPrev(text: string, caseSensitive?: boolean, exactMatch?: boolean): number {
        return this.find(text, -1, caseSensitive, exactMatch);
    }

    /**
     * Reapplies the existing search.
     * Returns how many times the grid contains the last search.
     * ```typescript
     * this.grid.refreshSearch();
     * ```
     * @param updateActiveInfo
     * @memberof IgxGridBaseDirective
     */
    public refreshSearch(updateActiveInfo?: boolean): number {
        if (this.lastSearchInfo.searchText) {
            this.rebuildMatchCache();

            if (updateActiveInfo) {
                const activeInfo = IgxTextHighlightDirective.highlightGroupsMap.get(this.id);
                this.lastSearchInfo.matchInfoCache.forEach((match, i) => {
                    if (match.column === activeInfo.column &&
                        match.row === activeInfo.row &&
                        match.index === activeInfo.index) {
                        this.lastSearchInfo.activeMatchIndex = i;
                    }
                });
            }

            return this.find(this.lastSearchInfo.searchText, 0, this.lastSearchInfo.caseSensitive, this.lastSearchInfo.exactMatch, false);
        } else {
            return 0;
        }
    }

    /**
     * Removes all the highlights in the cell.
     * ```typescript
     * this.grid.clearSearch();
     * ```
	 * @memberof IgxGridBaseDirective
     */
    public clearSearch() {
        this.lastSearchInfo = {
            searchText: '',
            caseSensitive: false,
            exactMatch: false,
            activeMatchIndex: 0,
            matchInfoCache: []
        };

        this.rowList.forEach((row) => {
            if (row.cells) {
                row.cells.forEach((c) => {
                    c.clearHighlight();
                });
            }
        });
    }

    /**
     * Returns if the `IgxGridComponent` has sortable columns.
     * ```typescript
     * const sortableGrid = this.grid.hasSortableColumns;
     * ```
	 * @memberof IgxGridBaseDirective
     */
    get hasSortableColumns(): boolean {
        return this.columnList.some((col) => col.sortable);
    }

    /**
     * Returns if the `IgxGridComponent` has editable columns.
     * ```typescript
     * const editableGrid = this.grid.hasEditableColumns;
     * ```
	 * @memberof IgxGridBaseDirective
     */
    get hasEditableColumns(): boolean {
        return this.columnList.some((col) => col.editable);
    }

    /**
     * Returns if the `IgxGridComponent` has fiterable columns.
     * ```typescript
     * const filterableGrid = this.grid.hasFilterableColumns;
     * ```
	 * @memberof IgxGridBaseDirective
     */
    get hasFilterableColumns(): boolean {
        return this.columnList.some((col) => col.filterable);
    }

    /**
     * Returns if the `IgxGridComponent` has summarized columns.
     * ```typescript
     * const summarizedGrid = this.grid.hasSummarizedColumns;
     * ```
	 * @memberof IgxGridBaseDirective
     */
    get hasSummarizedColumns(): boolean {
        return this.summaryService.hasSummarizedColumns;
    }

    /**
     * @hidden
     */
    get rootSummariesEnabled(): boolean {
        return this.summaryCalculationMode !== GridSummaryCalculationMode.childLevelsOnly;
    }

    /**
     * @hidden
     */
    get hasVisibleColumns(): boolean {
        if (this._hasVisibleColumns === undefined) {
            return this.columnList ? this.columnList.some(c => !c.hidden) : false;
        }
        return this._hasVisibleColumns;
    }

    set hasVisibleColumns(value) {
        this._hasVisibleColumns = value;
    }
    /**
     * Returns if the `IgxGridComponent` has moveable columns.
     * ```typescript
     * const movableGrid = this.grid.hasMovableColumns;
     * ```
	 * @memberof IgxGridBaseDirective
     */
    get hasMovableColumns(): boolean {
        return this.columnList && this.columnList.some((col) => col.movable);
    }

    /**
     * Returns if the `IgxGridComponent` has column groups.
     * ```typescript
     * const groupGrid = this.grid.hasColumnGroups;
     * ```
	 * @memberof IgxGridBaseDirective
     */
    get hasColumnGroups(): boolean {
        return this._columnGroups;
    }
    /**
     * Returns if the `IgxGridComponent` has column layouts for multi-row layout definition.
     * ```typescript
     * const layoutGrid = this.grid.hasColumnLayouts;
     * ```
	 * @memberof IgxGridBaseDirective
     */
    public get hasColumnLayouts() {
        return !!this.columnList.some(col => col.columnLayout);
    }

    /**
     * Returns an array of the selected `IgxGridCellComponent`s.
     * ```typescript
     * const selectedCells = this.grid.selectedCells;
     * ```
	 * @memberof IgxGridBaseDirective
     */
    get selectedCells(): IgxGridCellComponent[] | any[] {
        if (this.dataRowList) {
            return this.dataRowList.map((row) => row.cells.filter((cell) => cell.selected))
                .reduce((a, b) => a.concat(b), []);
        }
        return [];
    }

    /**
     * @hidden
     */
    get multiRowLayoutRowSize() {
        return this._multiRowLayoutRowSize;
    }

    /**
     * @hidden
     */
    protected get rowBasedHeight() {
        return this.dataLength * this.rowHeight;
    }

    /**
     * @hidden
     */
    protected get isPercentWidth() {
        return this.width && this.width.indexOf('%') !== -1;
    }

    /**
     * @hidden @internal
     */
    public get isPercentHeight() {
        return this._height && this._height.indexOf('%') !== -1;
    }

    /**
     * @hidden
     * Sets columns defaultWidth property
     */
    protected _derivePossibleWidth() {
        if (!this.columnWidthSetByUser) {
            this._columnWidth = this.width !== null ? this.getPossibleColumnWidth() : MINIMUM_COLUMN_WIDTH + 'px';
        }
        this.columnList.forEach((column: IgxColumnComponent) => {
            if (this.hasColumnLayouts && parseInt(this._columnWidth, 10)) {
                const columnWidthCombined = parseInt(this._columnWidth, 10) * (column.colEnd ? column.colEnd - column.colStart : 1);
                column.defaultWidth = columnWidthCombined + 'px';
            } else {
                column.defaultWidth = this._columnWidth;
                column.resetCaches();
            }
        });
        this.resetCachedWidths();
    }

    /**
     * @hidden
     */
    protected get defaultTargetBodyHeight(): number {
        const allItems = this.dataLength;
        return this.renderedRowHeight * Math.min(this._defaultTargetRecordNumber,
            this.paging ? Math.min(allItems, this.perPage) : allItems);
    }

    /**
     * @hidden @internal
     * The rowHeight input is bound to min-height css prop of rows that adds a 1px border in all cases
     */
    public get renderedRowHeight(): number {
        return this.rowHeight + 1;
    }

    /**
     * @hidden
     * @internal
     */
    protected calcGridHeadRow() {
        if (this.maxLevelHeaderDepth) {
            this._baseFontSize = parseFloat(getComputedStyle(this.document.documentElement).getPropertyValue('font-size'));
            let minSize = (this.maxLevelHeaderDepth + 1) * this.defaultRowHeight / this._baseFontSize;
            if (this._allowFiltering && this._filterMode === FilterMode.quickFilter) {
                minSize += (FILTER_ROW_HEIGHT + 1) / this._baseFontSize;
            }
            this.theadRow.nativeElement.style.minHeight = `${minSize}rem`;
        }
    }

    /**
     * @hidden
     * Sets TBODY height i.e. this.calcHeight
     */
    protected calculateGridHeight() {
        this.calcGridHeadRow();
        this.summariesHeight = 0;
        if (this.hasSummarizedColumns && this.rootSummariesEnabled) {
            this.summariesHeight = this.summaryService.calcMaxSummaryHeight();
        }

        this.calcHeight = this._calculateGridBodyHeight();
    }

    /**
     * @hidden
     */
    protected getGroupAreaHeight(): number {
        return 0;
    }

    /**
     * @hidden
     */
    protected getToolbarHeight(): number {
        let toolbarHeight = 0;
        if (this.showToolbar && this.toolbarHtml != null) {
            toolbarHeight = this.toolbarHtml.nativeElement.firstElementChild ?
                this.toolbarHtml.nativeElement.offsetHeight : 0;
        }
        return toolbarHeight;
    }

    /**
     * @hidden
     */
    protected getPagingHeight(): number {
        let pagingHeight = 0;
        if (this.paging && this.footer) {
            pagingHeight = this.footer.nativeElement.firstElementChild ?
                this.footer.nativeElement.offsetHeight : 0;
        }
        return pagingHeight;
    }

    /**
     * @hidden
     */
    protected getFilterCellHeight(): number {
        const headerGroupNativeEl = (this.headerGroupsList.length !== 0) ?
                                        this.headerGroupsList[0].element.nativeElement : null;
        const filterCellNativeEl = (headerGroupNativeEl) ?
                                    headerGroupNativeEl.querySelector('igx-grid-filtering-cell') : null;
        return (filterCellNativeEl) ? filterCellNativeEl.offsetHeight : 0;
    }

    /**
     * @hidden
     */
    protected _calculateGridBodyHeight(): number {
        if (!this._height) {
            return null;
        }

        const actualTheadRow = (!this.allowFiltering || (this.allowFiltering && this.filterMode !== FilterMode.quickFilter)) ?
                                 this.theadRow.nativeElement.offsetHeight - this.getFilterCellHeight() :
                                 this.theadRow.nativeElement.offsetHeight;
        const footerHeight = this.summariesHeight || this.tfoot.nativeElement.offsetHeight - this.tfoot.nativeElement.clientHeight;
        const toolbarHeight = this.getToolbarHeight();
        const pagingHeight = this.getPagingHeight();
        const groupAreaHeight = this.getGroupAreaHeight();
        const renderedHeight = toolbarHeight + actualTheadRow +
            footerHeight + pagingHeight + groupAreaHeight +
            this.scr.nativeElement.clientHeight;

        const computed = this.document.defaultView.getComputedStyle(this.nativeElement).getPropertyValue('height');
        let gridHeight = 0;

        if (this.isPercentHeight) {
            const autoSize = this._shouldAutoSize(renderedHeight);
            if (autoSize || computed.indexOf('%') !== -1) {
                const bodyHeight = this.getDataBasedBodyHeight();
                return bodyHeight > 0 ? bodyHeight : null;
            }
            gridHeight = parseInt(computed, 10);
        } else {
            gridHeight = parseInt(this._height, 10);
        }
        const height = Math.abs(gridHeight - renderedHeight);

        if (height === 0 || isNaN(gridHeight)) {
            const bodyHeight = this.defaultTargetBodyHeight;
            return bodyHeight > 0 ? bodyHeight : null;
        }
        return height;
    }

    protected checkContainerSizeChange() {
        const origHeight = this.nativeElement.parentElement.offsetHeight;
        this.nativeElement.style.display = 'none';
        const height = this.nativeElement.parentElement.offsetHeight;
        this.nativeElement.style.display = '';
        return origHeight !== height;
    }

    protected _shouldAutoSize(renderedHeight) {
        this.tbody.nativeElement.style.display = 'none';
        let res = !this.nativeElement.parentElement ||
        this.nativeElement.parentElement.clientHeight === 0 ||
        this.nativeElement.parentElement.clientHeight === renderedHeight;
        if (!isChromium()) {
            // If grid causes the parent container to extend (for example when container is flex)
            // we should always auto-size since the actual size of the container will continuously change as the grid renders elements.
           res = this.checkContainerSizeChange();
        }
        this.tbody.nativeElement.style.display = '';
        return res;
    }

    public get outerWidth() {
        return this.hasVerticalSroll() ? this.calcWidth + this.scrollWidth : this.calcWidth;
    }

    /**
     * @hidden
     * Gets the visible content height that includes header + tbody + footer.
     */
    public getVisibleContentHeight() {
        let height = this.theadRow.nativeElement.clientHeight + this.tbody.nativeElement.clientHeight;
        if (this.hasSummarizedColumns) {
            height += this.tfoot.nativeElement.clientHeight;
        }
        return height;
    }

    /**
     * @hidden
     */
    public getPossibleColumnWidth(baseWidth: number = null) {
        let computedWidth;
        if (baseWidth !== null) {
            computedWidth = baseWidth;
        } else {
            computedWidth = this.calcWidth ||
                parseInt(this.document.defaultView.getComputedStyle(this.nativeElement).getPropertyValue('width'), 10);
        }

        computedWidth -= this.getFeatureColumnsWidth();

        if (this.showDragIcons) {
            computedWidth -= this.headerDragContainer ? this.headerDragContainer.nativeElement.offsetWidth : 0;
        }

        const visibleChildColumns = this.visibleColumns.filter(c => !c.columnGroup);


        // Column layouts related
        let visibleCols = [];
        const columnBlocks = this.visibleColumns.filter(c => c.columnGroup);
        const colsPerBlock = columnBlocks.map(block => block.getInitialChildColumnSizes(block.children));
        const combinedBlocksSize = colsPerBlock.reduce((acc, item) => acc + item.length, 0);
        colsPerBlock.forEach(blockCols => visibleCols = visibleCols.concat(blockCols));
        //

        const columnsWithSetWidths = this.hasColumnLayouts ?
            visibleCols.filter(c => c.widthSetByUser) :
            visibleChildColumns.filter(c => c.widthSetByUser);

        const columnsToSize = this.hasColumnLayouts ?
            combinedBlocksSize - columnsWithSetWidths.length :
            visibleChildColumns.length - columnsWithSetWidths.length;

        const sumExistingWidths = columnsWithSetWidths
            .reduce((prev, curr) => {
                const colWidth = curr.width;
                const widthValue = parseInt(colWidth, 10);
                const currWidth = colWidth && typeof colWidth === 'string' && colWidth.indexOf('%') !== -1 ?
                    widthValue / 100 * computedWidth :
                    widthValue;
                return prev + currWidth;
            }, 0);

        const columnWidth = Math.floor(!Number.isFinite(sumExistingWidths) ?
            Math.max(computedWidth / columnsToSize, MINIMUM_COLUMN_WIDTH) :
            Math.max((computedWidth - sumExistingWidths) / columnsToSize, MINIMUM_COLUMN_WIDTH));

            return columnWidth + 'px';
    }

    /**
     * @hidden
     * Sets grid width i.e. this.calcWidth
     */
    protected calculateGridWidth() {
        let width;
        const computed = this.document.defaultView.getComputedStyle(this.nativeElement).getPropertyValue('width');

        if (this.isPercentWidth) {
            /* width in %*/
            width = computed.indexOf('%') === -1 ? parseInt(computed, 10) : null;
        } else {
            width = parseInt(this.width, 10);
        }

        if (!width && this.nativeElement) {
            width = this.nativeElement.offsetWidth;
        }


        if (this.width === null || !width) {
            width = this.getColumnWidthSum();
        }

        if (this.hasVerticalSroll() && this.width !== null) {
            width -= this.scrollWidth;
        }
        if ((Number.isFinite(width) || width === null) && width !== this.calcWidth) {
            this.calcWidth = width;
        }
    }

    private getColumnWidthSum(): number {
        let colSum = 0;
        const  cols = this.hasColumnLayouts ?
         this.visibleColumns.filter(x => x.columnLayout) : this.visibleColumns.filter(x => !x.columnGroup);
        cols.forEach((item) => {
            const isWidthInPercent = item.width && typeof item.width === 'string' && item.width.indexOf('%') !== -1;
            if (isWidthInPercent) {
                item.width = item.calcWidth || MINIMUM_COLUMN_WIDTH + 'px';
            }
            colSum +=  parseInt((item.width || item.defaultWidth), 10) || MINIMUM_COLUMN_WIDTH;
        });
        if (!colSum) {
            return null;
        }
        // TODO: Is that really needed ??
        this.cdr.detectChanges();
        colSum += this.getFeatureColumnsWidth();
        return colSum;
    }

    public hasVerticalSroll() {
        if (this._init) { return false; }
        const isScrollable = this.verticalScrollContainer ? this.verticalScrollContainer.isScrollable() : false;
        return !!(this.calcWidth && this.dataView &&
            this.dataView.length > 0 &&
            isScrollable);
    }

    /**
     * @hidden @internal
     */
    protected getDataBasedBodyHeight(): number {
        return !this.data || (this.data.length < this._defaultTargetRecordNumber) ?
            0 : this.defaultTargetBodyHeight;
    }

    /**
     * @hidden
     */
    protected onColumnsChanged(change: QueryList<IgxColumnComponent>) {
        const diff = this.columnListDiffer.diff(change);
        if (diff) {
            let added = false;
            let removed = false;

            this.initColumns(this.columnList);


            diff.forEachAddedItem((record: IterableChangeRecord<IgxColumnComponent>) => {
                this.onColumnInit.emit(record.item);
                added = true;
            });

            diff.forEachRemovedItem((record: IterableChangeRecord<IgxColumnComponent | IgxColumnGroupComponent>) => {
                const isColumnGroup = record.item instanceof IgxColumnGroupComponent;
                if (!isColumnGroup) {
                    // Clear Grouping
                    this.gridAPI.clear_groupby(record.item.field);

                    // Clear Filtering
                    this.gridAPI.clear_filter(record.item.field);

                    // Close filter row
                    if ( this.filteringService.isFilterRowVisible
                        && this.filteringService.filteredColumn
                        && this.filteringService.filteredColumn.field === record.item.field) {
                        this.filteringRow.close();
                    }

                    // Clear Sorting
                    this.gridAPI.clear_sort(record.item.field);
                }
                removed = true;
            });

            this.resetCaches();

            if (added || removed) {
                this.summaryService.clearSummaryCache();
                Promise.resolve().then(() => {
                    // `onColumnsChanged` can be executed midway a current detectChange cycle and markForCheck will be ignored then.
                    // This ensures that we will wait for the current cycle to end so we can trigger a new one and ngDoCheck to fire.
                    this.notifyChanges(true);
                });
            }
        }
    }

    /**
     * @hidden
     * @internal
     */
    protected calculateGridSizes() {
        this.resetCaches();
        /**
         * R.K.
         * Explore the option to extract the column sizing logic from
         * the `calculateGridWidth` call and run it after the grid is sized
         * horizontally and a detection cycle has passed.
         */
        this.calculateGridWidth();
        this.cdr.detectChanges();
        this._derivePossibleWidth();
        this.calculateGridHeight();
        this.cdr.detectChanges();

        if (this.rowEditable) {
            this.repositionRowEditingOverlay(this.rowInEditMode);
        }

        if (this.filteringService.isFilterRowVisible) {
            this.filteringRow.resetChipsArea();
        }
    }


    /**
     * @hidden
     * Gets the combined width of the columns that are specific to the enabled grid features. They are fixed.
     * Method used to override the calculations.
     * TODO: Remove for Angular 8. Calling parent class getter using super is not supported for now.
     */
    public getFeatureColumnsWidth() {
        let width = 0;

        if (this.isRowSelectable) {
            width += this.headerSelectorContainer ? this.headerSelectorContainer.nativeElement.getBoundingClientRect().width : 0;
        }
        if (this.rowDraggable) {
            width += this.headerDragContainer ? this.headerDragContainer.nativeElement.getBoundingClientRect().width : 0;
        }
        return width;
    }

    /**
     * Gets calculated width of the pinned area.
     * ```typescript
     * const pinnedWidth = this.grid.getPinnedWidth();
     * ```
     * @param takeHidden If we should take into account the hidden columns in the pinned area.
     * @memberof IgxGridBaseDirective
     */
    public getPinnedWidth(takeHidden = false) {
        const fc = takeHidden ? this._pinnedColumns : this.pinnedColumns;
        let sum = 0;
        for (const col of fc) {
            if (col.level === 0) {
                sum += parseInt(col.calcWidth, 10);
            }
        }
        sum += this.featureColumnsWidth;

        return sum;
    }

    /**
     * @hidden
     * Gets calculated width of the unpinned area
     * @param takeHidden If we should take into account the hidden columns in the pinned area.
     * @memberof IgxGridBaseDirective
     */
    protected getUnpinnedWidth(takeHidden = false) {
        let width = this.isPercentWidth ?
            this.calcWidth :
            parseInt(this.width, 10) ||  parseInt(this.hostWidth, 10) || this.calcWidth;
        if (this.hasVerticalSroll() && !this.isPercentWidth) {
            width -= this.scrollWidth;
        }
        return width - this.getPinnedWidth(takeHidden);
    }

    /**
     * @hidden
     */
    protected _summaries(fieldName: string, hasSummary: boolean, summaryOperand?: any) {
        const column = this.gridAPI.get_column_by_name(fieldName);
        if (column) {
            column.hasSummary = hasSummary;
            if (summaryOperand) {
                if (this.rootSummariesEnabled) { this.summaryService.retriggerRootPipe++; }
                column.summaries = summaryOperand;
            }
        }
    }

    /**
     * @hidden
     */
    protected _multipleSummaries(expressions: ISummaryExpression[], hasSummary: boolean) {
        expressions.forEach((element) => {
            this._summaries(element.fieldName, hasSummary, element.customSummary);
        });
    }
    /**
     * @hidden
     */
    protected _disableMultipleSummaries(expressions) {
        expressions.forEach((column) => {
            const columnName = column && column.fieldName ? column.fieldName : column;
            this._summaries(columnName, false);
        });
    }

    /**
     * @hidden
     */
    protected resolveDataTypes(rec) {
        if (typeof rec === 'number') {
            return DataType.Number;
        } else if (typeof rec === 'boolean') {
            return DataType.Boolean;
        } else if (typeof rec === 'object' && rec instanceof Date) {
            return DataType.Date;
        }
        return DataType.String;
    }

    private getScrollWidth() {
        const div = document.createElement('div');
        const style = div.style;
        style.width = '100px';
        style.height = '100px';
        style.position = 'absolute';
        style.top = '-10000px';
        style.top = '-10000px';
        style.overflow = 'scroll';
        document.body.appendChild(div);
        const scrollWidth = div.offsetWidth - div.clientWidth;
        document.body.removeChild(div);
        return scrollWidth;
    }

    /**
     * @hidden
     */
    protected autogenerateColumns() {
        const data = this.gridAPI.get_data();
        const factory = this.resolver.resolveComponentFactory(IgxColumnComponent);
        const fields = this.generateDataFields(data);
        const columns = [];

        fields.forEach((field) => {
            const ref = factory.create(this.viewRef.injector);
            ref.instance.field = field;
            ref.instance.dataType = this.resolveDataTypes(data[0][field]);
            ref.changeDetectorRef.detectChanges();
            columns.push(ref.instance);
        });

        this.columnList.reset(columns);
        if (data && data.length > 0) {
            this.shouldGenerate = false;
        }
    }

    protected generateDataFields(data: any[]): string[] {
        return Object.keys(data && data.length !== 0 ? data[0] : []);
    }

    /**
     * @hidden
     */
    onlyTopLevel(arr) {
        return arr.filter(c => c.level === 0);
    }

    /**
     * @hidden
     */
    protected initColumns(collection: QueryList<IgxColumnComponent>, cb: Function = null) {
        this._columnGroups = this.columnList.some(col => col.columnGroup);
        if (this.hasColumnLayouts) {
            // Set overall row layout size
            this.columnList.forEach((col) => {
                if (col.columnLayout) {
                    const layoutSize = col.children ?
                        col.children.reduce((acc, val) => Math.max(val.rowStart + val.gridRowSpan - 1, acc), 1) :
                        1;
                    this._multiRowLayoutRowSize = Math.max(layoutSize, this._multiRowLayoutRowSize);
                }
            });
        }
        if (this.hasColumnLayouts && this.hasColumnGroups) {
            // invalid configuration - multi-row and column groups
            // remove column groups
            const columnLayoutColumns = this.columnList.filter((col) => col.columnLayout || col.columnLayoutChild);
            this.columnList.reset(columnLayoutColumns);
        }
        this._maxLevelHeaderDepth = null;
        this._columns = this.columnList.toArray();
        collection.forEach((column: IgxColumnComponent) => {
            column.defaultWidth = this.columnWidthSetByUser ? this._columnWidth : column.defaultWidth ? column.defaultWidth : '';

            if (cb) {
                cb(column);
            }
        });

        this.reinitPinStates();

        if (this.hasColumnLayouts) {
            collection.forEach((column: IgxColumnComponent) => {
                column.populateVisibleIndexes();
            });
        }
    }

    /**
     * @hidden
     */
    protected reinitPinStates() {
        this._pinnedColumns = (this.hasColumnGroups) ? this.columnList.filter((c) => c.pinned) :
            this.columnList.filter((c) => c.pinned).sort((a, b) => this._pinnedColumns.indexOf(a) - this._pinnedColumns.indexOf(b));
        this._unpinnedColumns = this.hasColumnGroups ? this.columnList.filter((c) => !c.pinned) :
        this.columnList.filter((c) => !c.pinned)
        .sort((a, b) => this._unpinnedColumns.indexOf(a) - this._unpinnedColumns.indexOf(b));
    }

    /**
     * @hidden
     */
    public isColumnGrouped(fieldName: string): boolean {
        return false;
    }

    /**
     * @hidden
     */
    public onHeaderSelectorClick(event) {
        if (!this.isMultiRowSelectionEnabled) { return; }
        this.selectionService.areAllRowSelected() ?
            this.selectionService.clearRowSelection(event) : this.selectionService.selectAllRows(event);
    }

    /**
     * @hidden
     */
    get headSelectorBaseAriaLabel() {
        if (this._filteringExpressionsTree.filteringOperands.length > 0) {
            return this.selectionService.areAllRowSelected() ? 'Deselect all filtered' : 'Select all filtered';
        }

        return this.selectionService.areAllRowSelected() ? 'Deselect all' : 'Select all';
    }

    /**
     * @hidden
     * @internal
     */
    public get totalRowsCountAfterFilter() {
        if (this.data) {
            return this.selectionService.allData.length;
        }

        return 0;
    }

    /**
     * Returns the currently transformed paged/filtered/sorted/grouped data, displayed in the grid.
     * ```typescript
     *      const dataView = this.grid.dataView;
     * ```
     * @memberof IgxGridComponent
     */
    get dataView(): any[] {
        return this.verticalScrollContainer.igxForOf;
    }

    /**
     * Get current selection state.
     * Returns an array with selected rows' IDs (primaryKey or rowData)
     * ```typescript
     * const selectedRows = this.grid.selectedRows();
     * ```
	 * @memberof IgxGridBaseDirective
     */
    public selectedRows(): any[] {
        return this.selectionService.getSelectedRows();
    }

    /**
     * Select specified rows by ID.
     * ```typescript
     * this.grid.selectRows([1,2,5], true);
     * ```
     * @param rowIDs
     * @param clearCurrentSelection if true clears the current selection
     * @memberof IgxGridBaseDirective
     */
    public selectRows(rowIDs: any[], clearCurrentSelection?: boolean) {
        this.selectionService.selectRowsWithNoEvent(rowIDs, clearCurrentSelection);
        this.notifyChanges();
    }

    /**
     * Deselect specified rows by ID.
     * ```typescript
     * this.grid.deselectRows([1,2,5]);
     * ```
     * @param rowIDs
     * @memberof IgxGridBaseDirective
     */
    public deselectRows(rowIDs: any[]) {
        this.selectionService.deselectRowsWithNoEvent(rowIDs);
        this.notifyChanges();
    }

    /**
     * Selects all rows
     * Note: By default if filtering is in place, selectAllRows() and deselectAllRows() select/deselect all filtered rows.
     * If you set the parameter onlyFilterData to false that will select all rows in the grid exept deleted rows.
     * ```typescript
     * this.grid.selectAllRows();
     * this.grid.selectAllRows(false);
     * ```
     * @param onlyFilterData
	 * @memberof IgxGridBaseDirective
     */
    public selectAllRows(onlyFilterData = true) {
        const data = onlyFilterData && this.filteredData ? this.filteredData : this.gridAPI.get_all_data(true);
        const rowIDs = this.selectionService.getRowIDs(data).filter(rID => !this.gridAPI.row_deleted_transaction(rID));
        this.selectRows(rowIDs);
    }

    /**
     * Deselects all rows
     * Note: By default if filtering is in place, selectAllRows() and deselectAllRows() select/deselect all filtered rows.
     * If you set the parameter onlyFilterData to false that will select all rows in the grid exept deleted rows.
     * ```typescript
     * this.grid.deselectAllRows();
     * ```
     * @param onlyFilterData
	 * @memberof IgxGridBaseDirective
     */
    public deselectAllRows(onlyFilterData = true) {
        if (onlyFilterData && this.filteredData && this.filteredData.length > 0) {
            this.deselectRows(this.selectionService.getRowIDs(this.filteredData));
        } else {
            this.selectionService.clearAllSelectedRows();
            this.notifyChanges();
        }
    }

    clearCellSelection(): void {
        this.selectionService.clear(true);
        this.notifyChanges();
    }

    dragScroll(dir: DragScrollDirection): void {
        const scrollDelta = 48;
        const horizontal = this.headerContainer.getScroll();
        const vertical = this.verticalScrollContainer.getScroll();
        switch (dir) {
            case DragScrollDirection.LEFT:
                horizontal.scrollLeft -= scrollDelta;
                break;
            case DragScrollDirection.RIGHT:
                horizontal.scrollLeft += scrollDelta;
                break;
            case DragScrollDirection.TOP:
                vertical.scrollTop -= scrollDelta;
                break;
            case DragScrollDirection.BOTTOM:
                vertical.scrollTop += scrollDelta;
                break;
            case DragScrollDirection.BOTTOMLEFT:
                horizontal.scrollLeft -= scrollDelta;
                vertical.scrollTop += scrollDelta;
                break;
            case DragScrollDirection.BOTTOMRIGHT:
                horizontal.scrollLeft += scrollDelta;
                vertical.scrollTop += scrollDelta;
                break;
            case DragScrollDirection.TOPLEFT:
                horizontal.scrollLeft -= scrollDelta;
                vertical.scrollTop -= scrollDelta;
                break;
            case DragScrollDirection.TOPRIGHT:
                horizontal.scrollLeft += scrollDelta;
                vertical.scrollTop -= scrollDelta;
                break;
            default:
                return;
        }
        this.wheelHandler();
    }

    isDefined(arg: any): boolean {
        return arg !== undefined && arg !== null;
    }

    selectRange(arg: GridSelectionRange | GridSelectionRange[] | null | undefined): void {
        if (!this.isDefined(arg)) {
            this.clearCellSelection();
            return;
        }
        if (arg instanceof Array) {
            arg.forEach(range => this.setSelection(range));
        } else {
            this.setSelection(arg);
        }
        this.notifyChanges();
    }

    columnToVisibleIndex(field: string | number): number {
        const visibleColumns = this.visibleColumns;
        if (typeof field === 'number') {
            return field;
        }
        return visibleColumns.find(column => column.field === field).visibleIndex;
    }


    setSelection(range: GridSelectionRange): void {
        const startNode = { row: range.rowStart, column: this.columnToVisibleIndex(range.columnStart) };
        const endNode = { row: range.rowEnd, column: this.columnToVisibleIndex(range.columnEnd) };

        this.selectionService.pointerState.node = startNode;
        this.selectionService.selectRange(endNode, this.selectionService.pointerState);
        this.selectionService.addRangeMeta(endNode, this.selectionService.pointerState);
        this.selectionService.initPointerState();
    }

    getSelectedRanges(): GridSelectionRange[] {
        return this.selectionService.ranges;
    }


    protected extractDataFromSelection(source: any[], formatters = false, headers = false): any[] {
        let columnsArray: IgxColumnComponent[];
        let record = {};
        const selectedData = [];
        const activeEl = this.selectionService.activeElement;

        const selectionMap = Array.from(this.selectionService.selection)
            .filter((tuple) => tuple[0] < source.length);

        if (this.cellSelection === GridSelectionMode.single && activeEl) {
            selectionMap.push([activeEl.row, new Set<number>().add(activeEl.column)]);
        }

        for (const [row, set] of selectionMap) {
            if (!source[row] || source[row].detailsData !== undefined) {
                continue;
            }
            const temp = Array.from(set);
            for (const each of temp) {
                columnsArray = this.getSelectableColumnsAt(each);
                columnsArray.forEach((col) => {
                    if (col) {
                        const key = headers ? col.header || col.field : col.field;
                        record[key] = formatters && col.formatter ? col.formatter(source[row][col.field])
                            : source[row][col.field];
                    }
                });
            }
            if (Object.keys(record).length) {
                selectedData.push(record);
            }
            record = {};
        }
        return selectedData;
    }

    protected getSelectableColumnsAt(index) {
        if (this.hasColumnLayouts) {
            const visibleLayoutColumns = this.visibleColumns
                .filter(col => col.columnLayout)
                .sort((a, b) => a.visibleIndex - b.visibleIndex);
            const colLayout = visibleLayoutColumns[index];
            return colLayout ? colLayout.children.toArray() : [];
        } else {
            const visibleColumns = this.visibleColumns
                .filter(col => !col.columnGroup)
                .sort((a, b) => a.visibleIndex - b.visibleIndex);
            return [visibleColumns[index]];
        }
    }

    /**
     *
     * Returns an array of the current cell selection in the form of `[{ column.field: cell.value }, ...]`.
     * If `formatters` is enabled, the cell value will be formatted by its respective column formatter (if any).
     * If `headers` is enabled, it will use the column header (if any) instead of the column field.
     */
    getSelectedData(formatters = false, headers = false) {
        const source = this.dataView;
        return this.extractDataFromSelection(source, formatters, headers);
    }

    /**
     * @hidden
     */
    public scrollHandler = (event) => {
        this.headerContainer.scrollPosition += event.target.scrollLeft;
        this.verticalScrollContainer.scrollPosition += event.target.scrollTop;
        event.target.scrollLeft = 0;
        event.target.scrollTop = 0;
    }

    copyHandlerIE() {
        if (isIE()) {
            this.copyHandler(null, true);
        }
    }

    /**
     * @hidden
     * @internal
     */
    public copyHandler(event, ie11 = false) {
        if (!this.clipboardOptions.enabled || this.crudService.inEditMode) {
            return;
        }

        const data = this.getSelectedData(this.clipboardOptions.copyFormatters, this.clipboardOptions.copyHeaders);
        const ev = { data, cancel: false } as IGridClipboardEvent;
        this.onGridCopy.emit(ev);

        if (ev.cancel) {
            return;
        }

        const transformer = new CharSeparatedValueData(ev.data, this.clipboardOptions.separator);
        let result = transformer.prepareData();

        if (!this.clipboardOptions.copyHeaders) {
            result = result.substring(result.indexOf('\n') + 1);
        }

        if (ie11) {
            (window as any).clipboardData.setData('Text', result);
            return;
        }

        event.preventDefault();

        /* Necessary for the hiearachical case but will probably have to
           change how getSelectedData is propagated in the hiearachical grid
        */
        event.stopPropagation();
        event.clipboardData.setData('text/plain', result);
    }

    /**
     * This method allows you to navigate to a position
     * in the grid based on provided `rowindex` and `visibleColumnIndex`,
     * also to execute a custom logic over the target element,
     * through a callback function that accepts { targetType: GridKeydownTargetType, target: Object }
     * ```typescript
     *  this.grid.navigateTo(10, 3, (args) => { args.target.nativeElement.focus(); });
     * ```
	 * @memberof IgxGridBaseDirective
     */
    public navigateTo(rowIndex: number, visibleColIndex = -1, cb: Function = null) {
        if (rowIndex < 0 || rowIndex > this.dataView.length - 1
            || (visibleColIndex !== -1 && this.columnList.map(col => col.visibleIndex).indexOf(visibleColIndex) === -1)) {
            return;
        }
        this.wheelHandler();
        if (this.dataView.slice(rowIndex, rowIndex + 1).find(rec => rec.expression || rec.childGridsData)) {
            visibleColIndex = -1;
        }
        const shouldScrollVertically = this.navigation.shouldPerformVerticalScroll(rowIndex, visibleColIndex);
        const shouldScrollHorizontally = visibleColIndex !== -1 && !this.navigation.isColumnFullyVisible(visibleColIndex);
        if (shouldScrollVertically) {
            this.navigation.performVerticalScrollToCell(rowIndex, visibleColIndex,
                () => { this.navigateTo(rowIndex, visibleColIndex, cb); });
        } else if (shouldScrollHorizontally) {
            this.navigation.performHorizontalScrollToCell(rowIndex, visibleColIndex, false,
                     () => { this.navigateTo(rowIndex, visibleColIndex, cb); });
        } else {
            this.executeCallback(rowIndex, visibleColIndex, cb);
        }
    }

    /**
    * Returns `ICellPosition` which defines the next cell,
    * according to the current position, that match specific criteria.
    * You can pass callback function as a third parameter of `getPreviousCell` method.
    * The callback function accepts IgxColumnComponent as a param
    * ```typescript
    *  const nextEditableCellPosition = this.grid.getNextCell(0, 3, (column) => column.editable);
    * ```
    * @memberof IgxGridBaseDirective
    */
    public getNextCell(currRowIndex: number, curVisibleColIndex: number,
        callback: (IgxColumnComponent) => boolean = null): ICellPosition {
        const columns = this.columnList.filter(col => !col.columnGroup && col.visibleIndex >= 0);

        if (!this.isValidPosition(currRowIndex, curVisibleColIndex)) {
            return { rowIndex: currRowIndex, visibleColumnIndex: curVisibleColIndex };
        }
        const colIndexes = callback ? columns.filter((col) => callback(col)).map(editCol => editCol.visibleIndex).sort((a, b) => a - b) :
            columns.map(editCol => editCol.visibleIndex).sort((a, b) => a - b);
        const nextCellIndex = colIndexes.find(index => index > curVisibleColIndex);
        if (this.dataView.slice(currRowIndex, currRowIndex + 1)
            .find(rec => !rec.expression && !rec.summaries && !rec.childGridsData) && nextCellIndex !== undefined) {
            return { rowIndex: currRowIndex, visibleColumnIndex: nextCellIndex };
        } else {
            if (colIndexes.length === 0 || this.getNextDataRowIndex(currRowIndex) === currRowIndex) {
                return { rowIndex: currRowIndex, visibleColumnIndex: curVisibleColIndex };
            } else {
                return { rowIndex: this.getNextDataRowIndex(currRowIndex), visibleColumnIndex: colIndexes[0] };
            }
        }
    }

    /**
    * Returns `ICellPosition` which defines the previous cell,
    * according to the current position, that match specific criteria.
    * You can pass callback function as a third parameter of `getPreviousCell` method.
    * The callback function accepts IgxColumnComponent as a param
    * ```typescript
    *  const previousEditableCellPosition = this.grid.getPreviousCell(0, 3, (column) => column.editable);
    * ```
    * @memberof IgxGridBaseDirective
    */
    public getPreviousCell(currRowIndex: number, curVisibleColIndex: number,
        callback: (IgxColumnComponent) => boolean = null): ICellPosition {
        const columns = this.columnList.filter(col => !col.columnGroup && col.visibleIndex >= 0);

        if (!this.isValidPosition(currRowIndex, curVisibleColIndex)) {
            return { rowIndex: currRowIndex, visibleColumnIndex: curVisibleColIndex };
        }
        const colIndexes = callback ? columns.filter((col) => callback(col)).map(editCol => editCol.visibleIndex).sort((a, b) => b - a) :
            columns.map(editCol => editCol.visibleIndex).sort((a, b) => b - a);
        const prevCellIndex = colIndexes.find(index => index < curVisibleColIndex);
        if (this.dataView.slice(currRowIndex, currRowIndex + 1)
            .find(rec => !rec.expression && !rec.summaries && !rec.childGridsData) && prevCellIndex !== undefined) {
            return { rowIndex: currRowIndex, visibleColumnIndex: prevCellIndex };
        } else {
            if (colIndexes.length === 0 || this.getPrevDataRowIndex(currRowIndex) === currRowIndex) {
                return { rowIndex: currRowIndex, visibleColumnIndex: curVisibleColIndex };
            } else {
                return { rowIndex: this.getPrevDataRowIndex(currRowIndex), visibleColumnIndex: colIndexes[0] };
            }
        }
    }

    private executeCallback(rowIndex, visibleColIndex = -1, cb: Function = null) {
        if (!cb) { return; }
        let targetType, target;
        const row = this.summariesRowList.filter(s => s.index !== 0).concat(this.rowList.toArray()).find(r => r.index === rowIndex);
        if (!row) { return; }
        switch (row.nativeElement.tagName.toLowerCase()) {
            case 'igx-grid-groupby-row':
                targetType = GridKeydownTargetType.groupRow;
                target = row;
                break;
            case 'igx-grid-summary-row':
                targetType = GridKeydownTargetType.summaryCell;
                target = visibleColIndex !== -1 ?
                    row.summaryCells.find(c => c.visibleColumnIndex === visibleColIndex) : row.summaryCells.first;
                break;
            case 'igx-child-grid-row':
                targetType = GridKeydownTargetType.hierarchicalRow;
                target = row;
                break;
            default:
                targetType = GridKeydownTargetType.dataCell;
                target = visibleColIndex !== -1 ? row.cells.find(c => c.visibleColumnIndex === visibleColIndex) : row.cells.first;
                break;
        }
        const args = { targetType: targetType, target: target };
        cb(args);
    }

    private getPrevDataRowIndex(currentRowIndex): number {
        if (currentRowIndex <= 0) { return currentRowIndex; }

        const prevRow = this.dataView.slice(0, currentRowIndex).reverse()
            .find(rec => !rec.expression && !rec.summaries && !rec.childGridsData);
        return prevRow ? this.dataView.indexOf(prevRow) : currentRowIndex;
    }

    private getNextDataRowIndex(currentRowIndex): number {
        if (currentRowIndex === this.dataView.length) { return currentRowIndex; }

        const nextRow = this.dataView.slice(currentRowIndex + 1, this.dataView.length)
            .find(rec => !rec.expression && !rec.summaries && !rec.childGridsData);
        return nextRow ? this.dataView.indexOf(nextRow) : currentRowIndex;
    }

    private isValidPosition(rowIndex, colIndex): boolean {
        const rows = this.summariesRowList.filter(s => s.index !== 0).concat(this.rowList.toArray()).length;
        const cols = this.columnList.filter(col => !col.columnGroup && col.visibleIndex >= 0).length;
        if (rows < 1 || cols < 1) { return false; }
        if (rowIndex > -1 && rowIndex < this.dataView.length &&
            colIndex > - 1 && colIndex <= this.unpinnedColumns[this.unpinnedColumns.length - 1].visibleIndex) {
            return true;
        }
        return false;
    }

    /**
     * @hidden
     * @internal
     */
    public wheelHandler = (_?: any, isScroll = false) => {
        if (this.document.activeElement &&
            // tslint:disable-next-line:no-bitwise
            (this.document.activeElement.compareDocumentPosition(this.tbody.nativeElement) & Node.DOCUMENT_POSITION_CONTAINS ||
            // tslint:disable-next-line:no-bitwise
            (this.document.activeElement.
                compareDocumentPosition(this.tfoot.nativeElement) & Node.DOCUMENT_POSITION_CONTAINS && isScroll))) {
            (this.document.activeElement as HTMLElement).blur();
        }
    }

    /**
     * @hidden
     */
    public trackColumnChanges(index, col) {
        return col.field + col._calcWidth;
    }

    private find(text: string, increment: number, caseSensitive?: boolean, exactMatch?: boolean, scroll?: boolean) {
        if (!this.rowList) {
            return 0;
        }

        this.endEdit(false);

        if (!text) {
            this.clearSearch();
            return 0;
        }

        const caseSensitiveResolved = caseSensitive ? true : false;
        const exactMatchResolved = exactMatch ? true : false;
        let rebuildCache = false;

        if (this.lastSearchInfo.searchText !== text ||
            this.lastSearchInfo.caseSensitive !== caseSensitiveResolved ||
            this.lastSearchInfo.exactMatch !== exactMatchResolved) {
            this.lastSearchInfo = {
                searchText: text,
                activeMatchIndex: 0,
                caseSensitive: caseSensitiveResolved,
                exactMatch: exactMatchResolved,
                matchInfoCache: []
            };

            rebuildCache = true;
        } else {
            this.lastSearchInfo.activeMatchIndex += increment;
        }

        if (rebuildCache) {
            this.rowList.forEach((row) => {
                if (row.cells) {
                    row.cells.forEach((c) => {
                        c.highlightText(text, caseSensitiveResolved, exactMatchResolved);
                    });
                }
            });

            this.rebuildMatchCache();
        }

        if (this.lastSearchInfo.activeMatchIndex >= this.lastSearchInfo.matchInfoCache.length) {
            this.lastSearchInfo.activeMatchIndex = 0;
        } else if (this.lastSearchInfo.activeMatchIndex < 0) {
            this.lastSearchInfo.activeMatchIndex = this.lastSearchInfo.matchInfoCache.length - 1;
        }

        if (this.lastSearchInfo.matchInfoCache.length) {
            const matchInfo = this.lastSearchInfo.matchInfoCache[this.lastSearchInfo.activeMatchIndex];
            this.lastSearchInfo = { ...this.lastSearchInfo };

            if (scroll !== false) {
                this.scrollTo(matchInfo.row, matchInfo.column);
            }

            IgxTextHighlightDirective.setActiveHighlight(this.id, {
                column: matchInfo.column,
                row: matchInfo.row,
                index: matchInfo.index,
            });

        } else {
            IgxTextHighlightDirective.clearActiveHighlight(this.id);
        }

        return this.lastSearchInfo.matchInfoCache.length;
    }

    /**
     * Returns an array containing the filtered sorted data.
     * ```typescript
     * const filteredSortedData = this.grid1.filteredSortedData;
     * ```
     * @memberof IgxGridBaseDirective
     */
    get filteredSortedData(): any[] {
        return this._filteredSortedData;
    }
    set filteredSortedData(value: any[]) {
        this._filteredSortedData = value;
        this.refreshSearch(true);
    }

    /**
     * @hidden
     */
    protected initPinning() {
        let currentPinnedWidth = 0;
        const pinnedColumns = [];
        const unpinnedColumns = [];

        this.calculateGridWidth();
        this.resetCaches();
        // When a column is a group or is inside a group, pin all related.
        this._pinnedColumns.forEach(col => {
            if (col.parent) {
                col.parent.pinned = true;
            }
            if (col.columnGroup) {
                col.children.forEach(child => child.pinned = true);
            }
        });

        // Make sure we don't exceed unpinned area min width and get pinned and unpinned col collections.
        // We take into account top level columns (top level groups and non groups).
        // If top level is unpinned the pinning handles all children to be unpinned as well.
        for (let i = 0; i < this._columns.length; i++) {
            if (this._columns[i].pinned && !this._columns[i].parent) {
                // Pinned column. Check if with it the unpinned min width is exceeded.
                const colWidth = parseInt(this._columns[i].width, 10);
                currentPinnedWidth += colWidth;
                pinnedColumns.push(this._columns[i]);
            } else if (this._columns[i].pinned && this._columns[i].parent) {
                if (this._columns[i].topLevelParent.pinned) {
                    pinnedColumns.push(this._columns[i]);
                } else {
                    this._columns[i].pinned = false;
                    unpinnedColumns.push(this._columns[i]);
                }
            } else {
                unpinnedColumns.push(this._columns[i]);
            }
        }

        // Assign the applicaple collections.
        this._pinnedColumns = pinnedColumns;
        this._unpinnedColumns = unpinnedColumns;
        this.notifyChanges();
    }

    /**
     * @hidden
     */
    protected scrollTo(row: any | number, column: any | number, inCollection = this.filteredSortedData): void {
        let delayScrolling = false;

        if (this.paging && typeof (row) !== 'number') {
            const rowIndex = inCollection.indexOf(row);
            const page = Math.floor(rowIndex / this.perPage);

            if (this.page !== page) {
                delayScrolling = true;
                this.page = page;
            }
        }

        if (delayScrolling) {
            this.verticalScrollContainer.onDataChanged.pipe(first()).subscribe(() => {
                this.scrollDirective(this.verticalScrollContainer,
                    typeof (row) === 'number' ? row : this.dataView.indexOf(row));
            });
        } else {
            this.scrollDirective(this.verticalScrollContainer,
                typeof (row) === 'number' ? row : this.dataView.indexOf(row));
        }

        this.scrollToHorizontally(column);
    }

    /**
     * @hidden
     */
    protected scrollToHorizontally(column: any | number) {
        let columnIndex = typeof column === 'number' ? column : this.getColumnByName(column).visibleIndex;
        const scrollRow = this.rowList.find(r => r.virtDirRow);
        const virtDir = scrollRow ? scrollRow.virtDirRow : null;
        if (this.pinnedColumns.length) {
            if (columnIndex >= this.pinnedColumns.length) {
                columnIndex -= this.pinnedColumns.length;
                this.scrollDirective(virtDir, columnIndex);
            }
        } else {
            this.scrollDirective(virtDir, columnIndex);
        }
    }

    /**
     * @hidden
     */
    protected scrollDirective(directive: IgxGridForOfDirective<any>, goal: number): void {
        if (!directive) {
            return;
        }
        directive.scrollTo(goal);
    }

    private rebuildMatchCache() {
        this.lastSearchInfo.matchInfoCache = [];

        const caseSensitive = this.lastSearchInfo.caseSensitive;
        const exactMatch = this.lastSearchInfo.exactMatch;
        const searchText = caseSensitive ? this.lastSearchInfo.searchText : this.lastSearchInfo.searchText.toLowerCase();
        const data = this.filteredSortedData;
        const columnItems = this.visibleColumns.filter((c) => !c.columnGroup).sort((c1, c2) => c1.visibleIndex - c2.visibleIndex);

        const numberPipe = new IgxDecimalPipeComponent(this.locale);
        const datePipe = new IgxDatePipeComponent(this.locale);
        data.forEach((dataRow) => {
            columnItems.forEach((c) => {
                const value = c.formatter ? c.formatter(dataRow[c.field]) :
                    c.dataType === 'number' ? numberPipe.transform(dataRow[c.field], this.locale) :
                        c.dataType === 'date' ? datePipe.transform(dataRow[c.field], this.locale)
                            : dataRow[c.field];
                if (value !== undefined && value !== null && c.searchable) {
                    let searchValue = caseSensitive ? String(value) : String(value).toLowerCase();

                    if (exactMatch) {
                        if (searchValue === searchText) {
                            this.lastSearchInfo.matchInfoCache.push({
                                row: dataRow,
                                column: c.field,
                                index: 0,
                            });
                        }
                    } else {
                        let occurenceIndex = 0;
                        let searchIndex = searchValue.indexOf(searchText);

                        while (searchIndex !== -1) {
                            this.lastSearchInfo.matchInfoCache.push({
                                row: dataRow,
                                column: c.field,
                                index: occurenceIndex++,
                            });

                            searchValue = searchValue.substring(searchIndex + searchText.length);
                            searchIndex = searchValue.indexOf(searchText);
                        }
                    }
                }
            });
        });
    }

    /**
     * @hidden
     */
    public isExpandedGroup(_group: IGroupByRecord): boolean {
        return undefined;
    }

    protected changeRowEditingOverlayStateOnScroll(row: IgxRowDirective<IgxGridBaseDirective & GridType>) {
        if (!this.rowEditable || !this.rowEditingOverlay || this.rowEditingOverlay.collapsed) {
            return;
        }
        if (!row) {
            this.toggleRowEditingOverlay(false);
        } else {
            this.repositionRowEditingOverlay(row);
        }
    }

    /**
     * Should be called when data and/or isLoading input changes so that the overlay can be
     * hidden/shown based on the current value of shouldOverlayLoading
     */
    protected evaluateLoadingState() {
        if (this.shouldOverlayLoading) {
            // a new overlay should be shown
            const overlaySettings: OverlaySettings = {
                outlet: this.loadingOutlet,
                closeOnOutsideClick: false,
                positionStrategy: new ContainerPositionStrategy()
            };
            if (!this._loadingId) {
                this._loadingId = this.overlayService.attach(this.loadingOverlay, overlaySettings);
                this.overlayService.show(this._loadingId, overlaySettings);
            }
        } else {
            if (this._loadingId) {
                this.overlayService.hide(this._loadingId);
                this._loadingId = null;
            }
        }
    }

    openRowOverlay(id) {
        this.configureRowEditingOverlay(id, this.rowList.length <= MIN_ROW_EDITING_COUNT_THRESHOLD);

        this.rowEditingOverlay.open(this.rowEditSettings);
        this.rowEditPositioningStrategy.isTopInitialPosition = this.rowEditPositioningStrategy.isTop;
        this.rowEditingOverlay.element.addEventListener('wheel', this.rowEditingWheelHandler);
    }

    /**
     * @hidden
     */
    public closeRowEditingOverlay() {
        this.rowEditingOverlay.element.removeEventListener('wheel', this.rowEditingWheelHandler);
        this.rowEditPositioningStrategy.isTopInitialPosition = null;
        this.rowEditingOverlay.close();
        this.rowEditingOverlay.element.parentElement.style.display = '';
    }

    /**
     * @hidden
     */
    public toggleRowEditingOverlay(show) {
        const rowStyle = this.rowEditingOverlay.element.style;
        if (show) {
            rowStyle.display = 'block';
        } else {
            rowStyle.display = 'none';
        }
    }

    /**
     * @hidden
     */
    public repositionRowEditingOverlay(row: IgxRowDirective<IgxGridBaseDirective & GridType>) {
        if (row && !this.rowEditingOverlay.collapsed) {
            const rowStyle = this.rowEditingOverlay.element.parentElement.style;
            if (row) {
                rowStyle.display = '';
                this.configureRowEditingOverlay(row.rowID);
                this.rowEditingOverlay.reposition();
            } else {
                rowStyle.display = 'none';
            }
        }
    }

    private configureRowEditingOverlay(rowID: any, useOuter = false) {
        this.rowEditSettings.outlet = useOuter ? this.parentRowOutletDirective : this.rowOutletDirective;
        this.rowEditPositioningStrategy.settings.container = this.tbody.nativeElement;
        const targetRow = this.gridAPI.get_row_by_key(rowID);
        if (!targetRow) {
            return;
        }
        this.rowEditPositioningStrategy.settings.target = targetRow.element.nativeElement;
        this.toggleRowEditingOverlay(true);
    }

    /**
     * @hidden
     */
    public get rowChangesCount() {
        if (!this.crudService.row) {
            return 0;
        }
        const rowChanges = this.transactions.getAggregatedValue(this.crudService.row.id, false);
        return rowChanges ? Object.keys(rowChanges).length : 0;
    }

    protected writeToData(rowIndex: number, value: any) {
        mergeObjects(this.gridAPI.get_all_data()[rowIndex], value);
    }

    endRowTransaction(commit: boolean, row: IgxRow) {
        row.newData = this.transactions.getAggregatedValue(row.id, true);

        let args = row.createEditEventArgs();

        if (!commit) {
            this.onRowEditCancel.emit(args);
            this.transactions.endPending(false);
        } else {
            args = this.gridAPI.update_row(row, row.newData);
        }
        if (args.cancel) {
            this.transactions.startPending();
            return;
        }
        this.crudService.endRowEdit();
        this.closeRowEditingOverlay();
    }

    // TODO: Refactor
    /**
     * Finishes the row transactions on the current row.
     * If `commit === true`, passes them from the pending state to the data (or transaction service)
     *
     * Binding to the event
     * ```html
     * <button igxButton (click)="grid.endEdit(true)">Commit Row</button>
     * ```
     * @param commit
     */
    public endEdit(commit = true, event?: Event) {
        const row = this.crudService.row;
        const cell = this.crudService.cell;

        // TODO: Merge the crudService with wht BaseAPI service
        if (!row && !cell) { return; }

        commit ? this.gridAPI.submit_value() : this.gridAPI.escape_editMode();

        if (!this.rowEditable || this.rowEditingOverlay && this.rowEditingOverlay.collapsed || !row) {
            return;
        }

        this.endRowTransaction(commit, row);

        const activeCell = this.selectionService.activeElement;
        if (event && activeCell) {
            const rowIndex = activeCell.row;
            const visibleColIndex = activeCell.layout ? activeCell.layout.columnVisibleIndex : activeCell.column;
            this.navigateTo(rowIndex, visibleColIndex, (c) => {
                if (c.targetType === GridKeydownTargetType.dataCell && c.target) {
                    c.target.nativeElement.focus();
                }
            });
        }
    }
    /**
     * @hidden
     */
    private rowEditingWheelHandler = (event: WheelEvent) => {
        if (event.deltaY > 0) {
            this.verticalScrollContainer.scrollNext();
        } else {
            this.verticalScrollContainer.scrollPrev();
        }
    }

    /**
     * @hidden
     */
    public get dataWithAddedInTransactionRows() {
        const result = <any>cloneArray(this.gridAPI.get_all_data());
        if (this.transactions.enabled) {
            result.push(...this.transactions.getAggregatedChanges(true)
                .filter(t => t.type === TransactionType.ADD)
                .map(t => t.newValue));
        }

        return result;
    }

    public get dataLength() {
        return this.transactions.enabled ? this.dataWithAddedInTransactionRows.length : this.gridAPI.get_all_data().length;
    }

    public hasHorizontalScroll() {
        return this.totalWidth - this.unpinnedWidth > 0;
    }

    protected _restoreVirtState(row) {
        // check virtualization state of data record added from cache
        // in case state is no longer valid - update it.
        const rowForOf = row.virtDirRow;
        const gridScrLeft = rowForOf.getScroll().scrollLeft;
        const left = -parseInt(rowForOf.dc.instance._viewContainer.element.nativeElement.style.left, 10);
        const actualScrollLeft = left + rowForOf.getColumnScrollLeft(rowForOf.state.startIndex);
        if (gridScrLeft !== actualScrollLeft) {
            rowForOf.onHScroll(gridScrLeft);
        }
    }

    /**
     * @hidden
     */
    protected getExportExcel(): boolean {
        return this._exportExcel;
    }

    /**
     * @hidden
     */
    protected getExportCsv(): boolean {
        return this._exportCsv;
    }

    /**
     * @hidden
     */
    get shouldOverlayLoading(): boolean {
        return this.isLoading && this.data && this.data.length > 0;
    }

    /**
    * @hidden
    */
    public isSummaryRow(rowData): boolean {
        return rowData.summaries && (rowData.summaries instanceof Map);
    }

    /** @hidden */
    public get isMultiRowSelectionEnabled(): boolean {
        return this.rowSelection === GridSelectionMode.multiple;
    }

    /** @hidden */
    public get isRowSelectable(): boolean {
        return this.rowSelection !== GridSelectionMode.none;
    }

    /** @hidden */
    public get isCellSelectable() {
        return this.cellSelection !== GridSelectionMode.none;
    }

    /**
     * @hidden
     */
    public cachedViewLoaded(args: ICachedViewLoadedEventArgs) {
        this.zone.onStable.pipe(first()).subscribe(() => {
            if (this.hasHorizontalScroll()) {
                const tmplId = args.context.templateID;
                const index = args.context.index;
                args.view.detectChanges();
                    const row = tmplId === 'dataRow' ? this.getRowByIndex(index) : null;
                    const summaryRow = tmplId === 'summaryRow' ? this.summariesRowList.find((sr) => sr.dataRowIndex === index) : null;
                    if (row && row instanceof IgxRowDirective) {
                        this._restoreVirtState(row);
                    } else if (summaryRow) {
                        this._restoreVirtState(summaryRow);
                    }
            }
        });
    }

    /**
     * Opens the advanced filtering dialog.
     */
    public openAdvancedFilteringDialog() {
        if (!this._advancedFilteringOverlayId) {
            this._advancedFilteringOverlaySettings.positionStrategy.settings.target =
                (this as any).rootGrid ? (this as any).rootGrid.nativeElement : this.nativeElement;
            this._advancedFilteringOverlaySettings.outlet = this.outletDirective;

            this._advancedFilteringOverlayId = this.overlayService.attach(
                IgxAdvancedFilteringDialogComponent,
                this._advancedFilteringOverlaySettings,
                {
                    injector: this.viewRef.injector,
                    componentFactoryResolver: this.resolver
                });
            this.overlayService.show(this._advancedFilteringOverlayId, this._advancedFilteringOverlaySettings);
        }
    }

    /**
     * Closes the advanced filtering dialog.
     * @param applyChanges indicates whether the changes should be applied
     */
    public closeAdvancedFilteringDialog(applyChanges: boolean) {
        if (this._advancedFilteringOverlayId) {
            const advancedFilteringOverlay = this.overlayService.getOverlayById(this._advancedFilteringOverlayId);
            const advancedFilteringDialog = advancedFilteringOverlay.componentRef.instance as IgxAdvancedFilteringDialogComponent;

            if (applyChanges) {
                advancedFilteringDialog.applyChanges();
            }
            advancedFilteringDialog.closeDialog();
        }
    }

   protected _focusActiveCell() {
    // persist focused cell
    const isVirtualized = !this.verticalScrollContainer.dc.instance.notVirtual;
    const el = this.selectionService.activeElement;
    if (isVirtualized && el) {
        const cell = this.gridAPI.get_cell_by_visible_index(el.row, el.column);
        if (cell) {
            cell.nativeElement.focus();
        }
    }
}
}<|MERGE_RESOLUTION|>--- conflicted
+++ resolved
@@ -2982,12 +2982,7 @@
             }
         });
 
-<<<<<<< HEAD
         this.verticalScrollContainer.onDataChanging.pipe(this.destructor, this.initialized).subscribe(($event) => {
-            this.calculateGridHeight();
-            $event.containerSize = this.calcHeight;
-=======
-        this.verticalScrollContainer.onDataChanging.pipe(destructor, filter(() => !this._init)).subscribe(($event) => {
             const shouldRecalcSize = this.isPercentHeight &&
              ( !this.calcHeight || this.calcHeight === this.getDataBasedBodyHeight() ||
               this.calcHeight === this.renderedRowHeight * this._defaultTargetRecordNumber);
@@ -2995,11 +2990,10 @@
                 this.calculateGridHeight();
                 $event.containerSize = this.calcHeight;
             }
->>>>>>> f24b1eff
             this.evaluateLoadingState();
         });
 
-        this.verticalScrollContainer.onScrollbarVisibilityChanged.pipe(destructor, filter(() => !this._init)).subscribe(() => {
+        this.verticalScrollContainer.onScrollbarVisibilityChanged.pipe(this.destructor, this.initialized).subscribe(() => {
             // called to recalc all widths that may have changes as a result of
             // the vert. scrollbar showing/hiding
             this.notifyChanges(true);
