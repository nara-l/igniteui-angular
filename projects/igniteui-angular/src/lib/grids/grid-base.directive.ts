import { DOCUMENT } from '@angular/common';
import {
    AfterContentInit,
    AfterViewInit,
    ChangeDetectorRef,
    ComponentFactoryResolver,
    ContentChildren,
    ContentChild,
    ElementRef,
    EventEmitter,
    HostBinding,
    Inject,
    Input,
    IterableChangeRecord,
    IterableDiffers,
    NgZone,
    OnDestroy,
    OnInit,
    Output,
    QueryList,
    TemplateRef,
    ViewChild,
    ViewChildren,
    ViewContainerRef,
    InjectionToken,
    Optional,
    DoCheck,
    Directive,
    OnChanges,
    SimpleChanges
} from '@angular/core';
import ResizeObserver from 'resize-observer-polyfill';
import 'igniteui-trial-watermark';
import { Subject, pipe, fromEvent } from 'rxjs';
import { takeUntil, first, filter, throttleTime, map } from 'rxjs/operators';
import { cloneArray, flatten, mergeObjects, isIE, compareMaps, resolveNestedPath, isObject } from '../core/utils';
import { DataType } from '../data-operations/data-util';
import { FilteringLogic, IFilteringExpression } from '../data-operations/filtering-expression.interface';
import { IGroupByRecord } from '../data-operations/groupby-record.interface';
import { ISortingExpression } from '../data-operations/sorting-expression.interface';
import { IgxGridForOfDirective } from '../directives/for-of/for_of.directive';
import { IgxTextHighlightDirective } from '../directives/text-highlight/text-highlight.directive';
import {
    AbsoluteScrollStrategy,
    HorizontalAlignment,
    VerticalAlignment,
    IgxOverlayService,
    OverlaySettings,
    PositionSettings,
    ConnectedPositioningStrategy,
    ContainerPositionStrategy,
    StateUpdateEvent,
    TransactionEventOrigin
} from '../services/public_api';
import { GridBaseAPIService } from './api.service';
import { IgxGridCellComponent } from './cell.component';
import { IColumnVisibilityChangedEventArgs } from './hiding/column-hiding-item.directive';
import { ISummaryExpression } from './summaries/grid-summary';
import { RowEditPositionStrategy, IPinningConfig } from './grid.common';
import { IgxGridToolbarComponent } from './toolbar/grid-toolbar.component';
import { IgxRowDirective } from './row.directive';
import { IgxGridHeaderComponent } from './headers/grid-header.component';
import { IgxOverlayOutletDirective, IgxToggleDirective } from '../directives/toggle/toggle.directive';
import {
    FilteringExpressionsTree, IFilteringExpressionsTree, FilteringExpressionsTreeType
} from '../data-operations/filtering-expressions-tree';
import { IFilteringOperation } from '../data-operations/filtering-condition';
import { Transaction, TransactionType, TransactionService, State } from '../services/public_api';
import {
    IgxRowEditTemplateDirective,
    IgxRowEditTabStopDirective,
    IgxRowEditTextDirective,
    IgxRowEditActionsDirective
} from './grid.rowEdit.directive';
import { IgxGridNavigationService, IActiveNode } from './grid-navigation.service';
import { IDisplayDensityOptions, DisplayDensityToken, DisplayDensityBase, DisplayDensity } from '../core/displayDensity';
import { IgxGridRowComponent } from './grid/public_api';
import { IgxFilteringService } from './filtering/grid-filtering.service';
import { IgxGridFilteringCellComponent } from './filtering/base/grid-filtering-cell.component';
import { WatchChanges } from './watch-changes';
import { IgxGridHeaderGroupComponent } from './headers/grid-header-group.component';
import { IGridResourceStrings } from '../core/i18n/grid-resources';
import { CurrentResourceStrings } from '../core/i18n/resources';
import { IgxGridSummaryService } from './summaries/grid-summary.service';
import { IgxSummaryRowComponent } from './summaries/summary-row.component';
import {
    IgxGridSelectionService,
    GridSelectionRange,
    IgxGridCRUDService,
    IgxRow,
    IgxCell,
    isChromium
} from './selection/selection.service';
import { DragScrollDirection } from './selection/drag-select.directive';
import { ICachedViewLoadedEventArgs, IgxTemplateOutletDirective } from '../directives/template-outlet/template_outlet.directive';
import { IgxExcelStyleLoadingValuesTemplateDirective } from './filtering/excel-style/excel-style-search.component';
import { IgxGridColumnResizerComponent } from './resizing/resizer.component';
import { IgxGridFilteringRowComponent } from './filtering/base/grid-filtering-row.component';
import { CharSeparatedValueData } from '../services/csv/char-separated-value-data';
import { IgxColumnResizingService } from './resizing/resizing.service';
import { IFilteringStrategy } from '../data-operations/filtering-strategy';
import {
    IgxRowExpandedIndicatorDirective, IgxRowCollapsedIndicatorDirective,
    IgxHeaderExpandIndicatorDirective, IgxHeaderCollapseIndicatorDirective
} from './grid/grid.directives';
import {
    GridKeydownTargetType,
    GridSelectionMode,
    GridSummaryPosition,
    GridSummaryCalculationMode,
    FilterMode,
    ColumnPinningPosition,
    RowPinningPosition,
    GridPagingMode
} from './common/enums';
import {
    IGridCellEventArgs,
    IRowSelectionEventArgs,
    IPinColumnEventArgs,
    IGridEditEventArgs,
    IPageEventArgs,
    IRowDataEventArgs,
    IColumnResizeEventArgs,
    IColumnMovingStartEventArgs,
    IColumnMovingEventArgs,
    IColumnMovingEndEventArgs,
    IGridKeydownEventArgs,
    IRowDragStartEventArgs,
    IRowDragEndEventArgs,
    IGridClipboardEvent,
    IGridToolbarExportEventArgs,
    ISearchInfo,
    ICellPosition,
    IRowToggleEventArgs,
    IColumnSelectionEventArgs,
    IPinRowEventArgs,
    IGridScrollEventArgs,
    IGridEditDoneEventArgs,
    IActiveNodeChangeEventArgs
} from './common/events';
import { IgxAdvancedFilteringDialogComponent } from './filtering/advanced-filtering/advanced-filtering-dialog.component';
import { GridType } from './common/grid.interface';
import { IgxDecimalPipeComponent, IgxDatePipeComponent } from './common/pipes';
import { DropPosition } from './moving/moving.service';
import { IgxHeadSelectorDirective, IgxRowSelectorDirective } from './selection/row-selectors';
import { IgxGridToolbarCustomContentDirective } from './toolbar/toolbar.directive';
import { IgxColumnComponent } from './columns/column.component';
import { IgxColumnGroupComponent } from './columns/column-group.component';
import { IGridSortingStrategy } from '../data-operations/sorting-strategy';
import { IgxRowDragGhostDirective, IgxDragIndicatorIconDirective } from './row-drag.directive';
import { IgxGridExcelStyleFilteringComponent } from './filtering/excel-style/grid.excel-style-filtering.component';
import { IgxSnackbarComponent } from '../snackbar/snackbar.component';
import { v4 as uuidv4 } from 'uuid';

let FAKE_ROW_ID = -1;

const MINIMUM_COLUMN_WIDTH = 136;
const FILTER_ROW_HEIGHT = 50;
// By default row editing overlay outlet is inside grid body so that overlay is hidden below grid header when scrolling.
// In cases when grid has 1-2 rows there isn't enough space in grid body and row editing overlay should be shown above header.
// Default row editing overlay height is higher then row height that is why the case is valid also for row with 2 rows.
// More accurate calculation is not possible, cause row editing overlay is still not shown and we don't know its height,
// but in the same time we need to set row editing overlay outlet before opening the overlay itself.
const MIN_ROW_EDITING_COUNT_THRESHOLD = 2;

export const IgxGridTransaction = new InjectionToken<string>('IgxGridTransaction');

@Directive()
export abstract class IgxGridBaseDirective extends DisplayDensityBase implements GridType,
    OnInit, DoCheck, OnDestroy, AfterContentInit, AfterViewInit {
    private _customDragIndicatorIconTemplate: TemplateRef<any>;
    protected _init = true;
    private _cdrRequests = false;
    protected _cdrRequestRepaint = false;

    /**
     * @hidden @internal
     */
    public get scrollSize() {
        return this.verticalScrollContainer.getScrollNativeSize();
    }

    private _resourceStrings = CurrentResourceStrings.GridResStrings;
    private _emptyGridMessage = null;
    private _emptyFilteredGridMessage = null;
    private _isLoading = false;
    private _locale = null;
    public _destroyed = false;
    private overlayIDs = [];
    private _filteringStrategy: IFilteringStrategy;
    private _sortingStrategy: IGridSortingStrategy;
    private _pinning: IPinningConfig = { columns: ColumnPinningPosition.Start };

    private _hostWidth;
    private _advancedFilteringOverlayId: string;
    private _advancedFilteringPositionSettings: PositionSettings = {
        verticalDirection: VerticalAlignment.Middle,
        horizontalDirection: HorizontalAlignment.Center,
        horizontalStartPoint: HorizontalAlignment.Center,
        verticalStartPoint: VerticalAlignment.Middle
    };

    private _advancedFilteringOverlaySettings: OverlaySettings = {
        closeOnOutsideClick: false,
        modal: false,
        positionStrategy: new ConnectedPositioningStrategy(this._advancedFilteringPositionSettings),
    };

    protected _userOutletDirective: IgxOverlayOutletDirective;

    /**
     * @hidden @internal
     */
    @ViewChild('defaultExpandedTemplate', { read: TemplateRef, static: true })
    protected defaultExpandedTemplate: TemplateRef<any>;

    /**
     * @hidden @internal
     */
    @ViewChild('defaultCollapsedTemplate', { read: TemplateRef, static: true })
    protected defaultCollapsedTemplate: TemplateRef<any>;

    /**
     * Gets/Sets the resource strings.
     * @remarks
     * By default it uses EN resources.
     */
    @Input()
    set resourceStrings(value: IGridResourceStrings) {
        this._resourceStrings = Object.assign({}, this._resourceStrings, value);
    }

    get resourceStrings(): IGridResourceStrings {
        return this._resourceStrings;
    }

    /**
     * Gets/Sets whether to autogenerate the columns.
     * @remarks
     * The default value is false. When set to true, it will override all columns declared through code or in markup.
     * @example
     * ```html
     * <igx-grid [data]="Data" [autoGenerate]="true"></igx-grid>
     * ```
     */
    @Input()
    public autoGenerate = false;

    /**
     * @hidden @internal
     */
    public abstract id: string;

    /**
     * @hidden @internal
     */
    public cancelAddMode = false;

    /**
     * Gets/Sets a custom template when empty.
     * @example
     * ```html
     * <igx-grid [id]="'igx-grid-1'" [data]="Data" [emptyGridTemplate]="myTemplate" [autoGenerate]="true"></igx-grid>
     * ```
     */
    @Input()
    public emptyGridTemplate: TemplateRef<any>;

    /**
     * Gets/Sets a custom template when loading.
     * @example
     * ```html
     * <igx-grid [id]="'igx-grid-1'" [data]="Data" [loadingGridTemplate]="myTemplate" [autoGenerate]="true"></igx-grid>
     * ```
     */
    @Input()
    public loadingGridTemplate: TemplateRef<any>;

    /**
     * Gets/Sets the filtering logic of the `IgxGridComponent`.
     * @remarks
     * The default is AND.
     * @example
     * ```html
     * <igx-grid [data]="Data" [autoGenerate]="true" [filteringLogic]="filtering"></igx-grid>
     * ```
     */
    @WatchChanges()
    @Input()
    public get filteringLogic() {
        return this._filteringExpressionsTree.operator;
    }

    public set filteringLogic(value: FilteringLogic) {
        this._filteringExpressionsTree.operator = value;
    }

    /**
     * Gets/Sets the filtering state.
     * @example
     * ```html
     * <igx-grid #grid [data]="Data" [autoGenerate]="true" [(filteringExpressionsTree)]="model.filteringExpressions"></igx-grid>
     * ```
     * @remarks
     * Supports two-way binding.
     */
    @WatchChanges()
    @Input()
    get filteringExpressionsTree() {
        return this._filteringExpressionsTree;
    }

    set filteringExpressionsTree(value) {
        if (value && value instanceof FilteringExpressionsTree) {
            const val = (value as FilteringExpressionsTree);
            for (let index = 0; index < val.filteringOperands.length; index++) {
                if (!(val.filteringOperands[index] instanceof FilteringExpressionsTree)) {
                    const newExpressionsTree = new FilteringExpressionsTree(FilteringLogic.And, val.filteringOperands[index].fieldName);
                    newExpressionsTree.filteringOperands.push(val.filteringOperands[index] as IFilteringExpression);
                    val.filteringOperands[index] = newExpressionsTree;
                }
            }

            value.type = FilteringExpressionsTreeType.Regular;
            this._filteringExpressionsTree = value;
            this._filteringPipeTrigger++;
            this.filteringExpressionsTreeChange.emit(this._filteringExpressionsTree);

            if (this.filteringService.isFilteringExpressionsTreeEmpty(this._filteringExpressionsTree) &&
                !this.advancedFilteringExpressionsTree) {
                this.filteredData = null;
            }

            this.filteringService.refreshExpressions();
            this.selectionService.clearHeaderCBState();
            this.summaryService.clearSummaryCache();
            this.notifyChanges();
        }
    }

    /**
     * Emitted after filtering is performed.
     * @remarks
     * Returns the filtering expressions tree of the column for which filtering was performed.
     * @example
     * ```html
     * <igx-grid #grid [data]="localData" [height]="'305px'" [autoGenerate]="true"
     *              (filteringExpressionsTreeChange)="filteringExprTreeChange($event)"></igx-grid>
     * ```
     */
    @Output()
    public filteringExpressionsTreeChange = new EventEmitter<IFilteringExpressionsTree>();

    /**
     * Emitted after advanced filtering is performed.
     * @remarks
     * Returns the advanced filtering expressions tree.
     * @example
     * ```html
     * <igx-grid #grid [data]="localData" [height]="'305px'" [autoGenerate]="true"
     *           (advancedFilteringExpressionsTreeChange)="advancedFilteringExprTreeChange($event)"></igx-grid>
     * ```
     */
    @Output()
    public advancedFilteringExpressionsTreeChange = new EventEmitter<IFilteringExpressionsTree>();

    /**
     * Emitted when grid is scrolled horizontally/vertically.
     * @example
     * ```html
     * <igx-grid #grid [data]="localData" [height]="'305px'" [autoGenerate]="true"
     *              (onScroll)="onScroll($event)"></igx-grid>
     * ```
     */
    @Output()
    public onScroll = new EventEmitter<IGridScrollEventArgs>();

    /**
     * Gets/Sets the advanced filtering state.
     * @example
     * ```typescript
     * let advancedFilteringExpressionsTree = this.grid.advancedFilteringExpressionsTree;
     * this.grid.advancedFilteringExpressionsTree = logic;
     * ```
     */
    @WatchChanges()
    @Input()
    get advancedFilteringExpressionsTree() {
        return this._advancedFilteringExpressionsTree;
    }

    set advancedFilteringExpressionsTree(value) {
        if (value && value instanceof FilteringExpressionsTree) {
            value.type = FilteringExpressionsTreeType.Advanced;
            this._advancedFilteringExpressionsTree = value;
            this._filteringPipeTrigger++;
        } else {
            this._advancedFilteringExpressionsTree = null;
        }
        this.advancedFilteringExpressionsTreeChange.emit(this._advancedFilteringExpressionsTree);

        if (this.filteringService.isFilteringExpressionsTreeEmpty(this._advancedFilteringExpressionsTree) &&
            !this.advancedFilteringExpressionsTree) {
            this.filteredData = null;
        }

        this.selectionService.clearHeaderCBState();
        this.summaryService.clearSummaryCache();
        this.notifyChanges();

        // Wait for the change detection to update filtered data through the pipes and then emit the event.
        requestAnimationFrame(() => this.onFilteringDone.emit(this._advancedFilteringExpressionsTree));
    }

    /**
     * Gets/Sets the locale.
     * @remarks
     * If not set, returns browser's language.
     */
    @Input()
    get locale(): string {
        if (this._locale) {
            return this._locale;
        } else {
            return 'en';
        }
    }

    set locale(value) {
        this._locale = value;
    }

    @Input()
    get pagingMode() {
        return this._pagingMode;
    }

    set pagingMode(val: GridPagingMode) {
        this._pagingMode = val;
        this._pipeTrigger++;
        this.notifyChanges(true);
    }

    /**
     * Gets/Sets whether the paging feature is enabled.
     * @remarks
     * The default state is disabled (false).
     * @example
     * ```html
     * <igx-grid #grid [data]="Data" [autoGenerate]="true" [paging]="true"></igx-grid>
     * ```
     */
    @Input()
    get paging(): boolean {
        return this._paging;
    }

    set paging(value: boolean) {
        this._paging = value;
        this._pipeTrigger++;
        this.notifyChanges(true);
    }

    /**
     * Gets/Sets the current page index.
     * @example
     * ```html
     *  <igx-grid #grid [data]="Data" [paging]="true" [(page)]="model.page" [autoGenerate]="true"></igx-grid>
     * ```
     * @remarks
     * Supports two-way binding.
     */
    @Input()
    get page(): number {
        return this._page;
    }

    set page(val: number) {
        if (val === this._page || val < 0 || val > this.totalPages - 1) {
            return;
        }
        this.selectionService.clear(true);
        this.onPagingDone.emit({ previous: this._page, current: val });
        this._page = val;
        this.pageChange.emit(this._page);
        this.navigateTo(0);
        this.notifyChanges();
    }

    /**
     * Emitted after the current page is changed.
     * @example
     * ```html
     * <igx-grid (pageChange)="onPageChange($event)"></igx-grid>
     * ```
     * ```typescript
     * public onPageChange(page: number) {
     *   this.currentPage = page;
     * }
     * ```
     */
    @Output()
    public pageChange = new EventEmitter<number>();

    /**
     * Gets/Sets the number of visible items per page.
     * @remarks
     * The default is 15.
     * @example
     * ```html
     * <igx-grid #grid [data]="Data" [paging]="true" [(perPage)]="model.perPage" [autoGenerate]="true"></igx-grid>
     * ```
     */
    @Input()
    get perPage(): number {
        return this._perPage;
    }

    set perPage(val: number) {
        if (val < 0) {
            return;
        }
        this.selectionService.clear(true);
        this._perPage = val;
        this.perPageChange.emit(this._perPage);
        this.page = 0;
        this.endEdit(true);
        this.notifyChanges();
    }

    /**
     * Emitted when `perPage` property value of the grid is changed.
     * @example
     * ```html
     * <igx-grid #grid (perPageChange)="onPerPageChange($event)" [autoGenerate]="true"></igx-grid>
     * ```
     * ```typescript
     * public onPerPageChange(perPage: number) {
     *   this.perPage = perPage;
     * }
     * ```
     */
    @Output()
    public perPageChange = new EventEmitter<number>();

    /**
     * Gets/Sets a custom `ng-template` for the pagination UI of the grid.
     * @example
     * ```html
     * <igx-grid #grid [paging]="true" [myTemplate]="myTemplate" [height]="'305px'"></igx-grid>
     * ```
     */
    @Input()
    public paginationTemplate: TemplateRef<any>;

    /**
     * Gets/Sets whether the column hiding UI is enabled.
     * @remarks
     * By default it is disabled (false). In order for the UI to work, you need to enable the toolbar as shown in the example below.
     * @example
     * ```html
     * <igx-grid [data]="Data" [autoGenerate]="true" [showToolbar]="true" [columnHiding]="true"></igx-grid>
     * ```
     */
    @Input()
    get columnHiding() {
        return this._columnHiding;
    }

    set columnHiding(value) {
        if (this._columnHiding !== value) {
            this._columnHiding = value;
            if (!this._init) {
                this.notifyChanges(true);
            }
        }
    }

    /**
     * Gets/Sets if the row selectors are hidden.
     * @remarks
     *  By default row selectors are shown
     */
    @WatchChanges()
    @Input()
    get hideRowSelectors() {
        return this._hideRowSelectors;
    }

    set hideRowSelectors(value: boolean) {
        this._hideRowSelectors = value;
        this.notifyChanges(true);
    }

    /**
     * Gets/Sets whether rows can be moved.
     * @example
     * ```html
     * <igx-grid #grid [rowDraggable]="true"></igx-grid>
     * ```
     */
    @Input()
    get rowDraggable(): boolean {
        return this._rowDrag && this.hasVisibleColumns;
    }


    set rowDraggable(val: boolean) {
        this._rowDrag = val;
        this.notifyChanges(true);
    }

    /**
     * @hidden
     * @internal
     */
    public rowDragging = false;

    /**
     * Gets the row ID that is being dragged.
     * @remarks
     * The row ID is either the primaryKey value or the data record instance.
     */
    public dragRowID = null;

    /**
     * @hidden @interal
     */
    public addRowParent = null;

    /**
     * Gets/Sets whether the rows are editable.
     * @remarks
     * By default it is set to false.
     * @example
     * ```html
     * <igx-grid #grid [showToolbar]="true" [rowEditable]="true" [primaryKey]="'ProductID'" [columnHiding]="true"></igx-grid>
     * ```
     */
    @WatchChanges()
    @Input()
    get rowEditable(): boolean {
        return this._rowEditable;
    }

    set rowEditable(val: boolean) {
        if (!this._init) {
            this.refreshGridState();
        }
        this._rowEditable = val;
        this.notifyChanges();
    }

    /**
     * @hidden
     * @internal
     */
    @Input()
    public class = '';

    /**
     * Gets/Sets the height.
     * @example
     * ```html
     * <igx-grid #grid [data]="Data" [height]="'305px'" [autoGenerate]="true"></igx-grid>
     * ```
     */
    @WatchChanges()
    @HostBinding('style.height')
    @Input()
    public get height() {
        return this._height;
    }

    public set height(value: string) {
        if (this._height !== value) {
            this._height = value;
            this.nativeElement.style.height = value;
            this.notifyChanges(true);
        }
    }

    /**
     * @hidden @internal
     */
    @HostBinding('style.width')
    get hostWidth() {
        return this._width || this._hostWidth;
    }

    /**
     * Gets/Sets the width of the grid.
     * @example
     * ```typescript
     * let gridWidth = this.grid.width;
     * ```
     */
    @WatchChanges()
    @Input()
    get width() {
        return this._width;
    }

    set width(value) {
        if (this._width !== value) {
            this._width = value;
            this.nativeElement.style.width = value;
            this.notifyChanges(true);
        }
    }

    /**
     * Gets the width of the header.
     * @example
     * ```html
     * let gridHeaderWidth = this.grid.headerWidth;
     * ```
     */
    get headerWidth() {
        return parseInt(this.width, 10) - 17;
    }

    /**
     * Gets/Sets the styling classes applied to all even `IgxGridRowComponent`s in the grid.
     * @example
     * ```html
     * <igx-grid #grid [data]="Data" [evenRowCSS]="'igx-grid--my-even-class'" [autoGenerate]="true"></igx-grid>
     * ```
     */
    @Input()
    public evenRowCSS = 'igx-grid__tr--even';

    /**
     * Gets/Sets the styling classes applied to all odd `IgxGridRowComponent`s in the grid.
     * @example
     * ```html
     * <igx-grid #grid [data]="Data" [evenRowCSS]="'igx-grid--my-odd-class'" [autoGenerate]="true"></igx-grid>
     * ```
     */
    @Input()
    public oddRowCSS = 'igx-grid__tr--odd';

    /**
     * Gets/Sets the row height.
     * @example
     * ```html
     * <igx-grid #grid [data]="localData" [showToolbar]="true" [rowHeight]="100" [autoGenerate]="true"></igx-grid>
     * ```
     */
    @WatchChanges()
    @Input()
    public get rowHeight() {
        return this._rowHeight ? this._rowHeight : this.defaultRowHeight;
    }

    public set rowHeight(value) {
        this._rowHeight = parseInt(value, 10);
    }

    /**
     * Gets/Sets the default width of the columns.
     * @example
     * ```html
     * <igx-grid #grid [data]="localData" [showToolbar]="true" [columnWidth]="100" [autoGenerate]="true"></igx-grid>
     * ```
     */
    @WatchChanges()
    @Input()
    public get columnWidth(): string {
        return this._columnWidth;
    }
    public set columnWidth(value: string) {
        this._columnWidth = value;
        this.columnWidthSetByUser = true;
        this.notifyChanges(true);
    }

    /**
     * Gets/Sets the primary key.
     * @example
     * ```html
     * <igx-grid #grid [data]="localData" [showToolbar]="true" [primaryKey]="'ProductID'" [autoGenerate]="true"></igx-grid>
     * ```
     */
    @WatchChanges()
    @Input()
    public primaryKey;

    /**
     * Get/Sets the message displayed when there are no records.
     * @example
     * ```html
     * <igx-grid #grid [data]="Data" [emptyGridMessage]="'The grid is empty'" [autoGenerate]="true"></igx-grid>
     * ```
     */
    @Input()
    set emptyGridMessage(value: string) {
        this._emptyGridMessage = value;
    }
    get emptyGridMessage(): string {
        return this._emptyGridMessage || this.resourceStrings.igx_grid_emptyGrid_message;
    }

    /**
     * Gets/Sets whether the grid is going to show a loading indicator.
     * @example
     * ```html
     * <igx-grid #grid [data]="Data" [isLoading]="true" [autoGenerate]="true"></igx-grid>
     * ```
     */
    @WatchChanges()
    @Input()
    set isLoading(value: boolean) {
        if (this._isLoading !== value) {
            this._isLoading = value;
            this.evaluateLoadingState();
        }
        Promise.resolve().then(() => {
            // wait for the current detection cycle to end before triggering a new one.
            this.notifyChanges();
        });
    }

    get isLoading(): boolean {
        return this._isLoading;
    }

    /**
     * Gets/Sets whether the columns should be auto-generated once again after the initialization of the grid
     * @remarks
     * This will allow to bind the grid to remote data and having auto-generated columns at the same time.
     * Note that after generating the columns, this property would be disabled to avoid re-creating
     * columns each time a new data is assigned.
     * @example
     * ```typescript
     *  this.grid.shouldGenerate = true;
     * ```
     */
    public shouldGenerate: boolean;

    /**
     * Gets/Sets the message displayed when there are no records and the grid is filtered.
     * @example
     * ```html
     * <igx-grid #grid [data]="Data" [emptyGridMessage]="'The grid is empty'" [autoGenerate]="true"></igx-grid>
     * ```
     */
    @Input()
    set emptyFilteredGridMessage(value: string) {
        this._emptyFilteredGridMessage = value;
    }

    get emptyFilteredGridMessage(): string {
        return this._emptyFilteredGridMessage || this.resourceStrings.igx_grid_emptyFilteredGrid_message;
    }

    /**
     * Gets/Sets the title to be displayed in the built-in column hiding UI.
     * @example
     * ```html
     * <igx-grid [showToolbar]="true" [columnHiding]="true" columnHidingTitle="Column Hiding"></igx-grid>
     * ```
     */
    @Input()
    public columnHidingTitle = '';

    /**
     * Gets/Sets the initial pinning configuration.
     * @remarks
     * Allows to apply pinning the columns to the start or the end.
     * Note that pinning to both sides at a time is not allowed.
     * @example
     * ```html
     * <igx-grid [pinning]="pinningConfig"></igx-grid>
     * ```
     */
    @Input()
    get pinning() {
        return this._pinning;
    }
    set pinning(value) {
        if (value !== this._pinning) {
            this.resetCaches();
        }
        this._pinning = value;
    }


    /**
     * Gets/Sets if the built-in column pinning UI should be shown in the toolbar.
     * @example
     * ```html
     * <igx-grid #grid [data]="localData" [columnPinning]="'true" [height]="'305px'" [autoGenerate]="true"></igx-grid>
     * ```
     */
    @WatchChanges()
    @Input()
    get columnPinning() {
        return this._columnPinning;
    }
    set columnPinning(value) {
        if (this._columnPinning !== value) {
            this._columnPinning = value;
            if (!this._init) {
                this.notifyChanges(true);
            }
        }
    }

    /**
     * Gets/Sets the title to be displayed in the UI of the column pinning.
     * @example
     * ```html
     * <igx-grid #grid [data]="localData" [columnPinning]="'true" [columnPinningTitle]="'Column Hiding'" [autoGenerate]="true"></igx-grid>
     * ```
     */
    @Input()
    public columnPinningTitle = '';

    /**
     * Gets/Sets if the filtering is enabled.
     * @example
     * ```html
     * <igx-grid #grid [data]="localData" [allowFiltering]="true" [height]="'305px'" [autoGenerate]="true"></igx-grid>
     * ```
     */
    @Input()
    get allowFiltering() {
        return this._allowFiltering;
    }

    set allowFiltering(value) {
        if (this._allowFiltering !== value) {
            this._allowFiltering = value;
            this.filteringService.registerSVGIcons();

            if (!this._init) {
                this.calcGridHeadRow();
            }

            this.filteringService.isFilterRowVisible = false;
            this.filteringService.filteredColumn = null;

            this.notifyChanges(true);
        }
    }

    /**
     * Gets/Sets a value indicating whether the advanced filtering is enabled.
     * @example
     * ```html
     * <igx-grid #grid [data]="localData" [allowAdvancedFiltering]="true" [showToolbar]="true" [autoGenerate]="true"></igx-grid>
     * ```
     */
    @Input()
    get allowAdvancedFiltering() {
        return this._allowAdvancedFiltering;
    }

    set allowAdvancedFiltering(value) {
        if (this._allowAdvancedFiltering !== value) {
            this._allowAdvancedFiltering = value;
            this.filteringService.registerSVGIcons();

            if (!this._init) {
                this.notifyChanges(true);
            }
        }
    }

    /**
     * Gets/Sets the filter mode.
     * @example
     * ```html
     * <igx-grid #grid [data]="localData" [filterMode]="'quickFilter'" [height]="'305px'" [autoGenerate]="true"></igx-grid>
     * ```
     * @remarks
     * By default it's set to FilterMode.quickFilter.
     */
    @Input()
    get filterMode() {
        return this._filterMode;
    }

    set filterMode(value: FilterMode) {
        this._filterMode = value;

        if (this.filteringService.isFilterRowVisible) {
            this.filteringRow.close();
        }
        this.notifyChanges(true);
    }

    /**
     * Gets/Sets the summary position.
     * @example
     * ```html
     * <igx-grid #grid [data]="localData" summaryPosition="top" [autoGenerate]="true"></igx-grid>
     * ```
     * @remarks
     * By default it is bottom.
     */
    @Input()
    get summaryPosition() {
        return this._summaryPosition;
    }

    set summaryPosition(value: GridSummaryPosition) {
        this._summaryPosition = value;
        this.notifyChanges();
    }

    /**
     * Gets/Sets the summary calculation mode.
     * @example
     * ```html
     * <igx-grid #grid [data]="localData" summaryCalculationMode="rootLevelOnly" [autoGenerate]="true"></igx-grid>
     * ```
     * @remarks
     * By default it is rootAndChildLevels which means the summaries are calculated for the root level and each child level.
     */
    @Input()
    get summaryCalculationMode() {
        return this._summaryCalculationMode;
    }

    set summaryCalculationMode(value: GridSummaryCalculationMode) {
        this._summaryCalculationMode = value;
        if (!this._init) {
            this.endEdit(true);
            this.summaryService.resetSummaryHeight();
            this.notifyChanges(true);
        }
    }

    /**
     * Controls whether the summary row is visible when groupBy/parent row is collapsed.
     * @example
     * ```html
     * <igx-grid #grid [data]="localData" [showSummaryOnCollapse]="true" [autoGenerate]="true"></igx-grid>
     * ```
     * @remarks
     * By default showSummaryOnCollapse is set to 'false' which means that the summary row is not visible
     * when the groupBy/parent row is collapsed.
     */
    @Input()
    get showSummaryOnCollapse() {
        return this._showSummaryOnCollapse;
    }

    set showSummaryOnCollapse(value: boolean) {
        this._showSummaryOnCollapse = value;
        this.notifyChanges();
    }

    /**
     * Gets/Sets the filtering strategy of the grid.
     * @example
     * ```html
     *  <igx-grid #grid [data]="localData" [filterStrategy]="filterStrategy"></igx-grid>
     * ```
     */
    @Input()
    get filterStrategy(): IFilteringStrategy {
        return this._filteringStrategy;
    }

    set filterStrategy(classRef: IFilteringStrategy) {
        this._filteringStrategy = classRef;
    }

    /**
     * Gets/Sets the sorting strategy of the grid.
     * @example
     * ```html
     *  <igx-grid #grid [data]="localData" [sortStrategy]="sortStrategy"></igx-grid>
     * ```
     */
    @Input()
    get sortStrategy(): IGridSortingStrategy {
        return this._sortingStrategy;
    }

    set sortStrategy(value: IGridSortingStrategy) {
        this._sortingStrategy = value;
    }

    /**
     * Gets/Sets a unique values strategy used by the Excel Style Filtering
     * @remarks
     * Provides a callback for loading unique column values on demand.
     * If this property is provided, the unique values it generates will be used by the Excel Style Filtering.
     * @example
     * ```html
     * <igx-grid [data]="localData" [filterMode]="'excelStyleFilter'" [uniqueColumnValuesStrategy]="columnValuesStrategy"></igx-grid>
     * ```
     */
    @Input()
    public uniqueColumnValuesStrategy: (column: IgxColumnComponent,
        filteringExpressionsTree: IFilteringExpressionsTree,
        done: (values: any[]) => void) => void;

    /**
     * Gets/Sets the current selection state.
     * @remarks
     * Represents the selected rows' IDs (primary key or rowData)
     * @example
     * ```html
     * <igx-grid [data]="localData" primaryKey="ID" rowSelection="multiple" [selectedRows]="[0, 1, 2]"><igx-grid>
     * ```
     */
    @Input()
    public set selectedRows(rowIDs: any[]) {
        rowIDs.length > 0
            ? this.selectRows(rowIDs, true)
            : this.deselectAllRows();
    }

    public get selectedRows(): any[] {
        return this.selectionService.getSelectedRows();
    }

    /**
     * Emitted when `IgxGridCellComponent` is clicked.
     * @remarks
     * Returns the `IgxGridCellComponent`.
     * @example
     * ```html
     * <igx-grid #grid (onCellClick)="onCellClick($event)" [data]="localData" [height]="'305px'" [autoGenerate]="true"></igx-grid>
     * ```
     */
    @Output()
    public onCellClick = new EventEmitter<IGridCellEventArgs>();

    /**
     * Emitted when `IgxGridCellComponent` is selected.
     * @remarks
     *  Returns the `IgxGridCellComponent`.
     * @example
     * ```html
     * <igx-grid #grid (onSelection)="onCellSelect($event)" [data]="localData" [height]="'305px'" [autoGenerate]="true"></igx-grid>
     * ```
     */
    @Output()
    public onSelection = new EventEmitter<IGridCellEventArgs>();

    /**
     *  Emitted when `IgxGridRowComponent` is selected.
     * @example
     * ```html
     * <igx-grid #grid (onRowSelectionChange)="onCellClickChange($event)" [data]="localData" [autoGenerate]="true"></igx-grid>
     * ```
     */
    @Output()
    public onRowSelectionChange = new EventEmitter<IRowSelectionEventArgs>();

    /**
     *  Emitted when `IgxColumnComponent` is selected.
     * @example
     * ```html
     * <igx-grid #grid (onColumnSelectionChange)="onColumnSelectionChange($event)" [data]="localData" [autoGenerate]="true"></igx-grid>
     * ```
     */
    @Output()
    public onColumnSelectionChange = new EventEmitter<IColumnSelectionEventArgs>();

    /**
     * Emitted when `IgxColumnComponent` is pinned.
     * @remarks
     * The index that the column is inserted at may be changed through the `insertAtIndex` property.
     * @example
     * ```typescript
     * public columnPinning(event) {
     *     if (event.column.field === "Name") {
     *       event.insertAtIndex = 0;
     *     }
     * }
     * ```
     */
    @Output()
    public onColumnPinning = new EventEmitter<IPinColumnEventArgs>();

    /**
     * Emitted when cell enters edit mode.
     * @remarks
     * This event is cancelable.
     * @example
     * ```html
     * <igx-grid #grid3 (cellEditEnter)="editStart($event)" [data]="data" [primaryKey]="'ProductID'">
     * </igx-grid>
     * ```
     */
    @Output()
    public cellEditEnter = new EventEmitter<IGridEditEventArgs>();

    /**
     * Emitted when cell exits edit mode.
     * @example
     * ```html
     * <igx-grid #grid3 (cellEditExit)="editExit($event)" [data]="data" [primaryKey]="'ProductID'">
     * </igx-grid>
     * ```
     */
    @Output()
    public cellEditExit = new EventEmitter<IGridEditDoneEventArgs>();

    /**
     * Emitted when cell has been edited.
     * @remarks
     * Event is fired after editing is completed, when the cell is exiting edit mode.
     * This event is cancelable.
     * @example
     * ```html
     * <igx-grid #grid3 (cellEdit)="editDone($event)" [data]="data" [primaryKey]="'ProductID'">
     * </igx-grid>
     * ```
     */
    @Output()
    public cellEdit = new EventEmitter<IGridEditEventArgs>();

    /**
     * Emitted after cell has been edited and editing has been committed.
     * @example
     * ```html
     * <igx-grid #grid3 (cellEditDone)="editDone($event)" [data]="data" [primaryKey]="'ProductID'">
     * </igx-grid>
     * ```
     */
    @Output()
    public cellEditDone = new EventEmitter<IGridEditDoneEventArgs>();

    /**
     * Emitted when a row enters edit mode.
     * @remarks
     * Emitted when [rowEditable]="true".
     * This event is cancelable.
     * @example
     * ```html
     * <igx-grid #grid3 (rowEditEnter)="editStart($event)" [primaryKey]="'ProductID'" [rowEditable]="true">
     * </igx-grid>
     * ```
     */
    @Output()
    public rowEditEnter = new EventEmitter<IGridEditEventArgs>();

    /**
     * Emitted when exiting edit mode for a row.
     * @remarks
     * Emitted when [rowEditable]="true" & `endEdit(true)` is called.
     * Emitted when changing rows during edit mode, selecting an un-editable cell in the edited row,
     * performing paging operation, column resizing, pinning, moving or hitting `Done`
     * button inside of the rowEditingOverlay, or hitting the `Enter` key while editing a cell.
     * This event is cancelable.
     * @example
     * ```html
     * <igx-grid #grid3 (rowEdit)="editDone($event)" [data]="data" [primaryKey]="'ProductID'" [rowEditable]="true">
     * </igx-grid>
     * ```
     */
    @Output()
    public rowEdit = new EventEmitter<IGridEditEventArgs>();

    /**
     * Emitted after exiting edit mode for a row and editing has been committed.
     * @remarks
     * Emitted when [rowEditable]="true" & `endEdit(true)` is called.
     * Emitted when changing rows during edit mode, selecting an un-editable cell in the edited row,
     * performing paging operation, column resizing, pinning, moving or hitting `Done`
     * button inside of the rowEditingOverlay, or hitting the `Enter` key while editing a cell.
     * @example
     * ```html
     * <igx-grid #grid3 (rowEditDone)="editDone($event)" [data]="data" [primaryKey]="'ProductID'" [rowEditable]="true">
     * </igx-grid>
     * ```
     */
    @Output()
    public rowEditDone = new EventEmitter<IGridEditDoneEventArgs>();

    /**
     * Emitted when row editing is canceled.
     * @remarks
     * Emits when [rowEditable]="true" & `endEdit(false)` is called.
     * Emitted when changing hitting `Esc` key during cell editing and when click on the `Cancel` button
     * in the row editing overlay.
     * This event is cancelable.
     * @example
     * ```html
     * <igx-grid #grid3 (rowEditExit)="editExit($event)" [data]="data" [primaryKey]="'ProductID'" [rowEditable]="true">
     * </igx-grid>
     * ```
     */
    @Output()
    public rowEditExit = new EventEmitter<IGridEditDoneEventArgs>();

    /**
     * Emitted when a column is initialized.
     * @remarks
     * Returns the column object.
     * @example
     * ```html
     * <igx-grid #grid [data]="localData" [onColumnInit]="initColumns($event)" [autoGenerate]="true"></igx-grid>
     * ```
     */
    @Output()
    public onColumnInit = new EventEmitter<IgxColumnComponent>();

    /**
     * Emitted when sorting is performed through the UI.
     * @remarks
     * Returns the sorting expression.
     * @example
     * ```html
     * <igx-grid #grid [data]="localData" [autoGenerate]="true" (onSortingDone)="sortingDone($event)"></igx-grid>
     * ```
     */
    @Output()
    public onSortingDone = new EventEmitter<ISortingExpression | Array<ISortingExpression>>();

    /**
     * Emitted when filtering is performed through the UI.
     * @remarks
     * Returns the filtering expressions tree of the column for which filtering was performed.
     * @example
     * ```html
     * <igx-grid #grid [data]="localData" [height]="'305px'" [autoGenerate]="true" (onFilteringDone)="filteringDone($event)"></igx-grid>
     * ```
     */
    @Output()
    public onFilteringDone = new EventEmitter<IFilteringExpressionsTree>();

    /**
     * Emitted when paging is performed.
     * @remarks
     * Returns an object consisting of the previous and next pages.
     * @example
     * ```html
     * <igx-grid #grid [data]="localData" [height]="'305px'" [autoGenerate]="true" (onPagingDone)="pagingDone($event)"></igx-grid>
     * ```
     */
    @Output()
    public onPagingDone = new EventEmitter<IPageEventArgs>();

    /**
     * Emitted when a row added through the API.
     * @remarks
     * Returns the data for the new `IgxGridRowComponent` object.
     * @example
     * ```html
     * <igx-grid #grid [data]="localData" (onRowAdded)="rowAdded($event)" [height]="'305px'" [autoGenerate]="true"></igx-grid>
     * ```
     */
    @Output()
    public onRowAdded = new EventEmitter<IRowDataEventArgs>();

    /**
     * Emitted when a row is deleted through API.
     * @remarks
     * Returns an `IRowDataEventArgs` object.
     * @example
     * ```html
     * <igx-grid #grid [data]="localData" (onRowDeleted)="rowDeleted($event)" [height]="'305px'" [autoGenerate]="true"></igx-grid>
     * ```
     */
    @Output()
    public onRowDeleted = new EventEmitter<IRowDataEventArgs>();

    /**
     * Emitted when column is resized.
     * @remarks
     * Returns the `IgxColumnComponent` object's old and new width.
     * @example
     * ```html
     * <igx-grid #grid [data]="localData" (onColumnResized)="resizing($event)" [autoGenerate]="true"></igx-grid>
     * ```
     */
    @Output()
    public onColumnResized = new EventEmitter<IColumnResizeEventArgs>();

    /**
     * Emitted when a cell is right clicked.
     * @remarks
     * Returns the `IgxGridCellComponent` object.
     * ```html
     * <igx-grid #grid [data]="localData" (onContextMenu)="contextMenu($event)" [autoGenerate]="true"></igx-grid>
     * ```
     */
    @Output()
    public onContextMenu = new EventEmitter<IGridCellEventArgs>();

    /**
     * Emitted when a cell is double clicked.
     * @remarks
     * Returns the `IgxGridCellComponent` object.
     * @example
     * ```html
     * <igx-grid #grid [data]="localData" (onDoubleClick)="dblClick($event)" [autoGenerate]="true"></igx-grid>
     * ```
     */
    @Output()
    public onDoubleClick = new EventEmitter<IGridCellEventArgs>();

    /**
     * Emitted when column visibility is changed.
     * @remarks
     * Args: { column: any, newValue: boolean }
     * @example
     * ```html
     * <igx-grid [columnHiding]="true" [showToolbar]="true" (onColumnVisibilityChanged)="visibilityChanged($event)"></igx-grid>
     * ```
     */
    @Output()
    public onColumnVisibilityChanged = new EventEmitter<IColumnVisibilityChangedEventArgs>();

    /**
     * Emitted when column moving starts.
     * @remarks
     * Returns the moved `IgxColumnComponent` object.
     * @example
     * ```html
     * <igx-grid [columnHiding]="true" [showToolbar]="true" (onColumnMovingStart)="movingStart($event)"></igx-grid>
     * ```
     */
    @Output()
    public onColumnMovingStart = new EventEmitter<IColumnMovingStartEventArgs>();

    /**
     * Emitted during the column moving operation.
     * @remarks
     * Returns the source and target `IgxColumnComponent` objects. This event is cancelable.
     * @example
     * ```html
     * <igx-grid [columnHiding]="true" [showToolbar]="true" (onColumnMoving)="moving($event)"></igx-grid>
     * ```
     */
    @Output()
    public onColumnMoving = new EventEmitter<IColumnMovingEventArgs>();

    /**
     * Emitted when column moving ends.
     * @remarks
     * Returns the source and target `IgxColumnComponent` objects.
     * @example
     * ```html
     * <igx-grid [columnHiding]="true" [showToolbar]="true" (onColumnMovingEnd)="movingEnds($event)"></igx-grid>
     * ```
     */
    @Output()
    public onColumnMovingEnd = new EventEmitter<IColumnMovingEndEventArgs>();

    /**
     * Emitted when keydown is triggered over element inside grid's body.
     * @remarks
     * This event is fired only if the key combination is supported in the grid.
     * Return the target type, target object and the original event. This event is cancelable.
     * @example
     * ```html
     *  <igx-grid (onGridKeydown)="customKeydown($event)"></igx-grid>
     * ```
     */
    @Output()
    public onGridKeydown = new EventEmitter<IGridKeydownEventArgs>();

    /**
     * Emitted when start dragging a row.
     * @remarks
     * Return the dragged row.
     */
    @Output()
    public onRowDragStart = new EventEmitter<IRowDragStartEventArgs>();

    /**
     * Emitted when dropping a row.
     * @remarks
     * Return the dropped row.
     */
    @Output()
    public onRowDragEnd = new EventEmitter<IRowDragEndEventArgs>();

    /**
     * Emitted when a copy operation is executed.
     * @remarks
     * Fired only if copy behavior is enabled through the [`clipboardOptions`]{@link IgxGridBaseDirective#clipboardOptions}.
     */
    @Output()
    onGridCopy = new EventEmitter<IGridClipboardEvent>();

    /**
     * @hidden @internal
     */
    @Output()
    public expansionStatesChange = new EventEmitter<Map<any, boolean>>();

    /**
     * Emitted when the expanded state of a row gets changed.
     * @example
     * ```html
     * <igx-grid [data]="employeeData" (onRowToggle)="rowToggle($event)" [autoGenerate]="true"></igx-grid>
     * ```
     */
    @Output()
    public onRowToggle = new EventEmitter<IRowToggleEventArgs>();

    /**
     * Emitted when the pinned state of a row is changed.
     * @example
     * ```html
     * <igx-grid [data]="employeeData" (onRowPinning)="rowPin($event)" [autoGenerate]="true"></igx-grid>
     * ```
     */
    @Output()
    public onRowPinning = new EventEmitter<IPinRowEventArgs>();

    /**
     * Emmited when the active node is changed.
     *
     * @example
     * ```
     * <igx-grid [data]="data" [autoGenerate]="true" (activeNodeChange)="activeNodeChange($event)"></igx-grid>
     * ```
     */
    @Output()
    public activeNodeChange = new EventEmitter<IActiveNodeChangeEventArgs>();

    /**
     * @hidden @internal
     */
    @ViewChild(IgxSnackbarComponent)
    public addRowSnackbar: IgxSnackbarComponent;

    /**
     * @hidden @internal
     */
    @ViewChild(IgxGridColumnResizerComponent)
    public resizeLine: IgxGridColumnResizerComponent;

    /**
     * @hidden @internal
     */
    @ViewChild('loadingOverlay', { static: true })
    public loadingOverlay: ElementRef;

    /**
     * @hidden @internal
     */
    @ViewChild('igxLoadingOverlayOutlet', { read: IgxOverlayOutletDirective, static: true })
    public loadingOutlet: IgxOverlayOutletDirective;

    /**
     * @hidden @internal
     */
    @ContentChildren(IgxColumnComponent, { read: IgxColumnComponent, descendants: true })
    public columnList: QueryList<IgxColumnComponent> = new QueryList<IgxColumnComponent>();

    /**
     * @hidden @internal
     */
    @ContentChild(IgxExcelStyleLoadingValuesTemplateDirective, { read: IgxExcelStyleLoadingValuesTemplateDirective, static: true })
    public excelStyleLoadingValuesTemplateDirective: IgxExcelStyleLoadingValuesTemplateDirective;

    /**
     * @hidden @internal
     */
    public get excelStyleFilteringComponent() {
        return this.excelStyleFilteringComponents.first;
    }

    /**
     * @hidden @internal
     */
    @ContentChildren(IgxGridExcelStyleFilteringComponent, { read: IgxGridExcelStyleFilteringComponent, descendants: false })
    public excelStyleFilteringComponents: QueryList<IgxGridExcelStyleFilteringComponent>;

    /**
     * @hidden @internal
     */
    @ViewChildren(IgxGridHeaderGroupComponent, { read: IgxGridHeaderGroupComponent })
    public headerGroups: QueryList<IgxGridHeaderGroupComponent>;

    /**
     * A list of all `IgxGridHeaderGroupComponent`.
     * @example
     * ```typescript
     * const headerGroupsList = this.grid.headerGroupsList;
     * ```
     */
    get headerGroupsList(): IgxGridHeaderGroupComponent[] {
        return this.headerGroups ? flatten(this.headerGroups.toArray()) : [];
    }

    /**
     * A list of all `IgxGridHeaderComponent`.
     * @example
     * ```typescript
     * const headers = this.grid.headerCellList;
     * ```
     */
    get headerCellList(): IgxGridHeaderComponent[] {
        return this.headerGroupsList.map((headerGroup) => headerGroup.headerCell).filter((headerCell) => headerCell);
    }

    /**
     * A list of all `IgxGridFilteringCellComponent`.
     * @example
     * ```typescript
     * const filterCells = this.grid.filterCellList;
     * ```
     */
    get filterCellList(): IgxGridFilteringCellComponent[] {
        return this.headerGroupsList.map((headerGroup) => headerGroup.filterCell).filter((filterCell) => filterCell);
    }

    @ViewChildren('row')
    private _rowList: QueryList<IgxGridRowComponent>;

    @ViewChildren('pinnedRow')
    private _pinnedRowList: QueryList<IgxGridRowComponent>;

    @ViewChildren('summaryRow', { read: IgxSummaryRowComponent })
    protected _summaryRowList: QueryList<IgxSummaryRowComponent>;

    /**
     * @hidden @internal
     */
    public get summariesRowList() {
        const res = new QueryList<any>();
        if (!this._summaryRowList) {
            return res;
        }
        const sumList = this._summaryRowList.filter((item) => {
            return item.element.nativeElement.parentElement !== null;
        });
        res.reset(sumList);
        return res;
    }

    /**
     * A list of `IgxGridRowComponent`.
     * @example
     * ```typescript
     * const rowList = this.grid.rowList;
     * ```
     */
    public get rowList() {
        const res = new QueryList<any>();
        if (!this._rowList) {
            return res;
        }
        const rList = this._rowList
            .filter((item) => {
                return item.element.nativeElement.parentElement !== null;
            })
            .sort((a, b) => {
                return a.index - b.index;
            });
        res.reset(rList);
        return res;
    }

    @ViewChildren(IgxRowDirective, { read: IgxRowDirective })
    private _dataRowList: QueryList<IgxRowDirective<IgxGridBaseDirective>>;

    /**
     * A list of currently rendered `IgxGridRowComponent`'s.
     * @example
     * ```typescript
     * const dataList = this.grid.dataRowList;
     * ```
     */
    public get dataRowList(): QueryList<IgxRowDirective<IgxGridBaseDirective>> {
        const res = new QueryList<IgxRowDirective<IgxGridBaseDirective>>();
        if (!this._dataRowList) {
            return res;
        }
        const rList = this._dataRowList.filter((item) => {
            return item.element.nativeElement.parentElement !== null;
        }).sort((a, b) => {
            return a.index - b.index;
        });
        res.reset(rList);
        return res;
    }

    /**
     * A template reference for the template when the filtered grid is empty.
     * @example
     * ```
     * const emptyTempalte = this.grid.emptyGridTemplate;
     * ```
     */
    @ViewChild('emptyFilteredGrid', { read: TemplateRef, static: true })
    public emptyFilteredGridTemplate: TemplateRef<any>;

    /**
     * A template reference for the template when the grid is empty.
     * @example
     * ```
     * const emptyTempalte = this.grid.emptyGridTemplate;
     * ```
     */
    @ViewChild('defaultEmptyGrid', { read: TemplateRef, static: true })
    public emptyGridDefaultTemplate: TemplateRef<any>;

    /**
     * @hidden @internal
     */
    @ViewChild('defaultLoadingGrid', { read: TemplateRef, static: true })
    public loadingGridDefaultTemplate: TemplateRef<any>;

    /**
     * @hidden @internal
     */
    @ViewChild('scrollContainer', { read: IgxGridForOfDirective, static: true })
    public parentVirtDir: IgxGridForOfDirective<any>;

    /**
     * Returns the template which will be used by the toolbar to show custom content.
     * @example
     * ```typescript
     * let customContentTemplate = this.grid.toolbarCustomContentTemplate;
     * ```
     */
    public get toolbarCustomContentTemplate(): IgxGridToolbarCustomContentDirective {
        return this.toolbarCustomContentTemplates.first;
    }

    /**
     * @hidden
     * @internal
     */
    @ContentChildren(IgxGridToolbarCustomContentDirective, { read: IgxGridToolbarCustomContentDirective, descendants: false })
    public toolbarCustomContentTemplates: QueryList<IgxGridToolbarCustomContentDirective>;

    /**
     * @hidden
     * @internal
     */
    public get headSelectorTemplate(): TemplateRef<IgxHeadSelectorDirective> {
        if (this.headSelectorsTemplates && this.headSelectorsTemplates.first) {
            return this.headSelectorsTemplates.first.templateRef;
        }

        return null;
    }

    /**
     * @hidden
     * @internal
     */
    @ContentChildren(IgxHeadSelectorDirective, { read: IgxHeadSelectorDirective, descendants: false })
    public headSelectorsTemplates: QueryList<IgxHeadSelectorDirective>;

    /**
     * @hidden
     * @internal
     */
    get isPinningToStart() {
        return this.pinning.columns !== ColumnPinningPosition.End;
    }

    /**
     * @hidden
     * @internal
     */
    get isRowPinningToTop() {
        return this.pinning.rows !== RowPinningPosition.Bottom;
    }

    /**
     * @hidden
     * @internal
     */
    public get rowSelectorTemplate(): TemplateRef<IgxRowSelectorDirective> {
        if (this.rowSelectorsTemplates && this.rowSelectorsTemplates.first) {
            return this.rowSelectorsTemplates.first.templateRef;
        }

        return null;
    }

    /**
     * @hidden
     * @internal
     */
    @ContentChildren(IgxRowSelectorDirective, { read: IgxRowSelectorDirective, descendants: false })
    public rowSelectorsTemplates: QueryList<IgxRowSelectorDirective>;

    /**
     * @hidden
     * @internal
     */
    @ContentChildren(IgxRowDragGhostDirective, { read: TemplateRef, descendants: false })
    public dragGhostCustomTemplates: QueryList<TemplateRef<any>>;

    /**
     * @hidden @internal
     */
    @ViewChild('verticalScrollContainer', { read: IgxGridForOfDirective, static: true })
    public verticalScrollContainer: IgxGridForOfDirective<any>;

    /**
     * @hidden @internal
     */
    @ViewChild('verticalScrollHolder', { read: IgxGridForOfDirective, static: true })
    public verticalScroll: IgxGridForOfDirective<any>;

    /**
     * @hidden @internal
     */
    @ViewChild('scr', { read: ElementRef, static: true })
    public scr: ElementRef;

    /**
     * @hidden @internal
     */
    @ViewChild('footer', { read: ElementRef })
    public footer: ElementRef;

    /**
     * @hidden @internal
     */
    @ViewChild('hContainer', { read: IgxGridForOfDirective, static: true })
    public headerContainer: IgxGridForOfDirective<any>;

    /**
     * @hidden @internal
     */
    @ViewChild('headerSelectorContainer')
    public headerSelectorContainer: ElementRef;

    /**
     * @hidden @internal
     */
    @ViewChild('headerDragContainer')
    public headerDragContainer: ElementRef;

    /**
     * @hidden @internal
     */
    @ViewChild('headerGroupContainer')
    public headerGroupContainer: ElementRef;

    /**
     * @hidden @internal
     */
    @ViewChild('filteringRow', { read: IgxGridFilteringRowComponent })
    public filteringRow: IgxGridFilteringRowComponent;

    /**
     * @hidden @internal
     */
    @ViewChild('theadRow', { static: true })
    public theadRow: ElementRef;

    /**
     * @hidden @internal
     */
    @ViewChild('tbody', { static: true })
    public tbody: ElementRef;

    /**
     * @hidden @internal
     */
    @ViewChild('pinContainer', { read: ElementRef })
    public pinContainer: ElementRef;

    /**
     * @hidden @internal
     */
    @ViewChild('tfoot', { static: true })
    public tfoot: ElementRef;

    /**
     * @hidden @internal
     */
    @ViewChild('igxFilteringOverlayOutlet', { read: IgxOverlayOutletDirective, static: true })
    protected _outletDirective: IgxOverlayOutletDirective;

    /**
     * @hidden @internal
     */
    @ViewChild('igxRowEditingOverlayOutlet', { read: IgxOverlayOutletDirective, static: true })
    public rowEditingOutletDirective: IgxOverlayOutletDirective;

    /**
     * @hidden @internal
     */
    @ViewChildren(IgxTemplateOutletDirective, { read: IgxTemplateOutletDirective })
    public tmpOutlets: QueryList<any> = new QueryList<any>();


    /**
     * @hidden @internal
     */
    public get rowOutletDirective() {
        return this.rowEditingOutletDirective;
    }

    /**
     * @hidden @internal
     */
    public get parentRowOutletDirective() {
        return this.outlet;
    }

    /**
     * @hidden
     * @internal
     */
    @ViewChild('dragIndicatorIconBase', { read: TemplateRef, static: true })
    public dragIndicatorIconBase: TemplateRef<any>;

    /**
     * @hidden @internal
     */
    @ViewChild('defaultRowEditTemplate', { read: TemplateRef, static: true })
    private defaultRowEditTemplate: TemplateRef<any>;

    /**
     * @hidden @internal
     */
    @ContentChild(IgxRowEditTemplateDirective, { read: TemplateRef })
    public rowEditCustom: TemplateRef<any>;

    /**
     * @hidden @internal
     */
    public get rowEditContainer(): TemplateRef<any> {
        return this.rowEditCustom ? this.rowEditCustom : this.defaultRowEditTemplate;
    }
    /**
     * @hidden @internal
     */
    @ContentChild(IgxRowEditTextDirective, { read: TemplateRef })
    public rowEditText: TemplateRef<any>;

    /**
     * @hidden @internal
     */
    @ContentChild(IgxRowEditActionsDirective, { read: TemplateRef })
    public rowEditActions: TemplateRef<any>;


    /**
     * The custom template, if any, that should be used when rendering a row expand indicator.
     */
    @ContentChild(IgxRowExpandedIndicatorDirective, { read: TemplateRef })
    public rowExpandedIndicatorTemplate: TemplateRef<any> = null;

    /**
     * The custom template, if any, that should be used when rendering a row collapse indicator.
     */
    @ContentChild(IgxRowCollapsedIndicatorDirective, { read: TemplateRef })
    public rowCollapsedIndicatorTemplate: TemplateRef<any> = null;

    /**
     * The custom template, if any, that should be used when rendering a header expand indicator.
     */
    @ContentChild(IgxHeaderExpandIndicatorDirective, { read: TemplateRef })
    public headerExpandIndicatorTemplate: TemplateRef<any> = null;

    /**
     * The custom template, if any, that should be used when rendering a header collapse indicator.
     */
    @ContentChild(IgxHeaderCollapseIndicatorDirective, { read: TemplateRef })
    public headerCollapseIndicatorTemplate: TemplateRef<any> = null;

    /**
     * @hidden
     * @internal
     */
    @ContentChildren(IgxDragIndicatorIconDirective, { read: TemplateRef, descendants: false })
    public dragIndicatorIconTemplates: QueryList<TemplateRef<any>>;

    /**
     * The custom template, if any, that should be used when rendering the row drag indicator icon
     */
    public get dragIndicatorIconTemplate(): TemplateRef<any> {
        return this._customDragIndicatorIconTemplate || this.dragIndicatorIconTemplates.first;
    }

    public set dragIndicatorIconTemplate(val: TemplateRef<any>) {
        this._customDragIndicatorIconTemplate = val;
    }

    /**
     * @hidden @internal
     */
    public get rowInEditMode(): IgxRowDirective<IgxGridBaseDirective & GridType> {
        const editRowState = this.crudService.row;
        return editRowState !== null ? this.rowList.find(e => e.rowID === editRowState.id) : null;
    }

    /**
     * @hidden @internal
     */
    public get firstEditableColumnIndex(): number {
        const index = this.visibleColumns.filter(col => col.editable)
            .map(c => c.visibleIndex).sort((a, b) => a - b);
        return index.length ? index[0] : null;
    }

    /**
     * @hidden @internal
     */
    public get lastEditableColumnIndex(): number {
        const index = this.visibleColumns.filter(col => col.editable)
            .map(c => c.visibleIndex).sort((a, b) => a > b ? -1 : 1);
        return index.length ? index[0] : null;
    }

    /**
     * @hidden @internal
     */
    @ViewChildren(IgxRowEditTabStopDirective)
    public rowEditTabsDEFAULT: QueryList<IgxRowEditTabStopDirective>;

    /**
     * @hidden @internal
     */
    @ContentChildren(IgxRowEditTabStopDirective, { descendants: true })
    public rowEditTabsCUSTOM: QueryList<IgxRowEditTabStopDirective>;

    /**
     * @hidden @internal
     * TODO: Nav service logic doesn't handle 0 results from this querylist
     */
    public get rowEditTabs(): QueryList<IgxRowEditTabStopDirective> {
        return this.rowEditTabsCUSTOM.length ? this.rowEditTabsCUSTOM : this.rowEditTabsDEFAULT;
    }

    /**
     * @hidden @internal
     */
    @ViewChild(IgxToggleDirective)
    public rowEditingOverlay: IgxToggleDirective;

    /**
     * @hidden @internal
     */
    @HostBinding('attr.tabindex')
    public tabindex = 0;

    get activeDescendant() {
        const activeElem = this.navigation.activeNode;
        if (activeElem) {
            return !this.navigation.isDataRow(activeElem.row, true) ? this.id + '_' + activeElem.row :
                this.id + '_' + activeElem.row + '_' + activeElem.column;
        }
        return null;
    }

    /**
     * @hidden @internal
     */
    @HostBinding('attr.class')
    get hostClass(): string {
        const classes = [this.getComponentDensityClass('igx-grid')];
        // The custom classes should be at the end.
        classes.push(this.class);
        return classes.join(' ');
    }

    get bannerClass(): string {
        const position = this.rowEditPositioningStrategy.isTop ? 'igx-banner__border-top' : 'igx-banner__border-bottom';
        return `${this.getComponentDensityClass('igx-banner')} ${position}`;
    }

    /**
     * @hidden @internal
     */
    @HostBinding('attr.role')
    public hostRole = 'grid';

    /**
     * @hidden @internal
     */
    get pipeTrigger(): number {
        return this._pipeTrigger;
    }

    /**
     * @hidden @internal
     */
    get filteringPipeTrigger(): number {
        return this._filteringPipeTrigger;
    }

    /**
     * @hidden @internal
     */
    get summaryPipeTrigger(): number {
        return this._summaryPipeTrigger;
    }

    /**
     * Gets/Sets the sorting state.
     * @remarks
     * Supports two-way data binding.
     * @example
     * ```html
     * <igx-grid #grid [data]="Data" [autoGenerate]="true" [(sortingExpressions)]="model.sortingExpressions"></igx-grid>
     * ```
     */
    @WatchChanges()
    @Input()
    get sortingExpressions(): ISortingExpression[] {
        return this._sortingExpressions;
    }

    set sortingExpressions(value: ISortingExpression[]) {
        this._sortingExpressions = cloneArray(value);
        this.sortingExpressionsChange.emit(this._sortingExpressions);
        this.notifyChanges();
    }

    /**
     * Emitted before sorting is performed.
     * @remarks
     * Returns the sorting expressions.
     * @example
     * ```html
     * <igx-grid #grid [data]="localData" [autoGenerate]="true" (sortingExpressionsChange)="sortingExprChange($event)"></igx-grid>
     * ```
     */
    @Output()
    public sortingExpressionsChange = new EventEmitter<ISortingExpression[]>();

    /**
     * @hidden @internal
     */
    get maxLevelHeaderDepth() {
        if (this._maxLevelHeaderDepth === null) {
            this._maxLevelHeaderDepth = this.hasColumnLayouts ?
                this.columnList.reduce((acc, col) => Math.max(acc, col.rowStart), 0) :
                this.columnList.reduce((acc, col) => Math.max(acc, col.level), 0);
        }
        return this._maxLevelHeaderDepth;
    }

    /**
     * Gets the number of hidden columns.
     * @example
     * ```typescript
     * const hiddenCol = this.grid.hiddenColumnsCount;
     * ``
     */
    get hiddenColumnsCount() {
        return this.columnList.filter((col) => col.columnGroup === false && col.hidden === true).length;
    }

    /**
     * Gets/Sets the text to be displayed inside the toggle button.
     * @remarks
     * Used for the built-in column hiding UI of the`IgxColumnComponent`.
     * @example
     * ```html
     * <igx-grid [columnHiding]="true" [showToolbar]="true" [hiddenColumnsText]="'Hidden Columns'"></igx-grid>
     * ```
     */
    @WatchChanges()
    @Input()
    get hiddenColumnsText() {
        return this._hiddenColumnsText;
    }

    set hiddenColumnsText(value) {
        this._hiddenColumnsText = value;

    }

    /**
     * Gets/Sets the text to be displayed inside the toggle button.
     * @remarks
     * Used for the built-in column pinning UI of the`IgxColumnComponent`.
     * @example
     * ```html
     * <igx-grid [pinnedColumnsText]="'PinnedCols Text" [data]="data" [width]="'100%'" [height]="'500px'"></igx-grid>
     * ```
     */
    @WatchChanges()
    @Input()
    get pinnedColumnsText() {
        return this._pinnedColumnsText;
    }
    set pinnedColumnsText(value) {
        this._pinnedColumnsText = value;
    }

    /**
     * Get transactions service for the grid.
     */
    get transactions(): TransactionService<Transaction, State> {
        return this._transactions;
    }

    /**
     * @hidden @internal
     */
    public columnsWithNoSetWidths = null;

    /* Toolbar related definitions */
    private _showToolbar = false;
    private _exportExcel = false;
    private _exportCsv = false;
    private _toolbarTitle: string = null;
    private _exportText: string = null;
    private _exportExcelText: string = null;
    private _exportCsvText: string = null;
    private _rowEditable = false;
    private _currentRowState: any;
    private _filteredSortedData = null;
    /**
     * @hidden @internal
     */
    public get currentRowState(): any {
        return this._currentRowState;
    }

    /**
     * Provides access to the `IgxToolbarComponent`.
     * @example
     * ```typescript
     * const gridToolbar = this.grid.toolbar;
     * ```
     */
    @ViewChild('toolbar', { read: IgxGridToolbarComponent })
    public toolbar: IgxGridToolbarComponent = null;

    @ViewChild('toolbar', { read: ElementRef })
    private toolbarHtml: ElementRef = null;

    /**
     * Gets/Sets whether the toolbar is shown.
     * @example
     * ```html
     * <igx-grid [data]="localData" [showToolbar]="true" [autoGenerate]="true" ></igx-grid>
     * ```
     */
    @WatchChanges()
    @Input()
    public get showToolbar(): boolean {
        return this._showToolbar;
    }
    public set showToolbar(newValue: boolean) {
        if (this._showToolbar !== newValue) {
            this._showToolbar = newValue;
            if (!this._init) {
                this.notifyChanges(true);
            }
        }
    }

    /**
     * Gets/Sets the toolbar's title.
     * @example
     * ```html
     * <igx-grid [data]="localData" [showToolbar]="true" [autoGenerate]="true" [toolbarTitle]="'My Grid'"></igx-grid>
     * ```
     */
    @WatchChanges()
    @Input()
    public get toolbarTitle(): string {
        return this._toolbarTitle;
    }

    public set toolbarTitle(newValue: string) {
        if (this._toolbarTitle !== newValue) {
            this._toolbarTitle = newValue;
            if (!this._init) {
                this.notifyChanges(true);
            }
        }
    }

    /**
     * Gets/Sets whether exporting to MS Excel is enabled or disabled.
     * @example
     * ```html
     * <igx-grid [data]="localData" [showToolbar]="true" [autoGenerate]="true" [exportExcel]="true"></igx-grid>
     * ```
     */
    @WatchChanges()
    @Input()
    public get exportExcel(): boolean {
        return this.getExportExcel();
    }

    public set exportExcel(newValue: boolean) {
        if (this._exportExcel !== newValue) {
            this._exportExcel = newValue;
            if (!this._init) {
                this.notifyChanges(true);
            }
        }
    }

    /**
     * Gets/Sets whether the option for exporting to CSV is enabled or disabled.
     * ```html
     * <igx-grid [data]="localData" [showToolbar]="true" [autoGenerate]="true" [exportCsv]="true"></igx-grid>
     * ```
     */
    @WatchChanges()
    @Input()
    public get exportCsv(): boolean {
        return this.getExportCsv();
    }
    public set exportCsv(newValue: boolean) {
        if (this._exportCsv !== newValue) {
            this._exportCsv = newValue;
            if (!this._init) {
                this.notifyChanges(true);
            }
        }
    }

    /**
     * Gets/Sets the textual content for the main export button.
     * @example
     * ```html
     * <igx-grid [data]="localData" [showToolbar]="true" [exportText]="'My Exporter'" [exportCsv]="true"></igx-grid>
     * ```
     */
    @WatchChanges()
    @Input()
    public get exportText(): string {
        return this._exportText;
    }

    public set exportText(newValue: string) {
        if (this._exportText !== newValue) {
            this._exportText = newValue;
            if (!this._init) {
                this.notifyChanges(true);
            }
        }
    }

    /**
     * Gets/Sets the textual content for the MS Excel export button.
     * ```html
     * <igx-grid [exportExcelText]="'My Excel Exporter" [showToolbar]="true" [exportText]="'My Exporter'" [exportCsv]="true"></igx-grid>
     * ```
     */
    @WatchChanges()
    @Input()
    public get exportExcelText(): string {
        return this._exportExcelText;
    }
    public set exportExcelText(newValue: string) {
        if (this._exportExcelText !== newValue) {
            this._exportExcelText = newValue;
            if (!this._init) {
                this.notifyChanges(true);
            }
        }
    }

    /**
     * Gets/Sets the textual content for the CSV export button.
     * @example
     * ```html
     * <igx-grid [exportCsvText]="'My Csv Exporter" [showToolbar]="true" [exportText]="'My Exporter'" [exportExcel]="true"></igx-grid>
     * ```
     */
    @WatchChanges()
    @Input()
    public get exportCsvText(): string {
        return this._exportCsvText;
    }
    public set exportCsvText(newValue: string) {
        if (this._exportCsvText !== newValue) {
            this._exportCsvText = newValue;
            if (!this._init) {
                this.notifyChanges(true);
            }
        }
    }

    /**
     * Controls the copy behavior of the grid.
     */
    @Input()
    clipboardOptions = {
        /**
         * Enables/disables the copy behavior
         */
        enabled: true,
        /**
         * Include the columns headers in the clipboard output.
         */
        copyHeaders: true,
        /**
         * Apply the columns formatters (if any) on the data in the clipboard output.
         */
        copyFormatters: true,
        /**
         * The separator used for formatting the copy output. Defaults to `\t`.
         */
        separator: '\t'
    };

    /**
     * Gets/Sets cell selection mode.
     * @remarks
     * By default the cell selection mode is multiple
     * @param selectionMode: GridSelectionMode
     */
    @WatchChanges()
    @Input()
    get cellSelection() {
        return this._cellSelectionMode;
    }

    set cellSelection(selectionMode: GridSelectionMode) {
        this._cellSelectionMode = selectionMode;
        if (this.gridAPI.grid) {
            this.selectionService.clear(true);
            this.notifyChanges();
        }
    }

    /**
     * Gets/Sets row selection mode
     * @remarks
     * By default the row selection mode is none
     * @param selectionMode: GridSelectionMode
     */
    @WatchChanges()
    @Input()
    get rowSelection() {
        return this._rowSelectionMode;
    }

    set rowSelection(selectionMode: GridSelectionMode) {
        this._rowSelectionMode = selectionMode;
        if (this.gridAPI.grid && this.columnList) {
            this.selectionService.clearAllSelectedRows();
            this.notifyChanges(true);
        }
    }

    /**
     * Gets/Sets column selection mode
     * @remarks
     * By default the row selection mode is none
     * @param selectionMode: GridSelectionMode
     */
    @WatchChanges()
    @Input()
    get columnSelection() {
        return this._columnSelectionMode;
    }

    set columnSelection(selectionMode: GridSelectionMode) {
        this._columnSelectionMode = selectionMode;
        if (this.gridAPI.grid) {
            this.selectionService.clearAllSelectedColumns();
            this.notifyChanges(true);
        }
    }

    /**
     * @hidden @internal
     */
    public rowEditMessage;

    /**
     * @hidden @internal
     */
    public snackbarActionText = this.resourceStrings.igx_grid_snackbar_addrow_actiontext;

    /**
     * @hidden @internal
     */
    public snackbarLabel = this.resourceStrings.igx_grid_snackbar_addrow_label;


    /**
     * Emitted when an export process is initiated by the user.
     * @example
     * ```typescript
     * toolbarExporting(event: IGridToolbarExportEventArgs){
     *     const toolbarExporting = event;
     * }
     * ```
     */
    @Output()
    public onToolbarExporting = new EventEmitter<IGridToolbarExportEventArgs>();

    /* End of toolbar related definitions */

    /**
     * Emitted when making a range selection.
     * @remarks
     * Range selection can be made either through drag selection or through keyboard selection.
     */
    @Output()
    onRangeSelection = new EventEmitter<GridSelectionRange>();

    /**
     * @hidden @internal
     */
    public pagingState;
    /**
     * @hidden @internal
     */
    public calcWidth: number;
    /**
     * @hidden @internal
     */
    public calcHeight = 0;
    /**
     * @hidden @internal
     */
    public tfootHeight: number;
    /**
     * @hidden @internal
     */
    public chipsGoupingExpressions = [];
    /**
     * @hidden @internal
     */
    public summariesHeight: number;

    /**
     * @hidden @internal
     */
    public draggedColumn: IgxColumnComponent;


    /**
     * @hidden @internal
     */
    public disableTransitions = false;

    /**
     * @hidden @internal
     */
    public lastSearchInfo: ISearchInfo = {
        searchText: '',
        caseSensitive: false,
        exactMatch: false,
        activeMatchIndex: 0,
        matchInfoCache: []
    };

    /**
     * @hidden @internal
     */
    public columnWidthSetByUser = false;

    /**
     * @hidden @internal
     */
    public pinnedRecords: any[];

    /**
     * @hidden @internal
     */
    public unpinnedRecords: any[];

    abstract data: any[];
    abstract filteredData: any[];

    /**
     * @hidden
     */
    protected destroy$ = new Subject<any>();

    protected _filteredSortedPinnedData: any[];
    protected _filteredSortedUnpinnedData: any[];
    protected _filteredPinnedData: any[];

    /**
     * @hidden
     */
    public _filteredUnpinnedData;

    /**
     * @hidden
     */
    protected _perPage = 15;
    /**
     * @hidden
     */
    protected _page = 0;
    /**
     * @hidden
     */
    protected _paging = false;
    /**
     * @hidden
     */
    protected _pagingMode = GridPagingMode.local;
    /**
     * @hidden @internal
     */
    public _totalRecords = -1;
    /**
     * @hidden
     */
    protected _hideRowSelectors = false;
    /**
     * @hidden
     */
    protected _rowDrag = false;
    /**
     * @hidden
     */
    protected _pipeTrigger = 0;
    /**
     * @hidden
     */
    protected _filteringPipeTrigger = 0;
    /**
     * @hidden
     */
    protected _summaryPipeTrigger = 0;
    /**
     * @hidden
     */
    protected _columns: IgxColumnComponent[] = [];
    /**
     * @hidden
     */
    protected _pinnedColumns: IgxColumnComponent[] = [];
    /**
     * @hidden
     */
    protected _unpinnedColumns: IgxColumnComponent[] = [];
    /**
     * @hidden
     */
    protected _filteringExpressionsTree: IFilteringExpressionsTree = new FilteringExpressionsTree(FilteringLogic.And);
    /**
     * @hidden
     */
    protected _advancedFilteringExpressionsTree: IFilteringExpressionsTree;
    /**
     * @hidden
     */
    protected _sortingExpressions: Array<ISortingExpression> = [];
    /**
     * @hidden
     */
    protected _maxLevelHeaderDepth = null;
    /**
     * @hidden
     */
    protected _columnHiding = false;
    /**
     * @hidden
     */
    protected _columnPinning = false;

    protected _pinnedRecordIDs = [];

    /**
     * @hidden
     */
    protected _hasVisibleColumns;
    protected _allowFiltering = false;
    protected _allowAdvancedFiltering = false;
    protected _filterMode: FilterMode = FilterMode.quickFilter;

    protected observer: ResizeObserver = new ResizeObserver(() => { });

    protected resizeNotify = new Subject();


    private columnListDiffer;
    private rowListDiffer;
    private _hiddenColumnsText = '';
    private _pinnedColumnsText = '';
    private _height = '100%';
    private _width = '100%';
    private _rowHeight;
    protected _baseFontSize: number;
    private _horizontalForOfs: Array<IgxGridForOfDirective<any>> = [];
    private _multiRowLayoutRowSize = 1;
    protected _loadingId;
    protected _expansionStates: Map<any, boolean> = new Map<any, boolean>();
    protected _defaultExpandState = false;
    // Caches
    private _totalWidth = NaN;
    private _pinnedVisible = [];
    private _unpinnedVisible = [];
    private _pinnedWidth = NaN;
    private _unpinnedWidth = NaN;
    private _visibleColumns = [];
    private _columnGroups = false;
    private _autoGeneratedCols = [];
    protected _headerFeaturesWidth = NaN;

    private _columnWidth: string;

    protected _defaultTargetRecordNumber = 10;

    private _summaryPosition: GridSummaryPosition = GridSummaryPosition.bottom;
    private _summaryCalculationMode: GridSummaryCalculationMode = GridSummaryCalculationMode.rootAndChildLevels;
    private _showSummaryOnCollapse = false;
    private _cellSelectionMode: GridSelectionMode = GridSelectionMode.multiple;
    private _rowSelectionMode: GridSelectionMode = GridSelectionMode.none;
    private _columnSelectionMode: GridSelectionMode = GridSelectionMode.none;

    private lastAddedRowId;

    private rowEditPositioningStrategy = new RowEditPositionStrategy({
        horizontalDirection: HorizontalAlignment.Right,
        verticalDirection: VerticalAlignment.Bottom,
        horizontalStartPoint: HorizontalAlignment.Left,
        verticalStartPoint: VerticalAlignment.Bottom,
        closeAnimation: null
    });

    private rowEditSettings: OverlaySettings = {
        scrollStrategy: new AbsoluteScrollStrategy(),
        modal: false,
        closeOnOutsideClick: false,
        outlet: this.rowOutletDirective,
        positionStrategy: this.rowEditPositioningStrategy
    };

    /**
     * @hidden @internal
     */
    public paginatorSettings: OverlaySettings = null;

    private verticalScrollHandler = (event) => {
        this.verticalScrollContainer.onScroll(event);
        this.disableTransitions = true;

        this.zone.run(() => {
            this.zone.onStable.pipe(first()).subscribe(() => {
                this.verticalScrollContainer.onChunkLoad.emit(this.verticalScrollContainer.state);
                if (this.rowEditable) {
                    this.changeRowEditingOverlayStateOnScroll(this.rowInEditMode);
                }
            });
        });
        this.disableTransitions = false;

        this.hideOverlays();
        const args: IGridScrollEventArgs = {
            direction: 'vertical',
            event: event,
            scrollPosition: this.verticalScrollContainer.scrollPosition
        };
        this.onScroll.emit(args);
    }

    private horizontalScrollHandler = (event) => {
        const scrollLeft = event.target.scrollLeft;
        this.headerContainer.onHScroll(scrollLeft);
        this._horizontalForOfs.forEach(vfor => vfor.onHScroll(scrollLeft));
        this.cdr.markForCheck();

        this.zone.run(() => {
            this.zone.onStable.pipe(first()).subscribe(() => {
                this.parentVirtDir.onChunkLoad.emit(this.headerContainer.state);
            });
        });

        this.hideOverlays();
        const args: IGridScrollEventArgs = { direction: 'horizontal', event: event, scrollPosition: this.headerContainer.scrollPosition };
        this.onScroll.emit(args);
    }

    /**
     * @hidden
     * @internal
     */
    public get headerFeaturesWidth() {
        return this._headerFeaturesWidth;
    }

    /**
     * @hidden
     * @internal
     */
    public isDetailRecord(rec) {
        return false;
    }

    /**
     * @hidden
     * @internal
     */
    public isGroupByRecord(rec) {
        return false;
    }

    /**
     * @hidden @internal
     */
    public isGhostRecord(record: any): boolean {
        return record.ghostRecord !== undefined;
    }
    /**
     * @hidden @internal
     */
    public isAddRowRecord(record: any): boolean {
        return record.addRow !== undefined;
    }

    /**
     * @hidden
     * Returns the row index of a row that takes into account the full view data like pinning.
     */
    public getDataViewIndex(rowIndex, pinned) {
        if (pinned && !this.isRowPinningToTop) {
            rowIndex = rowIndex + this.unpinnedDataView.length;
        } else if (!pinned && this.isRowPinningToTop) {
            rowIndex = rowIndex + this.pinnedDataView.length;
        }
        return rowIndex;
    }

    /**
     * @hidden
     * @internal
     */
    public get hasDetails() {
        return false;
    }

    /**
     * Returns the state of the grid virtualization.
     * @remarks
     * Includes the start index and how many records are rendered.
     * @example
     * ```typescript
     * const gridVirtState = this.grid1.virtualizationState;
     * ```
     */
    get virtualizationState() {
        return this.verticalScrollContainer.state;
    }

    /**
     * @hidden
     */
    set virtualizationState(state) {
        this.verticalScrollContainer.state = state;
    }

    /**
     * @hidden
     * @internal
     */
    public hideOverlays() {
        this.overlayIDs.forEach(overlayID => {
            this.overlayService.hide(overlayID);
            this.overlayService.onClosed.pipe(
                filter(o => o.id === overlayID),
                takeUntil(this.destroy$)).subscribe(() => {
                    this.nativeElement.focus();
                });
        });
    }

    /**
     * Returns whether the record is pinned or not.
     *
     * @param rowIndex Index of the record in the `dataView` collection.
     *
     * @hidden
     * @internal
     */
    public isRecordPinnedByViewIndex(rowIndex: number) {
        return this.hasPinnedRecords && (this.isRowPinningToTop && rowIndex < this.pinnedDataView.length) ||
            (!this.isRowPinningToTop && rowIndex >= this.unpinnedDataView.length);
    }

    /**
     * Returns whether the record is pinned or not.
     *
     * @param rowIndex Index of the record in the `filteredSortedData` collection.
     */
    public isRecordPinnedByIndex(rowIndex: number) {
        return this.hasPinnedRecords && (this.isRowPinningToTop && rowIndex < this._filteredSortedPinnedData.length) ||
            (!this.isRowPinningToTop && rowIndex >= this._filteredSortedUnpinnedData.length);
    }

    /**
     * @hidden
     * @internal
     */
    public isRecordPinned(rec) {
        return this.getInitialPinnedIndex(rec) !== -1;
    }

    /**
     * @hidden
     * @internal
     * Returns the record index in order of pinning by the user. Does not consider sorting/filtering.
     */
    public getInitialPinnedIndex(rec) {
        const id = this.gridAPI.get_row_id(rec);
        return this._pinnedRecordIDs.indexOf(id);
    }

    /**
     * @hidden
     * @internal
     */
    public get hasPinnedRecords() {
        return this._pinnedRecordIDs.length > 0;
    }

    /**
     * @hidden
     * @internal
     */
    public get pinnedRecordsCount() {
        return this._pinnedRecordIDs.length;
    }


    constructor(
        public selectionService: IgxGridSelectionService,
        public crudService: IgxGridCRUDService,
        public colResizingService: IgxColumnResizingService,
        public gridAPI: GridBaseAPIService<IgxGridBaseDirective & GridType>,
        @Inject(IgxGridTransaction) protected _transactions: TransactionService<Transaction, State>,
        private elementRef: ElementRef,
        private zone: NgZone,
        @Inject(DOCUMENT) public document,
        public cdr: ChangeDetectorRef,
        protected resolver: ComponentFactoryResolver,
        protected differs: IterableDiffers,
        protected viewRef: ViewContainerRef,
        public navigation: IgxGridNavigationService,
        public filteringService: IgxFilteringService,
        @Inject(IgxOverlayService) protected overlayService: IgxOverlayService,
        public summaryService: IgxGridSummaryService,
        @Optional() @Inject(DisplayDensityToken) protected _displayDensityOptions: IDisplayDensityOptions) {
        super(_displayDensityOptions);
        this.cdr.detach();
    }

    _setupServices() {
        this.gridAPI.grid = this;
        this.crudService.grid = this;
        this.selectionService.grid = this;
        this.navigation.grid = this;
        this.filteringService.grid = this;
        this.summaryService.grid = this;
    }

    _setupListeners() {
        const destructor = takeUntil<any>(this.destroy$);
        fromEvent(this.nativeElement, 'focusout').pipe(filter(() => !!this.navigation.activeNode), destructor).subscribe((event) => {
            if (!this.crudService.cell &&
                !!this.navigation.activeNode &&
                ((event.target === this.tbody.nativeElement && this.navigation.activeNode.row >= 0 &&
                        this.navigation.activeNode.row < this.dataView.length)
                || (event.target === this.theadRow.nativeElement && this.navigation.activeNode.row === -1)
                || (event.target === this.tfoot.nativeElement && this.navigation.activeNode.row === this.dataView.length)) &&
                !(this.rowEditable && this.crudService.rowEditingBlocked && this.rowInEditMode)) {
                this.navigation.activeNode = {} as IActiveNode;
                this.notifyChanges();
            }
        });
        this.onRowAdded.pipe(destructor).subscribe(args => this.refreshGridState(args));
        this.onRowDeleted.pipe(destructor).subscribe(args => {
            this.summaryService.deleteOperation = true;
            this.summaryService.clearSummaryCache(args);
        });

        this.transactions.onStateUpdate.pipe(destructor).subscribe((event: StateUpdateEvent) => {
            let actions = [];
            if (event.origin === TransactionEventOrigin.REDO) {
                actions = event.actions ? event.actions.filter(x => x.transaction.type === TransactionType.DELETE) : [];
            } else if (event.origin === TransactionEventOrigin.UNDO) {
                actions = event.actions ? event.actions.filter(x => x.transaction.type === TransactionType.ADD) : [];
            }
            if (actions.length > 0) {
                for (const action of actions) {
                    if (this.selectionService.isRowSelected(action.transaction.id)) {
                        this.selectionService.deselectRow(action.transaction.id);
                    }
                }
            }
            this.selectionService.clearHeaderCBState();
            this.summaryService.clearSummaryCache();
            this._pipeTrigger++;
            this.notifyChanges();
        });

        this.resizeNotify.pipe(destructor, filter(() => !this._init), throttleTime(100, undefined, { leading: true, trailing: true }))
            .subscribe(() => {
                this.zone.run(() => {
                    this.notifyChanges(true);
                });
            });

        this.onPagingDone.pipe(destructor).subscribe(() => {
            this.endEdit(true);
            this.selectionService.clear(true);
        });

        this.onColumnMoving.pipe(destructor).subscribe(() => this.endEdit(true));
        this.onColumnResized.pipe(destructor).subscribe(() => this.endEdit(true));

        this.overlayService.onOpening.pipe(destructor).subscribe((event) => {
            if (this._advancedFilteringOverlayId === event.id) {
                const instance = event.componentRef.instance as IgxAdvancedFilteringDialogComponent;
                if (instance) {
                    instance.initialize(this, this.overlayService, event.id);
                }
            }
        });

        this.overlayService.onOpened.pipe(destructor).subscribe((event) => {
            const overlaySettings = this.overlayService.getOverlayById(event.id)?.settings;

            // do not hide the advanced filtering overlay on scroll
            if (this._advancedFilteringOverlayId === event.id) {
                const instance = event.componentRef.instance as IgxAdvancedFilteringDialogComponent;
                if (instance) {
                    instance.lastActiveNode = this.navigation.activeNode;
                    instance.setAddButtonFocus();
                }
                return;
            }

            // do not hide the overlay if it's attached to a row
            if (this.rowEditingOverlay?.overlayId === event.id) {
                return;
            }

            if (overlaySettings?.outlet === this.outlet && this.overlayIDs.indexOf(event.id) === -1) {
                this.overlayIDs.push(event.id);
            }
        });

        this.overlayService.onClosed.pipe(destructor, filter(() => !this._init)).subscribe((event) => {
            if (this._advancedFilteringOverlayId === event.id) {
                this._advancedFilteringOverlayId = null;
                return;
            }

            const ind = this.overlayIDs.indexOf(event.id);
            if (ind !== -1) {
                this.overlayIDs.splice(ind, 1);
            }
        });

        this.verticalScrollContainer.onDataChanging.pipe(destructor, filter(() => !this._init)).subscribe(($event) => {
            const shouldRecalcSize = this.isPercentHeight &&
                (!this.calcHeight || this.calcHeight === this.getDataBasedBodyHeight() ||
                    this.calcHeight === this.renderedRowHeight * this._defaultTargetRecordNumber);
            if (shouldRecalcSize) {
                this.calculateGridHeight();
                $event.containerSize = this.calcHeight;
            }
            this.evaluateLoadingState();
        });

        this.verticalScrollContainer.onScrollbarVisibilityChanged.pipe(destructor, filter(() => !this._init)).subscribe(() => {
            // called to recalc all widths that may have changes as a result of
            // the vert. scrollbar showing/hiding
            this.notifyChanges(true);
        });

        this.verticalScrollContainer.onContentSizeChange.pipe(destructor, filter(() => !this._init)).subscribe(($event) => {
            this.calculateGridSizes(false);
        });

        this.onDensityChanged.pipe(destructor).subscribe(() => {
            this.endEdit(true);
            this.summaryService.summaryHeight = 0;
            this.notifyChanges(true);
        });
    }

    /**
     * @hidden
     */
    public ngOnInit() {
        super.ngOnInit();
        this._setupServices();
        this._setupListeners();
        this.rowListDiffer = this.differs.find([]).create(null);
        this.columnListDiffer = this.differs.find([]).create(null);
        this.calcWidth = this.width && this.width.indexOf('%') === -1 ? parseInt(this.width, 10) : 0;
        this.shouldGenerate = this.autoGenerate;
    }

    protected setupColumns() {
        if (this.autoGenerate) {
            this.autogenerateColumns();
        }

        this.initColumns(this.columnList, (col: IgxColumnComponent) => this.onColumnInit.emit(col));
        this.columnListDiffer.diff(this.columnList);

        this.columnList.changes
            .pipe(takeUntil(this.destroy$))
            .subscribe((change: QueryList<IgxColumnComponent>) => {
                this.onColumnsChanged(change);
            });
    }

    /**
     * @hidden
     * @internal
     */
    public resetColumnsCaches() {
        this.columnList.forEach(column => column.resetCaches());
    }

    /**
     * @hidden @internal
     */
    public generateRowID(): string | number {
        const primaryColumn = this.columnList.find(col => col.field === this.primaryKey);
        const idType = primaryColumn ? primaryColumn.dataType : this.data.length ? typeof (this.data[0][this.primaryKey]) : 'string';
        return idType === 'string' ? uuidv4() : FAKE_ROW_ID--;
    }

    /**
     * @hidden
     * @internal
     */
    public resetForOfCache() {
        const firstVirtRow = this.dataRowList.first;
        if (firstVirtRow) {
            if (this._cdrRequests) {
                firstVirtRow.virtDirRow.cdr.detectChanges();
            }
            firstVirtRow.virtDirRow.assumeMaster();
        }
    }

    /**
     * @hidden
     * @internal
     */
    public setFilteredData(data, pinned: boolean) {
        if (this.hasPinnedRecords && pinned) {
            this._filteredPinnedData = data || [];
            const filteredUnpinned = this._filteredUnpinnedData || [];
            const filteredData = [... this._filteredPinnedData, ...filteredUnpinned];
            this.filteredData = filteredData.length > 0 ? filteredData : this._filteredUnpinnedData;
        } else if (this.hasPinnedRecords && !pinned) {
            this._filteredUnpinnedData = data;
        } else {
            this.filteredData = data;
        }
    }

    /**
     * @hidden
     * @internal
     */
    public resetColumnCollections() {
        this._visibleColumns.length = 0;
        this._pinnedVisible.length = 0;
        this._unpinnedVisible.length = 0;
    }

    /**
     * @hidden
     * @internal
     */
    public resetCachedWidths() {
        this._unpinnedWidth = NaN;
        this._pinnedWidth = NaN;
        this._totalWidth = NaN;
    }

    /**
     * @hidden
     * @internal
     */
    public resetCaches(recalcFeatureWidth = true) {
        if (recalcFeatureWidth) {
            this._headerFeaturesWidth = NaN;
        }
        this.resetForOfCache();
        this.resetColumnsCaches();
        this.resetColumnCollections();
        this.resetCachedWidths();
        this.hasVisibleColumns = undefined;
        this._columnGroups = this.columnList.some(col => col.columnGroup);
    }

    /**
     * @hidden
     */
    public ngAfterContentInit() {
        this.setupColumns();
    }

    /**
     * @hidden
     * @internal
     */
    public setFilteredSortedData(data, pinned: boolean) {
        data = data || [];
        if (this.pinnedRecordsCount > 0 && pinned) {
            this._filteredSortedPinnedData = data;
            this.pinnedRecords = data;
            this._filteredSortedData = this.isRowPinningToTop ? [... this._filteredSortedPinnedData, ... this._filteredSortedUnpinnedData] :
                [... this._filteredSortedUnpinnedData, ... this._filteredSortedPinnedData];
            this.refreshSearch(true, false);
        } else if (this.pinnedRecordsCount > 0 && !pinned) {
            this._filteredSortedUnpinnedData = data;
        } else {
            this._filteredSortedData = data;
            this.refreshSearch(true, false);
        }
    }

    /**
     * @hidden @internal
     */
    public _setupRowObservers() {
        const elementFilter = (item: IgxRowDirective<any> | IgxSummaryRowComponent) => this.isDefined(item.nativeElement.parentElement);
        const extractForOfs = pipe(map((collection: any[]) => collection.filter(elementFilter).map(item => item.virtDirRow)));
        const rowListObserver = extractForOfs(this._dataRowList.changes);
        const summaryRowObserver = extractForOfs(this._summaryRowList.changes);
        const resetHorizontalForOfs = () => {
            this._horizontalForOfs = [
                ...this._dataRowList.filter(elementFilter).map(item => item.virtDirRow),
                ...this._summaryRowList.filter(elementFilter).map(item => item.virtDirRow)
            ];
        };
        rowListObserver.pipe(takeUntil(this.destroy$)).subscribe(resetHorizontalForOfs);
        summaryRowObserver.pipe(takeUntil(this.destroy$)).subscribe(resetHorizontalForOfs);
        resetHorizontalForOfs();
    }

    /**
     * @hidden @internal
     */
    public _zoneBegoneListeners() {
        this.zone.runOutsideAngular(() => {
            this.verticalScrollContainer.getScroll().addEventListener('scroll', this.verticalScrollHandler);
            this.headerContainer.getScroll().addEventListener('scroll', this.horizontalScrollHandler);
            this.observer = new ResizeObserver(() => this.resizeNotify.next());
            this.observer.observe(this.nativeElement);
        });
    }

    /**
     * @hidden
     */
    public ngAfterViewInit() {
        this.initPinning();
        this.calculateGridSizes();
        this._init = false;
        this.cdr.reattach();
        this._setupRowObservers();
        this._zoneBegoneListeners();

        this.paginatorSettings = { outlet: this.outlet };

        const vertScrDC = this.verticalScrollContainer.displayContainer;
        vertScrDC.addEventListener('scroll', this.preventContainerScroll);

        this._pinnedRowList.changes
            .pipe(takeUntil(this.destroy$))
            .subscribe((change: QueryList<IgxGridRowComponent>) => {
                this.onPinnedRowsChanged(change);
            });

        this.addRowSnackbar?.onAction.subscribe(() => {
            this.navigateTo(this.lastAddedRowId, 0);
            this.addRowSnackbar.hide();
        });
    }

    /**
     * @hidden @internal
     */
    public notifyChanges(repaint = false) {
        this._cdrRequests = true;
        this._cdrRequestRepaint = repaint;
        this.cdr.markForCheck();
    }

    protected resetNotifyChanges() {
        this._cdrRequestRepaint = false;
        this._cdrRequests = false;
    }

    /**
     * @hidden @internal
     */
    public ngDoCheck() {
        super.ngDoCheck();
        if (this._init) {
            return;
        }

        if (this._cdrRequestRepaint) {
            this.resetNotifyChanges();
            this.calculateGridSizes();
            this.refreshSearch(true);
            return;
        }

        if (this._cdrRequests) {
            this.resetNotifyChanges();
            this.cdr.detectChanges();
        }
    }

    /**
     * @hidden
     * @internal
     */
    public getDragGhostCustomTemplate() {
        if (this.dragGhostCustomTemplates && this.dragGhostCustomTemplates.first) {
            return this.dragGhostCustomTemplates.first;
        }

        return null;
    }

    /**
     * @hidden @internal
     */
    public ngOnDestroy() {
        this.tmpOutlets.forEach((tmplOutlet) => {
            tmplOutlet.cleanCache();
        });

        this.destroy$.next(true);
        this.destroy$.complete();
        this._destroyed = true;

        if (this._advancedFilteringOverlayId) {
            this.overlayService.hide(this._advancedFilteringOverlayId);
        }

        this.zone.runOutsideAngular(() => {
            this.observer.disconnect();
            this.verticalScrollContainer.getScroll().removeEventListener('scroll', this.verticalScrollHandler);
            this.headerContainer.getScroll().removeEventListener('scroll', this.horizontalScrollHandler);
            const vertScrDC = this.verticalScrollContainer.displayContainer;
            vertScrDC.removeEventListener('scroll', this.preventContainerScroll);
        });
    }

    /**
     * Toggles the specified column's visibility.
     * @example
     * ```typescript
     * this.grid1.toggleColumnVisibility({
     *       column: this.grid1.columns[0],
     *       newValue: true
     * });
     * ```
     */
    public toggleColumnVisibility(args: IColumnVisibilityChangedEventArgs) {
        const col = args.column ? this.columnList.find((c) => c === args.column) : undefined;

        if (!col) {
            return;
        }

        col.hidden = args.newValue;
        this.onColumnVisibilityChanged.emit(args);
    }

    /**
     * Gets/Sets a list of key-value pairs [row ID, expansion state].
     * @remarks
     * Includes only states that differ from the default one.
     * Supports two-way binding.
     * @example
     * ```html
     * <igx-grid #grid [data]="data" [(expansionStates)]="model.expansionStates">
     * </igx-grid>
     * ```
     */
    @Input()
    public get expansionStates() {
        return this._expansionStates;
    }

    public set expansionStates(value) {
        this._expansionStates = new Map<any, boolean>(value);
        this.expansionStatesChange.emit(this._expansionStates);
        this.notifyChanges(true);
        if (this.gridAPI.grid) {
            this.cdr.detectChanges();
        }
    }

    /**
     * Expands all rows.
     * @example
     * ```typescript
     * this.grid.expandAll();
     * ```
     */
    public expandAll() {
        this._defaultExpandState = true;
        this.expansionStates = new Map<any, boolean>();
    }

    /**
     * Collapses all rows.
     * @example
     * ```typescript
     * this.grid.collapseAll();
     * ```
     */
    public collapseAll() {
        this._defaultExpandState = false;
        this.expansionStates = new Map<any, boolean>();
    }

    /**
     * Expands the row by its id.
     * @remarks
     * ID is either the primaryKey value or the data record instance.
     * @example
     * ```typescript
     * this.grid.expandRow(rowID);
     * ```
     * @param rowID The row id - primaryKey value or the data record instance.
     */
    public expandRow(rowID: any) {
        this.gridAPI.set_row_expansion_state(rowID, true);
    }

    /**
     * Collapses the row by its id.
     * @remarks
     * ID is either the primaryKey value or the data record instance.
     * @example
     * ```typescript
     * this.grid.collapseRow(rowID);
     * ```
     * @param rowID The row id - primaryKey value or the data record instance.
     */
    public collapseRow(rowID: any) {
        this.gridAPI.set_row_expansion_state(rowID, false);
    }


    /**
     * Toggles the row by its id.
     * @remarks
     * ID is either the primaryKey value or the data record instance.
     * @example
     * ```typescript
     * this.grid.toggleRow(rowID);
     * ```
     * @param rowID The row id - primaryKey value or the data record instance.
     */
    public toggleRow(rowID: any) {
        const rec = this.gridAPI.get_rec_by_id(rowID);
        const state = this.gridAPI.get_row_expansion_state(rec);
        this.gridAPI.set_row_expansion_state(rowID, !state);
    }

    /**
     * @hidden
     * @internal
     */
    public getDefaultExpandState(rec: any) {
        return this._defaultExpandState;
    }

    /**
     * Gets the native element.
     * @example
     * ```typescript
     * const nativeEl = this.grid.nativeElement.
     * ```
     */
    get nativeElement() {
        return this.elementRef.nativeElement;
    }

    /**
     * Gets/Sets the outlet used to attach the grid's overlays to.
     * @remark
     * If set, returns the outlet defined outside the grid. Otherwise returns the grid's internal outlet directive.
     */
    @Input()
    get outlet() {
        return this.resolveOutlet();
    }

    set outlet(val: IgxOverlayOutletDirective) {
        this._userOutletDirective = val;
    }

    protected resolveOutlet() {
        return this._userOutletDirective ? this._userOutletDirective : this._outletDirective;
    }


    /**
     * Gets the default row height.
     * @example
     * ```typescript
     * const rowHeigh = this.grid.defaultRowHeight;
     * ```
     */
    get defaultRowHeight(): number {
        switch (this.displayDensity) {
            case DisplayDensity.cosy:
                return 40;
            case DisplayDensity.compact:
                return 32;
            default:
                return 50;
        }
    }

    /**
     * @hidden @internal
     */
    get defaultSummaryHeight(): number {
        switch (this.displayDensity) {
            case DisplayDensity.cosy:
                return 30;
            case DisplayDensity.compact:
                return 24;
            default:
                return 36;
        }
    }

    /**
     * Returns the `IgxGridHeaderGroupComponent`'s minimum allowed width.
     * @remarks
     * Used internally for restricting header group component width.
     * The values below depend on the header cell default right/left padding values.
     */
    get defaultHeaderGroupMinWidth(): number {
        switch (this.displayDensity) {
            case DisplayDensity.cosy:
                return 32;
            case DisplayDensity.compact:
                return 24;
            default:
                return 48;
        }
    }

    /**
     * @hidden @internal
     */
    public paginatorClassName(): string {
        switch (this.displayDensity) {
            case DisplayDensity.cosy:
                return 'igx-paginator--cosy';
            case DisplayDensity.compact:
                return 'igx-paginator--compact';
            default:
                return 'igx-paginator';
        }
    }

    /**
     * Gets the current width of the container for the pinned `IgxColumnComponent`s.
     * @example
     * ```typescript
     * const pinnedWidth = this.grid.getPinnedWidth;
     * ```
     */
    get pinnedWidth() {
        if (!isNaN(this._pinnedWidth)) { return this._pinnedWidth; }
        this._pinnedWidth = this.getPinnedWidth();
        return this._pinnedWidth;
    }

    /**
     * Gets the current width of the container for the unpinned `IgxColumnComponent`s.
     * @example
     * ```typescript
     * const unpinnedWidth = this.grid.getUnpinnedWidth;
     * ```
     */
    get unpinnedWidth() {
        if (!isNaN(this._unpinnedWidth)) { return this._unpinnedWidth; }
        this._unpinnedWidth = this.getUnpinnedWidth();
        return this._unpinnedWidth;
    }

    /**
     * @hidden @internal
     */
    get isHorizontalScrollHidden() {
        const diff = this.unpinnedWidth - this.totalWidth;
        return this.width === null || diff >= 0;
    }

    /**
     * @hidden @internal
     * Gets the combined width of the columns that are specific to the enabled grid features. They are fixed.
     */
    public featureColumnsWidth(expander?: ElementRef) {
        if (Number.isNaN(this._headerFeaturesWidth)) {
            const rowSelectArea = this.headerSelectorContainer ?
                this.headerSelectorContainer.nativeElement.getBoundingClientRect().width : 0;
            const rowDragArea = this.rowDraggable && this.headerDragContainer ?
                this.headerDragContainer.nativeElement.getBoundingClientRect().width : 0;
            const groupableArea = this.headerGroupContainer ?
                this.headerGroupContainer.nativeElement.getBoundingClientRect().width : 0;
            const expanderWidth = expander ? expander.nativeElement.getBoundingClientRect().width : 0;
            this._headerFeaturesWidth = rowSelectArea + rowDragArea + groupableArea + expanderWidth;
        }
        return this._headerFeaturesWidth;
    }

    /**
     * @hidden @internal
     */
    get summariesMargin() {
        return this.featureColumnsWidth();
    }

    /**
     * Gets an array of `IgxColumnComponent`s.
     * @example
     * ```typescript
     * const colums = this.grid.columns.
     * ```
     */
    get columns(): IgxColumnComponent[] {
        return this._columns;
    }

    /**
     * Gets an array of the pinned `IgxColumnComponent`s.
     * @example
     * ```typescript
     * const pinnedColumns = this.grid.pinnedColumns.
     * ```
     */
    get pinnedColumns(): IgxColumnComponent[] {
        if (this._pinnedVisible.length) {
            return this._pinnedVisible;
        }
        this._pinnedVisible = this._pinnedColumns.filter(col => !col.hidden);
        return this._pinnedVisible;
    }

    /**
     * Gets an array of the pinned `IgxRowComponent`s.
     * @example
     * ```typescript
     * const pinnedRow = this.grid.pinnedRows;
     * ```
     */
    get pinnedRows(): IgxGridRowComponent[] {
        return this._pinnedRowList.toArray().sort((a, b) => {
            return a.index - b.index;
        });
    }

    /**
     * Gets an array of unpinned `IgxColumnComponent`s.
     * @example
     * ```typescript
     * const unpinnedColumns = this.grid.unpinnedColumns.
     * ```
     */
    get unpinnedColumns(): IgxColumnComponent[] {
        if (this._unpinnedVisible.length) {
            return this._unpinnedVisible;
        }
        this._unpinnedVisible = this._unpinnedColumns.filter((col) => !col.hidden);
        return this._unpinnedVisible;
    }

    /**
     * Gets the `width` to be set on `IgxGridHeaderGroupComponent`.
     */
    public getHeaderGroupWidth(column: IgxColumnComponent): string {
        if (this.hasColumnLayouts) {
            return '';
        }
        const colWidth = parseFloat(column.calcWidth);
        const minWidth = this.defaultHeaderGroupMinWidth;

        if (colWidth < minWidth) {
            return minWidth + 'px';
        }
        return colWidth + 'px';
    }

    /**
     * Returns the `IgxColumnComponent` by field name.
     * @example
     * ```typescript
     * const myCol = this.grid1.getColumnByName("ID");
     * ```
     * @param name
     */
    public getColumnByName(name: string): IgxColumnComponent {
        return this.columnList.find((col) => col.field === name);
    }

    public getColumnByVisibleIndex(index: number): IgxColumnComponent {
        return this.visibleColumns.find((col) =>
            !col.columnGroup && !col.columnLayout &&
            col.visibleIndex === index
        );
    }

    /**
     * Returns the `IgxRowDirective` by index.
     * @example
     * ```typescript
     * const myRow = this.grid1.getRowByIndex(1);
     * ```
     * @param index
     */
    public getRowByIndex(index: number): IgxRowDirective<IgxGridBaseDirective & GridType> {
        return this.gridAPI.get_row_by_index(index);
    }

    /**
     * Returns `IgxGridRowComponent` object by the specified primary key .
     * @remarks
     * Requires that the `primaryKey` property is set.
     * @example
     * ```typescript
     * const myRow = this.grid1.getRowByKey("cell5");
     * ```
     * @param keyValue
     */
    public getRowByKey(keyValue: any): IgxRowDirective<IgxGridBaseDirective & GridType> {
        return this.gridAPI.get_row_by_key(keyValue);
    }

    /**
     * Returns an array of visible `IgxColumnComponent`s.
     * @example
     * ```typescript
     * const visibleColumns = this.grid.visibleColumns.
     * ```
     */
    get visibleColumns(): IgxColumnComponent[] {
        if (this._visibleColumns.length) {
            return this._visibleColumns;
        }
        this._visibleColumns = this.columnList.filter(c => !c.hidden);
        return this._visibleColumns;
    }

    /**
     * Returns the `IgxGridCellComponent` that matches the conditions.
     * @example
     * ```typescript
     * const myCell = this.grid1.getCellByColumn(2,"UnitPrice");
     * ```
     * @param rowIndex
     * @param columnField
     */
    public getCellByColumn(rowIndex: number, columnField: string): IgxGridCellComponent {
        const columnId = this.columnList.map((column) => column.field).indexOf(columnField);
        if (columnId !== -1) {
            return this.gridAPI.get_cell_by_index(rowIndex, columnId);
        }
    }

    public getCellByColumnVisibleIndex(rowIndex: number, index: number): IgxGridCellComponent {
        return this.gridAPI.get_cell_by_visible_index(rowIndex, index);

    }

    /**
     * Returns an `IgxGridCellComponent` object by the specified primary key and column field.
     * @remarks
     * Requires that the primaryKey property is set.
     * @example
     * ```typescript
     * grid.getCellByKey(1, 'index');
     * ```
     * @param rowSelector match any rowID
     * @param columnField
     */
    public getCellByKey(rowSelector: any, columnField: string): IgxGridCellComponent {
        return this.gridAPI.get_cell_by_key(rowSelector, columnField);
    }

    /**
     * Gets the total number of pages.
     * @example
     * ```typescript
     * const totalPages = this.grid.totalPages;
     * ```
     */
    get totalPages(): number {
        if (this.pagingState) {
            return this.pagingState.metadata.countPages;
        }
        return this._totalRecords >= 0 ? Math.ceil(this._totalRecords / this.perPage) : -1;
    }

    /**
     * Gets if the current page is the first page.
     * @example
     * ```typescript
     * const firstPage = this.grid.isFirstPage;
     * ```
     */
    get isFirstPage(): boolean {
        return this.page === 0;
    }

    /**
     * Goes to the next page, if the grid is not already at the last page.
     * @example
     * ```typescript
     * this.grid1.nextPage();
     * ```
     */
    public nextPage(): void {
        if (!this.isLastPage) {
            this.page += 1;
        }
    }

    /**
     * Goes to the previous page, if the grid is not already at the first page.
     * @example
     * ```typescript
     * this.grid1.previousPage();
     * ```
     */
    public previousPage(): void {
        if (!this.isFirstPage) {
            this.page -= 1;
        }
    }

    /**
     * Returns the total number of records.
     * @remarks
     * Only functions when paging is enabled.
     * @example
     * ```typescript
     * const totalRecords = this.grid.totalRecords;
     * ```
     */
    @Input()
    get totalRecords(): number {
        return this._totalRecords >= 0 ? this._totalRecords : this.pagingState?.metadata.countRecords;
    }

    set totalRecords(total: number) {
        if (total >= 0) {
            this._totalRecords = total;
            this._pipeTrigger++;
            this.notifyChanges();
        }
    }

    /**
     * Returns if the current page is the last page.
     * @example
     * ```typescript
     * const lastPage = this.grid.isLastPage;
     * ```
     */
    get isLastPage(): boolean {
        return this.page + 1 >= this.totalPages;
    }

    /**
     * Returns the total width of the `IgxGridComponent`.
     * @example
     * ```typescript
     * const gridWidth = this.grid.totalWidth;
     * ```
     */
    get totalWidth(): number {
        if (!isNaN(this._totalWidth)) { return this._totalWidth; }
        // Take only top level columns
        const cols = this.visibleColumns.filter(col => col.level === 0 && !col.pinned);
        let totalWidth = 0;
        let i = 0;
        for (i; i < cols.length; i++) {
            totalWidth += parseInt(cols[i].calcWidth, 10) || 0;
        }
        this._totalWidth = totalWidth;
        return totalWidth;
    }

    /**
     * @hidden
     * @internal
     */
    get showRowSelectors(): boolean {
        return this.isRowSelectable && this.hasVisibleColumns && !this.hideRowSelectors;
    }

    /**
     * @hidden
     * @internal
     */
    get showDragIcons(): boolean {
        return this.rowDraggable && this.columns.length > this.hiddenColumnsCount;
    }

    /**
     * Reorder columns in the main columnList and _columns collections.
     * @hidden
     */
    protected _moveColumns(from: IgxColumnComponent, to: IgxColumnComponent, pos: DropPosition) {
        const list = this.columnList.toArray();
        this._reorderColumns(from, to, pos, list);
        const newList = this._resetColumnList(list);
        this.columnList.reset(newList);
        this.columnList.notifyOnChanges();
        this._columns = this.columnList.toArray();
    }

    /**
     * @hidden
     */
    protected _resetColumnList(list?) {
        if (!list) {
            list = this.columnList.toArray();
        }
        let newList = [];
        list.filter(c => c.level === 0).forEach(p => {
            newList.push(p);
            if (p.columnGroup) {
                newList = newList.concat(p.allChildren);
            }
        });
        return newList;
    }

    /**
     * Reorders columns inside the passed column collection.
     * When reordering column group collection, the collection is not flattened.
     * In all other cases, the columns collection is flattened, this is why adittional calculations on the dropIndex are done.
     * @hidden
     */
    protected _reorderColumns(from: IgxColumnComponent, to: IgxColumnComponent, position: DropPosition, columnCollection: any[],
        inGroup = false) {
        const fromIndex = columnCollection.indexOf(from);
        const childColumnsCount = inGroup ? 1 : from.allChildren.length + 1;
        columnCollection.splice(fromIndex, childColumnsCount);
        let dropIndex = columnCollection.indexOf(to);
        if (position === DropPosition.AfterDropTarget) {
            dropIndex++;
            if (!inGroup && to.columnGroup) {
                dropIndex += to.allChildren.length;
            }
        }
        columnCollection.splice(dropIndex, 0, from);
    }

    /**
     * Reorder column group collection.
     * @hidden
     */
    protected _moveChildColumns(parent: IgxColumnComponent, from: IgxColumnComponent, to: IgxColumnComponent, pos: DropPosition) {
        const buffer = parent.children.toArray();
        this._reorderColumns(from, to, pos, buffer, true);
        parent.children.reset(buffer);
    }
    /**
     * Places a column before or after the specified target column.
     * @example
     * ```typescript
     * grid.moveColumn(column, target);
     * ```
     */
    public moveColumn(column: IgxColumnComponent, target: IgxColumnComponent, pos: DropPosition = DropPosition.AfterDropTarget) {

        if (column === target || (column.level !== target.level) ||
            (column.topLevelParent !== target.topLevelParent)) {
            return;
        }

        this.endEdit(true);
        if (column.level) {
            this._moveChildColumns(column.parent, column, target, pos);
        }

        if (target.pinned && !column.pinned) {
            column.pin();
        }

        if (!target.pinned && column.pinned) {
            column.unpin();
        }

        if (target.pinned && column.pinned) {
            this._reorderColumns(column, target, pos, this._pinnedColumns);
        }

        if (!target.pinned && !column.pinned) {
            this._reorderColumns(column, target, pos, this._unpinnedColumns);
        }

        this._moveColumns(column, target, pos);
        this._columnsReordered(column, target);
    }

    /**
     * Notiy changes, reset cache and populateVisibleIndexes.
     * @hidden
     */
    private _columnsReordered(column: IgxColumnComponent, target) {
        this.notifyChanges();
        if (this.hasColumnLayouts) {
            this.columns.filter(x => x.columnLayout).forEach(x => x.populateVisibleIndexes());
        }
        // after reordering is done reset cached column collections.
        this.resetColumnCollections();
        column.resetCaches();

        const args = {
            source: column,
            target: target
        };

        this.onColumnMovingEnd.emit(args);
    }

    /**
     * Goes to the desired page index.
     * @example
     * ```typescript
     * this.grid1.paginate(1);
     * ```
     * @param val
     */
    public paginate(val: number): void {
        if (val < 0 || val > this.totalPages - 1) {
            return;
        }

        this.page = val;
    }

    /**
     * Manually marks the `IgxGridComponent` for change detection.
     * @example
     * ```typescript
     * this.grid1.markForCheck();
     * ```
     */
    public markForCheck() {
        this.cdr.detectChanges();
    }

    /**
     * @hidden @internal
     */
    public beginAddRowByIndex(rowID: any, index: number, asChild?: boolean) {
        this.endEdit(true);
        this.cancelAddMode = false;

        this.addRowParent = {
            rowID: rowID,
            index: index,
            asChild: asChild
        };
        this.verticalScrollContainer.onDataChanged.pipe(first()).subscribe(() => {
            this.cdr.detectChanges();
            const row = this.getRowByIndex(this.addRowParent.index + 1);
            const cell = row.cells.find(c => c.editable);
            cell.setEditMode(true);
            cell.activate();
        });
        this._pipeTrigger++;
        this.notifyChanges();
    }

    /**
     * Creates a new `IgxGridRowComponent` and adds the data record to the end of the data source.
     * @example
     * ```typescript
     * this.grid1.addRow(record);
     * ```
     * @param data
     */
    public addRow(data: any): void {
        // commit pending states prior to adding a row
        this.endEdit(true);
        this.gridAPI.addRowToData(data);

        this.onRowAdded.emit({ data });
        this._pipeTrigger++;
        this.notifyChanges();
    }

    /**
     * Removes the `IgxGridRowComponent` and the corresponding data record by primary key.
     * @remarks
     * Requires that the `primaryKey` property is set.
     * The method accept rowSelector as a parameter, which is the rowID.
     * @example
     * ```typescript
     * this.grid1.deleteRow(0);
     * ```
     * @param rowSelector
     */
    public deleteRow(rowSelector: any): void {
        if (this.primaryKey !== undefined && this.primaryKey !== null) {
            this.deleteRowById(rowSelector);
        }
    }

    /** @hidden */
    public deleteRowById(rowId: any) {
        this.gridAPI.deleteRowById(rowId);
    }

    /**
     * @hidden
     */
    protected deleteRowFromData(rowID: any, index: number) {
        //  if there is a row (index !== 0) delete it
        //  if there is a row in ADD or UPDATE state change it's state to DELETE
        if (index !== -1) {
            if (this.transactions.enabled) {
                const transaction: Transaction = { id: rowID, type: TransactionType.DELETE, newValue: null };
                this.transactions.add(transaction, this.data[index]);
            } else {
                this.data.splice(index, 1);
            }
        } else {
            const state: State = this.transactions.getState(rowID);
            this.transactions.add({ id: rowID, type: TransactionType.DELETE, newValue: null }, state && state.recordRef);
        }
    }

    /**
     * Updates the `IgxGridRowComponent` and the corresponding data record by primary key.
     * @remarks
     * Requires that the `primaryKey` property is set.
     * @example
     * ```typescript
     * this.gridWithPK.updateCell('Updated', 1, 'ProductName');
     * ```
     * @param value the new value which is to be set.
     * @param rowSelector corresponds to rowID.
     * @param column corresponds to column field.
     */
    public updateCell(value: any, rowSelector: any, column: string): void {
        if (this.isDefined(this.primaryKey)) {
            const col = this.columnList.toArray().find(c => c.field === column);
            if (col) {
                // Simplify
                const rowData = this.gridAPI.getRowData(rowSelector);
                const index = this.gridAPI.get_row_index_in_data(rowSelector);
                // If row passed is invalid
                if (index < 0) {
                    return;
                }
                const id = {
                    rowID: rowSelector,
                    columnID: col.index,
                    rowIndex: index
                };

                const cell = new IgxCell(id, index, col, rowData[col.field], rowData[col.field], rowData, this);
                const args = this.gridAPI.update_cell(cell, value);

                if (this.crudService.cell && this.crudService.sameCell(cell)) {
                    if (args.cancel) {
                        return;
                    }
                    this.crudService.exitCellEdit();
                }
                this.cdr.detectChanges();
            }
        }
    }

    /**
     * Updates the `IgxGridRowComponent`
     * @remarks
     * The row is specified by
     * rowSelector parameter and the data source record with the passed value.
     * This method will apply requested update only if primary key is specified in the grid.
     * @example
     * ```typescript
     * grid.updateRow({
     *       ProductID: 1, ProductName: 'Spearmint', InStock: true, UnitsInStock: 1, OrderDate: new Date('2005-03-21')
     *   }, 1);
     * ```
     * @param value
     * @param rowSelector correspond to rowID
     */
    public updateRow(value: any, rowSelector: any): void {
        if (this.isDefined(this.primaryKey)) {
            const editableCell = this.crudService.cell;
            if (editableCell && editableCell.id.rowID === rowSelector) {
                this.crudService.exitCellEdit();
            }
            const row = new IgxRow(rowSelector, -1, this.gridAPI.getRowData(rowSelector), this);
            this.gridAPI.update_row(row, value);

            // TODO: fix for #5934 and probably break for #5763
            // consider adding of third optional boolean parameter in updateRow.
            // If developer set this parameter to true we should call notifyChanges(true), and
            // vise-versa if developer set it to false we should call notifyChanges(false).
            // The parameter should default to false
            this.notifyChanges();
        }
    }

    /**
     * Returns the data that is contained in the row component.
     * @remarks
     * If the primary key is not specified the row selector match the row data.
     * @example
     * ```typescript
     * const data = grid.getRowData(94741);
     * ```
     * @param rowSelector correspond to rowID
     */
    public getRowData(rowSelector: any) {
        if (!this.primaryKey) {
            return rowSelector;
        }
        const data = this.gridAPI.get_all_data(this.transactions.enabled);
        const index = this.gridAPI.get_row_index_in_data(rowSelector);
        return index < 0 ? {} : data[index];
    }

    /**
     * Sort a single `IgxColumnComponent`.
     * @remarks
     * Sort the `IgxGridComponent`'s `IgxColumnComponent` based on the provided array of sorting expressions.
     * @example
     * ```typescript
     * this.grid.sort({ fieldName: name, dir: SortingDirection.Asc, ignoreCase: false });
     * ```
     */
    public sort(expression: ISortingExpression | Array<ISortingExpression>): void {
        this.crudService.releaseBlockedEditing();
        this.endEdit(false);
        this.crudService.endEditMode();


        if (expression instanceof Array) {
            this.gridAPI.sort_multiple(expression);
        } else {
            this.gridAPI.sort(expression);
        }
        requestAnimationFrame(() => this.onSortingDone.emit(expression));
    }

    /**
     * Filters a single `IgxColumnComponent`.
     * @example
     * ```typescript
     * public filter(term) {
     *      this.grid.filter("ProductName", term, IgxStringFilteringOperand.instance().condition("contains"));
     * }
     * ```
     * @param name
     * @param value
     * @param conditionOrExpressionTree
     * @param ignoreCase
     */
    public filter(name: string, value: any, conditionOrExpressionTree?: IFilteringOperation | IFilteringExpressionsTree,
        ignoreCase?: boolean) {
        this.filteringService.filter(name, value, conditionOrExpressionTree, ignoreCase);
    }

    /**
     * Filters all the `IgxColumnComponent` in the `IgxGridComponent` with the same condition.
     * @example
     * ```typescript
     * grid.filterGlobal('some', IgxStringFilteringOperand.instance().condition('contains'));
     * ```
     * @param value
     * @param condition
     * @param ignoreCase
     */
    public filterGlobal(value: any, condition, ignoreCase?) {
        this.filteringService.filterGlobal(value, condition, ignoreCase);
    }

    /**
     * Enables summaries for the specified column and applies your customSummary.
     * @remarks
     * If you do not provide the customSummary, then the default summary for the column data type will be applied.
     * @example
     * ```typescript
     * grid.enableSummaries([{ fieldName: 'ProductName' }, { fieldName: 'ID' }]);
     * ```
     * Enable summaries for the listed columns.
     * @example
     * ```typescript
     * grid.enableSummaries('ProductName');
     * ```
     * @param rest
     */
    public enableSummaries(...rest) {
        if (rest.length === 1 && Array.isArray(rest[0])) {
            this._multipleSummaries(rest[0], true);
        } else {
            this._summaries(rest[0], true, rest[1]);
        }
    }

    /**
     * Disable summaries for the specified column.
     * @example
     * ```typescript
     * grid.disableSummaries('ProductName');
     * ```
     * @remarks
     * Disable summaries for the listed columns.
     * @example
     * ```typescript
     * grid.disableSummaries([{ fieldName: 'ProductName' }]);
     * ```
     */
    public disableSummaries(...rest) {
        if (rest.length === 1 && Array.isArray(rest[0])) {
            this._disableMultipleSummaries(rest[0]);
        } else {
            this._summaries(rest[0], false);
        }
    }

    /**
     * If name is provided, clears the filtering state of the corresponding `IgxColumnComponent`.
     * @remarks
     * Otherwise clears the filtering state of all `IgxColumnComponent`s.
     * @example
     * ```typescript
     * this.grid.clearFilter();
     * ```
     * @param name
     */
    public clearFilter(name?: string) {
        this.filteringService.clearFilter(name);
    }

    /**
     * If name is provided, clears the sorting state of the corresponding `IgxColumnComponent`.
     * @remarks
     * otherwise clears the sorting state of all `IgxColumnComponent`.
     * @example
     * ```typescript
     * this.grid.clearSort();
     * ```
     * @param name
     */
    public clearSort(name?: string) {
        if (!name) {
            this.sortingExpressions = [];
            return;
        }
        if (!this.gridAPI.get_column_by_name(name)) {
            return;
        }
        this.gridAPI.clear_sort(name);
    }

    /**
     * @hidden @internal
     */
    public refreshGridState(args?) {
        this.endEdit(true);
        this.selectionService.clearHeaderCBState();
        this.summaryService.clearSummaryCache(args);
    }

    // TODO: We have return values here. Move them to event args ??

    /**
     * Pins a column by field name.
     * @remarks
     * Returns whether the operation is successful.
     * @example
     * ```typescript
     * this.grid.pinColumn("ID");
     * ```
     * @param columnName
     * @param index
     */
    public pinColumn(columnName: string | IgxColumnComponent, index?): boolean {
        const col = columnName instanceof IgxColumnComponent ? columnName : this.getColumnByName(columnName);
        return col.pin(index);
    }

    /**
     * Unpins a column by field name. Returns whether the operation is successful.
     * @example
     * ```typescript
     * this.grid.pinColumn("ID");
     * ```
     * @param columnName
     * @param index
     */
    public unpinColumn(columnName: string | IgxColumnComponent, index?): boolean {
        const col = columnName instanceof IgxColumnComponent ? columnName : this.getColumnByName(columnName);
        return col.unpin(index);
    }

    /**
     * Pin the row by its id.
     * @remarks
     * ID is either the primaryKey value or the data record instance.
     * @example
     * ```typescript
     * this.grid.pinRow(rowID);
     * ```
     * @param rowID The row id - primaryKey value or the data record instance.
     * @param index The index at which to insert the row in the pinned collection.
     */
    public pinRow(rowID: any, index?: number): boolean {
        if (this._pinnedRecordIDs.indexOf(rowID) !== -1) {
            return false;
        }
        const row = this.gridAPI.get_row_by_key(rowID);

        const eventArgs: IPinRowEventArgs = {
            insertAtIndex: index,
            isPinned: true,
            rowID: rowID,
            row: row
        };
        this.onRowPinning.emit(eventArgs);

        this.endEdit(true);

        const insertIndex = typeof eventArgs.insertAtIndex === 'number' ? eventArgs.insertAtIndex : this._pinnedRecordIDs.length;
        this._pinnedRecordIDs.splice(insertIndex, 0, rowID);
        this._pipeTrigger++;
        if (this.gridAPI.grid) {
            this.notifyChanges();
        }
    }

    /**
     * Unpin the row by its id.
     * @remarks
     * ID is either the primaryKey value or the data record instance.
     * @example
     * ```typescript
     * this.grid.unpinRow(rowID);
     * ```
     * @param rowID The row id - primaryKey value or the data record instance.
     */
    public unpinRow(rowID: any) {
        const index = this._pinnedRecordIDs.indexOf(rowID);
        if (index === -1) {
            return false;
        }
        const row = this.gridAPI.get_row_by_key(rowID);
        const eventArgs: IPinRowEventArgs = {
            isPinned: false,
            rowID: rowID,
            row: row
        };
        this.onRowPinning.emit(eventArgs);
        this.endEdit(true);
        this._pinnedRecordIDs.splice(index, 1);
        this._pipeTrigger++;
        if (this.gridAPI.grid) {
            this.cdr.detectChanges();
        }
        return true;
    }

    get pinnedRowHeight() {
        const containerHeight = this.pinContainer ? this.pinContainer.nativeElement.offsetHeight : 0;
        return this.hasPinnedRecords ? containerHeight : 0;
    }

    get totalHeight() {
        return this.calcHeight ? this.calcHeight + this.pinnedRowHeight : this.calcHeight;
    }

    /**
     * Recalculates grid width/height dimensions.
     * @remarks
     * Should be run when changing DOM elements dimentions manually that affect the grid's size.
     * @example
     * ```typescript
     * this.grid.reflow();
     * ```
     */
    public reflow() {
        this.calculateGridSizes();
    }

    /**
     * Finds the next occurrence of a given string in the grid and scrolls to the cell if it isn't visible.
     * @remarks
     * Returns how many times the grid contains the string.
     * @example
     * ```typescript
     * this.grid.findNext("financial");
     * ```
     * @param text the string to search.
     * @param caseSensitive optionally, if the search should be case sensitive (defaults to false).
     * @param exactMatch optionally, if the text should match the entire value  (defaults to false).
     */
    public findNext(text: string, caseSensitive?: boolean, exactMatch?: boolean): number {
        return this.find(text, 1, caseSensitive, exactMatch);
    }

    /**
     * Finds the previous occurrence of a given string in the grid and scrolls to the cell if it isn't visible.
     * @remarks
     * Returns how many times the grid contains the string.
     * @example
     * ```typescript
     * this.grid.findPrev("financial");
     * ```
     * @param text the string to search.
     * @param caseSensitive optionally, if the search should be case sensitive (defaults to false).
     * @param exactMatch optionally, if the text should match the entire value (defaults to false).
     */
    public findPrev(text: string, caseSensitive?: boolean, exactMatch?: boolean): number {
        return this.find(text, -1, caseSensitive, exactMatch);
    }

    /**
     * Reapplies the existing search.
     * @remarks
     * Returns how many times the grid contains the last search.
     * @example
     * ```typescript
     * this.grid.refreshSearch();
     * ```
     * @param updateActiveInfo
     */
    public refreshSearch(updateActiveInfo?: boolean, endEdit = true): number {
        if (this.lastSearchInfo.searchText) {
            this.rebuildMatchCache();

            if (updateActiveInfo) {
                const activeInfo = IgxTextHighlightDirective.highlightGroupsMap.get(this.id);
                this.lastSearchInfo.matchInfoCache.forEach((match, i) => {
                    if (match.column === activeInfo.column &&
                        match.row === activeInfo.row &&
                        match.index === activeInfo.index &&
                        compareMaps(match.metadata, activeInfo.metadata)) {
                        this.lastSearchInfo.activeMatchIndex = i;
                    }
                });
            }

            return this.find(this.lastSearchInfo.searchText,
                0,
                this.lastSearchInfo.caseSensitive,
                this.lastSearchInfo.exactMatch,
                false,
                endEdit);
        } else {
            return 0;
        }
    }

    /**
     * Removes all the highlights in the cell.
     * @example
     * ```typescript
     * this.grid.clearSearch();
     * ```
     */
    public clearSearch() {
        this.lastSearchInfo = {
            searchText: '',
            caseSensitive: false,
            exactMatch: false,
            activeMatchIndex: 0,
            matchInfoCache: []
        };

        this.rowList.forEach((row) => {
            if (row.cells) {
                row.cells.forEach((c) => {
                    c.clearHighlight();
                });
            }
        });
    }

    /**
     * Returns if the `IgxGridComponent` has sortable columns.
     * @example
     * ```typescript
     * const sortableGrid = this.grid.hasSortableColumns;
     * ```
     */
    get hasSortableColumns(): boolean {
        return this.columnList.some((col) => col.sortable);
    }

    /**
     * Returns if the `IgxGridComponent` has editable columns.
     * @example
     * ```typescript
     * const editableGrid = this.grid.hasEditableColumns;
     * ```
     */
    get hasEditableColumns(): boolean {
        return this.columnList.some((col) => col.editable);
    }

    /**
     * Returns if the `IgxGridComponent` has fiterable columns.
     * @example
     * ```typescript
     * const filterableGrid = this.grid.hasFilterableColumns;
     * ```
     */
    get hasFilterableColumns(): boolean {
        return this.columnList.some((col) => col.filterable);
    }

    /**
     * Returns if the `IgxGridComponent` has summarized columns.
     * @example
     * ```typescript
     * const summarizedGrid = this.grid.hasSummarizedColumns;
     * ```
     */
    get hasSummarizedColumns(): boolean {
        return this.summaryService.hasSummarizedColumns;
    }

    /**
     * @hidden @internal
     */
    get rootSummariesEnabled(): boolean {
        return this.summaryCalculationMode !== GridSummaryCalculationMode.childLevelsOnly;
    }

    /**
     * @hidden @internal
     */
    get hasVisibleColumns(): boolean {
        if (this._hasVisibleColumns === undefined) {
            return this.columnList ? this.columnList.some(c => !c.hidden) : false;
        }
        return this._hasVisibleColumns;
    }

    set hasVisibleColumns(value) {
        this._hasVisibleColumns = value;
    }
    /**
     * Returns if the `IgxGridComponent` has moveable columns.
     * @example
     * ```typescript
     * const movableGrid = this.grid.hasMovableColumns;
     * ```
     */
    get hasMovableColumns(): boolean {
        return this.columnList && this.columnList.some((col) => col.movable);
    }

    /**
     * Returns if the `IgxGridComponent` has column groups.
     * @example
     * ```typescript
     * const groupGrid = this.grid.hasColumnGroups;
     * ```
     */
    get hasColumnGroups(): boolean {
        return this._columnGroups;
    }
    /**
     * Returns if the `IgxGridComponent` has column layouts for multi-row layout definition.
     * @example
     * ```typescript
     * const layoutGrid = this.grid.hasColumnLayouts;
     * ```
     */
    public get hasColumnLayouts() {
        return !!this.columnList.some(col => col.columnLayout);
    }

    /**
     * Returns an array of the selected `IgxGridCellComponent`s.
     * @example
     * ```typescript
     * const selectedCells = this.grid.selectedCells;
     * ```
     */
    get selectedCells(): IgxGridCellComponent[] | any[] {
        if (this.dataRowList) {
            return this.dataRowList.map((row) => row.cells.filter((cell) => cell.selected))
                .reduce((a, b) => a.concat(b), []);
        }
        return [];
    }

    /**
     * @hidden @internal
     */
    get multiRowLayoutRowSize() {
        return this._multiRowLayoutRowSize;
    }

    /**
     * @hidden
     */
    protected get rowBasedHeight() {
        return this.dataLength * this.rowHeight;
    }

    /**
     * @hidden
     */
    protected get isPercentWidth() {
        return this.width && this.width.indexOf('%') !== -1;
    }

    /**
     * @hidden @internal
     */
    public get isPercentHeight() {
        return this._height && this._height.indexOf('%') !== -1;
    }

    /**
     * @hidden
     * Sets columns defaultWidth property
     */
    protected _derivePossibleWidth() {
        if (!this.columnWidthSetByUser) {
            this._columnWidth = this.width !== null ? this.getPossibleColumnWidth() : MINIMUM_COLUMN_WIDTH + 'px';
        }
        this.columnList.forEach((column: IgxColumnComponent) => {
            if (this.hasColumnLayouts && parseInt(this._columnWidth, 10)) {
                const columnWidthCombined = parseInt(this._columnWidth, 10) * (column.colEnd ? column.colEnd - column.colStart : 1);
                column.defaultWidth = columnWidthCombined + 'px';
            } else {
                column.defaultWidth = this._columnWidth;
                column.resetCaches();
            }
        });
        this.resetCachedWidths();
    }

    /**
     * @hidden
     */
    protected get defaultTargetBodyHeight(): number {
        const allItems = this.dataLength;
        return this.renderedRowHeight * Math.min(this._defaultTargetRecordNumber,
            this.paging ? Math.min(allItems, this.perPage) : allItems);
    }

    /**
     * @hidden @internal
     * The rowHeight input is bound to min-height css prop of rows that adds a 1px border in all cases
     */
    public get renderedRowHeight(): number {
        return this.rowHeight + 1;
    }

    /**
     * @hidden
     * @internal
     */
    protected calcGridHeadRow() {
        if (this.maxLevelHeaderDepth) {
            this._baseFontSize = parseFloat(getComputedStyle(this.document.documentElement).getPropertyValue('font-size'));
            let minSize = (this.maxLevelHeaderDepth + 1) * this.defaultRowHeight / this._baseFontSize;
            if (this._allowFiltering && this._filterMode === FilterMode.quickFilter) {
                minSize += (FILTER_ROW_HEIGHT + 1) / this._baseFontSize;
            }
            this.theadRow.nativeElement.style.minHeight = `${minSize}rem`;
        }
    }

    /**
     * @hidden
     * Sets TBODY height i.e. this.calcHeight
     */
    protected calculateGridHeight() {
        this.calcGridHeadRow();
        this.summariesHeight = 0;
        if (this.hasSummarizedColumns && this.rootSummariesEnabled) {
            this.summariesHeight = this.summaryService.calcMaxSummaryHeight();
        }

        this.calcHeight = this._calculateGridBodyHeight();
        if (this.pinnedRowHeight && this.calcHeight) {
            this.calcHeight -= this.pinnedRowHeight;
        }
    }

    /**
     * @hidden
     */
    protected getGroupAreaHeight(): number {
        return 0;
    }

    /**
     * @hidden
     */
    protected getComputedHeight(elem) {
        return elem.offsetHeight ? parseFloat(this.document.defaultView.getComputedStyle(elem).getPropertyValue('height')) : 0;
    }
    /**
     * @hidden
     */
    protected getFooterHeight(): number {
        return this.summariesHeight || this.getComputedHeight(this.tfoot.nativeElement);
    }
    /**
     * @hidden
     */
    protected getTheadRowHeight(): number {
        const height = this.getComputedHeight(this.theadRow.nativeElement);
        return (!this.allowFiltering || (this.allowFiltering && this.filterMode !== FilterMode.quickFilter)) ?
            height - this.getFilterCellHeight() :
            height;
    }

    /**
     * @hidden
     */
    protected getToolbarHeight(): number {
        let toolbarHeight = 0;
        if (this.showToolbar && this.toolbarHtml != null) {
            const height = this.getComputedHeight(this.toolbarHtml.nativeElement);
            toolbarHeight = this.toolbarHtml.nativeElement.firstElementChild ?
                height : 0;
        }
        return toolbarHeight;
    }

    /**
     * @hidden
     */
    protected getPagingFooterHeight(): number {
        let pagingHeight = 0;
        if (this.footer) {
            const height = this.getComputedHeight(this.footer.nativeElement);
            pagingHeight = this.footer.nativeElement.firstElementChild ?
                height : 0;
        }
        return pagingHeight;
    }

    /**
     * @hidden
     */
    protected getFilterCellHeight(): number {
        const headerGroupNativeEl = (this.headerGroupsList.length !== 0) ?
            this.headerGroupsList[0].element.nativeElement : null;
        const filterCellNativeEl = (headerGroupNativeEl) ?
            headerGroupNativeEl.querySelector('igx-grid-filtering-cell') : null;
        return (filterCellNativeEl) ? filterCellNativeEl.offsetHeight : 0;
    }

    /**
     * @hidden
     */
    protected _calculateGridBodyHeight(): number {
        if (!this._height) {
            return null;
        }
        const actualTheadRow = this.getTheadRowHeight();
        const footerHeight = this.getFooterHeight();
        const toolbarHeight = this.getToolbarHeight();
        const pagingHeight = this.getPagingFooterHeight();
        const groupAreaHeight = this.getGroupAreaHeight();
        const scrHeight = this.getComputedHeight(this.scr.nativeElement);
        const renderedHeight = toolbarHeight + actualTheadRow +
            footerHeight + pagingHeight + groupAreaHeight +
            scrHeight;

        let gridHeight = 0;

        if (this.isPercentHeight) {
            const computed = this.document.defaultView.getComputedStyle(this.nativeElement).getPropertyValue('height');
            const autoSize = this._shouldAutoSize(renderedHeight);
            if (autoSize || computed.indexOf('%') !== -1) {
                const bodyHeight = this.getDataBasedBodyHeight();
                return bodyHeight > 0 ? bodyHeight : null;
            }
            gridHeight = parseFloat(computed);
        } else {
            gridHeight = parseInt(this._height, 10);
        }
        const height = Math.abs(gridHeight - renderedHeight);

        if (Math.round(height) === 0 || isNaN(gridHeight)) {
            const bodyHeight = this.defaultTargetBodyHeight;
            return bodyHeight > 0 ? bodyHeight : null;
        }
        return height;
    }

    protected checkContainerSizeChange() {
        const origHeight = this.nativeElement.parentElement.offsetHeight;
        this.nativeElement.style.display = 'none';
        const height = this.nativeElement.parentElement.offsetHeight;
        this.nativeElement.style.display = '';
        return origHeight !== height;
    }

    protected _shouldAutoSize(renderedHeight) {
        this.tbody.nativeElement.style.display = 'none';
        let res = !this.nativeElement.parentElement ||
            this.nativeElement.parentElement.clientHeight === 0 ||
            this.nativeElement.parentElement.clientHeight === renderedHeight;
        if (!isChromium()) {
            // If grid causes the parent container to extend (for example when container is flex)
            // we should always auto-size since the actual size of the container will continuously change as the grid renders elements.
            res = this.checkContainerSizeChange();
        }
        this.tbody.nativeElement.style.display = '';
        return res;
    }

    /**
     * @hidden @internal
     */
    public get outerWidth() {
        return this.hasVerticalScroll() ? this.calcWidth + this.scrollSize : this.calcWidth;
    }

    /**
     * @hidden @internal
     * Gets the visible content height that includes header + tbody + footer.
     */
    public getVisibleContentHeight() {
        let height = this.theadRow.nativeElement.clientHeight + this.tbody.nativeElement.clientHeight;
        if (this.hasSummarizedColumns) {
            height += this.tfoot.nativeElement.clientHeight;
        }
        return height;
    }

    /**
     * @hidden @internal
     */
    public getPossibleColumnWidth(baseWidth: number = null) {
        let computedWidth;
        if (baseWidth !== null) {
            computedWidth = baseWidth;
        } else {
            computedWidth = this.calcWidth ||
                parseInt(this.document.defaultView.getComputedStyle(this.nativeElement).getPropertyValue('width'), 10);
        }

        computedWidth -= this.featureColumnsWidth();

        const visibleChildColumns = this.visibleColumns.filter(c => !c.columnGroup);


        // Column layouts related
        let visibleCols = [];
        const columnBlocks = this.visibleColumns.filter(c => c.columnGroup);
        const colsPerBlock = columnBlocks.map(block => block.getInitialChildColumnSizes(block.children));
        const combinedBlocksSize = colsPerBlock.reduce((acc, item) => acc + item.length, 0);
        colsPerBlock.forEach(blockCols => visibleCols = visibleCols.concat(blockCols));
        //

        const columnsWithSetWidths = this.hasColumnLayouts ?
            visibleCols.filter(c => c.widthSetByUser) :
            visibleChildColumns.filter(c => c.widthSetByUser);

        const columnsToSize = this.hasColumnLayouts ?
            combinedBlocksSize - columnsWithSetWidths.length :
            visibleChildColumns.length - columnsWithSetWidths.length;
        const sumExistingWidths = columnsWithSetWidths
            .reduce((prev, curr) => {
                const colWidth = curr.width;
                const widthValue = parseInt(colWidth, 10);
                const currWidth = colWidth && typeof colWidth === 'string' && colWidth.indexOf('%') !== -1 ?
                    widthValue / 100 * computedWidth :
                    widthValue;
                return prev + currWidth;
            }, 0);

        // When all columns are hidden, return 0px width
        if (!sumExistingWidths && !columnsToSize) {
            return '0px';
        }

        const columnWidth = Math.floor(!Number.isFinite(sumExistingWidths) ?
            Math.max(computedWidth / columnsToSize, MINIMUM_COLUMN_WIDTH) :
            Math.max((computedWidth - sumExistingWidths) / columnsToSize, MINIMUM_COLUMN_WIDTH));

        return columnWidth + 'px';
    }

    /**
     * @hidden
     * Sets grid width i.e. this.calcWidth
     */
    protected calculateGridWidth() {
        let width;

        if (this.isPercentWidth) {
            /* width in %*/
            const computed = this.document.defaultView.getComputedStyle(this.nativeElement).getPropertyValue('width');
            width = computed.indexOf('%') === -1 ? parseInt(computed, 10) : null;
        } else {
            width = parseInt(this.width, 10);
        }

        if (!width && this.nativeElement) {
            width = this.nativeElement.offsetWidth;
        }


        if (this.width === null || !width) {
            width = this.getColumnWidthSum();
        }

        if (this.hasVerticalScroll() && this.width !== null) {
            width -= this.scrollSize;
        }
        if ((Number.isFinite(width) || width === null) && width !== this.calcWidth) {
            this.calcWidth = width;
        }
        this._derivePossibleWidth();
    }

    private getColumnWidthSum(): number {
        let colSum = 0;
        const cols = this.hasColumnLayouts ?
            this.visibleColumns.filter(x => x.columnLayout) : this.visibleColumns.filter(x => !x.columnGroup);
        cols.forEach((item) => {
            const isWidthInPercent = item.width && typeof item.width === 'string' && item.width.indexOf('%') !== -1;
            if (isWidthInPercent) {
                item.width = item.calcWidth || MINIMUM_COLUMN_WIDTH + 'px';
            }
            colSum += parseInt((item.width || item.defaultWidth), 10) || MINIMUM_COLUMN_WIDTH;
        });
        if (!colSum) {
            return null;
        }
        this.cdr.detectChanges();
        colSum += this.featureColumnsWidth();
        return colSum;
    }

    /**
     * @hidden @internal
     */
    public hasVerticalScroll() {
        if (this._init) { return false; }
        const isScrollable = this.verticalScrollContainer ? this.verticalScrollContainer.isScrollable() : false;
        return !!(this.calcWidth && this.dataView &&
            this.dataView.length > 0 &&
            isScrollable);
    }

    /**
     * @hidden @internal
     */
    protected getDataBasedBodyHeight(): number {
        return !this.data || (this.data.length < this._defaultTargetRecordNumber) ?
            0 : this.defaultTargetBodyHeight;
    }

    /**
     * @hidden @internal
     */
    protected onPinnedRowsChanged(change: QueryList<IgxGridRowComponent>) {
        const diff = this.rowListDiffer.diff(change);
        if (diff) {
            this.notifyChanges(true);
        }
    }

    /**
     * @hidden
     */
    protected onColumnsChanged(change: QueryList<IgxColumnComponent>) {
        const diff = this.columnListDiffer.diff(change);
        if (this.autoGenerate && this.columnList.length === 0 && this._autoGeneratedCols.length > 0) {
            // In Ivy if there are nested conditional templates the content children are re-evaluated
            // hence autogenerated columns are cleared and need to be reset.
            this.columnList.reset(this._autoGeneratedCols);
            return;
        }
        if (diff) {
            let added = false;
            let removed = false;

            this.initColumns(this.columnList);


            diff.forEachAddedItem((record: IterableChangeRecord<IgxColumnComponent>) => {
                this.onColumnInit.emit(record.item);
                added = true;
            });

            diff.forEachRemovedItem((record: IterableChangeRecord<IgxColumnComponent | IgxColumnGroupComponent>) => {
                const isColumnGroup = record.item instanceof IgxColumnGroupComponent;
                if (!isColumnGroup) {
                    // Clear Grouping
                    this.gridAPI.clear_groupby(record.item.field);

                    // Clear Filtering
                    this.gridAPI.clear_filter(record.item.field);

                    // Close filter row
                    if (this.filteringService.isFilterRowVisible
                        && this.filteringService.filteredColumn
                        && this.filteringService.filteredColumn.field === record.item.field) {
                        this.filteringRow.close();
                    }

                    // Clear Sorting
                    this.gridAPI.clear_sort(record.item.field);

                    // Remove column selection
                    this.selectionService.deselectColumnsWithNoEvent([record.item.field]);
                }
                removed = true;
            });

            this.resetCaches();

            if (added || removed) {
                this.summaryService.clearSummaryCache();
                Promise.resolve().then(() => {
                    // `onColumnsChanged` can be executed midway a current detectChange cycle and markForCheck will be ignored then.
                    // This ensures that we will wait for the current cycle to end so we can trigger a new one and ngDoCheck to fire.
                    this.notifyChanges(true);
                });
            }
        }
    }

    /**
     * @hidden
     */
    protected calculateGridSizes(recalcFeatureWidth = true) {
        /*
            TODO: (R.K.) This layered lasagne should be refactored
            ASAP. The reason I have to reset the caches so many times is because
            after teach `detectChanges` call they are filled with invalid
            state. Of course all of this happens midway through the grid
            sizing process which of course, uses values from the caches, thus resulting
            in a broken layout.
        */
        this.resetCaches(recalcFeatureWidth);
        this.cdr.detectChanges();
        const hasScroll = this.hasVerticalScroll();
        this.calculateGridWidth();
        this.resetCaches(recalcFeatureWidth);
        this.cdr.detectChanges();
        this.calculateGridHeight();

        if (this.rowEditable) {
            this.repositionRowEditingOverlay(this.rowInEditMode);
        }

        if (this.filteringService.isFilterRowVisible) {
            this.filteringRow.resetChipsArea();
        }

        this.cdr.detectChanges();
        // in case scrollbar has appeared recalc to size correctly.
        if (hasScroll !== this.hasVerticalScroll()) {
            this.calculateGridWidth();
            this.cdr.detectChanges();
        }
        if (this.zone.isStable) {
            this.zone.run(() => {
                this._applyWidthHostBinding();
                this.cdr.detectChanges();
            });
        } else {
            this.zone.onStable.pipe(first()).subscribe(() => {
                this.zone.run(() => {
                    this._applyWidthHostBinding();
                });
            });
        }
        this.resetCaches(recalcFeatureWidth);
    }

    private _applyWidthHostBinding() {
        let width = this._width;
        if (width === null) {
            let currentWidth = this.calcWidth;
            if (this.hasVerticalScroll()) {
                currentWidth += this.scrollSize;
            }
            width = currentWidth + 'px';
            this.resetCaches();
        }
        this._hostWidth = width;
        this.cdr.markForCheck();
    }

    /**
     * Gets calculated width of the pinned area.
     * @example
     * ```typescript
     * const pinnedWidth = this.grid.getPinnedWidth();
     * ```
     * @param takeHidden If we should take into account the hidden columns in the pinned area.
     */
    public getPinnedWidth(takeHidden = false) {
        const fc = takeHidden ? this._pinnedColumns : this.pinnedColumns;
        let sum = 0;
        for (const col of fc) {
            if (col.level === 0) {
                sum += parseInt(col.calcWidth, 10);
            }
        }
        if (this.pinning.columns === ColumnPinningPosition.Start) {
            sum += this.featureColumnsWidth();
        }

        return sum;
    }

    /**
     * @hidden
     * Gets calculated width of the unpinned area
     * @param takeHidden If we should take into account the hidden columns in the pinned area.
     */
    protected getUnpinnedWidth(takeHidden = false) {
        let width = this.isPercentWidth ?
            this.calcWidth :
            parseInt(this.width, 10) || parseInt(this.hostWidth, 10) || this.calcWidth;
        if (this.hasVerticalScroll() && !this.isPercentWidth) {
            width -= this.scrollSize;
        }
        if (this.pinning.columns === ColumnPinningPosition.End) {
            width -= this.featureColumnsWidth();
        }

        return width - this.getPinnedWidth(takeHidden);
    }

    /**
     * @hidden
     */
    protected _summaries(fieldName: string, hasSummary: boolean, summaryOperand?: any) {
        const column = this.gridAPI.get_column_by_name(fieldName);
        if (column) {
            column.hasSummary = hasSummary;
            if (summaryOperand) {
                if (this.rootSummariesEnabled) { this.summaryService.retriggerRootPipe++; }
                column.summaries = summaryOperand;
            }
        }
    }

    /**
     * @hidden
     */
    protected _multipleSummaries(expressions: ISummaryExpression[], hasSummary: boolean) {
        expressions.forEach((element) => {
            this._summaries(element.fieldName, hasSummary, element.customSummary);
        });
    }
    /**
     * @hidden
     */
    protected _disableMultipleSummaries(expressions) {
        expressions.forEach((column) => {
            const columnName = column && column.fieldName ? column.fieldName : column;
            this._summaries(columnName, false);
        });
    }

    /**
     * @hidden
     */
    protected resolveDataTypes(rec) {
        if (typeof rec === 'number') {
            return DataType.Number;
        } else if (typeof rec === 'boolean') {
            return DataType.Boolean;
        } else if (typeof rec === 'object' && rec instanceof Date) {
            return DataType.Date;
        }
        return DataType.String;
    }

    /**
     * @hidden
     */
    protected autogenerateColumns() {
        const data = this.gridAPI.get_data();
        const factory = this.resolver.resolveComponentFactory(IgxColumnComponent);
        const fields = this.generateDataFields(data);
        const columns = [];

        fields.forEach((field) => {
            const ref = factory.create(this.viewRef.injector);
            ref.instance.field = field;
            ref.instance.dataType = this.resolveDataTypes(data[0][field]);
            ref.changeDetectorRef.detectChanges();
            columns.push(ref.instance);
        });
        this._autoGeneratedCols = columns;

        this.columnList.reset(columns);
        if (data && data.length > 0) {
            this.shouldGenerate = false;
        }
    }

    protected generateDataFields(data: any[]): string[] {
        return Object.keys(data && data.length !== 0 ? data[0] : []);
    }

    /**
     * @hidden
     */
    onlyTopLevel(arr) {
        return arr.filter(c => c.level === 0);
    }

    /**
     * @hidden
     */
    protected initColumns(collection: QueryList<IgxColumnComponent>, cb: Function = null) {
        this._columnGroups = this.columnList.some(col => col.columnGroup);
        if (this.hasColumnLayouts) {
            // Set overall row layout size
            this.columnList.forEach((col) => {
                if (col.columnLayout) {
                    const layoutSize = col.children ?
                        col.children.reduce((acc, val) => Math.max(val.rowStart + val.gridRowSpan - 1, acc), 1) :
                        1;
                    this._multiRowLayoutRowSize = Math.max(layoutSize, this._multiRowLayoutRowSize);
                }
            });
        }
        if (this.hasColumnLayouts && this.hasColumnGroups) {
            // invalid configuration - multi-row and column groups
            // remove column groups
            const columnLayoutColumns = this.columnList.filter((col) => col.columnLayout || col.columnLayoutChild);
            this.columnList.reset(columnLayoutColumns);
        }
        this._maxLevelHeaderDepth = null;
        this._columns = this.columnList.toArray();
        collection.forEach((column: IgxColumnComponent) => {
            column.defaultWidth = this.columnWidthSetByUser ? this._columnWidth : column.defaultWidth ? column.defaultWidth : '';

            if (cb) {
                cb(column);
            }
        });

        this.reinitPinStates();

        if (this.hasColumnLayouts) {
            collection.forEach((column: IgxColumnComponent) => {
                column.populateVisibleIndexes();
            });
        }
    }

    /**
     * @hidden
     */
    protected reinitPinStates() {
        this._pinnedColumns = this.columnList
            .filter((c) => c.pinned).sort((a, b) => this._pinnedColumns.indexOf(a) - this._pinnedColumns.indexOf(b));
        this._unpinnedColumns = this.hasColumnGroups ? this.columnList.filter((c) => !c.pinned) :
            this.columnList.filter((c) => !c.pinned)
                .sort((a, b) => this._unpinnedColumns.indexOf(a) - this._unpinnedColumns.indexOf(b));
    }

    /**
     * @hidden @internal
     */
    public isColumnGrouped(fieldName: string): boolean {
        return false;
    }

    /**
     * @hidden @internal
     */
    public onHeaderSelectorClick(event) {
        if (!this.isMultiRowSelectionEnabled) { return; }
        this.selectionService.areAllRowSelected() ?
            this.selectionService.clearRowSelection(event) : this.selectionService.selectAllRows(event);
    }

    /**
     * @hidden @internal
     */
    get headSelectorBaseAriaLabel() {
        if (this._filteringExpressionsTree.filteringOperands.length > 0) {
            return this.selectionService.areAllRowSelected() ? 'Deselect all filtered' : 'Select all filtered';
        }

        return this.selectionService.areAllRowSelected() ? 'Deselect all' : 'Select all';
    }

    /**
     * @hidden
     * @internal
     */
    public get totalRowsCountAfterFilter() {
        if (this.data) {
            return this.selectionService.allData.length;
        }

        return 0;
    }

    /**
     * Returns the currently transformed paged/filtered/sorted/grouped pinned row data, displayed in the grid.
     * @example
     * ```typescript
     *      const pinnedDataView = this.grid.pinnedDataView;
     * ```
     */
    get pinnedDataView(): any[] {
        return this.pinnedRecords ? this.pinnedRecords : [];
    }

    /**
     * Returns currently transformed paged/filtered/sorted/grouped unpinned row data, displayed in the grid.
     * @example
     * ```typescript
     *      const pinnedDataView = this.grid.pinnedDataView;
     * ```
     */
    get unpinnedDataView(): any[] {
        return this.unpinnedRecords ? this.unpinnedRecords : this.verticalScrollContainer.igxForOf || [];
    }

    /**
     * Returns the currently transformed paged/filtered/sorted/grouped/pinned/unpinned row data, displayed in the grid.
     * @example
     * ```typescript
     *      const dataView = this.grid.dataView;
     * ```
     */
    get dataView(): any[] {
        return this.isRowPinningToTop ?
            [...this.pinnedDataView, ...this.unpinnedDataView] :
            [...this.unpinnedDataView, ...this.pinnedDataView];
    }

    /**
     * Select specified rows by ID.
     * @example
     * ```typescript
     * this.grid.selectRows([1,2,5], true);
     * ```
     * @param rowIDs
     * @param clearCurrentSelection if true clears the current selection
     */
    public selectRows(rowIDs: any[], clearCurrentSelection?: boolean) {
        this.selectionService.selectRowsWithNoEvent(rowIDs, clearCurrentSelection);
        this.notifyChanges();
    }

    /**
     * Deselect specified rows by ID.
     * @example
     * ```typescript
     * this.grid.deselectRows([1,2,5]);
     * ```
     * @param rowIDs
     */
    public deselectRows(rowIDs: any[]) {
        this.selectionService.deselectRowsWithNoEvent(rowIDs);
        this.notifyChanges();
    }

    /**
     * Selects all rows
     * @remarks
     * By default if filtering is in place, selectAllRows() and deselectAllRows() select/deselect all filtered rows.
     * If you set the parameter onlyFilterData to false that will select all rows in the grid exept deleted rows.
     * @example
     * ```typescript
     * this.grid.selectAllRows();
     * this.grid.selectAllRows(false);
     * ```
     * @param onlyFilterData
     */
    public selectAllRows(onlyFilterData = true) {
        const data = onlyFilterData && this.filteredData ? this.filteredData : this.gridAPI.get_all_data(true);
        const rowIDs = this.selectionService.getRowIDs(data).filter(rID => !this.gridAPI.row_deleted_transaction(rID));
        this.selectRows(rowIDs);
    }

    /**
     * Deselects all rows
     * @remarks
     * By default if filtering is in place, selectAllRows() and deselectAllRows() select/deselect all filtered rows.
     * If you set the parameter onlyFilterData to false that will deselect all rows in the grid exept deleted rows.
     * @example
     * ```typescript
     * this.grid.deselectAllRows();
     * ```
     * @param onlyFilterData
     */
    public deselectAllRows(onlyFilterData = true) {
        if (onlyFilterData && this.filteredData && this.filteredData.length > 0) {
            this.deselectRows(this.selectionService.getRowIDs(this.filteredData));
        } else {
            this.selectionService.clearAllSelectedRows();
            this.notifyChanges();
        }
    }

    /**
     * @hidden @internal
     */
    public clearCellSelection(): void {
        this.selectionService.clear(true);
        this.notifyChanges();
    }

    /**
     * @hidden @internal
     */
    public dragScroll(dir: DragScrollDirection): void {
        const scrollDelta = 48;
        const horizontal = this.headerContainer.getScroll();
        const vertical = this.verticalScrollContainer.getScroll();
        switch (dir) {
            case DragScrollDirection.LEFT:
                horizontal.scrollLeft -= scrollDelta;
                break;
            case DragScrollDirection.RIGHT:
                horizontal.scrollLeft += scrollDelta;
                break;
            case DragScrollDirection.TOP:
                vertical.scrollTop -= scrollDelta;
                break;
            case DragScrollDirection.BOTTOM:
                vertical.scrollTop += scrollDelta;
                break;
            case DragScrollDirection.BOTTOMLEFT:
                horizontal.scrollLeft -= scrollDelta;
                vertical.scrollTop += scrollDelta;
                break;
            case DragScrollDirection.BOTTOMRIGHT:
                horizontal.scrollLeft += scrollDelta;
                vertical.scrollTop += scrollDelta;
                break;
            case DragScrollDirection.TOPLEFT:
                horizontal.scrollLeft -= scrollDelta;
                vertical.scrollTop -= scrollDelta;
                break;
            case DragScrollDirection.TOPRIGHT:
                horizontal.scrollLeft += scrollDelta;
                vertical.scrollTop -= scrollDelta;
                break;
            default:
                return;
        }
    }

    /**
     * @hidden @internal
     */
    public isDefined(arg: any): boolean {
        return arg !== undefined && arg !== null;
    }

    /**
     * @hidden @internal
     */
    public selectRange(arg: GridSelectionRange | GridSelectionRange[] | null | undefined): void {
        if (!this.isDefined(arg)) {
            this.clearCellSelection();
            return;
        }
        if (arg instanceof Array) {
            arg.forEach(range => this.setSelection(range));
        } else {
            this.setSelection(arg);
        }
        this.notifyChanges();
    }

    /**
     * @hidden @internal
     */
    public columnToVisibleIndex(field: string | number): number {
        const visibleColumns = this.visibleColumns;
        if (typeof field === 'number') {
            return field;
        }
        return visibleColumns.find(column => column.field === field).visibleIndex;
    }

    /**
     * @hidden @internal
     */
    public setSelection(range: GridSelectionRange): void {
        const startNode = { row: range.rowStart, column: this.columnToVisibleIndex(range.columnStart) };
        const endNode = { row: range.rowEnd, column: this.columnToVisibleIndex(range.columnEnd) };

        this.selectionService.pointerState.node = startNode;
        this.selectionService.selectRange(endNode, this.selectionService.pointerState);
        this.selectionService.addRangeMeta(endNode, this.selectionService.pointerState);
        this.selectionService.initPointerState();
    }

    /**
     * @hidden @internal
     */
    getSelectedRanges(): GridSelectionRange[] {
        return this.selectionService.ranges;
    }


    protected extractDataFromSelection(source: any[], formatters = false, headers = false): any[] {
        let columnsArray: IgxColumnComponent[];
        let record = {};
        const selectedData = [];
        const activeEl = this.selectionService.activeElement;
        const totalItems = (this as any).totalItemCount ?? 0;
        const isRemote = totalItems && totalItems > this.dataView.length;
        const selectionMap = isRemote ? Array.from(this.selectionService.selection) :
            Array.from(this.selectionService.selection).filter((tuple) => tuple[0] < source.length);

        if (this.cellSelection === GridSelectionMode.single && activeEl) {
            selectionMap.push([activeEl.row, new Set<number>().add(activeEl.column)]);
        }

        for (let [row, set] of selectionMap) {
            row = this.paging ? row + (this.perPage * this.page) : row;
            row = isRemote ? row - this.virtualizationState.startIndex : row;
            if (!source[row] || source[row].detailsData !== undefined) {
                continue;
            }
            const temp = Array.from(set);
            for (const each of temp) {
                columnsArray = this.getSelectableColumnsAt(each);
                columnsArray.forEach((col) => {
                    if (col) {
                        const key = headers ? col.header || col.field : col.field;
                        const value = source[row].ghostRecord ?
                            resolveNestedPath(source[row].recordRef, col.field) : resolveNestedPath(source[row], col.field);
                        record[key] = formatters && col.formatter ? col.formatter(value) : value;
                    }
                });
            }
            if (Object.keys(record).length) {
                selectedData.push(record);
            }
            record = {};
        }
        return selectedData;
    }

    protected getSelectableColumnsAt(index) {
        if (this.hasColumnLayouts) {
            const visibleLayoutColumns = this.visibleColumns
                .filter(col => col.columnLayout)
                .sort((a, b) => a.visibleIndex - b.visibleIndex);
            const colLayout = visibleLayoutColumns[index];
            return colLayout ? colLayout.children.toArray() : [];
        } else {
            const visibleColumns = this.visibleColumns
                .filter(col => !col.columnGroup)
                .sort((a, b) => a.visibleIndex - b.visibleIndex);
            return [visibleColumns[index]];
        }
    }

    /**
     *
     * Returns an array of the current cell selection in the form of `[{ column.field: cell.value }, ...]`.
     * @remarks
     * If `formatters` is enabled, the cell value will be formatted by its respective column formatter (if any).
     * If `headers` is enabled, it will use the column header (if any) instead of the column field.
     */
    public getSelectedData(formatters = false, headers = false) {
        const source = this.filteredSortedData;
        return this.extractDataFromSelection(source, formatters, headers);
    }

    /**
     * Get current selected columns.
     * @example
     * Returns an array with selected columns
     * ```typescript
     * const selectedColumns = this.grid.selectedColumns();
     * ```
     */
    public selectedColumns(): IgxColumnComponent[] {
        const fields = this.selectionService.getSelectedColumns();
        return fields.map(field => this.getColumnByName(field)).filter(field => field);
    }

    /**
     * Select specified columns.
     * @example
     * ```typescript
     * this.grid.selectColumns(['ID','Name'], true);
     * ```
     * @param columns
     * @param clearCurrentSelection if true clears the current selection
     */
    public selectColumns(columns: string[] | IgxColumnComponent[], clearCurrentSelection?: boolean) {
        let fieldToSelect: string[] = [];
        if (columns.length === 0 || typeof columns[0] === 'string') {
            fieldToSelect = columns as string[];
        } else {
            (columns as IgxColumnComponent[]).forEach(col => {
                if (col.columnGroup) {
                    const children = col.allChildren.filter(c => !c.columnGroup).map(c => c.field);
                    fieldToSelect = [...fieldToSelect, ...children];
                } else {
                    fieldToSelect.push(col.field);
                }
            });
        }

        this.selectionService.selectColumnsWithNoEvent(fieldToSelect, clearCurrentSelection);
        this.notifyChanges();
    }

    /**
     * Deselect specified columns by filed.
     * @example
     * ```typescript
     * this.grid.deselectColumns(['ID','Name']);
     * ```
     * @param columns
     */
    public deselectColumns(columns: string[] | IgxColumnComponent[]) {
        let fieldToDeselect: string[] = [];
        if (columns.length === 0 || typeof columns[0] === 'string') {
            fieldToDeselect = columns as string[];
        } else {
            (columns as IgxColumnComponent[]).forEach(col => {
                if (col.columnGroup) {
                    const children = col.allChildren.filter(c => !c.columnGroup).map(c => c.field);
                    fieldToDeselect = [...fieldToDeselect, ...children];
                } else {
                    fieldToDeselect.push(col.field);
                }
            });
        }
        this.selectionService.deselectColumnsWithNoEvent(fieldToDeselect);
        this.notifyChanges();
    }

    /**
     * Deselects all columns
     * @example
     * ```typescript
     * this.grid.deselectAllColumns();
     * ```
     */
    public deselectAllColumns() {
        this.selectionService.clearAllSelectedColumns();
        this.notifyChanges();
    }

    /**
     * Selects all columns
     * @example
     * ```typescript
     * this.grid.deselectAllColumns();
     * ```
     */
    public selectAllColumns() {
        this.selectColumns(this.columnList.filter(c => !c.columnGroup));
    }

    protected extractDataFromColumnsSelection(source: any[], formatters = false, headers = false): any[] {
        let record = {};
        const selectedData = [];
        const selectedColumns = this.selectedColumns();
        if (selectedColumns.length === 0) {
            return [];
        }

        for (let rowIndex = 0; rowIndex < source.length; rowIndex++) {
            selectedColumns.forEach((col) => {
                const key = headers ? col.header || col.field : col.field;
                record[key] = formatters && col.formatter ? col.formatter(source[rowIndex][col.field])
                    : source[rowIndex][col.field];
            });

            if (Object.keys(record).length) {
                selectedData.push(record);
            }
            record = {};
        }
        return selectedData;
    }

    /**
     *
     * Returns an array of the current columns selection in the form of `[{ column.field: cell.value }, ...]`.
     * @remarks
     * If `formatters` is enabled, the cell value will be formatted by its respective column formatter (if any).
     * If `headers` is enabled, it will use the column header (if any) instead of the column field.
     */
    public getSelectedColumnsData(formatters = false, headers = false) {
        const source = this.filteredSortedData ? this.filteredSortedData : this.data;
        return this.extractDataFromColumnsSelection(source, formatters, headers);
    }

    /**
     * @hidden @internal
     */
    public preventContainerScroll = (evt) => {
        if (evt.target.scrollTop !== 0) {
            this.verticalScrollContainer.addScrollTop(evt.target.scrollTop);
            evt.target.scrollTop = 0;
        }
        if (evt.target.scrollLeft !== 0) {
            this.headerContainer.scrollPosition += evt.target.scrollLeft;
            evt.target.scrollLeft = 0;
        }
    }

    /**
     * @hidden @internal
     */
    copyHandlerIE() {
        if (isIE()) {
            this.copyHandler(null, true);
        }
    }

    /**
     * @hidden
     * @internal
     */
    public copyHandler(event, ie11 = false) {
        if (!this.clipboardOptions.enabled || this.crudService.cellInEditMode) {
            return;
        }

        const data = this.getSelectedData(this.clipboardOptions.copyFormatters, this.clipboardOptions.copyHeaders);
        const ev = { data, cancel: false } as IGridClipboardEvent;
        this.onGridCopy.emit(ev);

        if (ev.cancel) {
            return;
        }

        const transformer = new CharSeparatedValueData(ev.data, this.clipboardOptions.separator);
        let result = transformer.prepareData();

        if (!this.clipboardOptions.copyHeaders) {
            result = result.substring(result.indexOf('\n') + 1);
        }

        if (ie11) {
            (window as any).clipboardData.setData('Text', result);
            return;
        }

        event.preventDefault();

        /* Necessary for the hiearachical case but will probably have to
           change how getSelectedData is propagated in the hiearachical grid
        */
        event.stopPropagation();
        event.clipboardData.setData('text/plain', result);
    }

    /**
     * @hidden @internal
     */
    public showSnackbarFor(id: number) {
        this.addRowSnackbar.actionText = id === -1 ? '' : this.snackbarActionText;
        this.lastAddedRowId = id;
        this.addRowSnackbar.show();
    }

    /**
     * Navigates to a position in the grid based on provided `rowindex` and `visibleColumnIndex`.
     * @remarks
     * Also can execute a custom logic over the target element,
     * through a callback function that accepts { targetType: GridKeydownTargetType, target: Object }
     * @example
     * ```typescript
     *  this.grid.navigateTo(10, 3, (args) => { args.target.nativeElement.focus(); });
     * ```
     */
    public navigateTo(rowIndex: number, visibleColIndex = -1, cb: Function = null) {
        const totalItems = (this as any).totalItemCount ?? this.dataView.length - 1;
        if (rowIndex < 0 || rowIndex > totalItems || (visibleColIndex !== -1
            && this.columnList.map(col => col.visibleIndex).indexOf(visibleColIndex) === -1)) {
            return;
        }
        if (this.dataView.slice(rowIndex, rowIndex + 1).find(rec => rec.expression || rec.childGridsData)) {
            visibleColIndex = -1;
        }
        // If the target row is pinned no need to scroll as well.
        const shouldScrollVertically = this.navigation.shouldPerformVerticalScroll(rowIndex, visibleColIndex);
        const shouldScrollHorizontally = this.navigation.shouldPerformHorizontalScroll(visibleColIndex, rowIndex);
        if (shouldScrollVertically) {
            this.navigation.performVerticalScrollToCell(rowIndex, visibleColIndex, () => {
                if (shouldScrollHorizontally) {
                    this.navigation.performHorizontalScrollToCell(visibleColIndex, () =>
                        this.executeCallback(rowIndex, visibleColIndex, cb));
                } else {
                    this.executeCallback(rowIndex, visibleColIndex, cb);
                }
            });
        } else if (shouldScrollHorizontally) {
            this.navigation.performHorizontalScrollToCell(visibleColIndex, () => {
                if (shouldScrollVertically) {
                    this.navigation.performVerticalScrollToCell(rowIndex, visibleColIndex, () =>
                        this.executeCallback(rowIndex, visibleColIndex, cb));
                } else {
                    this.executeCallback(rowIndex, visibleColIndex, cb);
                }
            });
        } else {
            this.executeCallback(rowIndex, visibleColIndex, cb);
        }
    }

    /**
     * Returns `ICellPosition` which defines the next cell,
     * according to the current position, that match specific criteria.
     * @remarks
     * You can pass callback function as a third parameter of `getPreviousCell` method.
     * The callback function accepts IgxColumnComponent as a param
     * @example
     * ```typescript
     *  const nextEditableCellPosition = this.grid.getNextCell(0, 3, (column) => column.editable);
     * ```
     */
    public getNextCell(currRowIndex: number, curVisibleColIndex: number,
        callback: (IgxColumnComponent) => boolean = null): ICellPosition {
        const columns = this.columnList.filter(col => !col.columnGroup && col.visibleIndex >= 0);

        if (!this.isValidPosition(currRowIndex, curVisibleColIndex)) {
            return { rowIndex: currRowIndex, visibleColumnIndex: curVisibleColIndex };
        }
        const colIndexes = callback ? columns.filter((col) => callback(col)).map(editCol => editCol.visibleIndex).sort((a, b) => a - b) :
            columns.map(editCol => editCol.visibleIndex).sort((a, b) => a - b);
        const nextCellIndex = colIndexes.find(index => index > curVisibleColIndex);
        if (this.dataView.slice(currRowIndex, currRowIndex + 1)
            .find(rec => !rec.expression && !rec.summaries && !rec.childGridsData && !rec.detailsData) && nextCellIndex !== undefined) {
            return { rowIndex: currRowIndex, visibleColumnIndex: nextCellIndex };
        } else {
            if (colIndexes.length === 0 || this.getNextDataRowIndex(currRowIndex) === currRowIndex) {
                return { rowIndex: currRowIndex, visibleColumnIndex: curVisibleColIndex };
            } else {
                return { rowIndex: this.getNextDataRowIndex(currRowIndex), visibleColumnIndex: colIndexes[0] };
            }
        }
    }

    /**
     * Returns `ICellPosition` which defines the previous cell,
     * according to the current position, that match specific criteria.
     * @remarks
     * You can pass callback function as a third parameter of `getPreviousCell` method.
     * The callback function accepts IgxColumnComponent as a param
     * @example
     * ```typescript
     *  const previousEditableCellPosition = this.grid.getPreviousCell(0, 3, (column) => column.editable);
     * ```
     */
    public getPreviousCell(currRowIndex: number, curVisibleColIndex: number,
        callback: (IgxColumnComponent) => boolean = null): ICellPosition {
        const columns = this.columnList.filter(col => !col.columnGroup && col.visibleIndex >= 0);

        if (!this.isValidPosition(currRowIndex, curVisibleColIndex)) {
            return { rowIndex: currRowIndex, visibleColumnIndex: curVisibleColIndex };
        }
        const colIndexes = callback ? columns.filter((col) => callback(col)).map(editCol => editCol.visibleIndex).sort((a, b) => b - a) :
            columns.map(editCol => editCol.visibleIndex).sort((a, b) => b - a);
        const prevCellIndex = colIndexes.find(index => index < curVisibleColIndex);
        if (this.dataView.slice(currRowIndex, currRowIndex + 1)
            .find(rec => !rec.expression && !rec.summaries && !rec.childGridsData && !rec.detailsData) && prevCellIndex !== undefined) {
            return { rowIndex: currRowIndex, visibleColumnIndex: prevCellIndex };
        } else {
            if (colIndexes.length === 0 || this.getNextDataRowIndex(currRowIndex, true) === currRowIndex) {
                return { rowIndex: currRowIndex, visibleColumnIndex: curVisibleColIndex };
            } else {
                return { rowIndex: this.getNextDataRowIndex(currRowIndex, true), visibleColumnIndex: colIndexes[0] };
            }
        }
    }

    private executeCallback(rowIndex, visibleColIndex = -1, cb: Function = null) {
        if (!cb) { return; }
        let row = this.summariesRowList.filter(s => s.index !== 0).concat(this.rowList.toArray()).find(r => r.index === rowIndex);
        if (!row) {
            if ((this as any).totalItemCount) {
                this.verticalScrollContainer.onDataChanged.pipe(first()).subscribe(() => {
                    this.cdr.detectChanges();
                    row = this.summariesRowList.filter(s => s.index !== 0).concat(this.rowList.toArray()).find(r => r.index === rowIndex);
                    const cbArgs = this.getNavigationArguments(row, visibleColIndex);
                    cb(cbArgs);
                });
            }

            if (this.dataView[rowIndex].detailsData) {
                this.navigation.setActiveNode({ row: rowIndex });
                this.cdr.detectChanges();
            }

            return;
        }
        const args = this.getNavigationArguments(row, visibleColIndex);
        cb(args);
    }

    private getNavigationArguments(row, visibleColIndex) {
        let targetType: GridKeydownTargetType, target;
        switch (row.nativeElement.tagName.toLowerCase()) {
            case 'igx-grid-groupby-row':
                targetType = 'groupRow';
                target = row;
                break;
            case 'igx-grid-summary-row':
                targetType = 'summaryCell';
                target = visibleColIndex !== -1 ?
                    row.summaryCells.find(c => c.visibleColumnIndex === visibleColIndex) : row.summaryCells.first;
                break;
            case 'igx-child-grid-row':
                targetType = 'hierarchicalRow';
                target = row;
                break;
            default:
                targetType = 'dataCell';
                target = visibleColIndex !== -1 ? row.cells.find(c => c.visibleColumnIndex === visibleColIndex) : row.cells.first;
                break;
        }
        return { targetType: targetType, target: target };
    }

    private getNextDataRowIndex(currentRowIndex, previous = false): number {
        if (currentRowIndex < 0 || (currentRowIndex === 0 && previous) || (currentRowIndex >= this.dataView.length - 1 && !previous)) {
            return currentRowIndex;
        }
        // find next/prev record that is editable.
        const nextRowIndex = previous ? this.findPrevEditableDataRowIndex(currentRowIndex) :
            this.dataView.findIndex((rec, index) =>
                index > currentRowIndex && this.isEditableDataRecordAtIndex(index));
        return nextRowIndex !== -1 ? nextRowIndex : currentRowIndex;
    }

    /**
     * Returns the previous editable row index or -1 if no such row is found.
     * @param currentIndex The index of the current editable record.
     */
    private findPrevEditableDataRowIndex(currentIndex): number {
        let i = this.dataView.length;
        while (i--) {
            if (i < currentIndex && this.isEditableDataRecordAtIndex(i)) {
                return i;
            }
        }
        return -1;
    }


    /**
     * Returns if the record at the specified data view index is a an editable data record.
     * If record is group rec, summary rec, child rec, ghost rec. etc. it is not editable.
     * @param dataViewIndex The index of that record in the data view.
     */
    private isEditableDataRecordAtIndex(dataViewIndex) {
        const rec = this.dataView[dataViewIndex];
        return !rec.expression && !rec.summaries && !rec.childGridsData && !rec.detailsData &&
            !this.isGhostRecordAtIndex(dataViewIndex);
    }

    /**
     * Returns if the record at the specified data view index is a ghost.
     * If record is pinned but is not in pinned area then it is a ghost record.
     * @param dataViewIndex The index of that record in the data view.
     */
    private isGhostRecordAtIndex(dataViewIndex) {
        const isPinned = this.isRecordPinned(this.dataView[dataViewIndex]);
        const isInPinnedArea = this.isRecordPinnedByViewIndex(dataViewIndex);
        return isPinned && !isInPinnedArea;
    }

    private isValidPosition(rowIndex, colIndex): boolean {
        const rows = this.summariesRowList.filter(s => s.index !== 0).concat(this.rowList.toArray()).length;
        const cols = this.columnList.filter(col => !col.columnGroup && col.visibleIndex >= 0 && !col.hidden).length;
        if (rows < 1 || cols < 1) { return false; }
        if (rowIndex > -1 && rowIndex < this.dataView.length &&
            colIndex > - 1 && colIndex <= Math.max(...this.visibleColumns.map(c => c.visibleIndex))) {
            return true;
        }
        return false;
    }

    /**
     * @hidden @internal
     */
    public trackColumnChanges(index, col) {
        return col.field + col._calcWidth;
    }

    private find(text: string, increment: number, caseSensitive?: boolean, exactMatch?: boolean, scroll?: boolean, endEdit = true) {
        if (!this.rowList) {
            return 0;
        }

        if (endEdit) {
            this.endEdit(false);
        }

        if (!text) {
            this.clearSearch();
            return 0;
        }

        const caseSensitiveResolved = caseSensitive ? true : false;
        const exactMatchResolved = exactMatch ? true : false;
        let rebuildCache = false;

        if (this.lastSearchInfo.searchText !== text ||
            this.lastSearchInfo.caseSensitive !== caseSensitiveResolved ||
            this.lastSearchInfo.exactMatch !== exactMatchResolved) {
            this.lastSearchInfo = {
                searchText: text,
                activeMatchIndex: 0,
                caseSensitive: caseSensitiveResolved,
                exactMatch: exactMatchResolved,
                matchInfoCache: []
            };

            rebuildCache = true;
        } else {
            this.lastSearchInfo.activeMatchIndex += increment;
        }

        if (rebuildCache) {
            this.rowList.forEach((row) => {
                if (row.cells) {
                    row.cells.forEach((c) => {
                        c.highlightText(text, caseSensitiveResolved, exactMatchResolved);
                    });
                }
            });

            this.rebuildMatchCache();
        }

        if (this.lastSearchInfo.activeMatchIndex >= this.lastSearchInfo.matchInfoCache.length) {
            this.lastSearchInfo.activeMatchIndex = 0;
        } else if (this.lastSearchInfo.activeMatchIndex < 0) {
            this.lastSearchInfo.activeMatchIndex = this.lastSearchInfo.matchInfoCache.length - 1;
        }

        if (this.lastSearchInfo.matchInfoCache.length) {
            const matchInfo = this.lastSearchInfo.matchInfoCache[this.lastSearchInfo.activeMatchIndex];
            this.lastSearchInfo = { ...this.lastSearchInfo };

            if (scroll !== false) {
                this.scrollTo(matchInfo.row, matchInfo.column);
            }

            IgxTextHighlightDirective.setActiveHighlight(this.id, {
                column: matchInfo.column,
                row: matchInfo.row,
                index: matchInfo.index,
                metadata: matchInfo.metadata,
            });

        } else {
            IgxTextHighlightDirective.clearActiveHighlight(this.id);
        }

        return this.lastSearchInfo.matchInfoCache.length;
    }

    /**
     * Returns an array containing the filtered sorted data.
     * @example
     * ```typescript
     * const filteredSortedData = this.grid1.filteredSortedData;
     * ```
     */
    get filteredSortedData(): any[] {
        return this._filteredSortedData;
    }

    /**
     * @hidden
     */
    protected initPinning() {
        let currentPinnedWidth = 0;
        const pinnedColumns = [];
        const unpinnedColumns = [];

        this.calculateGridWidth();
        this.resetCaches();
        // When a column is a group or is inside a group, pin all related.
        this._pinnedColumns.forEach(col => {
            if (col.parent) {
                col.parent.pinned = true;
            }
            if (col.columnGroup) {
                col.children.forEach(child => child.pinned = true);
            }
        });

        // Make sure we don't exceed unpinned area min width and get pinned and unpinned col collections.
        // We take into account top level columns (top level groups and non groups).
        // If top level is unpinned the pinning handles all children to be unpinned as well.
        for (let i = 0; i < this._columns.length; i++) {
            if (this._columns[i].pinned && !this._columns[i].parent) {
                // Pinned column. Check if with it the unpinned min width is exceeded.
                const colWidth = parseInt(this._columns[i].width, 10);
                currentPinnedWidth += colWidth;
                pinnedColumns.push(this._columns[i]);
            } else if (this._columns[i].pinned && this._columns[i].parent) {
                if (this._columns[i].topLevelParent.pinned) {
                    pinnedColumns.push(this._columns[i]);
                } else {
                    this._columns[i].pinned = false;
                    unpinnedColumns.push(this._columns[i]);
                }
            } else {
                unpinnedColumns.push(this._columns[i]);
            }
        }

        // Assign the applicaple collections.
        this._pinnedColumns = pinnedColumns;
        this._unpinnedColumns = unpinnedColumns;
        this.notifyChanges();
    }

    /**
     * @hidden
     */
    protected scrollTo(row: any | number, column: any | number, inCollection = this._filteredSortedUnpinnedData): void {
        let delayScrolling = false;

        if (this.paging && typeof (row) !== 'number') {
            const rowIndex = inCollection.indexOf(row);
            const page = Math.floor(rowIndex / this.perPage);

            if (this.page !== page) {
                delayScrolling = true;
                this.page = page;
            }
        }

        if (delayScrolling) {
            this.verticalScrollContainer.onDataChanged.pipe(first()).subscribe(() => {
                this.scrollDirective(this.verticalScrollContainer,
                    typeof (row) === 'number' ? row : this.unpinnedDataView.indexOf(row));
            });
        } else {
            this.scrollDirective(this.verticalScrollContainer,
                typeof (row) === 'number' ? row : this.unpinnedDataView.indexOf(row));
        }

        this.scrollToHorizontally(column);
    }

    /**
     * @hidden
     */
    protected scrollToHorizontally(column: any | number) {
        let columnIndex = typeof column === 'number' ? column : this.getColumnByName(column).visibleIndex;
        const scrollRow = this.rowList.find(r => r.virtDirRow);
        const virtDir = scrollRow ? scrollRow.virtDirRow : null;
        if (this.isPinningToStart && this.pinnedColumns.length) {
            if (columnIndex >= this.pinnedColumns.length) {
                columnIndex -= this.pinnedColumns.length;
                this.scrollDirective(virtDir, columnIndex);
            }
        } else {
            this.scrollDirective(virtDir, columnIndex);
        }
    }

    /**
     * @hidden
     */
    protected scrollDirective(directive: IgxGridForOfDirective<any>, goal: number): void {
        if (!directive) {
            return;
        }
        directive.scrollTo(goal);
    }

    private rebuildMatchCache() {
        this.lastSearchInfo.matchInfoCache = [];

        const caseSensitive = this.lastSearchInfo.caseSensitive;
        const exactMatch = this.lastSearchInfo.exactMatch;
        const searchText = caseSensitive ? this.lastSearchInfo.searchText : this.lastSearchInfo.searchText.toLowerCase();
        const data = this.filteredSortedData;
        const columnItems = this.visibleColumns.filter((c) => !c.columnGroup).sort((c1, c2) => c1.visibleIndex - c2.visibleIndex);

        const numberPipe = new IgxDecimalPipeComponent(this.locale);
        const datePipe = new IgxDatePipeComponent(this.locale);
        data.forEach((dataRow, rowIndex) => {
            columnItems.forEach((c) => {
                const value = c.formatter ? c.formatter(resolveNestedPath(dataRow, c.field)) :
                    c.dataType === 'number' ? numberPipe.transform(resolveNestedPath(dataRow, c.field), this.locale) :
                        c.dataType === 'date' ? datePipe.transform(resolveNestedPath(dataRow, c.field), this.locale)
                            : resolveNestedPath(dataRow, c.field);
                if (value !== undefined && value !== null && c.searchable) {
                    let searchValue = caseSensitive ? String(value) : String(value).toLowerCase();

                    if (exactMatch) {
                        if (searchValue === searchText) {
                            const metadata = new Map<string, any>();
                            metadata.set('pinned', this.isRecordPinnedByIndex(rowIndex));
                            this.lastSearchInfo.matchInfoCache.push({
                                row: dataRow,
                                column: c.field,
                                index: 0,
                                metadata: metadata,
                            });
                        }
                    } else {
                        let occurenceIndex = 0;
                        let searchIndex = searchValue.indexOf(searchText);

                        while (searchIndex !== -1) {
                            const metadata = new Map<string, any>();
                            metadata.set('pinned', this.isRecordPinnedByIndex(rowIndex));
                            this.lastSearchInfo.matchInfoCache.push({
                                row: dataRow,
                                column: c.field,
                                index: occurenceIndex++,
                                metadata: metadata,
                            });

                            searchValue = searchValue.substring(searchIndex + searchText.length);
                            searchIndex = searchValue.indexOf(searchText);
                        }
                    }
                }
            });
        });
    }

    /**
     * @hidden
     */
    public isExpandedGroup(_group: IGroupByRecord): boolean {
        return undefined;
    }

    protected changeRowEditingOverlayStateOnScroll(row: IgxRowDirective<IgxGridBaseDirective & GridType>) {
        if (!this.rowEditable || !this.rowEditingOverlay || this.rowEditingOverlay.collapsed) {
            return;
        }
        if (!row) {
            this.toggleRowEditingOverlay(false);
        } else {
            this.repositionRowEditingOverlay(row);
        }
    }

    /**
     * Should be called when data and/or isLoading input changes so that the overlay can be
     * hidden/shown based on the current value of shouldOverlayLoading
     */
    protected evaluateLoadingState() {
        if (this.shouldOverlayLoading) {
            // a new overlay should be shown
            const overlaySettings: OverlaySettings = {
                outlet: this.loadingOutlet,
                closeOnOutsideClick: false,
                positionStrategy: new ContainerPositionStrategy()
            };
            if (!this._loadingId) {
                this._loadingId = this.overlayService.attach(this.loadingOverlay, overlaySettings);
                this.overlayService.show(this._loadingId, overlaySettings);
            }
        } else {
            if (this._loadingId) {
                this.overlayService.hide(this._loadingId);
                this._loadingId = null;
            }
        }
    }

    /**
     * @hidden @internal
     */
    openRowOverlay(id) {
        this.configureRowEditingOverlay(id, this.rowList.length <= MIN_ROW_EDITING_COUNT_THRESHOLD);

        this.rowEditingOverlay.open(this.rowEditSettings);
        this.rowEditPositioningStrategy.isTopInitialPosition = this.rowEditPositioningStrategy.isTop;
        this.rowEditingOverlay.element.addEventListener('wheel', this.rowEditingWheelHandler);
    }

    /**
     * @hidden @internal
     */
    public closeRowEditingOverlay() {
        this.rowEditingOverlay.element.removeEventListener('wheel', this.rowEditingWheelHandler);
        this.rowEditPositioningStrategy.isTopInitialPosition = null;
        this.rowEditingOverlay.close();
        this.rowEditingOverlay.element.parentElement.style.display = '';
    }

    /**
     * @hidden @internal
     */
    public toggleRowEditingOverlay(show) {
        const rowStyle = this.rowEditingOverlay.element.style;
        if (show) {
            rowStyle.display = 'block';
        } else {
            rowStyle.display = 'none';
        }
    }

    /**
     * @hidden @internal
     */
    public repositionRowEditingOverlay(row: IgxRowDirective<IgxGridBaseDirective & GridType>) {
        if (row && !this.rowEditingOverlay.collapsed) {
            const rowStyle = this.rowEditingOverlay.element.parentElement.style;
            if (row) {
                rowStyle.display = '';
                this.configureRowEditingOverlay(row.rowID);
                this.rowEditingOverlay.reposition();
            } else {
                rowStyle.display = 'none';
            }
        }
    }

    private configureRowEditingOverlay(rowID: any, useOuter = false) {
        this.rowEditSettings.outlet = useOuter ? this.parentRowOutletDirective : this.rowOutletDirective;
        this.rowEditPositioningStrategy.settings.container = this.tbody.nativeElement;
        const pinned = this._pinnedRecordIDs.indexOf(rowID) !== -1;
        const targetRow = !pinned ? this.gridAPI.get_row_by_key(rowID) : this.pinnedRows.find(x => x.rowID === rowID);
        if (!targetRow) {
            return;
        }
        this.rowEditSettings.target = targetRow.element.nativeElement;
        this.toggleRowEditingOverlay(true);
    }

    /**
     * @hidden @internal
     */
    public get rowChangesCount() {
        if (!this.crudService.row) {
            return 0;
        }
        const f = (obj: any) => {
            let changes = 0;
            Object.keys(obj).forEach(key => isObject(obj[key]) ? changes += f(obj[key]) : changes++);
            return changes;
        };
        const rowChanges = this.transactions.getAggregatedValue(this.crudService.row.id, false);
        return rowChanges ? f(rowChanges) : 0;
    }

    protected writeToData(rowIndex: number, value: any) {
        mergeObjects(this.gridAPI.get_all_data()[rowIndex], value);
    }

    /**
     * @hidden @internal
     */
    endRowTransaction(commit: boolean, row: IgxRow) {
        row.newData = this.transactions.getAggregatedValue(row.id, true);
        const rowArgs = row.createEditEventArgs();

        if (!commit) {
            this.rowEditExit.emit(rowArgs);
            this.transactions.endPending(false);
        } else {
            const rowEditArgs = this.gridAPI.update_row(row, row.newData);
            if (rowEditArgs?.cancel) {
                return true;
            }

            this.rowEditExit.emit(rowArgs);
        }

        this.crudService.endRowEdit();
        this.closeRowEditingOverlay();
    }

    /**
     * @hidden @internal
     */
    public gridOutletKeyboardHandler(event) {
        // TODO: This should be removed after grid keyboard refactoring
        // call stopPropagation for keydown event for the outlet not to propagate event to the grid
        event.stopPropagation();
    }

    // TODO: Refactor
    /**
     * Finishes the row transactions on the current row.
     * @remarks
     * If `commit === true`, passes them from the pending state to the data (or transaction service)
     * @example
     * ```html
     * <button igxButton (click)="grid.endEdit(true)">Commit Row</button>
     * ```
     * @param commit
     */
    public endEdit(commit = true, event?: Event) {
        const row = this.crudService.row;
        const cell = this.crudService.cell;
        let canceled = false;
        // TODO: Merge the crudService with with BaseAPI service
        if (!row && !cell) { return; }

        if (row?.isAddRow) {
            this.endAdd(commit, event);
            return;
        }

        if (commit) {
            canceled = this.gridAPI.submit_value();
            if (canceled) {
                return true;
            }
        } else {
            this.crudService.exitCellEdit();
        }

        canceled = this.crudService.exitRowEdit(commit);
        this.crudService.rowEditingBlocked = canceled;
        if (canceled) {
            return true;
        }

        const activeCell = this.selectionService.activeElement;
        if (event && activeCell) {
            const rowIndex = activeCell.row;
            const visibleColIndex = activeCell.layout ? activeCell.layout.columnVisibleIndex : activeCell.column;
            this.navigateTo(rowIndex, visibleColIndex, (c) => {
                if (c.targetType === 'dataCell' && c.target) {
                    c.target.activate(event);
                }
            });
        }

        return false;
    }

    public endAdd(commit = true, event?: Event) {
        const row = this.crudService.row;
        const cell = this.crudService.cell;
        if (!row && !cell) {
            return;
        }
        if (commit) {
            this.onRowAdded.pipe(first()).subscribe(rowData => {
                // A check whether the row is in the current view
                const index = this.findRecordIndexInView(rowData);
                const shouldScroll = this.navigation.shouldPerformVerticalScroll(index, 0);
                const showIndex = shouldScroll ? index : -1;
                this.showSnackbarFor(showIndex);
            });
            this.gridAPI.submit_add_value();
            this.gridAPI.addRowToData(row.data, this.addRowParent.asChild ? this.addRowParent.rowID : undefined);
            this.crudService.endRowEdit();
            this.addRowParent = null;
        } else {
            this.crudService.endCellEdit();
            this.cancelAddMode = true;
        }
        this.crudService.endRowEdit();
        this.closeRowEditingOverlay();
        this._pipeTrigger++;
        if (!this.cancelAddMode) {
            this.cdr.detectChanges();
            this.onRowAdded.emit(row.data);
        }
    }

    /**
     * @hidden
     * @internal
     */
    public endRowEdit(commit = true, event?: Event) {
        const canceled = this.endEdit(commit, event);

        if (canceled) {
            return true;
        }

        const activeCell = this.navigation.activeNode;
        if (activeCell && activeCell.row !== -1) {
            this.tbody.nativeElement.focus();
        }
    }

<<<<<<< HEAD
=======
    protected findRecordIndexInView(rec) {
        return this.dataView.findIndex(data => data === rec);
    }

>>>>>>> 614f7b80
    /**
     * @hidden
     */
    private rowEditingWheelHandler = (event: WheelEvent) => {
        if (event.deltaY > 0) {
            this.verticalScrollContainer.scrollNext();
        } else {
            this.verticalScrollContainer.scrollPrev();
        }
    }

    /**
     * @hidden @internal
     */
    public get dataWithAddedInTransactionRows() {
        const result = <any>cloneArray(this.gridAPI.get_all_data());
        if (this.transactions.enabled) {
            result.push(...this.transactions.getAggregatedChanges(true)
                .filter(t => t.type === TransactionType.ADD)
                .map(t => t.newValue));
        }

        return result;
    }

    /**
     * @hidden @internal
     */
    public get dataLength() {
        return this.transactions.enabled ? this.dataWithAddedInTransactionRows.length : this.gridAPI.get_all_data().length;
    }

    /**
     * @hidden @internal
     */
    public hasHorizontalScroll() {
        return this.totalWidth - this.unpinnedWidth > 0;
    }

    protected _restoreVirtState(row) {
        // check virtualization state of data record added from cache
        // in case state is no longer valid - update it.
        const rowForOf = row.virtDirRow;
        const gridScrLeft = rowForOf.getScroll().scrollLeft;
        const left = -parseInt(rowForOf.dc.instance._viewContainer.element.nativeElement.style.left, 10);
        const actualScrollLeft = left + rowForOf.getColumnScrollLeft(rowForOf.state.startIndex);
        if (gridScrLeft !== actualScrollLeft) {
            rowForOf.onHScroll(gridScrLeft);
            rowForOf.cdr.detectChanges();
        }
    }

    /**
     * @hidden
     */
    protected getExportExcel(): boolean {
        return this._exportExcel;
    }

    /**
     * @hidden
     */
    protected getExportCsv(): boolean {
        return this._exportCsv;
    }

    /**
     * @hidden @internal
     */
    get shouldOverlayLoading(): boolean {
        return this.isLoading && this.data && this.data.length > 0;
    }

    /**
     * @hidden @internal
     */
    public isSummaryRow(rowData): boolean {
        return rowData.summaries && (rowData.summaries instanceof Map);
    }

    /**
     * @hidden @internal
     */
    public get isMultiRowSelectionEnabled(): boolean {
        return this.rowSelection === GridSelectionMode.multiple;
    }

    /**
     * @hidden @internal
     */
    public get isRowSelectable(): boolean {
        return this.rowSelection !== GridSelectionMode.none;
    }

    /**
     * @hidden @internal
     */
    public get isCellSelectable() {
        return this.cellSelection !== GridSelectionMode.none;
    }

    /**
     * @hidden @internal
     */
    public cachedViewLoaded(args: ICachedViewLoadedEventArgs) {
        if (this.hasHorizontalScroll()) {
            const tmplId = args.context.templateID;
            const index = args.context.index;
            args.view.detectChanges();
            this.zone.onStable.pipe(first()).subscribe(() => {
                const row = tmplId === 'dataRow' ? this.getRowByIndex(index) : null;
                const summaryRow = tmplId === 'summaryRow' ? this.summariesRowList.find((sr) => sr.dataRowIndex === index) : null;
                if (row && row instanceof IgxRowDirective) {
                    this._restoreVirtState(row);
                } else if (summaryRow) {
                    this._restoreVirtState(summaryRow);
                }
            });
        }
    }

    /**
     * Opens the advanced filtering dialog.
     */
    public openAdvancedFilteringDialog() {
        if (!this._advancedFilteringOverlayId) {
            this._advancedFilteringOverlaySettings.target =
                (this as any).rootGrid ? (this as any).rootGrid.nativeElement : this.nativeElement;
            this._advancedFilteringOverlaySettings.outlet = this.outlet;

            this._advancedFilteringOverlayId = this.overlayService.attach(
                IgxAdvancedFilteringDialogComponent,
                this._advancedFilteringOverlaySettings,
                {
                    injector: this.viewRef.injector,
                    componentFactoryResolver: this.resolver
                });
            this.overlayService.show(this._advancedFilteringOverlayId, this._advancedFilteringOverlaySettings);
        }
    }

    /**
     * Closes the advanced filtering dialog.
     * @param applyChanges indicates whether the changes should be applied
     */
    public closeAdvancedFilteringDialog(applyChanges: boolean) {
        if (this._advancedFilteringOverlayId) {
            const advancedFilteringOverlay = this.overlayService.getOverlayById(this._advancedFilteringOverlayId);
            const advancedFilteringDialog = advancedFilteringOverlay.componentRef.instance as IgxAdvancedFilteringDialogComponent;

            if (applyChanges) {
                advancedFilteringDialog.applyChanges();
            }
            advancedFilteringDialog.closeDialog();
        }
    }

    public getEmptyRecordObjectFor(rec) {
        const row = { ...rec };
        Object.keys(row).forEach(key => row[key] = undefined);
        row[this.primaryKey] = this.generateRowID();
        return row;
    }
}<|MERGE_RESOLUTION|>--- conflicted
+++ resolved
@@ -6604,13 +6604,10 @@
         }
     }
 
-<<<<<<< HEAD
-=======
     protected findRecordIndexInView(rec) {
         return this.dataView.findIndex(data => data === rec);
     }
 
->>>>>>> 614f7b80
     /**
      * @hidden
      */
