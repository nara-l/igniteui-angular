--- conflicted
+++ resolved
@@ -802,25 +802,15 @@
     @Input()
     public columnHidingTitle = '';
 
+    @Input()
+    public pinning: IPinningConfig = { columns: ColumnPinningPosition.Start };
+
     /**
      * Gets/Sets if the built-in column pinning UI should be shown in the toolbar.
      * @example
     * ```html
      * <igx-grid #grid [data]="localData" [columnPinning]="'true" [height]="'305px'" [autoGenerate]="true"></igx-grid>
      * ```
-<<<<<<< HEAD
-     */
-    @Input()
-    public pinning: IPinningConfig = { columns: ColumnPinningPosition.Start };
-
-    /**
-     * Returns if the built-in column pinning UI should be shown in the toolbar.
-     * ```typescript
-     *  let colPinning = this.grid.columnPinning;
-     * ```
-	 * @memberof IgxGridBaseDirective
-=======
->>>>>>> 4ee3bebb
      */
     @WatchChanges()
     @Input()
