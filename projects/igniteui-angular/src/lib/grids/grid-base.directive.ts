--- conflicted
+++ resolved
@@ -5359,11 +5359,7 @@
         const cols = this.columnList.filter(col => !col.columnGroup && col.visibleIndex >= 0 && !col.hidden).length;
         if (rows < 1 || cols < 1) { return false; }
         if (rowIndex > -1 && rowIndex < this.dataView.length &&
-<<<<<<< HEAD
             colIndex > - 1 && colIndex <= Math.max(...this.visibleColumns.map(c => c.visibleIndex))) {
-=======
-            colIndex > - 1 && colIndex < cols) {
->>>>>>> 06c8aa83
             return true;
         }
         return false;
