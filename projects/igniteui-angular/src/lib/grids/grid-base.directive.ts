--- conflicted
+++ resolved
@@ -4102,27 +4102,20 @@
             asChild: asChild,
             isPinned: isInPinnedArea
         };
-<<<<<<< HEAD
         this._pipeTrigger++;
         this.cdr.detectChanges();
         if (isInPinnedArea) {
             this.calculateGridHeight();
         }
+        const newRowIndex = this.addRowParent.index + 1;
+        // ensure adding row is in view.
+        const shouldScroll = this.navigation.shouldPerformVerticalScroll(newRowIndex, -1);
+        if (shouldScroll) {
+            this.navigateTo(newRowIndex, -1);
+        }
         const row = this.getRowByIndex(index + 1);
         const cell = row.cells.find(c => c.editable);
         if (cell) {
-=======
-        this.verticalScrollContainer.onDataChanged.pipe(first()).subscribe(() => {
-            this.cdr.detectChanges();
-            const newRowIndex = this.addRowParent.index + 1;
-            // ensure adding row is in view.
-            const shouldScroll = this.navigation.shouldPerformVerticalScroll(newRowIndex, -1);
-            if (shouldScroll) {
-                this.navigateTo(newRowIndex, -1);
-            }
-            const row = this.getRowByIndex(newRowIndex);
-            const cell = row.cells.find(c => c.editable);
->>>>>>> 0778d814
             cell.setEditMode(true);
             cell.activate();
         }
