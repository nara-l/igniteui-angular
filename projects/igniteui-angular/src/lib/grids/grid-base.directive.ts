import { DOCUMENT } from '@angular/common';
import {
    AfterContentInit,
    AfterViewInit,
    ChangeDetectorRef,
    ComponentFactoryResolver,
    ContentChildren,
    ContentChild,
    ElementRef,
    EventEmitter,
    HostBinding,
    Inject,
    Input,
    IterableChangeRecord,
    IterableDiffers,
    NgZone,
    OnDestroy,
    OnInit,
    Output,
    QueryList,
    TemplateRef,
    ViewChild,
    ViewChildren,
    ViewContainerRef,
    InjectionToken,
    Optional,
    DoCheck,
    Directive
} from '@angular/core';
import ResizeObserver from 'resize-observer-polyfill';
import { Subject, pipe } from 'rxjs';
import { takeUntil, first, filter, throttleTime, map } from 'rxjs/operators';
import { cloneArray, flatten, mergeObjects, isIE } from '../core/utils';
import { DataType } from '../data-operations/data-util';
import { FilteringLogic, IFilteringExpression } from '../data-operations/filtering-expression.interface';
import { IGroupByRecord } from '../data-operations/groupby-record.interface';
import { ISortingExpression } from '../data-operations/sorting-expression.interface';
import { IForOfState, IgxGridForOfDirective } from '../directives/for-of/for_of.directive';
import { IgxTextHighlightDirective } from '../directives/text-highlight/text-highlight.directive';
import {
    AbsoluteScrollStrategy,
    HorizontalAlignment,
    VerticalAlignment,
    IgxOverlayService,
    OverlaySettings,
    PositionSettings,
    ConnectedPositioningStrategy,
    ContainerPositionStrategy
} from '../services/index';
import { GridBaseAPIService } from './api.service';
import { IgxGridCellComponent } from './cell.component';
import { IColumnVisibilityChangedEventArgs } from './hiding/column-hiding-item.directive';
import { ISummaryExpression } from './summaries/grid-summary';
import { RowEditPositionStrategy } from './grid.common';
import { IgxGridToolbarComponent } from './toolbar/grid-toolbar.component';
import { IgxRowDirective } from './row.directive';
import { IgxGridHeaderComponent } from './headers/grid-header.component';
import { IgxOverlayOutletDirective, IgxToggleDirective } from '../directives/toggle/toggle.directive';
import {
    FilteringExpressionsTree, IFilteringExpressionsTree, FilteringExpressionsTreeType
} from '../data-operations/filtering-expressions-tree';
import { IFilteringOperation } from '../data-operations/filtering-condition';
import { Transaction, TransactionType, TransactionService, State } from '../services/index';
import {
    IgxRowEditTemplateDirective,
    IgxRowEditTabStopDirective,
    IgxRowEditTextDirective,
    IgxRowEditActionsDirective
} from './grid.rowEdit.directive';
import { IgxGridNavigationService } from './grid-navigation.service';
import { IDisplayDensityOptions, DisplayDensityToken, DisplayDensityBase, DisplayDensity } from '../core/displayDensity';
import { IgxGridRowComponent } from './grid';
import { IgxFilteringService } from './filtering/grid-filtering.service';
import { IgxGridFilteringCellComponent } from './filtering/base/grid-filtering-cell.component';
import { WatchChanges } from './watch-changes';
import { IgxGridHeaderGroupComponent } from './headers/grid-header-group.component';
import { IGridResourceStrings } from '../core/i18n/grid-resources';
import { CurrentResourceStrings } from '../core/i18n/resources';
import { IgxGridSummaryService } from './summaries/grid-summary.service';
import { IgxSummaryRowComponent } from './summaries/summary-row.component';
import {
    IgxGridSelectionService,
    GridSelectionRange,
    IgxGridCRUDService,
    IgxRow,
    IgxCell,
    isChromium
} from './selection/selection.service';
import { DragScrollDirection } from './selection/drag-select.directive';
import { ICachedViewLoadedEventArgs, IgxTemplateOutletDirective } from '../directives/template-outlet/template_outlet.directive';
import { IgxExcelStyleLoadingValuesTemplateDirective } from './filtering/excel-style/excel-style-search.component';
import {
    IgxExcelStyleSortingTemplateDirective,
    IgxExcelStylePinningTemplateDirective,
    IgxExcelStyleHidingTemplateDirective,
    IgxExcelStyleMovingTemplateDirective,
    IgxExcelStyleSelectingTemplateDirective
} from './filtering/excel-style/grid.excel-style-filtering.component';
import { IgxGridColumnResizerComponent } from './resizing/resizer.component';
import { IgxGridFilteringRowComponent } from './filtering/base/grid-filtering-row.component';
import { CharSeparatedValueData } from '../services/csv/char-separated-value-data';
import { IgxColumnResizingService } from './resizing/resizing.service';
import { DeprecateProperty } from '../core/deprecateDecorators';
import { IFilteringStrategy } from '../data-operations/filtering-strategy';
import {
    IgxRowExpandedIndicatorDirective, IgxRowCollapsedIndicatorDirective,
    IgxHeaderExpandIndicatorDirective, IgxHeaderCollapseIndicatorDirective
} from './grid/grid.directives';
import {
    GridKeydownTargetType,
    GridSelectionMode,
    GridSummaryPosition,
    GridSummaryCalculationMode,
    FilterMode,
    ColumnPinningPosition,
    RowPinningPosition
} from './common/enums';
import {
    IGridCellEventArgs,
    IRowSelectionEventArgs,
    IPinColumnEventArgs,
    IGridEditEventArgs,
    IPageEventArgs,
    IRowDataEventArgs,
    IColumnResizeEventArgs,
    IColumnMovingStartEventArgs,
    IColumnMovingEventArgs,
    IColumnMovingEndEventArgs,
    IGridKeydownEventArgs,
    IRowDragStartEventArgs,
    IRowDragEndEventArgs,
    IGridClipboardEvent,
    IGridToolbarExportEventArgs,
    ISearchInfo,
    ICellPosition,
    IRowToggleEventArgs,
    IColumnSelectionEventArgs,
    IPinRowEventArgs
} from './common/events';
import { IgxAdvancedFilteringDialogComponent } from './filtering/advanced-filtering/advanced-filtering-dialog.component';
import { GridType, IPinningConfig } from './common/grid.interface';
import { IgxDecimalPipeComponent, IgxDatePipeComponent } from './common/pipes';
import { DropPosition } from './moving/moving.service';
import { IgxHeadSelectorDirective, IgxRowSelectorDirective } from './selection/row-selectors';
import { IgxGridToolbarCustomContentDirective } from './toolbar/toolbar.directive';
import { IgxColumnComponent } from './columns/column.component';
import { IgxColumnGroupComponent } from './columns/column-group.component';
import { IGridSortingStrategy } from '../data-operations/sorting-strategy';
import { IgxRowDragGhostDirective, IgxDragIndicatorIconDirective } from './row-drag.directive';
import { isNumber } from 'util';

const MINIMUM_COLUMN_WIDTH = 136;
const FILTER_ROW_HEIGHT = 50;

// By default row editing overlay outlet is inside grid body so that overlay is hidden below grid header when scrolling.
// In cases when grid has 1-2 rows there isn't enough space in grid body and row editing overlay should be shown above header.
// Default row editing overlay height is higher then row height that is why the case is valid also for row with 2 rows.
// More accurate calculation is not possible, cause row editing overlay is still not shown and we don't know its height,
// but in the same time we need to set row editing overlay outlet before opening the overlay itself.
const MIN_ROW_EDITING_COUNT_THRESHOLD = 2;

export const IgxGridTransaction = new InjectionToken<string>('IgxGridTransaction');



@Directive({
    selector: '[igxGridBaseComponent]'
})
export class IgxGridBaseDirective extends DisplayDensityBase implements
    OnInit, DoCheck, OnDestroy, AfterContentInit, AfterViewInit {
    private _customDragIndicatorIconTemplate: TemplateRef<any>;
    protected _init = true;
    private _cdrRequests = false;
    protected _cdrRequestRepaint = false;

    public get scrollWidth() {
        return this.verticalScrollContainer.getScrollbarWidth();
    }

    private _resourceStrings = CurrentResourceStrings.GridResStrings;
    private _emptyGridMessage = null;
    private _emptyFilteredGridMessage = null;
    private _isLoading = false;
    private _locale = null;
    public _destroyed = false;
    private overlayIDs = [];
    private _filteringStrategy: IFilteringStrategy;
    private _sortingStrategy: IGridSortingStrategy;
    private _pinning: IPinningConfig = { columns: ColumnPinningPosition.Start };

    private _hostWidth;
    private _advancedFilteringOverlayId: string;
    private _advancedFilteringPositionSettings: PositionSettings = {
        verticalDirection: VerticalAlignment.Middle,
        horizontalDirection: HorizontalAlignment.Center,
        horizontalStartPoint: HorizontalAlignment.Center,
        verticalStartPoint: VerticalAlignment.Middle
    };

    private _advancedFilteringOverlaySettings: OverlaySettings = {
        closeOnOutsideClick: false,
        modal: false,
        positionStrategy: new ConnectedPositioningStrategy(this._advancedFilteringPositionSettings),
    };

    /**
     * @hidden @internal
     */
    @ViewChild('defaultExpandedTemplate', { read: TemplateRef, static: true })
    protected defaultExpandedTemplate: TemplateRef<any>;

    /**
     * @hidden @internal
     */
    @ViewChild('defaultCollapsedTemplate', { read: TemplateRef, static: true })
    protected defaultCollapsedTemplate: TemplateRef<any>;

    /**
     * Gets/Sets the resource strings.
     * @remarks
     * By default it uses EN resources.
     */
    @Input()
    set resourceStrings(value: IGridResourceStrings) {
        this._resourceStrings = Object.assign({}, this._resourceStrings, value);
    }

    get resourceStrings(): IGridResourceStrings {
        return this._resourceStrings;
    }

    /**
     * Gets/Sets whether to autogenerate the columns.
     * @remarks
     * The default value is false. When set to true, it will override all columns declared through code or in markup.
     * @example
     * ```html
     * <igx-grid [data]="Data" [autoGenerate]="true"></igx-grid>
     * ```
     */
    @Input()
    public autoGenerate = false;

    /**
     * @hidden @internal
     */
    public id: string;

    /**
     * Gets/Sets a custom template when empty.
     * @example
     * ```html
     * <igx-grid [id]="'igx-grid-1'" [data]="Data" [emptyGridTemplate]="myTemplate" [autoGenerate]="true"></igx-grid>
     * ```
     */
    @Input()
    public emptyGridTemplate: TemplateRef<any>;

    /**
     * Gets/Sets a custom template when loading.
     * @example
     * ```html
     * <igx-grid [id]="'igx-grid-1'" [data]="Data" [loadingGridTemplate]="myTemplate" [autoGenerate]="true"></igx-grid>
     * ```
     */
    @Input()
    public loadingGridTemplate: TemplateRef<any>;

    /**
     * Gets/Sets the filtering logic of the `IgxGridComponent`.
     * @remarks
     * The default is AND.
     * @example
     * ```html
     * <igx-grid [data]="Data" [autoGenerate]="true" [filteringLogic]="filtering"></igx-grid>
     * ```
     */
    @WatchChanges()
    @Input()
    public get filteringLogic() {
        return this._filteringExpressionsTree.operator;
    }

    public set filteringLogic(value: FilteringLogic) {
        this._filteringExpressionsTree.operator = value;
    }

    /**
     * Gets/Sets the filtering state.
     * @example
     * ```html
     * <igx-grid #grid [data]="Data" [autoGenerate]="true" [(filteringExpressionsTree)]="model.filteringExpressions"></igx-grid>
     * ```
     * @remarks
     * Supports two-way binding.
     */
    @WatchChanges()
    @Input()
    get filteringExpressionsTree() {
        return this._filteringExpressionsTree;
    }

    set filteringExpressionsTree(value) {
        if (value && value instanceof FilteringExpressionsTree) {
            const val = (value as FilteringExpressionsTree);
            for (let index = 0; index < val.filteringOperands.length; index++) {
                if (!(val.filteringOperands[index] instanceof FilteringExpressionsTree)) {
                    const newExpressionsTree = new FilteringExpressionsTree(FilteringLogic.And, val.filteringOperands[index].fieldName);
                    newExpressionsTree.filteringOperands.push(val.filteringOperands[index] as IFilteringExpression);
                    val.filteringOperands[index] = newExpressionsTree;
                }
            }

            value.type = FilteringExpressionsTreeType.Regular;
            this._filteringExpressionsTree = value;
            this._filteringPipeTrigger++;
            this.filteringExpressionsTreeChange.emit(this._filteringExpressionsTree);

            if (this.filteringService.isFilteringExpressionsTreeEmpty(this._filteringExpressionsTree) &&
                !this.advancedFilteringExpressionsTree) {
                this.filteredData = null;
            }

            this.filteringService.refreshExpressions();
            this.selectionService.clearHeaderCBState();
            this.summaryService.clearSummaryCache();
            this.notifyChanges();
        }
    }

    /**
     * Emitted after filtering is performed.
     * @remarks
     * Returns the filtering expressions tree of the column for which filtering was performed.
     * @example
     * ```html
     * <igx-grid #grid [data]="localData" [height]="'305px'" [autoGenerate]="true"
     *              (filteringExpressionsTreeChange)="filteringExprTreeChange($event)"></igx-grid>
     * ```
     */
    @Output()
    public filteringExpressionsTreeChange = new EventEmitter<IFilteringExpressionsTree>();

    /**
     * Emitted after advanced filtering is performed.
     * @remarks
     * Returns the advanced filtering expressions tree.
     * @example
     * ```html
     * <igx-grid #grid [data]="localData" [height]="'305px'" [autoGenerate]="true"
     *           (advancedFilteringExpressionsTreeChange)="advancedFilteringExprTreeChange($event)"></igx-grid>
     * ```
     */
    @Output()
    public advancedFilteringExpressionsTreeChange = new EventEmitter<IFilteringExpressionsTree>();

    /**
     * Gets/Sets the advanced filtering state.
     * @example
     * ```typescript
     * let advancedFilteringExpressionsTree = this.grid.advancedFilteringExpressionsTree;
     * this.grid.advancedFilteringExpressionsTree = logic;
     * ```
     */
    @WatchChanges()
    @Input()
    get advancedFilteringExpressionsTree() {
        return this._advancedFilteringExpressionsTree;
    }

    set advancedFilteringExpressionsTree(value) {
        if (value && value instanceof FilteringExpressionsTree) {
            value.type = FilteringExpressionsTreeType.Advanced;
            this._advancedFilteringExpressionsTree = value;
            this._filteringPipeTrigger++;
        } else {
            this._advancedFilteringExpressionsTree = null;
        }
        this.advancedFilteringExpressionsTreeChange.emit(this._advancedFilteringExpressionsTree);

        if (this.filteringService.isFilteringExpressionsTreeEmpty(this._advancedFilteringExpressionsTree) &&
            !this.advancedFilteringExpressionsTree) {
            this.filteredData = null;
        }

        this.selectionService.clearHeaderCBState();
        this.summaryService.clearSummaryCache();
        this.notifyChanges();

        // Wait for the change detection to update filtered data through the pipes and then emit the event.
        requestAnimationFrame(() => this.onFilteringDone.emit(this._advancedFilteringExpressionsTree));
    }

    /**
     * Gets/Sets the locale.
     * @remarks
     * If not set, returns browser's language.
     */
    @Input()
    get locale(): string {
        if (this._locale) {
            return this._locale;
        } else {
            return 'en';
        }
    }

    set locale(value) {
        this._locale = value;
    }

    /**
     * Gets/Sets whether the paging feature is enabled.
     * @remarks
     * The default state is disabled (false).
     * @example
     * ```html
     * <igx-grid #grid [data]="Data" [autoGenerate]="true" [paging]="true"></igx-grid>
     * ```
     */
    @Input()
    get paging(): boolean {
        return this._paging;
    }

    set paging(value: boolean) {
        this._paging = value;
        this._pipeTrigger++;
        this.notifyChanges(true);
    }

    /**
     * Gets/Sets the current page index.
     * @example
     * ```html
     *  <igx-grid #grid [data]="Data" [paging]="true" [(page)]="model.page" [autoGenerate]="true"></igx-grid>
     * ```
     * @remarks
     * Supports two-way binding.
     */
    @Input()
    get page(): number {
        return this._page;
    }

    set page(val: number) {
        if (val === this._page || val < 0 || val > this.totalPages - 1) {
            return;
        }
        this.selectionService.clear(true);
        this.onPagingDone.emit({ previous: this._page, current: val });
        this._page = val;
        this.pageChange.emit(this._page);
        this.navigateTo(0);
        this.notifyChanges();
    }

    /**
     * @hidden @internal
     */
    @Output()
    public pageChange = new EventEmitter<number>();

    /**
     * Gets/Sets the number of visible items per page.
     * @remarks
     * The default is 15.
     * @example
     * ```html
     * <igx-grid #grid [data]="Data" [paging]="true" [(perPage)]="model.perPage" [autoGenerate]="true"></igx-grid>
     * ```
     */
    @Input()
    get perPage(): number {
        return this._perPage;
    }

    set perPage(val: number) {
        if (val < 0) {
            return;
        }
        this.selectionService.clear(true);
        this._perPage = val;
        this.perPageChange.emit(this._perPage);
        this.page = 0;
        this.endEdit(true);
        this.notifyChanges();
    }

    /**
     * @hidden @internal
     */
    @Output()
    public perPageChange = new EventEmitter<number>();

    /**
     * Gets/Sets a custom `ng-template` for the pagination UI of the grid.
     * @example
     * ```html
     * <igx-grid #grid [paging]="true" [myTemplate]="myTemplate" [height]="'305px'"></igx-grid>
     * ```
     */
    @Input()
    public paginationTemplate: TemplateRef<any>;

    /**
     * Gets/Sets whether the column hiding UI is enabled.
     * @remarks
     * By default it is disabled (false). In order for the UI to work, you need to enable the toolbar as shown in the example below.
     * @example
     * ```html
     * <igx-grid [data]="Data" [autoGenerate]="true" [showToolbar]="true" [columnHiding]="true"></igx-grid>
     * ```
     */
    @Input()
    get columnHiding() {
        return this._columnHiding;
    }

    set columnHiding(value) {
        if (this._columnHiding !== value) {
            this._columnHiding = value;
            if (!this._init) {
                this.notifyChanges(true);
            }
        }
    }

    @DeprecateProperty('rowSelectable property is deprecated. Use rowSelection property instead.')
    @WatchChanges()
    @Input()
    get rowSelectable(): boolean {
        return this.isRowSelectable;
    }

    set rowSelectable(val: boolean) {
        this.rowSelection = val ? GridSelectionMode.multiple : GridSelectionMode.none;
    }

    /**
     * Gets/Sets if the row selectors are hidden.
     * @remarks
     *  By default row selectors are shown
     */
    @WatchChanges()
    @Input()
    get hideRowSelectors() {
        return this._hideRowSelectors;
    }

    set hideRowSelectors(value: boolean) {
        this._hideRowSelectors = value;
        this.notifyChanges(true);
    }

    /**
     * Gets/Sets whether rows can be moved.
     * @example
     * ```html
     * <igx-grid #grid [rowDraggable]="true"></igx-grid>
     * ```
     */
    @Input()
    get rowDraggable(): boolean {
        return this._rowDrag && this.hasVisibleColumns;
    }


    set rowDraggable(val: boolean) {
        this._rowDrag = val;
        this.notifyChanges(true);
    }

    /**
     * @hidden
     * @internal
     */
    public rowDragging = false;


   /**
    * Gets/Sets whether the rows are editable.
    * @remarks
    * By default it is set to false.
    * @example
    * ```html
    * <igx-grid #grid [showToolbar]="true" [rowEditable]="true" [primaryKey]="'ProductID'" [columnHiding]="true"></igx-grid>
    * ```
    */
    @WatchChanges()
    @Input()
    get rowEditable(): boolean {
        return this._rowEditable;
    }

    set rowEditable(val: boolean) {
        if (!this._init) {
            this.refreshGridState();
        }
        this._rowEditable = val;
        this.notifyChanges();
    }

    /**
     * @hidden
     * @internal
     */
    @Input()
    public class = '';

    /**
     * Gets/Sets the height.
     * @example
     * ```html
     * <igx-grid #grid [data]="Data" [height]="'305px'" [autoGenerate]="true"></igx-grid>
     * ```
     */
    @WatchChanges()
    @HostBinding('style.height')
    @Input()
    public get height() {
        return this._height;
    }

    public set height(value: string) {
        if (this._height !== value) {
            this._height = value;
            this.nativeElement.style.height = value;
            this.notifyChanges(true);
        }
    }

    /**
     * @hidden @internal
     */
    @HostBinding('style.width')
    get hostWidth() {
        return this._width || this._hostWidth;
    }

    /**
     * Gets/Sets the width of the grid.
     * @example
     * ```typescript
     * let gridWidth = this.grid.width;
     * ```
     */
    @WatchChanges()
    @Input()
    get width() {
        return this._width;
    }

    set width(value) {
        if (this._width !== value) {
            this._width = value;
            this.nativeElement.style.width = value;
            this.notifyChanges(true);
        }
    }

    /**
     * Gets the width of the header.
     * @example
     * ```html
     * let gridHeaderWidth = this.grid.headerWidth;
     * ```
     */
    get headerWidth() {
        return parseInt(this.width, 10) - 17;
    }

    /**
     * Gets/Sets the styling classes applied to all even `IgxGridRowComponent`s in the grid.
     * @example
     * ```html
     * <igx-grid #grid [data]="Data" [evenRowCSS]="'igx-grid--my-even-class'" [autoGenerate]="true"></igx-grid>
     * ```
     */
    @Input()
    public evenRowCSS = 'igx-grid__tr--even';

    /**
     * Gets/Sets the styling classes applied to all odd `IgxGridRowComponent`s in the grid.
     * @example
     * ```html
     * <igx-grid #grid [data]="Data" [evenRowCSS]="'igx-grid--my-odd-class'" [autoGenerate]="true"></igx-grid>
     * ```
     */
    @Input()
    public oddRowCSS = 'igx-grid__tr--odd';

    /**
     * Gets/Sets the row height.
     * @example
     * ```html
     * <igx-grid #grid [data]="localData" [showToolbar]="true" [rowHeight]="100" [autoGenerate]="true"></igx-grid>
     * ```
     */
    @WatchChanges()
    @Input()
    public get rowHeight() {
        return this._rowHeight ? this._rowHeight : this.defaultRowHeight;
    }

    public set rowHeight(value) {
        this._rowHeight = parseInt(value, 10);
    }

    /**
     * Gets/Sets the default width of the columns.
     * @example
     * ```html
     * <igx-grid #grid [data]="localData" [showToolbar]="true" [columnWidth]="100" [autoGenerate]="true"></igx-grid>
     * ```
     */
    @WatchChanges()
    @Input()
    public get columnWidth(): string {
        return this._columnWidth;
    }
    public set columnWidth(value: string) {
        this._columnWidth = value;
        this.columnWidthSetByUser = true;
        this.notifyChanges(true);
    }

    /**
     * Gets/Sets the primary key.
     * @example
     * ```html
     * <igx-grid #grid [data]="localData" [showToolbar]="true" [primaryKey]="'ProductID'" [autoGenerate]="true"></igx-grid>
     * ```
     */
    @WatchChanges()
    @Input()
    public primaryKey;

    /**
     * Get/Sets the message displayed when there are no records.
     * @example
     * ```html
     * <igx-grid #grid [data]="Data" [emptyGridMessage]="'The grid is empty'" [autoGenerate]="true"></igx-grid>
     * ```
     */
    @Input()
    set emptyGridMessage(value: string) {
        this._emptyGridMessage = value;
    }
    get emptyGridMessage(): string {
        return this._emptyGridMessage || this.resourceStrings.igx_grid_emptyGrid_message;
    }

    /**
     * Gets/Sets whether the grid is going to show a loading indicator.
     * @example
     * ```html
     * <igx-grid #grid [data]="Data" [isLoading]="true" [autoGenerate]="true"></igx-grid>
     * ```
     */
    @WatchChanges()
    @Input()
    set isLoading(value: boolean) {
        if (this._isLoading !== value) {
            this._isLoading = value;
            this.evaluateLoadingState();
        }
        Promise.resolve().then(() => {
            // wait for the current detection cycle to end before triggering a new one.
            this.notifyChanges();
        });
    }

    get isLoading(): boolean {
        return this._isLoading;
    }

    /**
     * Gets/Sets whether the columns should be auto-generated once again after the initialization of the grid
     * @remarks
     * This will allow to bind the grid to remote data and having auto-generated columns at the same time.
     * Note that after generating the columns, this property would be disabled to avoid re-creating
     * columns each time a new data is assigned.
     * @example
     * ```typescript
     *  this.grid.shouldGenerate = true;
     * ```
     */
    public shouldGenerate: boolean;

    /**
     * Gets/Sets the message displayed when there are no records and the grid is filtered.
     * @example
     * ```html
     * <igx-grid #grid [data]="Data" [emptyGridMessage]="'The grid is empty'" [autoGenerate]="true"></igx-grid>
     * ```
     */
    @Input()
    set emptyFilteredGridMessage(value: string) {
        this._emptyFilteredGridMessage = value;
    }

    get emptyFilteredGridMessage(): string {
        return this._emptyFilteredGridMessage || this.resourceStrings.igx_grid_emptyFilteredGrid_message;
    }

    /**
     * Gets/Sets the title to be displayed in the built-in column hiding UI.
     * @example
     * ```html
     * <igx-grid [showToolbar]="true" [columnHiding]="true" columnHidingTitle="Column Hiding"></igx-grid>
     * ```
     */
    @Input()
    public columnHidingTitle = '';

    /**
     * Gets/Sets the initial pinning configuration.
     * @remarks
     * Allows to apply pinning the columns to the start or the end.
     * Note that pinning to both sides at a time is not allowed.
     * @example
     * ```html
     * <igx-grid [pinning]="pinningConfig"></igx-grid>
     * ```
     */
    @Input()
    get pinning() {
        return this._pinning;
    }
    set pinning(value) {
        if (value !== this._pinning) {
            this.resetCaches();
        }
        this._pinning = value;
    }


    /**
     * Gets/Sets if the built-in column pinning UI should be shown in the toolbar.
     * @example
     * ```html
     * <igx-grid #grid [data]="localData" [columnPinning]="'true" [height]="'305px'" [autoGenerate]="true"></igx-grid>
     * ```
     */
    @WatchChanges()
    @Input()
    get columnPinning() {
        return this._columnPinning;
    }
    set columnPinning(value) {
        if (this._columnPinning !== value) {
            this._columnPinning = value;
            if (!this._init) {
                this.notifyChanges(true);
            }
        }
    }

    /**
     * Gets/Sets the title to be displayed in the UI of the column pinning.
     * @example
     * ```html
     * <igx-grid #grid [data]="localData" [columnPinning]="'true" [columnPinningTitle]="'Column Hiding'" [autoGenerate]="true"></igx-grid>
     * ```
     */
    @Input()
    public columnPinningTitle = '';

    /**
     * Gets/Sets if the filtering is enabled.
     * @example
     * ```html
     * <igx-grid #grid [data]="localData" [allowFiltering]="true" [height]="'305px'" [autoGenerate]="true"></igx-grid>
     * ```
     */
    @Input()
    get allowFiltering() {
        return this._allowFiltering;
    }

    set allowFiltering(value) {
        if (this._allowFiltering !== value) {
            this._allowFiltering = value;
            this.filteringService.registerSVGIcons();

            if (!this._init) {
                this.calcGridHeadRow();
            }

            this.filteringService.isFilterRowVisible = false;
            this.filteringService.filteredColumn = null;

            this.notifyChanges(true);
        }
    }

    /**
     * Gets/Sets a value indicating whether the advanced filtering is enabled.
     * @example
     * ```html
     * <igx-grid #grid [data]="localData" [allowAdvancedFiltering]="true" [showToolbar]="true" [autoGenerate]="true"></igx-grid>
     * ```
     */
    @Input()
    get allowAdvancedFiltering() {
        return this._allowAdvancedFiltering;
    }

    set allowAdvancedFiltering(value) {
        if (this._allowAdvancedFiltering !== value) {
            this._allowAdvancedFiltering = value;
            this.filteringService.registerSVGIcons();

            if (!this._init) {
                this.notifyChanges(true);
            }
        }
    }

    /**
     * Gets/Sets the filter mode.
     * @example
     * ```html
     * <igx-grid #grid [data]="localData" [filterMode]="'quickFilter'" [height]="'305px'" [autoGenerate]="true"></igx-grid>
     * ```
     * @remarks
     * By default it's set to FilterMode.quickFilter.
     */
    @Input()
    get filterMode() {
        return this._filterMode;
    }

    set filterMode(value) {
        this._filterMode = value;

        if (this.filteringService.isFilterRowVisible) {
            this.filteringRow.close();
        }
        this.notifyChanges(true);
    }

    /**
     * Gets/Sets the summary position.
     * @example
     * ```html
     * <igx-grid #grid [data]="localData" summaryPosition="top" [autoGenerate]="true"></igx-grid>
     * ```
     * @remarks
     * By default it is bottom.
     */
    @Input()
    get summaryPosition() {
        return this._summaryPosition;
    }

    set summaryPosition(value) {
        this._summaryPosition = value;
        this.notifyChanges();
    }

    /**
     * Gets/Sets the summary calculation mode.
     * @example
     * ```html
     * <igx-grid #grid [data]="localData" summaryCalculationMode="rootLevelOnly" [autoGenerate]="true"></igx-grid>
     * ```
     * @remarks
     * By default it is rootAndChildLevels which means the summaries are calculated for the root level and each child level.
     */
    @Input()
    get summaryCalculationMode() {
        return this._summaryCalculationMode;
    }

    set summaryCalculationMode(value) {
        this._summaryCalculationMode = value;
        if (!this._init) {
            this.endEdit(true);
            this.summaryService.resetSummaryHeight();
            this.notifyChanges(true);
        }
    }

    /**
     * Gets/Sets the filtering strategy of the grid.
     * @example
     * ```html
     *  <igx-grid #grid [data]="localData" [filterStrategy]="filterStrategy"></igx-grid>
     * ```
     */
    @Input()
    get filterStrategy(): IFilteringStrategy {
        return this._filteringStrategy;
    }

    set filterStrategy(classRef: IFilteringStrategy) {
        this._filteringStrategy = classRef;
    }

    /**
     * Gets/Sets the sorting strategy of the grid.
     * @example
     * ```html
     *  <igx-grid #grid [data]="localData" [sortStrategy]="sortStrategy"></igx-grid>
     * ```
     */
    @Input()
    get sortStrategy(): IGridSortingStrategy {
        return this._sortingStrategy;
    }

    set sortStrategy(value: IGridSortingStrategy) {
        this._sortingStrategy = value;
    }

    /**
     * Gets/Sets a unique values strategy used by the Excel Style Filtering
     * @remarks
     * Provides a callback for loading unique column values on demand.
     * If this property is provided, the unique values it generates will be used by the Excel Style Filtering.
     * @example
     * ```html
     * <igx-grid [data]="localData" [filterMode]="'excelStyleFilter'" [uniqueColumnValuesStrategy]="columnValuesStrategy"></igx-grid>
     * ```
     */
    @Input()
    public uniqueColumnValuesStrategy: (column: IgxColumnComponent,
        filteringExpressionsTree: IFilteringExpressionsTree,
        done: (values: any[]) => void) => void;

    /**
     * Emitted when `IgxGridCellComponent` is clicked.
     * @remarks
     * Returns the `IgxGridCellComponent`.
     * @example
     * ```html
     * <igx-grid #grid (onCellClick)="onCellClick($event)" [data]="localData" [height]="'305px'" [autoGenerate]="true"></igx-grid>
     * ```
     */
    @Output()
    public onCellClick = new EventEmitter<IGridCellEventArgs>();

    /**
     * Emitted when `IgxGridCellComponent` is selected.
     * @remarks
     *  Returns the `IgxGridCellComponent`.
     * @example
     * ```html
     * <igx-grid #grid (onSelection)="onCellSelect($event)" [data]="localData" [height]="'305px'" [autoGenerate]="true"></igx-grid>
     * ```
     */
    @Output()
    public onSelection = new EventEmitter<IGridCellEventArgs>();

    /**
     *  Emitted when `IgxGridRowComponent` is selected.
     * @example
     * ```html
     * <igx-grid #grid (onRowSelectionChange)="onCellClickChange($event)" [data]="localData" [autoGenerate]="true"></igx-grid>
     * ```
     */
    @Output()
    public onRowSelectionChange = new EventEmitter<IRowSelectionEventArgs>();

   /**
    *  Emitted when `IgxColumnComponent` is selected.
    * @example
    * ```html
    * <igx-grid #grid (onColumnSelectionChange)="onColumnSelectionChange($event)" [data]="localData" [autoGenerate]="true"></igx-grid>
    * ```
    */
    @Output()
    public onColumnSelectionChange = new EventEmitter<IColumnSelectionEventArgs>();

    /**
     * Emitted when `IgxColumnComponent` is pinned.
     * @remarks
     * The index that the column is inserted at may be changed through the `insertAtIndex` property.
     * @example
     * ```typescript
     * public columnPinning(event) {
     *     if (event.column.field === "Name") {
     *       event.insertAtIndex = 0;
     *     }
     * }
     * ```
     */
    @Output()
    public onColumnPinning = new EventEmitter<IPinColumnEventArgs>();

    /**
     * Emitted when editing and **not** submitting the value.
     * @remarks
     * (e.g. `Esc` key was pressed)
     * This event is cancelable.
     * @example
     * ```html
     * <igx-grid #grid3 (onCellEditCancel)="editCancel($event)" [data]="data" [primaryKey]="'ProductID'">
     * </igx-grid>
     * ```
     */
    @Output()
    public onCellEditCancel = new EventEmitter<IGridEditEventArgs>();

    /**
     * Emitted when cell enters edit mode.
     * @remarks
     * This event is cancelable.
     * @example
     * ```html
     * <igx-grid #grid3 (onCellEditEnter)="editStart($event)" [data]="data" [primaryKey]="'ProductID'">
     * </igx-grid>
     * ```
     */
    @Output()
    public onCellEditEnter = new EventEmitter<IGridEditEventArgs>();

    /**
     * Emitted when cell has been edited.
     * @remarks
     * Event is fired after editing is completed, when the cell is exiting edit mode.
     * This event is cancelable.
     * @example
     * ```html
     * <igx-grid #grid3 (onCellEdit)="editDone($event)" [data]="data" [primaryKey]="'ProductID'">
     * </igx-grid>
     * ```
     */
    @Output()
    public onCellEdit = new EventEmitter<IGridEditEventArgs>();

    /**
     * Emitted when a row enters edit mode.
     * @remarks
     * Emitted when [rowEditable]="true".
     * This event is cancelable.
     * @example
     * ```html
     * <igx-grid #grid3 (onRowEditEnter)="editStart($event)" [primaryKey]="'ProductID'" [rowEditable]="true">
     * </igx-grid>
     * ```
     */
    @Output()
    public onRowEditEnter = new EventEmitter<IGridEditEventArgs>();

    /**
     * Emitted when exiting edit mode for a row.
     * @remarks
     * Emitted when [rowEditable]="true" & `endEdit(true)` is called.
     * Emitted when changing rows during edit mode, selecting an un-editable cell in the edited row,
     * performing paging operation, column resizing, pinning, moving or hitting  `Done`
     * button inside of the rowEditingOverlay, or hitting the `Enter` key while editing a cell.
     * This event is cancelable.
     * @example
     * ```html
     * <igx-grid #grid3 (onRowEdit)="editDone($event)" [data]="data" [primaryKey]="'ProductID'" [rowEditable]="true">
     * </igx-grid>
     * ```
     */
    @Output()
    public onRowEdit = new EventEmitter<IGridEditEventArgs>();

    /**
     * Emitted when row editing is canceled.
     * @remarks
     * Emits when [rowEditable]="true" & `endEdit(false)` is called.
     * Emitted when changing hitting `Esc` key during cell editing and when click on the `Cancel` button
     * in the row editing overlay.
     * This event is cancelable.
     * @example
     * ```html
     * <igx-grid #grid3 (onRowEditCancel)="editCancel($event)" [data]="data" [primaryKey]="'ProductID'" [rowEditable]="true">
     * </igx-grid>
     * ```
     */
    @Output()
    public onRowEditCancel = new EventEmitter<IGridEditEventArgs>();

    /**
     * Emitted when a column is initialized.
     * @remarks
     * Returns the column object.
     * @example
     * ```html
     * <igx-grid #grid [data]="localData" [onColumnInit]="initColumns($event)" [autoGenerate]="true"></igx-grid>
     * ```
     */
    @Output()
    public onColumnInit = new EventEmitter<IgxColumnComponent>();

    /**
     * Emitted when sorting is performed through the UI.
     * @remarks
     * Returns the sorting expression.
     * @example
     * ```html
     * <igx-grid #grid [data]="localData" [autoGenerate]="true" (onSortingDone)="sortingDone($event)"></igx-grid>
     * ```
     */
    @Output()
    public onSortingDone = new EventEmitter<ISortingExpression | Array<ISortingExpression>>();

    /**
     * Emitted when filtering is performed through the UI.
     * @remarks
     * Returns the filtering expressions tree of the column for which filtering was performed.
     * @example
     * ```html
     * <igx-grid #grid [data]="localData" [height]="'305px'" [autoGenerate]="true" (onFilteringDone)="filteringDone($event)"></igx-grid>
     * ```
     */
    @Output()
    public onFilteringDone = new EventEmitter<IFilteringExpressionsTree>();

    /**
     * Emitted when paging is performed.
     * @remarks
     * Returns an object consisting of the previous and next pages.
     * @example
     * ```html
     * <igx-grid #grid [data]="localData" [height]="'305px'" [autoGenerate]="true" (onPagingDone)="pagingDone($event)"></igx-grid>
     * ```
     */
    @Output()
    public onPagingDone = new EventEmitter<IPageEventArgs>();

    /**
     * Emitted when a row added through the API.
     * @remarks
     * Returns the data for the new `IgxGridRowComponent` object.
     * @example
     * ```html
     * <igx-grid #grid [data]="localData" (onRowAdded)="rowAdded($event)" [height]="'305px'" [autoGenerate]="true"></igx-grid>
     * ```
     */
    @Output()
    public onRowAdded = new EventEmitter<IRowDataEventArgs>();

    /**
     * Emitted when a row is deleted through API.
     * @remarks
     * Returns an `IRowDataEventArgs` object.
     * @example
     * ```html
     * <igx-grid #grid [data]="localData" (onRowDeleted)="rowDeleted($event)" [height]="'305px'" [autoGenerate]="true"></igx-grid>
     * ```
     */
    @Output()
    public onRowDeleted = new EventEmitter<IRowDataEventArgs>();

    /**
     * Emitted when a new chunk of data is loaded from virtualization.
     * @example
     * ```typescript
     *  <igx-grid #grid [data]="localData" [autoGenerate]="true" (onDataPreLoad)='handleDataPreloadEvent()'></igx-grid>
     * ```
     */
    @Output()
    public onDataPreLoad = new EventEmitter<IForOfState>();

    /**
     * Emitted when column is resized.
     * @remarks
     * Returns the `IgxColumnComponent` object's old and new width.
     * @example
     * ```html
     * <igx-grid #grid [data]="localData" (onColumnResized)="resizing($event)" [autoGenerate]="true"></igx-grid>
     * ```
     */
    @Output()
    public onColumnResized = new EventEmitter<IColumnResizeEventArgs>();

    /**
     * Emitted when a cell is right clicked.
     * @remarks
     * Returns the `IgxGridCellComponent` object.
     * ```html
     * <igx-grid #grid [data]="localData" (onContextMenu)="contextMenu($event)" [autoGenerate]="true"></igx-grid>
     * ```
     */
    @Output()
    public onContextMenu = new EventEmitter<IGridCellEventArgs>();

    /**
     * Emitted when a cell is double clicked.
     * @remarks
     * Returns the `IgxGridCellComponent` object.
     * @example
     * ```html
     * <igx-grid #grid [data]="localData" (onDoubleClick)="dblClick($event)" [autoGenerate]="true"></igx-grid>
     * ```
     */
    @Output()
    public onDoubleClick = new EventEmitter<IGridCellEventArgs>();

    /**
     * Emitted when column visibility is changed.
     * @remarks
     * Args: { column: any, newValue: boolean }
     * @example
     * ```html
     * <igx-grid [columnHiding]="true" [showToolbar]="true" (onColumnVisibilityChanged)="visibilityChanged($event)"></igx-grid>
     * ```
     */
    @Output()
    public onColumnVisibilityChanged = new EventEmitter<IColumnVisibilityChangedEventArgs>();

    /**
     * Emitted when column moving starts.
     * @remarks
     * Returns the moved `IgxColumnComponent` object.
     * @example
     * ```html
     * <igx-grid [columnHiding]="true" [showToolbar]="true" (onColumnMovingStart)="movingStart($event)"></igx-grid>
     * ```
     */
    @Output()
    public onColumnMovingStart = new EventEmitter<IColumnMovingStartEventArgs>();

    /**
     * Emitted during the column moving operation.
     * @remarks
     * Returns the source and target `IgxColumnComponent` objects. This event is cancelable.
     * @example
     * ```html
     * <igx-grid [columnHiding]="true" [showToolbar]="true" (onColumnMoving)="moving($event)"></igx-grid>
     * ```
     */
    @Output()
    public onColumnMoving = new EventEmitter<IColumnMovingEventArgs>();

    /**
     * Emitted when column moving ends.
     * @remarks
     * Returns the source and target `IgxColumnComponent` objects.
     * @example
     * ```html
     * <igx-grid [columnHiding]="true" [showToolbar]="true" (onColumnMovingEnd)="movingEnds($event)"></igx-grid>
     * ```
     */
    @Output()
    public onColumnMovingEnd = new EventEmitter<IColumnMovingEndEventArgs>();

    /**
     * Emitted when keydown is triggered over element inside grid's body.
     * @remarks
     * This event is fired only if the key combination is supported in the grid.
     * Return the target type, target object and the original event. This event is cancelable.
     * @example
     * ```html
     *  <igx-grid (onGridKeydown)="customKeydown($event)"></igx-grid>
     * ```
     */
    @DeprecateProperty('onGridKeydown event is deprecated. Now you can directly bind to keydown on the IgxGrid component.')
    @Output()
    public onGridKeydown = new EventEmitter<IGridKeydownEventArgs>();

    /**
     * Emitted when start dragging a row.
     * @remarks
     * Return the dragged row.
     */
    @Output()
    public onRowDragStart = new EventEmitter<IRowDragStartEventArgs>();

    /**
     * Emitted when dropping a row.
     * @remarks
     * Return the dropped row.
     */
    @Output()
    public onRowDragEnd = new EventEmitter<IRowDragEndEventArgs>();

    /**
     * Emitted when a copy operation is executed.
     * @remarks
     * Fired only if copy behavior is enabled through the [`clipboardOptions`]{@link IgxGridBaseDirective#clipboardOptions}.
     */
    @Output()
    onGridCopy = new EventEmitter<IGridClipboardEvent>();

    /**
     * @hidden @internal
     */
    @Output()
    public expansionStatesChange = new EventEmitter<Map<any, boolean>>();

    /**
     * Emitted when the expanded state of a row gets changed.
     * @example
     * ```html
     * <igx-grid [data]="employeeData" (onRowToggle)="rowToggle($event)" [autoGenerate]="true"></igx-grid>
     * ```
     */
    @Output()
    public onRowToggle = new EventEmitter<IRowToggleEventArgs>();

    /**
     * Emitted when the pinned state of a row is changed.
     * @example
     * ```html
     * <igx-grid [data]="employeeData" (onRowPinning)="rowPin($event)" [autoGenerate]="true"></igx-grid>
     * ```
     */
    @Output()
    public onRowPinning = new EventEmitter<IPinRowEventArgs>();

    /**
     * @hidden @internal
     */
    @ViewChild(IgxGridColumnResizerComponent)
    public resizeLine: IgxGridColumnResizerComponent;

    /**
     * @hidden @internal
     */
    @ViewChild('loadingOverlay', { static: true })
    public loadingOverlay: ElementRef;

    /**
     * @hidden @internal
     */
    @ViewChild('igxLoadingOverlayOutlet', { read: IgxOverlayOutletDirective, static: true })
    public loadingOutlet: IgxOverlayOutletDirective;

    /**
     * @hidden @internal
     */
    @ContentChildren(IgxColumnComponent, { read: IgxColumnComponent, descendants: true })
    public columnList: QueryList<IgxColumnComponent> = new QueryList<IgxColumnComponent>();

    /**
     * @hidden @internal
     */
    @ContentChild(IgxExcelStyleSortingTemplateDirective, { read: IgxExcelStyleSortingTemplateDirective })
    public excelStyleSortingTemplateDirective: IgxExcelStyleSortingTemplateDirective;

    /**
     * @hidden @internal
     */
    @ContentChild(IgxExcelStyleMovingTemplateDirective, { read: IgxExcelStyleMovingTemplateDirective })
    public excelStyleMovingTemplateDirective: IgxExcelStyleMovingTemplateDirective;

    /**
     * @hidden @internal
     */
    @ContentChild(IgxExcelStyleHidingTemplateDirective, { read: IgxExcelStyleHidingTemplateDirective })
    public excelStyleHidingTemplateDirective: IgxExcelStyleHidingTemplateDirective;

    /**
     * @hidden @internal
     */
    @ContentChild(IgxExcelStyleSelectingTemplateDirective, { read: IgxExcelStyleSelectingTemplateDirective })
    public excelStyleSelectingTemplateDirective: IgxExcelStyleSelectingTemplateDirective;

    /**
     * @hidden @internal
     */
    @ContentChild(IgxExcelStylePinningTemplateDirective, { read: IgxExcelStylePinningTemplateDirective })
    public excelStylePinningTemplateDirective: IgxExcelStylePinningTemplateDirective;

    /**
     * @hidden @internal
     */
    @ContentChild(IgxExcelStyleLoadingValuesTemplateDirective, { read: IgxExcelStyleLoadingValuesTemplateDirective, static: true })
    public excelStyleLoadingValuesTemplateDirective: IgxExcelStyleLoadingValuesTemplateDirective;

    /**
     * @hidden @internal
     */
    @ViewChildren(IgxGridHeaderGroupComponent, { read: IgxGridHeaderGroupComponent })
    public headerGroups: QueryList<IgxGridHeaderGroupComponent>;

    /**
     * A list of all `IgxGridHeaderGroupComponent`.
     * @example
     * ```typescript
     * const headerGroupsList = this.grid.headerGroupsList;
     * ```
     */
    get headerGroupsList(): IgxGridHeaderGroupComponent[] {
        return this.headerGroups ? flatten(this.headerGroups.toArray()) : [];
    }

    /**
     * A list of all `IgxGridHeaderComponent`.
     * @example
     * ```typescript
     * const headers = this.grid.headerCellList;
     * ```
     */
    get headerCellList(): IgxGridHeaderComponent[] {
        return this.headerGroupsList.map((headerGroup) => headerGroup.headerCell).filter((headerCell) => headerCell);
    }

    /**
     * A list of all `IgxGridFilteringCellComponent`.
     * @example
     * ```typescript
     * const filterCells = this.grid.filterCellList;
     * ```
     */
    get filterCellList(): IgxGridFilteringCellComponent[] {
        return this.headerGroupsList.map((headerGroup) => headerGroup.filterCell).filter((filterCell) => filterCell);
    }

    @ViewChildren('row')
    private _rowList: QueryList<IgxGridRowComponent>;

    @ViewChildren('summaryRow', { read: IgxSummaryRowComponent })
    protected _summaryRowList: QueryList<IgxSummaryRowComponent>;

    /**
     * @hidden @internal
     */
    public get summariesRowList() {
        const res = new QueryList<any>();
        if (!this._summaryRowList) {
            return res;
        }
        const sumList = this._summaryRowList.filter((item) => {
            return item.element.nativeElement.parentElement !== null;
        });
        res.reset(sumList);
        return res;
    }

    /**
     * A list of `IgxGridRowComponent`.
     * @example
     * ```typescript
     * const rowList = this.grid.rowList;
     * ```
     */
    public get rowList() {
        const res = new QueryList<any>();
        if (!this._rowList) {
            return res;
        }
        const rList = this._rowList
            .filter((item) => {
                return item.element.nativeElement.parentElement !== null;
            })
            .sort((a, b) => {
                return a.index - b.index;
            });
        res.reset(rList);
        return res;
    }

    @ViewChildren(IgxRowDirective, { read: IgxRowDirective })
    private _dataRowList: QueryList<IgxRowDirective<IgxGridBaseDirective>>;

    /**
     * A list of currently rendered `IgxGridRowComponent`'s.
     * @example
     * ```typescript
     * const dataList = this.grid.dataRowList;
     * ```
     */
    public get dataRowList(): QueryList<IgxRowDirective<IgxGridBaseDirective>> {
        const res = new QueryList<IgxRowDirective<IgxGridBaseDirective>>();
        if (!this._dataRowList) {
            return res;
        }
        const rList = this._dataRowList.filter((item) => {
            return item.element.nativeElement.parentElement !== null;
        }).sort((a, b) => {
            return a.index - b.index;
        });
        res.reset(rList);
        return res;
    }

    /**
     * A template reference for the template when the filtered grid is empty.
     * @example
     * ```
     * const emptyTempalte = this.grid.emptyGridTemplate;
     * ```
     */
    @ViewChild('emptyFilteredGrid', { read: TemplateRef, static: true })
    public emptyFilteredGridTemplate: TemplateRef<any>;

    /**
     * A template reference for the template when the grid is empty.
     * @example
     * ```
     * const emptyTempalte = this.grid.emptyGridTemplate;
     * ```
     */
    @ViewChild('defaultEmptyGrid', { read: TemplateRef, static: true })
    public emptyGridDefaultTemplate: TemplateRef<any>;

    /**
     * @hidden @internal
     */
    @ViewChild('defaultLoadingGrid', { read: TemplateRef, static: true })
    public loadingGridDefaultTemplate: TemplateRef<any>;

    /**
     * @hidden @internal
     */
    @ViewChild('scrollContainer', { read: IgxGridForOfDirective, static: true })
    public parentVirtDir: IgxGridForOfDirective<any>;

    /**
     * Returns the template which will be used by the toolbar to show custom content.
     * @example
     * ```typescript
     * let customContentTemplate = this.grid.toolbarCustomContentTemplate;
     * ```
     */
    public get toolbarCustomContentTemplate(): IgxGridToolbarCustomContentDirective {
        return this.toolbarCustomContentTemplates.first;
    }

    /**
     * @hidden
     * @internal
     */
    @ContentChildren(IgxGridToolbarCustomContentDirective, { read: IgxGridToolbarCustomContentDirective, descendants: false })
    public toolbarCustomContentTemplates: QueryList<IgxGridToolbarCustomContentDirective>;

    /**
     * @hidden
     * @internal
     */
    public get headSelectorTemplate(): TemplateRef<IgxHeadSelectorDirective> {
        if (this.headSelectorsTemplates && this.headSelectorsTemplates.first) {
            return this.headSelectorsTemplates.first.templateRef;
        }

        return null;
    }

    /**
     * @hidden
     * @internal
     */
    @ContentChildren(IgxHeadSelectorDirective, { read: IgxHeadSelectorDirective, descendants: false })
    public headSelectorsTemplates: QueryList<IgxHeadSelectorDirective>;

    /**
     * @hidden
     * @internal
     */
    get isPinningToStart() {
        return this.pinning.columns !== ColumnPinningPosition.End;
    }

    /**
     * @hidden
     * @internal
     */
    get isRowPinningToTop() {
        return this.pinning.rows !== RowPinningPosition.Bottom;
    }

    /**
     * @hidden
     * @internal
     */
    public get rowSelectorTemplate(): TemplateRef<IgxRowSelectorDirective> {
        if (this.rowSelectorsTemplates && this.rowSelectorsTemplates.first) {
            return this.rowSelectorsTemplates.first.templateRef;
        }

        return null;
    }

    /**
     * @hidden
     * @internal
     */
    @ContentChildren(IgxRowSelectorDirective, { read: IgxRowSelectorDirective, descendants: false })
    public rowSelectorsTemplates: QueryList<IgxRowSelectorDirective>;

    /**
     * @hidden
     * @internal
     */
    @ContentChildren(IgxRowDragGhostDirective, { read: TemplateRef, descendants: false })
    public dragGhostCustomTemplates: QueryList<TemplateRef<any>>;

    /**
     * @hidden @internal
     */
    @ViewChild('verticalScrollContainer', { read: IgxGridForOfDirective, static: true })
    public verticalScrollContainer: IgxGridForOfDirective<any>;

    /**
     * @hidden @internal
     */
    @ViewChild('verticalScrollHolder', { read: IgxGridForOfDirective, static: true })
    public verticalScroll: IgxGridForOfDirective<any>;

    /**
     * @hidden @internal
     */
    @ViewChild('scr', { read: ElementRef, static: true })
    public scr: ElementRef;

    /**
     * @hidden @internal
     */
    @ViewChild('footer', { read: ElementRef })
    public footer: ElementRef;

    /**
     * @hidden @internal
     */
    @ViewChild('hContainer', { read: IgxGridForOfDirective, static: true })
    public headerContainer: IgxGridForOfDirective<any>;

    /**
     * @hidden @internal
     */
    @ViewChild('headerSelectorContainer')
    public headerSelectorContainer: ElementRef;

    /**
     * @hidden @internal
     */
    @ViewChild('headerDragContainer')
    public headerDragContainer: ElementRef;

    /**
     * @hidden @internal
     */
    @ViewChild('headerGroupContainer')
    public headerGroupContainer: ElementRef;

    /**
     * @hidden @internal
     */
    @ViewChild('filteringRow', { read: IgxGridFilteringRowComponent })
    public filteringRow: IgxGridFilteringRowComponent;

    /**
     * @hidden @internal
     */
    @ViewChild('theadRow', { static: true })
    public theadRow: ElementRef;

    /**
     * @hidden @internal
     */
    @ViewChild('tbody', { static: true })
    public tbody: ElementRef;

    /**
     * @hidden @internal
     */
    @ViewChildren('pinContainer', { read: ElementRef })
    public pinContainers: QueryList<ElementRef>;

    /**
     * @hidden @internal
     */
    @ViewChild('tfoot', { static: true })
    public tfoot: ElementRef;


    /**
     * @hidden @internal
     */
    @ViewChild('igxFilteringOverlayOutlet', { read: IgxOverlayOutletDirective, static: true })
    protected _outletDirective: IgxOverlayOutletDirective;

    /**
     * @hidden @internal
     */
    public get outletDirective() {
        return this._outletDirective;
    }

    /**
     * @hidden @internal
     */
    @ViewChild('igxRowEditingOverlayOutlet', { read: IgxOverlayOutletDirective, static: true })
    public rowEditingOutletDirective: IgxOverlayOutletDirective;

    /**
     * @hidden @internal
     */
    @ViewChildren(IgxTemplateOutletDirective, { read: IgxTemplateOutletDirective })
    public tmpOutlets: QueryList<any> = new QueryList<any>();


    /**
     * @hidden @internal
     */
    public get rowOutletDirective() {
        return this.rowEditingOutletDirective;
    }

    /**
     * @hidden @internal
     */
    public get parentRowOutletDirective() {
        return this.outletDirective;
    }

    /**
     * @hidden
     * @internal
     */
    @ViewChild('dragIndicatorIconBase', { read: TemplateRef, static: true })
    public dragIndicatorIconBase: TemplateRef<any>;

    /**
     * @hidden @internal
     */
    @ViewChild('defaultRowEditTemplate', { read: TemplateRef, static: true })
    private defaultRowEditTemplate: TemplateRef<any>;

    /**
     * @hidden @internal
     */
    @ContentChild(IgxRowEditTemplateDirective, { read: TemplateRef })
    public rowEditCustom: TemplateRef<any>;

    /**
     * @hidden @internal
     */
    public get rowEditContainer(): TemplateRef<any> {
        return this.rowEditCustom ? this.rowEditCustom : this.defaultRowEditTemplate;
    }
    /**
     * @hidden @internal
     */
    @ContentChild(IgxRowEditTextDirective, { read: TemplateRef })
    public rowEditText: TemplateRef<any>;

    /**
     * @hidden @internal
     */
    @ContentChild(IgxRowEditActionsDirective, { read: TemplateRef })
    public rowEditActions: TemplateRef<any>;


    /**
     * The custom template, if any, that should be used when rendering a row expand indicator.
     */
    @ContentChild(IgxRowExpandedIndicatorDirective, { read: TemplateRef })
    public rowExpandedIndicatorTemplate: TemplateRef<any> = null;

    /**
     * The custom template, if any, that should be used when rendering a row collapse indicator.
     */
    @ContentChild(IgxRowCollapsedIndicatorDirective, { read: TemplateRef })
    public rowCollapsedIndicatorTemplate: TemplateRef<any> = null;

    /**
     * The custom template, if any, that should be used when rendering a header expand indicator.
     */
    @ContentChild(IgxHeaderExpandIndicatorDirective, { read: TemplateRef })
    public headerExpandIndicatorTemplate: TemplateRef<any> = null;

    /**
     * The custom template, if any, that should be used when rendering a header collapse indicator.
     */
    @ContentChild(IgxHeaderCollapseIndicatorDirective, { read: TemplateRef })
    public headerCollapseIndicatorTemplate: TemplateRef<any> = null;

    /**
     * @hidden
     * @internal
     */
    @ContentChildren(IgxDragIndicatorIconDirective, { read: TemplateRef, descendants: false })
    public dragIndicatorIconTemplates: QueryList<TemplateRef<any>>;

    /**
     * The custom template, if any, that should be used when rendering the row drag indicator icon
     */
    public get dragIndicatorIconTemplate(): TemplateRef<any> {
        return this._customDragIndicatorIconTemplate || this.dragIndicatorIconTemplates.first;
    }

    public set dragIndicatorIconTemplate(val: TemplateRef<any>) {
        this._customDragIndicatorIconTemplate = val;
    }

    /**
     * @hidden @internal
     */
    public get rowInEditMode(): IgxRowDirective<IgxGridBaseDirective & GridType> {
        const editRowState = this.crudService.row;
        return editRowState !== null ? this.rowList.find(e => e.rowID === editRowState.id) : null;
    }

    /**
     * @hidden @internal
     */
    public get firstEditableColumnIndex(): number {
        const index = this.visibleColumns.filter(col => col.editable)
            .map(c => c.visibleIndex).sort((a, b) => a - b);
        return index.length ? index[0] : null;
    }

    /**
     * @hidden @internal
     */
    public get lastEditableColumnIndex(): number {
        const index = this.visibleColumns.filter(col => col.editable)
            .map(c => c.visibleIndex).sort((a, b) => a > b ? -1 : 1);
        return index.length ? index[0] : null;
    }

    /**
     * @hidden @internal
     */
    @ViewChildren(IgxRowEditTabStopDirective)
    public rowEditTabsDEFAULT: QueryList<IgxRowEditTabStopDirective>;

    /**
     * @hidden @internal
     */
    @ContentChildren(IgxRowEditTabStopDirective)
    public rowEditTabsCUSTOM: QueryList<IgxRowEditTabStopDirective>;

    /**
     * @hidden @internal
     * TODO: Nav service logic doesn't handle 0 results from this querylist
     */
    public get rowEditTabs(): QueryList<IgxRowEditTabStopDirective> {
        return this.rowEditTabsCUSTOM.length ? this.rowEditTabsCUSTOM : this.rowEditTabsDEFAULT;
    }

    /**
     * @hidden @internal
     */
    @ViewChild(IgxToggleDirective)
    public rowEditingOverlay: IgxToggleDirective;

    /**
     * @hidden @internal
     */
    @HostBinding('attr.tabindex')
    public tabindex = 0;

    get activeDescendant() {
        const activeElem = this.navigation.activeNode;
        if (activeElem) {
            return !this.navigation.isDataRow(activeElem.row, true) ? this.id + '_' + activeElem.row :
                this.id + '_' + activeElem.row + '_' + activeElem.column;
        }
        return null;
    }

    /**
     * @hidden @internal
     */
    @HostBinding('attr.class')
    get hostClass(): string {
        const classes = [this.getComponentDensityClass('igx-grid')];
        // The custom classes should be at the end.
        classes.push(this.class);
        return classes.join(' ');
    }

    get bannerClass(): string {
        const position = this.rowEditPositioningStrategy.isTop ? 'igx-banner__border-top' : 'igx-banner__border-bottom';
        return `${this.getComponentDensityClass('igx-banner')} ${position}`;
    }

    /**
     * @hidden @internal
     */
    @HostBinding('attr.role')
    public hostRole = 'grid';

    /**
     * @hidden @internal
     */
    get pipeTrigger(): number {
        return this._pipeTrigger;
    }

    /**
     * @hidden @internal
     */
    get filteringPipeTrigger(): number {
        return this._filteringPipeTrigger;
    }

    /**
     * @hidden @internal
     */
    get summaryPipeTrigger(): number {
        return this._summaryPipeTrigger;
    }

    /**
     * Gets/Sets the sorting state.
     * @remarks
     * Supports two-way data binding.
     * @example
     * ```html
     * <igx-grid #grid [data]="Data" [autoGenerate]="true" [(sortingExpressions)]="model.sortingExpressions"></igx-grid>
     * ```
     */
    @WatchChanges()
    @Input()
    get sortingExpressions(): ISortingExpression[] {
        return this._sortingExpressions;
    }

    set sortingExpressions(value: ISortingExpression[]) {
        this._sortingExpressions = cloneArray(value);
        this.sortingExpressionsChange.emit(this._sortingExpressions);
        this.notifyChanges();
    }

    /**
     * Emitted before sorting is performed.
     * @remarks
     * Returns the sorting expressions.
     * @example
     * ```html
     * <igx-grid #grid [data]="localData" [autoGenerate]="true" (sortingExpressionsChange)="sortingExprChange($event)"></igx-grid>
     * ```
     */
    @Output()
    public sortingExpressionsChange = new EventEmitter<ISortingExpression[]>();

    /**
     * @hidden @internal
     */
    get maxLevelHeaderDepth() {
        if (this._maxLevelHeaderDepth === null) {
            this._maxLevelHeaderDepth = this.hasColumnLayouts ?
                this.columnList.reduce((acc, col) => Math.max(acc, col.rowStart), 0) :
                this.columnList.reduce((acc, col) => Math.max(acc, col.level), 0);
        }
        return this._maxLevelHeaderDepth;
    }

    /**
     * Gets the number of hidden columns.
     * @example
     * ```typescript
     * const hiddenCol = this.grid.hiddenColumnsCount;
     * ``
     */
    get hiddenColumnsCount() {
        return this.columnList.filter((col) => col.columnGroup === false && col.hidden === true).length;
    }

    /**
     * Gets/Sets the text to be displayed inside the toggle button.
     * @remarks
     * Used for the built-in column hiding UI of the`IgxColumnComponent`.
     * @example
     * ```html
     * <igx-grid [columnHiding]="true" [showToolbar]="true" [hiddenColumnsText]="'Hidden Columns'"></igx-grid>
     * ```
     */
    @WatchChanges()
    @Input()
    get hiddenColumnsText() {
        return this._hiddenColumnsText;
    }

    set hiddenColumnsText(value) {
        this._hiddenColumnsText = value;

    }

    /**
     * Gets/Sets the text to be displayed inside the toggle button.
     * @remarks
     * Used for the built-in column pinning UI of the`IgxColumnComponent`.
     * @example
     * ```html
     * <igx-grid [pinnedColumnsText]="'PinnedCols Text" [data]="data" [width]="'100%'" [height]="'500px'"></igx-grid>
     * ```
     */
    @WatchChanges()
    @Input()
    get pinnedColumnsText() {
        return this._pinnedColumnsText;
    }
    set pinnedColumnsText(value) {
        this._pinnedColumnsText = value;
    }

    /**
     * Get transactions service for the grid.
     */
    get transactions(): TransactionService<Transaction, State> {
        return this._transactions;
    }

    /**
     * @hidden @internal
     */
    public columnsWithNoSetWidths = null;

    /* Toolbar related definitions */
    private _showToolbar = false;
    private _exportExcel = false;
    private _exportCsv = false;
    private _toolbarTitle: string = null;
    private _exportText: string = null;
    private _exportExcelText: string = null;
    private _exportCsvText: string = null;
    private _rowEditable = false;
    private _currentRowState: any;
    private _filteredSortedData = null;
    /**
     * @hidden @internal
     */
    public get currentRowState(): any {
        return this._currentRowState;
    }

    /**
     * Provides access to the `IgxToolbarComponent`.
     * @example
     * ```typescript
     * const gridToolbar = this.grid.toolbar;
     * ```
     */
    @ViewChild('toolbar', { read: IgxGridToolbarComponent })
    public toolbar: IgxGridToolbarComponent = null;

    @ViewChild('toolbar', { read: ElementRef })
    private toolbarHtml: ElementRef = null;

    /**
     * Gets/Sets whether the toolbar is shown.
     * @example
     * ```html
     * <igx-grid [data]="localData" [showToolbar]="true" [autoGenerate]="true" ></igx-grid>
     * ```
     */
    @WatchChanges()
    @Input()
    public get showToolbar(): boolean {
        return this._showToolbar;
    }
    public set showToolbar(newValue: boolean) {
        if (this._showToolbar !== newValue) {
            this._showToolbar = newValue;
            if (!this._init) {
                this.notifyChanges(true);
            }
        }
    }

    /**
     * Gets/Sets the toolbar's title.
     * @example
     * ```html
     * <igx-grid [data]="localData" [showToolbar]="true" [autoGenerate]="true" [toolbarTitle]="'My Grid'"></igx-grid>
     * ```
     */
    @WatchChanges()
    @Input()
    public get toolbarTitle(): string {
        return this._toolbarTitle;
    }

    public set toolbarTitle(newValue: string) {
        if (this._toolbarTitle !== newValue) {
            this._toolbarTitle = newValue;
            if (!this._init) {
                this.notifyChanges(true);
            }
        }
    }

    /**
     * Gets/Sets whether exporting to MS Excel is enabled or disabled.
     * @example
     * ```html
     * <igx-grid [data]="localData" [showToolbar]="true" [autoGenerate]="true" [exportExcel]="true"></igx-grid>
     * ```
     */
    @WatchChanges()
    @Input()
    public get exportExcel(): boolean {
        return this.getExportExcel();
    }

    public set exportExcel(newValue: boolean) {
        if (this._exportExcel !== newValue) {
            this._exportExcel = newValue;
            if (!this._init) {
                this.notifyChanges(true);
            }
        }
    }

    /**
     * Gets/Sets whether the option for exporting to CSV is enabled or disabled.
     * ```html
     * <igx-grid [data]="localData" [showToolbar]="true" [autoGenerate]="true" [exportCsv]="true"></igx-grid>
     * ```
     */
    @WatchChanges()
    @Input()
    public get exportCsv(): boolean {
        return this.getExportCsv();
    }
    public set exportCsv(newValue: boolean) {
        if (this._exportCsv !== newValue) {
            this._exportCsv = newValue;
            if (!this._init) {
                this.notifyChanges(true);
            }
        }
    }

    /**
     * Gets/Sets the textual content for the main export button.
     * @example
     * ```html
     * <igx-grid [data]="localData" [showToolbar]="true" [exportText]="'My Exporter'" [exportCsv]="true"></igx-grid>
     * ```
     */
    @WatchChanges()
    @Input()
    public get exportText(): string {
        return this._exportText;
    }

    public set exportText(newValue: string) {
        if (this._exportText !== newValue) {
            this._exportText = newValue;
            if (!this._init) {
                this.notifyChanges(true);
            }
        }
    }

    /**
     * Gets/Sets the textual content for the MS Excel export button.
     * ```html
     * <igx-grid [exportExcelText]="'My Excel Exporter" [showToolbar]="true" [exportText]="'My Exporter'" [exportCsv]="true"></igx-grid>
     * ```
     */
    @WatchChanges()
    @Input()
    public get exportExcelText(): string {
        return this._exportExcelText;
    }
    public set exportExcelText(newValue: string) {
        if (this._exportExcelText !== newValue) {
            this._exportExcelText = newValue;
            if (!this._init) {
                this.notifyChanges(true);
            }
        }
    }

    /**
     * Gets/Sets the textual content for the CSV export button.
     * @example
     * ```html
     * <igx-grid [exportCsvText]="'My Csv Exporter" [showToolbar]="true" [exportText]="'My Exporter'" [exportExcel]="true"></igx-grid>
     * ```
     */
    @WatchChanges()
    @Input()
    public get exportCsvText(): string {
        return this._exportCsvText;
    }
    public set exportCsvText(newValue: string) {
        if (this._exportCsvText !== newValue) {
            this._exportCsvText = newValue;
            if (!this._init) {
                this.notifyChanges(true);
            }
        }
    }

    /**
     * Controls the copy behavior of the grid.
     */
    @Input()
    clipboardOptions = {
        /**
         * Enables/disables the copy behavior
         */
        enabled: true,
        /**
         * Include the columns headers in the clipboard output.
         */
        copyHeaders: true,
        /**
         * Apply the columns formatters (if any) on the data in the clipboard output.
         */
        copyFormatters: true,
        /**
         * The separator used for formatting the copy output. Defaults to `\t`.
         */
        separator: '\t'
    };

    /**
     * Gets/Sets cell selection mode.
     * @remarks
     * By default the cell selection mode is multiple
     * @param selectionMode: GridSelectionMode
     */
    @WatchChanges()
    @Input()
    get cellSelection() {
        return this._cellSelectionMode;
    }

    set cellSelection(selectionMode: GridSelectionMode) {
        this._cellSelectionMode = selectionMode;
        if (this.gridAPI.grid) {
            this.selectionService.clear(true);
            this.notifyChanges();
        }
    }

    /**
     * Gets/Sets row selection mode
     * @remarks
     * By default the row selection mode is none
     * @param selectionMode: GridSelectionMode
     */
    @WatchChanges()
    @Input()
    get rowSelection() {
        return this._rowSelectionMode;
    }

    set rowSelection(selectionMode: GridSelectionMode) {
        this._rowSelectionMode = selectionMode;
        if (this.gridAPI.grid && this.columnList) {
            this.selectionService.clearAllSelectedRows();
            this.notifyChanges(true);
        }
    }

    /**
     * Gets/Sets column selection mode
     * @remarks
     * By default the row selection mode is none
     * @param selectionMode: GridSelectionMode
     */
    @WatchChanges()
    @Input()
    get columnSelection() {
        return this._columnSelectionMode;
    }

    set columnSelection(selectionMode: GridSelectionMode) {
        this._columnSelectionMode = selectionMode;
        if (this.gridAPI.grid) {
            this.selectionService.clearAllSelectedColumns();
            this.notifyChanges(true);
        }
    }

    /**
     * @hidden @internal
     */
    public rowEditMessage;

    /**
     * Emitted when an export process is initiated by the user.
     * @example
     * ```typescript
     * toolbarExporting(event: IGridToolbarExportEventArgs){
     *     const toolbarExporting = event;
     * }
     * ```
     */
    @Output()
    public onToolbarExporting = new EventEmitter<IGridToolbarExportEventArgs>();

    /* End of toolbar related definitions */

    /**
     * Emitted when making a range selection.
     * @remarks
     * Range selection can be made either through drag selection or through keyboard selection.
     */
    @Output()
    onRangeSelection = new EventEmitter<GridSelectionRange>();

    /**
     * @hidden @internal
     */
    public pagingState;
    /**
     * @hidden @internal
     */
    public calcWidth: number;
    /**
     * @hidden @internal
     */
    public calcHeight = 0;
    /**
     * @hidden @internal
     */
    public tfootHeight: number;
    /**
     * @hidden @internal
     */
    public chipsGoupingExpressions = [];
    /**
     * @hidden @internal
     */
    public summariesHeight: number;

    /**
     * @hidden @internal
     */
    public draggedColumn: IgxColumnComponent;


    /**
     * @hidden @internal
     */
    public disableTransitions = false;

    /**
     * @hidden @internal
     */
    public lastSearchInfo: ISearchInfo = {
        searchText: '',
        caseSensitive: false,
        exactMatch: false,
        activeMatchIndex: 0,
        matchInfoCache: []
    };

    /**
     * @hidden @internal
     */
    public columnWidthSetByUser = false;

    /**
     * @hidden @internal
     */
    public pinnedRecords: any[];

    /**
     * @hidden @internal
     */
    public unpinnedRecords: any[];

    data: any[];
    filteredData: any[];

    /**
     * @hidden
     */
    protected destroy$ = new Subject<any>();

    protected _filteredSortedPinnedData;
    protected _filteredSortedUnpinnedData;
    protected _filteredPinnedData;
    protected _filteredUnpinnedData;

    /**
     * @hidden
     */
    protected _perPage = 15;
    /**
     * @hidden
     */
    protected _page = 0;
    /**
     * @hidden
     */
    protected _paging = false;
    /**
     * @hidden
     */
    protected _hideRowSelectors = false;
    /**
     * @hidden
     */
    protected _rowDrag = false;
    /**
     * @hidden
     */
    protected _pipeTrigger = 0;
    /**
     * @hidden
     */
    protected _filteringPipeTrigger = 0;
    /**
     * @hidden
     */
    protected _summaryPipeTrigger = 0;
    /**
     * @hidden
     */
    protected _columns: IgxColumnComponent[] = [];
    /**
     * @hidden
     */
    protected _pinnedColumns: IgxColumnComponent[] = [];
    /**
     * @hidden
     */
    protected _unpinnedColumns: IgxColumnComponent[] = [];
    /**
     * @hidden
     */
    protected _filteringExpressionsTree: IFilteringExpressionsTree = new FilteringExpressionsTree(FilteringLogic.And);
    /**
     * @hidden
     */
    protected _advancedFilteringExpressionsTree: IFilteringExpressionsTree;
    /**
     * @hidden
     */
    protected _sortingExpressions: Array<ISortingExpression> = [];
    /**
     * @hidden
     */
    protected _maxLevelHeaderDepth = null;
    /**
     * @hidden
     */
    protected _columnHiding = false;
    /**
     * @hidden
     */
    protected _columnPinning = false;

    protected _pinnedRecordIDs = [];

    /**
     * @hidden
     */
    protected _hasVisibleColumns;
    protected _allowFiltering = false;
    protected _allowAdvancedFiltering = false;
    protected _filterMode = FilterMode.quickFilter;

    protected observer: ResizeObserver = new ResizeObserver(() => { });

    protected resizeNotify = new Subject();


    private columnListDiffer;
    private _hiddenColumnsText = '';
    private _pinnedColumnsText = '';
    private _height = '100%';
    private _width = '100%';
    private _rowHeight;
    protected _baseFontSize: number;
    private _horizontalForOfs: Array<IgxGridForOfDirective<any>> = [];
    private _multiRowLayoutRowSize = 1;
    protected _loadingId;
    protected _expansionStates: Map<any, boolean> = new Map<any, boolean>();
    protected _defaultExpandState = false;
    // Caches
    private _totalWidth = NaN;
    private _pinnedVisible = [];
    private _unpinnedVisible = [];
    private _pinnedWidth = NaN;
    private _unpinnedWidth = NaN;
    private _visibleColumns = [];
    private _columnGroups = false;
    private _autoGeneratedCols = [];
    protected _headerFeaturesWidth = NaN;

    private _columnWidth: string;

    protected _defaultTargetRecordNumber = 10;

    private _summaryPosition = GridSummaryPosition.bottom;
    private _summaryCalculationMode = GridSummaryCalculationMode.rootAndChildLevels;
    private _cellSelectionMode = GridSelectionMode.multiple;
    private _rowSelectionMode = GridSelectionMode.none;
    private _columnSelectionMode = GridSelectionMode.none;

    private rowEditPositioningStrategy = new RowEditPositionStrategy({
        horizontalDirection: HorizontalAlignment.Right,
        verticalDirection: VerticalAlignment.Bottom,
        horizontalStartPoint: HorizontalAlignment.Left,
        verticalStartPoint: VerticalAlignment.Bottom,
        closeAnimation: null
    });

    private rowEditSettings = {
        scrollStrategy: new AbsoluteScrollStrategy(),
        modal: false,
        closeOnOutsideClick: false,
        outlet: this.rowOutletDirective,
        positionStrategy: this.rowEditPositioningStrategy
    };

    private verticalScrollHandler = (event) => {
        this.verticalScrollContainer.onScroll(event);
        this.disableTransitions = true;

        this.zone.run(() => {
            this.zone.onStable.pipe(first()).subscribe(() => {
                this.verticalScrollContainer.onChunkLoad.emit(this.verticalScrollContainer.state);
                if (this.rowEditable) {
                    this.changeRowEditingOverlayStateOnScroll(this.rowInEditMode);
                }
            });
        });
        this.disableTransitions = false;

        this.hideOverlays();
    }

    private horizontalScrollHandler = (event) => {
        const scrollLeft = event.target.scrollLeft;
        this.headerContainer.onHScroll(scrollLeft);
        this._horizontalForOfs.forEach(vfor => vfor.onHScroll(scrollLeft));
        this.cdr.markForCheck();

        this.zone.run(() => {
            this.zone.onStable.pipe(first()).subscribe(() => {
                this.parentVirtDir.onChunkLoad.emit(this.headerContainer.state);
            });
        });

        this.hideOverlays();
    }

    /**
     * @hidden
     * @internal
     */
    public get headerFeaturesWidth() {
        return this._headerFeaturesWidth;
    }

    /**
     * @hidden
     * @internal
     */
    public isDetailRecord(rec) {
        return false;
    }

    /**
     * @hidden
     * @internal
     */
    public isGroupByRecord(rec) {
        return false;
    }

    /**
     * @hidden @internal
     */
    public isGhostRecord(record: any): boolean {
        return record.ghostRecord !== undefined;
    }

    /**
     * @hidden
     * Returns the row index of a row that takes into account the full view data like pinning.
     */
    public getDataViewIndex(rowIndex, pinned) {
        if (pinned && !this.isRowPinningToTop) {
            rowIndex = rowIndex + this.unpinnedDataView.length;
        } else if (!pinned && this.isRowPinningToTop) {
            rowIndex = rowIndex + this.pinnedDataView.length;
        }
        return rowIndex;
    }

    /**
     * @hidden
     * @internal
     */
    public get hasDetails() {
        return false;
    }

    /**
     * Returns the state of the grid virtualization.
     * @remarks
     * Includes the start index and how many records are rendered.
     * @example
     * ```typescript
     * const gridVirtState = this.grid1.virtualizationState;
     * ```
     */
    get virtualizationState() {
        return this.verticalScrollContainer.state;
    }

    /**
     * @hidden
     */
    set virtualizationState(state) {
        this.verticalScrollContainer.state = state;
    }

    /**
     * @hidden
     * @internal
     */
    public hideOverlays() {
        this.overlayIDs.forEach(overlayID => {
            this.overlayService.hide(overlayID);
            this.overlayService.onClosed.pipe(
                filter(o => o.id === overlayID),
                takeUntil(this.destroy$)).subscribe(() => {
                    this.nativeElement.focus();
                });
        });
    }

    /**
     * @hidden
     * @internal
     */
    public isRecordPinned(rec) {
        const id = this.primaryKey ? rec[this.primaryKey] : rec;
        return this._pinnedRecordIDs.indexOf(id) !== -1;
    }

    /**
     * @hidden
     * @internal
     */
    public isRecordPinnedByIndex(rowIndex: number) {
        return this.hasPinnedRecords && (this.isRowPinningToTop && rowIndex < this.pinnedDataView.length) ||
            (!this.isRowPinningToTop && rowIndex >= this.unpinnedDataView.length);
    }

    /**
     * @hidden
     * @internal
     */
    public pinRecordIndex(rec) {
        const id = this.primaryKey ? rec[this.primaryKey] : rec;
        return this._pinnedRecordIDs.indexOf(id);
    }

    /**
     * @hidden
     * @internal
     */
    public get hasPinnedRecords() {
        return this._pinnedRecordIDs.length > 0;
    }

    /**
     * @hidden
     * @internal
     */
    public get pinnedRecordsCount() {
        return this._pinnedRecordIDs.length;
    }

    constructor(
        public selectionService: IgxGridSelectionService,
        public crudService: IgxGridCRUDService,
        public colResizingService: IgxColumnResizingService,
        public gridAPI: GridBaseAPIService<IgxGridBaseDirective & GridType>,
        @Inject(IgxGridTransaction) protected _transactions: TransactionService<Transaction, State>,
        private elementRef: ElementRef,
        private zone: NgZone,
        @Inject(DOCUMENT) public document,
        public cdr: ChangeDetectorRef,
        protected resolver: ComponentFactoryResolver,
        protected differs: IterableDiffers,
        protected viewRef: ViewContainerRef,
        public navigation: IgxGridNavigationService,
        public filteringService: IgxFilteringService,
        @Inject(IgxOverlayService) protected overlayService: IgxOverlayService,
        public summaryService: IgxGridSummaryService,
        @Optional() @Inject(DisplayDensityToken) protected _displayDensityOptions: IDisplayDensityOptions) {
        super(_displayDensityOptions);
        this.cdr.detach();
    }

    _setupServices() {
        this.gridAPI.grid = this;
        this.crudService.grid = this;
        this.selectionService.grid = this;
        this.navigation.grid = this;
        this.filteringService.grid = this;
        this.summaryService.grid = this;
    }

    _setupListeners() {
        const destructor = takeUntil<any>(this.destroy$);

        this.onRowAdded.pipe(destructor).subscribe(args => this.refreshGridState(args));
        this.onRowDeleted.pipe(destructor).subscribe(args => {
            this.summaryService.deleteOperation = true;
            this.summaryService.clearSummaryCache(args);
        });

        this.transactions.onStateUpdate.pipe(destructor).subscribe(() => {
            this.selectionService.clearHeaderCBState();
            this.summaryService.clearSummaryCache();
            this._pipeTrigger++;
            this.notifyChanges();
            if (this.transactions.getAggregatedChanges(false).length === 0) {
                // Needs better check, calling 'transactions.clear()' will also trigger this
                if (this.gridAPI.atInexistingPage()) {
                    this.page--;
                }
            }
        });

        this.resizeNotify.pipe(destructor, filter(() => !this._init), throttleTime(100))
            .subscribe(() => {
                this.zone.run(() => {
                    this.notifyChanges(true);
                });
            });

        this.onPagingDone.pipe(destructor).subscribe(() => {
            this.endEdit(true);
            this.selectionService.clear(true);
        });

        this.onColumnMoving.pipe(destructor).subscribe(() => this.endEdit(true));
        this.onColumnResized.pipe(destructor).subscribe(() => this.endEdit(true));

        this.overlayService.onOpening.pipe(destructor).subscribe((event) => {
            if (this._advancedFilteringOverlayId === event.id) {
                const instance = event.componentRef.instance as IgxAdvancedFilteringDialogComponent;
                if (instance) {
                    instance.initialize(this, this.overlayService, event.id);
                }
            }
        });

        this.overlayService.onOpened.pipe(destructor).subscribe((event) => {
            // do not hide the advanced filtering overlay on scroll
            if (this._advancedFilteringOverlayId === event.id) {
                const instance = event.componentRef.instance as IgxAdvancedFilteringDialogComponent;
                if (instance) {
                    instance.setAddButtonFocus();
                }
                return;
            }

            if (this.overlayService.getOverlayById(event.id)?.settings?.outlet === this.outletDirective &&
                this.overlayIDs.indexOf(event.id) < 0) {
                this.overlayIDs.push(event.id);
            }
        });

        this.overlayService.onClosed.pipe(destructor, filter(() => !this._init)).subscribe((event) => {
            if (this._advancedFilteringOverlayId === event.id) {
                this._advancedFilteringOverlayId = null;
                return;
            }

            const ind = this.overlayIDs.indexOf(event.id);
            if (ind !== -1) {
                this.overlayIDs.splice(ind, 1);
            }
        });

        this.verticalScrollContainer.onDataChanging.pipe(destructor, filter(() => !this._init)).subscribe(($event) => {
            const shouldRecalcSize = this.isPercentHeight &&
                (!this.calcHeight || this.calcHeight === this.getDataBasedBodyHeight() ||
                    this.calcHeight === this.renderedRowHeight * this._defaultTargetRecordNumber);
            if (shouldRecalcSize) {
                this.calculateGridHeight();
                $event.containerSize = this.calcHeight;
            }
            this.evaluateLoadingState();
        });

        this.verticalScrollContainer.onScrollbarVisibilityChanged.pipe(destructor, filter(() => !this._init)).subscribe(() => {
            // called to recalc all widths that may have changes as a result of
            // the vert. scrollbar showing/hiding
            this.notifyChanges(true);
        });

        this.verticalScrollContainer.onContentSizeChange.pipe(destructor, filter(() => !this._init)).subscribe(($event) => {
            this.calculateGridSizes(false);
        });

        this.onDensityChanged.pipe(destructor).subscribe(() => {
            this.endEdit(true);
            this.summaryService.summaryHeight = 0;
            this.notifyChanges(true);
        });

        this.onRowPinning.subscribe(() => {
            this.summaryService.clearSummaryCache();
        });
    }

    /**
     * @hidden
     */
    public ngOnInit() {
        super.ngOnInit();
        this._setupServices();
        this._setupListeners();
        this.columnListDiffer = this.differs.find([]).create(null);
        this.calcWidth = this.width && this.width.indexOf('%') === -1 ? parseInt(this.width, 10) : 0;
        this.shouldGenerate = this.autoGenerate;
    }

    protected setupColumns() {
        if (this.autoGenerate) {
            this.autogenerateColumns();
        }

        this.initColumns(this.columnList, (col: IgxColumnComponent) => this.onColumnInit.emit(col));
        this.columnListDiffer.diff(this.columnList);

        this.columnList.changes
            .pipe(takeUntil(this.destroy$))
            .subscribe((change: QueryList<IgxColumnComponent>) => { this.onColumnsChanged(change); });
    }

    /**
     * @hidden
     * @internal
     */
    public resetColumnsCaches() {
        this.columnList.forEach(column => column.resetCaches());
    }

    /**
     * @hidden
     * @internal
     */
    public resetForOfCache() {
        const firstVirtRow = this.dataRowList.first;
        if (firstVirtRow) {
            if (this._cdrRequests) {
                firstVirtRow.virtDirRow.cdr.detectChanges();
            }
            firstVirtRow.virtDirRow.assumeMaster();
        }
    }

    public setFilterData(data, pinned: boolean) {
        if (this.hasPinnedRecords && pinned) {
            this._filteredPinnedData = data || [];
            const filteredUnpinned =  this._filteredUnpinnedData || [];
            this.filteredData = [... this._filteredPinnedData, ... filteredUnpinned];
        } else if (this.hasPinnedRecords && !pinned) {
            this._filteredUnpinnedData = data;
        } else {
            this.filteredData = data;
        }
    }

    /**
     * @hidden
     * @internal
     */
    public resetColumnCollections() {
        this._visibleColumns.length = 0;
        this._pinnedVisible.length = 0;
        this._unpinnedVisible.length = 0;
    }

    /**
     * @hidden
     * @internal
     */
    public resetCachedWidths() {
        this._unpinnedWidth = NaN;
        this._pinnedWidth = NaN;
        this._totalWidth = NaN;
    }

    /**
     * @hidden
     * @internal
     */
    public resetCaches(recalcFeatureWidth = true) {
        if (recalcFeatureWidth) {
            this._headerFeaturesWidth = NaN;
        }
        this.resetForOfCache();
        this.resetColumnsCaches();
        this.resetColumnCollections();
        this.resetCachedWidths();
        this.hasVisibleColumns = undefined;
        this._columnGroups = this.columnList.some(col => col.columnGroup);
    }

    /**
     * @hidden
     */
    public ngAfterContentInit() {
        this.setupColumns();
    }

    /**
     * @hidden
     * @internal
     */
    public setFilteredSortedData(data, pinned: boolean) {
        data = data.map(rec => rec.ghostRecord !== undefined ? rec.recordRef : rec);
        if (this._pinnedRecordIDs.length > 0 && pinned) {
            this._filteredSortedPinnedData = data;
            this.pinnedRecords = data;
            this.filteredSortedData = this.isRowPinningToTop ? [... this._filteredSortedPinnedData, ... this._filteredSortedUnpinnedData] :
            [... this._filteredSortedUnpinnedData, ... this._filteredSortedPinnedData];
        } else if (this._pinnedRecordIDs.length > 0 && !pinned) {
            this._filteredSortedUnpinnedData = data;
        } else {
            this.filteredSortedData = data;
        }
    }

    /**
     * @hidden @internal
     */
    public _setupRowObservers() {
        const elementFilter = (item: IgxRowDirective<any> | IgxSummaryRowComponent) => this.isDefined(item.nativeElement.parentElement);
        const extractForOfs = pipe(map((collection: any[]) => collection.filter(elementFilter).map(item => item.virtDirRow)));
        const rowListObserver = extractForOfs(this._dataRowList.changes);
        const summaryRowObserver = extractForOfs(this._summaryRowList.changes);
        const resetHorizontalForOfs = () => {
            this._horizontalForOfs = [
                ...this._dataRowList.filter(elementFilter).map(item => item.virtDirRow),
                ...this._summaryRowList.filter(elementFilter).map(item => item.virtDirRow)
            ];
        };
        rowListObserver.pipe(takeUntil(this.destroy$)).subscribe(resetHorizontalForOfs);
        summaryRowObserver.pipe(takeUntil(this.destroy$)).subscribe(resetHorizontalForOfs);
        resetHorizontalForOfs();
    }

    /**
     * @hidden @internal
     */
    public _zoneBegoneListeners() {
        this.zone.runOutsideAngular(() => {
            this.verticalScrollContainer.getScroll().addEventListener('scroll', this.verticalScrollHandler);
            this.headerContainer.getScroll().addEventListener('scroll', this.horizontalScrollHandler);
            this.observer = new ResizeObserver(() => this.resizeNotify.next());
            this.observer.observe(this.nativeElement);
        });
    }

    /**
     * @hidden
     */
    public ngAfterViewInit() {
        this.initPinning();
        this.calculateGridSizes();
        this._init = false;
        this.cdr.reattach();
        this._setupRowObservers();
        this._zoneBegoneListeners();

        const vertScrDC = this.verticalScrollContainer.displayContainer;
        vertScrDC.addEventListener('scroll', this.scrollHandler);
        this.pinContainers.changes.subscribe((c) => {
            if (this.hasPinnedRecords) {
                // on row pin containers change grid sizes should be recalculated.
                this.calculateGridSizes();
            }
        });
    }

    /**
     * @hidden @internal
     */
    public notifyChanges(repaint = false) {
        this._cdrRequests = true;
        this._cdrRequestRepaint = repaint;
        this.cdr.markForCheck();
    }

    protected resetNotifyChanges() {
        this._cdrRequestRepaint = false;
        this._cdrRequests = false;
    }

    /**
     * @hidden @internal
     */
    public ngDoCheck() {
        super.ngDoCheck();
        if (this._init) {
            return;
        }

        if (this._cdrRequestRepaint) {
            this.resetNotifyChanges();
            this.calculateGridSizes();
            this.refreshSearch(true);
            return;
        }

        if (this._cdrRequests) {
            this.resetNotifyChanges();
            this.cdr.detectChanges();
        }
    }

    /**
     * @hidden
     * @internal
     */
    public getDragGhostCustomTemplate() {
        if (this.dragGhostCustomTemplates && this.dragGhostCustomTemplates.first) {
            return this.dragGhostCustomTemplates.first;
        }

        return null;
    }

    /**
     * @hidden @internal
     */
    public ngOnDestroy() {
        this.tmpOutlets.forEach((tmplOutlet) => {
            tmplOutlet.cleanCache();
        });

        this.destroy$.next(true);
        this.destroy$.complete();
        this._destroyed = true;

        if (this._advancedFilteringOverlayId) {
            this.overlayService.hide(this._advancedFilteringOverlayId);
        }

        this.zone.runOutsideAngular(() => {
            this.observer.disconnect();
            this.verticalScrollContainer.getScroll().removeEventListener('scroll', this.verticalScrollHandler);
            this.headerContainer.getScroll().removeEventListener('scroll', this.horizontalScrollHandler);
            const vertScrDC = this.verticalScrollContainer.displayContainer;
            vertScrDC.removeEventListener('scroll', this.scrollHandler);
        });
    }

    /**
     * @hidden @internal
     */
    public dataLoading(event) {
        this.onDataPreLoad.emit(event);
    }

    /**
     * Toggles the specified column's visibility.
     * @example
     * ```typescript
     * this.grid1.toggleColumnVisibility({
     *       column: this.grid1.columns[0],
     *       newValue: true
     * });
     * ```
     */
    public toggleColumnVisibility(args: IColumnVisibilityChangedEventArgs) {
        const col = args.column ? this.columnList.find((c) => c === args.column) : undefined;

        if (!col) {
            return;
        }

        col.hidden = args.newValue;
        this.onColumnVisibilityChanged.emit(args);
    }

    /**
     * Gets/Sets a list of key-value pairs [row ID, expansion state].
     * @remarks
     * Includes only states that differ from the default one.
     * Supports two-way binding.
     * @example
     * ```html
     * <igx-grid #grid [data]="data" [(expansionStates)]="model.expansionStates">
     * </igx-grid>
     * ```
     */
    @Input()
    public get expansionStates() {
        return this._expansionStates;
    }

    public set expansionStates(value) {
        this._expansionStates = new Map<any, boolean>(value);
        this.expansionStatesChange.emit(this._expansionStates);
        this.notifyChanges(true);
        if (this.gridAPI.grid) {
            this.cdr.detectChanges();
        }
    }

    /**
     * Expands all rows.
     * @example
     * ```typescript
     * this.grid.expandAll();
     * ```
     */
    public expandAll() {
        this._defaultExpandState = true;
        this.expansionStates = new Map<any, boolean>();
    }

    /**
     * Collapses all rows.
     * @example
     * ```typescript
     * this.grid.collapseAll();
     * ```
     */
    public collapseAll() {
        this._defaultExpandState = false;
        this.expansionStates = new Map<any, boolean>();
    }

    /**
     * Expands the row by its id.
     * @remarks
     * ID is either the primaryKey value or the data record instance.
     * @example
     * ```typescript
     * this.grid.expandRow(rowID);
     * ```
     * @param rowID The row id - primaryKey value or the data record instance.
     */
    public expandRow(rowID: any) {
        this.gridAPI.set_row_expansion_state(rowID, true);
    }

    /**
     * Collapses the row by its id.
     * @remarks
     * ID is either the primaryKey value or the data record instance.
     * @example
     * ```typescript
     * this.grid.collapseRow(rowID);
     * ```
     * @param rowID The row id - primaryKey value or the data record instance.
     */
    public collapseRow(rowID: any) {
        this.gridAPI.set_row_expansion_state(rowID, false);
    }


    /**
     * Toggles the row by its id.
     * @remarks
     * ID is either the primaryKey value or the data record instance.
     * @example
     * ```typescript
     * this.grid.toggleRow(rowID);
     * ```
     * @param rowID The row id - primaryKey value or the data record instance.
     */
    public toggleRow(rowID: any) {
        const rec = this.gridAPI.get_rec_by_id(rowID);
        const state = this.gridAPI.get_row_expansion_state(rec);
        this.gridAPI.set_row_expansion_state(rowID, !state);
    }

    /**
     * @hidden
     * @internal
     */
    public getDefaultExpandState(rec: any) {
        return this._defaultExpandState;
    }

    /**
     * Gets the native element.
     * @example
     * ```typescript
     * const nativeEl = this.grid.nativeElement.
     * ```
     */
    get nativeElement() {
        return this.elementRef.nativeElement;
    }

    /**
     * @hidden @internal
     */
    protected get outlet() {
        return this.outletDirective;
    }

    /**
     * Gets the default row height.
     * @example
     * ```typescript
     * const rowHeigh = this.grid.defaultRowHeight;
     * ```
     */
    get defaultRowHeight(): number {
        switch (this.displayDensity) {
            case DisplayDensity.cosy:
                return 40;
            case DisplayDensity.compact:
                return 32;
            default:
                return 50;
        }
    }

    /**
     * @hidden @internal
     */
    get defaultSummaryHeight(): number {
        switch (this.displayDensity) {
            case DisplayDensity.cosy:
                return 30;
            case DisplayDensity.compact:
                return 24;
            default:
                return 36;
        }
    }

    /**
     * Returns the `IgxGridHeaderGroupComponent`'s minimum allowed width.
     * @remarks
     * Used internally for restricting header group component width.
     * The values below depend on the header cell default right/left padding values.
     */
    get defaultHeaderGroupMinWidth(): number {
        switch (this.displayDensity) {
            case DisplayDensity.cosy:
                return 32;
            case DisplayDensity.compact:
                return 24;
            default:
                return 48;
        }
    }

    /**
     * @hidden @internal
     */
    public paginatorClassName(): string {
        switch (this.displayDensity) {
            case DisplayDensity.cosy:
                return 'igx-paginator--cosy';
            case DisplayDensity.compact:
                return 'igx-paginator--compact';
            default:
                return 'igx-paginator';
        }
    }

    /**
     * Gets the current width of the container for the pinned `IgxColumnComponent`s.
     * @example
     * ```typescript
     * const pinnedWidth = this.grid.getPinnedWidth;
     * ```
     */
    get pinnedWidth() {
        if (!isNaN(this._pinnedWidth)) { return this._pinnedWidth; }
        this._pinnedWidth = this.getPinnedWidth();
        return this._pinnedWidth;
    }

    /**
     * Gets the current width of the container for the unpinned `IgxColumnComponent`s.
     * @example
     * ```typescript
     * const unpinnedWidth = this.grid.getUnpinnedWidth;
     * ```
     */
    get unpinnedWidth() {
        if (!isNaN(this._unpinnedWidth)) { return this._unpinnedWidth; }
        this._unpinnedWidth = this.getUnpinnedWidth();
        return this._unpinnedWidth;
    }

    /**
     * @hidden @internal
     */
    get isHorizontalScrollHidden() {
        const diff = this.unpinnedWidth - this.totalWidth;
        return this.width === null || diff >= 0;
    }

    /**
     * @hidden @internal
     * Gets the combined width of the columns that are specific to the enabled grid features. They are fixed.
     */
    public featureColumnsWidth(expander?: ElementRef) {
        if (Number.isNaN(this._headerFeaturesWidth)) {
            const rowSelectArea = this.headerSelectorContainer ?
                this.headerSelectorContainer.nativeElement.getBoundingClientRect().width : 0;
            const rowDragArea = this.rowDraggable && this.headerDragContainer ?
                this.headerDragContainer.nativeElement.getBoundingClientRect().width : 0;
            const groupableArea = this.headerGroupContainer ?
                this.headerGroupContainer.nativeElement.getBoundingClientRect().width : 0;
            const expanderWidth = expander ? expander.nativeElement.getBoundingClientRect().width : 0;
            this._headerFeaturesWidth = rowSelectArea + rowDragArea + groupableArea + expanderWidth;
        }
        return this._headerFeaturesWidth;
    }

    /**
     * @hidden @internal
     */
    get summariesMargin() {
        return this.featureColumnsWidth();
    }

    /**
     * Gets an array of `IgxColumnComponent`s.
     * @example
     * ```typescript
     * const colums = this.grid.columns.
     * ```
     */
    get columns(): IgxColumnComponent[] {
        return this._columns;
    }

    /**
     * Gets an array of the pinned `IgxColumnComponent`s.
     * @example
     * ```typescript
     * const pinnedColumns = this.grid.pinnedColumns.
     * ```
     */
    get pinnedColumns(): IgxColumnComponent[] {
        if (this._pinnedVisible.length) {
            return this._pinnedVisible;
        }
        this._pinnedVisible = this._pinnedColumns.filter(col => !col.hidden);
        return this._pinnedVisible;
    }

    /**
     * Gets an array of the pinned `IgxRowComponent`s.
     * @example
     * ```typescript
     * const pinnedRow = this.grid.pinnedRows;
     * ```
     */
    get pinnedRows(): IgxGridRowComponent[] {
        return this.rowList.filter(x => x.pinned && !x.disabled);
    }

    /**
     * Gets an array of unpinned `IgxColumnComponent`s.
     * @example
     * ```typescript
     * const unpinnedColumns = this.grid.unpinnedColumns.
     * ```
     */
    get unpinnedColumns(): IgxColumnComponent[] {
        if (this._unpinnedVisible.length) {
            return this._unpinnedVisible;
        }
        this._unpinnedVisible = this._unpinnedColumns.filter((col) => !col.hidden);
        return this._unpinnedVisible;
    }

    /**
     * Gets the `width` to be set on `IgxGridHeaderGroupComponent`.
     */
    public getHeaderGroupWidth(column: IgxColumnComponent): string {
        if (this.hasColumnLayouts) {
            return '';
        }
        const colWidth = column.width;
        const minWidth = this.defaultHeaderGroupMinWidth;
        const isPercentageWidth = colWidth && typeof colWidth === 'string' && colWidth.indexOf('%') !== -1;

        if (!isPercentageWidth && parseInt(colWidth, 10) < minWidth) {
            return minWidth + 'px';
        }

        return colWidth;
    }

    /**
     * Returns the `IgxColumnComponent` by field name.
     * @example
     * ```typescript
     * const myCol = this.grid1.getColumnByName("ID");
     * ```
     * @param name
     */
    public getColumnByName(name: string): IgxColumnComponent {
        return this.columnList.find((col) => col.field === name);
    }

    public getColumnByVisibleIndex(index: number): IgxColumnComponent {
        return this.visibleColumns.find((col) => !col.columnGroup && !col.columnLayout && col.visibleIndex === index);
    }

    /**
     * Returns the `IgxRowDirective` by index.
     * @example
     * ```typescript
     * const myRow = this.grid1.getRowByIndex(1);
     * ```
     * @param index
     */
    public getRowByIndex(index: number): IgxRowDirective<IgxGridBaseDirective & GridType> {
        return this.gridAPI.get_row_by_index(index);
    }

    /**
     * Returns `IgxGridRowComponent` object by the specified primary key .
     * @remarks
     * Requires that the `primaryKey` property is set.
     * @example
     * ```typescript
     * const myRow = this.grid1.getRowByKey("cell5");
     * ```
     * @param keyValue
     */
    public getRowByKey(keyValue: any): IgxRowDirective<IgxGridBaseDirective & GridType> {
        return this.gridAPI.get_row_by_key(keyValue);
    }

    /**
     * Returns an array of visible `IgxColumnComponent`s.
     * @example
     * ```typescript
     * const visibleColumns = this.grid.visibleColumns.
     * ```
     */
    get visibleColumns(): IgxColumnComponent[] {
        if (this._visibleColumns.length) {
            return this._visibleColumns;
        }
        this._visibleColumns = this.columnList.filter(c => !c.hidden);
        return this._visibleColumns;
    }

    /**
     * Returns the `IgxGridCellComponent` that matches the conditions.
     * @example
     * ```typescript
     * const myCell = this.grid1.getCellByColumn(2,"UnitPrice");
     * ```
     * @param rowIndex
     * @param columnField
     */
    public getCellByColumn(rowIndex: number, columnField: string): IgxGridCellComponent {
        const columnId = this.columnList.map((column) => column.field).indexOf(columnField);
        if (columnId !== -1) {
            return this.gridAPI.get_cell_by_index(rowIndex, columnId);
        }
    }

    public getCellByColumnVisibleIndex(rowIndex: number, index: number): IgxGridCellComponent {
        return this.gridAPI.get_cell_by_visible_index(rowIndex, index);

    }

    /**
     * Returns an `IgxGridCellComponent` object by the specified primary key and column field.
     * @remarks
     * Requires that the primaryKey property is set.
     * @example
     * ```typescript
     * grid.getCellByKey(1, 'index');
     * ```
     * @param rowSelector match any rowID
     * @param columnField
     */
    public getCellByKey(rowSelector: any, columnField: string): IgxGridCellComponent {
        return this.gridAPI.get_cell_by_key(rowSelector, columnField);
    }

    /**
     * Gets the total number of pages.
     * @example
     * ```typescript
     * const totalPages = this.grid.totalPages;
     * ```
     */
    get totalPages(): number {
        if (this.pagingState) {
            return this.pagingState.metadata.countPages;
        }
        return -1;
    }

    /**
     * Gets if the current page is the first page.
     * @example
     * ```typescript
     * const firstPage = this.grid.isFirstPage;
     * ```
     */
    get isFirstPage(): boolean {
        return this.page === 0;
    }

    /**
     * Goes to the next page, if the grid is not already at the last page.
     * @example
     * ```typescript
     * this.grid1.nextPage();
     * ```
     */
    public nextPage(): void {
        if (!this.isLastPage) {
            this.page += 1;
        }
    }

    /**
     * Goes to the previous page, if the grid is not already at the first page.
     * @example
     * ```typescript
     * this.grid1.previousPage();
     * ```
     */
    public previousPage(): void {
        if (!this.isFirstPage) {
            this.page -= 1;
        }
    }

    /**
     * Returns the total number of records.
     * @remarks
     * Only functions when paging is enabled.
     * @example
     * ```typescript
     * const totalRecords = this.grid.totalRecords;
     * ```
     */
    get totalRecords(): number {
        if (this.pagingState) {
            return this.pagingState.metadata.countRecords;
        }
    }

    /**
     * Returns if the current page is the last page.
     * @example
     * ```typescript
     * const lastPage = this.grid.isLastPage;
     * ```
     */
    get isLastPage(): boolean {
        return this.page + 1 >= this.totalPages;
    }

    /**
     * Returns the total width of the `IgxGridComponent`.
     * @example
     * ```typescript
     * const gridWidth = this.grid.totalWidth;
     * ```
     */
    get totalWidth(): number {
        if (!isNaN(this._totalWidth)) { return this._totalWidth; }
        // Take only top level columns
        const cols = this.visibleColumns.filter(col => col.level === 0 && !col.pinned);
        let totalWidth = 0;
        let i = 0;
        for (i; i < cols.length; i++) {
            totalWidth += parseInt(cols[i].calcWidth, 10) || 0;
        }
        this._totalWidth = totalWidth;
        return totalWidth;
    }

    /**
     * @hidden
     * @internal
     */
    get showRowSelectors(): boolean {
        return this.isRowSelectable && this.hasVisibleColumns && !this.hideRowSelectors;
    }

    /**
     * @hidden
     * @internal
     */
    get showDragIcons(): boolean {
        return this.rowDraggable && this.columns.length > this.hiddenColumnsCount;
    }

    /**
     * @hidden
     */
    protected _moveColumns(from: IgxColumnComponent, to: IgxColumnComponent, pos: DropPosition) {
        const list = this.columnList.toArray();
        const fromIndex = list.indexOf(from);
        let toIndex = list.indexOf(to);

        if (pos === DropPosition.BeforeDropTarget) {
            toIndex--;
            if (toIndex < 0) {
                toIndex = 0;
            }
        }

        if (pos === DropPosition.AfterDropTarget) {
            toIndex++;
        }

        list.splice(toIndex, 0, ...list.splice(fromIndex, 1));
        const newList = this._resetColumnList(list);
        this.columnList.reset(newList);
        this.columnList.notifyOnChanges();
        this._columns = this.columnList.toArray();
    }

    /**
     * @hidden
     */
    protected _resetColumnList(list?) {
        if (!list) {
            list = this.columnList.toArray();
        }
        let newList = [];
        list.filter(c => c.level === 0).forEach(p => {
            newList.push(p);
            if (p.columnGroup) {
                newList = newList.concat(p.allChildren);
            }
        });
        return newList;
    }

    /**
     * @hidden
     */
    protected _reorderColumns(from: IgxColumnComponent, to: IgxColumnComponent, position: DropPosition, columnCollection: any[]) {
        let dropIndex = columnCollection.indexOf(to);

        if (to.columnGroup) {
            dropIndex += to.allChildren.length;
        }

        if (position === DropPosition.BeforeDropTarget) {
            dropIndex--;
        }

        if (position === DropPosition.AfterDropTarget) {
            dropIndex++;
        }

        columnCollection.splice(dropIndex, 0, ...columnCollection.splice(columnCollection.indexOf(from), 1));
    }
    /**
     * @hidden
     */
    protected _moveChildColumns(parent: IgxColumnComponent, from: IgxColumnComponent, to: IgxColumnComponent, pos: DropPosition) {
        const buffer = parent.children.toArray();
        const fromIndex = buffer.indexOf(from);
        let toIndex = buffer.indexOf(to);

        if (pos === DropPosition.BeforeDropTarget) {
            toIndex--;
        }

        if (pos === DropPosition.AfterDropTarget) {
            toIndex++;
        }

        buffer.splice(toIndex, 0, ...buffer.splice(fromIndex, 1));
        parent.children.reset(buffer);
    }
    /**
     * Moves a column to the specified drop target.
     * @example
     * ```typescript
     * grid.moveColumn(compName, persDetails);
     * ```
     */
    public moveColumn(column: IgxColumnComponent, dropTarget: IgxColumnComponent, pos: DropPosition = DropPosition.None) {

        let position = pos;
        const fromIndex = column.visibleIndex;
        const toIndex = dropTarget.visibleIndex;

        if (pos === DropPosition.BeforeDropTarget && fromIndex < toIndex) {
            position = DropPosition.BeforeDropTarget;
        } else if (pos === DropPosition.AfterDropTarget && fromIndex > toIndex) {
            position = DropPosition.AfterDropTarget;
        } else {
            position = DropPosition.None;
        }


        if ((column.level !== dropTarget.level) ||
            (column.topLevelParent !== dropTarget.topLevelParent)) {
            return;
        }

        this.endEdit(true);
        if (column.level) {
            this._moveChildColumns(column.parent, column, dropTarget, position);
        }

        if (dropTarget.pinned && column.pinned) {
            this._reorderColumns(column, dropTarget, position, this._pinnedColumns);
        }

        if (dropTarget.pinned && !column.pinned) {
            column.pin();
            if (!this.isPinningToStart) {
                if (pos === DropPosition.AfterDropTarget) {
                    position = DropPosition.AfterDropTarget;
                } else {
                    position = DropPosition.None;
                }
            }
            this._reorderColumns(column, dropTarget, position, this._pinnedColumns);
        }

        if (!dropTarget.pinned && column.pinned) {
            column.unpin();
            let list = [];

            if (this.pinnedColumns.indexOf(column) === -1 && this.pinnedColumns.indexOf(dropTarget) === -1) {
                list = this._unpinnedColumns;
            } else {
                list = this._pinnedColumns;
            }

            const fi = list.indexOf(column);
            const ti = list.indexOf(dropTarget);

            if (pos === DropPosition.BeforeDropTarget && fi < ti) {
                position = DropPosition.BeforeDropTarget;
            } else if (pos === DropPosition.AfterDropTarget && fi > ti) {
                position = DropPosition.AfterDropTarget;
            } else {
                position = DropPosition.None;
            }
        }

        if (!dropTarget.pinned) {
            this._reorderColumns(column, dropTarget, position, this._unpinnedColumns);
        }

        this._moveColumns(column, dropTarget, position);
        this.notifyChanges();
        if (this.hasColumnLayouts) {
            this.columns.filter(x => x.columnLayout).forEach(x => x.populateVisibleIndexes());
        }

        const args = {
            source: column,
            target: dropTarget
        };

        this.onColumnMovingEnd.emit(args);
    }

    /**
     * Goes to the desired page index.
     * @example
     * ```typescript
     * this.grid1.paginate(1);
     * ```
     * @param val
     */
    public paginate(val: number): void {
        if (val < 0 || val > this.totalPages - 1) {
            return;
        }

        this.page = val;
    }

    /**
     * Manually marks the `IgxGridComponent` for change detection.
     * @example
     * ```typescript
     * this.grid1.markForCheck();
     * ```
     */
    public markForCheck() {
        this.cdr.detectChanges();
    }

    /**
     * Creates a new `IgxGridRowComponent` and adds the data record to the end of the data source.
     * @example
     * ```typescript
     * this.grid1.addRow(record);
     * ```
     * @param data
     */
    public addRow(data: any): void {
        // commit pending states prior to adding a row
        this.endEdit(true);
        this.gridAPI.addRowToData(data);

        this.onRowAdded.emit({ data });
        this._pipeTrigger++;
        this.notifyChanges();
    }

    /**
     * Removes the `IgxGridRowComponent` and the corresponding data record by primary key.
     * @remarks
     * Requires that the `primaryKey` property is set.
     * The method accept rowSelector as a parameter, which is the rowID.
     * @example
     * ```typescript
     * this.grid1.deleteRow(0);
     * ```
     * @param rowSelector
     */
    public deleteRow(rowSelector: any): void {
        if (this.primaryKey !== undefined && this.primaryKey !== null) {
            this.deleteRowById(rowSelector);
        }
    }

    /** @hidden */
    public deleteRowById(rowId: any) {
        this.gridAPI.deleteRowById(rowId);
    }

    /**
     * @hidden
     */
    protected deleteRowFromData(rowID: any, index: number) {
        //  if there is a row (index !== 0) delete it
        //  if there is a row in ADD or UPDATE state change it's state to DELETE
        if (index !== -1) {
            if (this.transactions.enabled) {
                const transaction: Transaction = { id: rowID, type: TransactionType.DELETE, newValue: null };
                this.transactions.add(transaction, this.data[index]);
            } else {
                this.data.splice(index, 1);
            }
        } else {
            const state: State = this.transactions.getState(rowID);
            this.transactions.add({ id: rowID, type: TransactionType.DELETE, newValue: null }, state && state.recordRef);
        }
    }

    /**
     * Updates the `IgxGridRowComponent` and the corresponding data record by primary key.
     * @remarks
     * Requires that the `primaryKey` property is set.
     * @example
     * ```typescript
     * this.gridWithPK.updateCell('Updated', 1, 'ProductName');
     * ```
     * @param value the new value which is to be set.
     * @param rowSelector corresponds to rowID.
     * @param column corresponds to column field.
     */
    public updateCell(value: any, rowSelector: any, column: string): void {
        if (this.isDefined(this.primaryKey)) {
            const col = this.columnList.toArray().find(c => c.field === column);
            if (col) {
                // Simplify
                const rowData = this.gridAPI.getRowData(rowSelector);
                const index = this.gridAPI.get_row_index_in_data(rowSelector);
                // If row passed is invalid
                if (index < 0) {
                    return;
                }
                const id = {
                    rowID: rowSelector,
                    columnID: col.index,
                    rowIndex: index
                };

                const cell = new IgxCell(id, index, col, rowData[col.field], rowData[col.field], rowData);
                const args = this.gridAPI.update_cell(cell, value);

                if (this.crudService.cell && this.crudService.sameCell(cell)) {
                    if (args.cancel) {
                        return;
                    }
                    this.gridAPI.escape_editMode();
                }
                this.cdr.detectChanges();
            }
        }
    }

    /**
     * Updates the `IgxGridRowComponent`
     * @remarks
     * The row is specified by
     * rowSelector parameter and the data source record with the passed value.
     * This method will apply requested update only if primary key is specified in the grid.
     * @example
     * ```typescript
     * grid.updateRow({
     *       ProductID: 1, ProductName: 'Spearmint', InStock: true, UnitsInStock: 1, OrderDate: new Date('2005-03-21')
     *   }, 1);
     * ```
     * @param value
     * @param rowSelector correspond to rowID
     */
    public updateRow(value: any, rowSelector: any): void {
        if (this.isDefined(this.primaryKey)) {
            const editableCell = this.crudService.cell;
            if (editableCell && editableCell.id.rowID === rowSelector) {
                this.gridAPI.escape_editMode();
            }
            const row = new IgxRow(rowSelector, -1, this.gridAPI.getRowData(rowSelector));
            this.gridAPI.update_row(row, value);

            // TODO: fix for #5934 and probably break for #5763
            // consider adding of third optional boolean parameter in updateRow.
            // If developer set this parameter to true we should call notifyChanges(true), and
            // vise-versa if developer set it to false we should call notifyChanges(false).
            // The parameter should default to false
            this.notifyChanges();
        }
    }

    /**
     * Sort a single `IgxColumnComponent`.
     * @remarks
     * Sort the `IgxGridComponent`'s `IgxColumnComponent` based on the provided array of sorting expressions.
     * @example
     * ```typescript
     * this.grid.sort({ fieldName: name, dir: SortingDirection.Asc, ignoreCase: false });
     * ```
     */
    public sort(expression: ISortingExpression | Array<ISortingExpression>): void {
        this.endEdit(false);
        if (expression instanceof Array) {
            this.gridAPI.sort_multiple(expression);
        } else {
            this.gridAPI.sort(expression);
        }
        requestAnimationFrame(() => this.onSortingDone.emit(expression));
    }

    /**
     * Filters a single `IgxColumnComponent`.
     * @example
     * ```typescript
     * public filter(term) {
     *      this.grid.filter("ProductName", term, IgxStringFilteringOperand.instance().condition("contains"));
     * }
     * ```
     * @param name
     * @param value
     * @param conditionOrExpressionTree
     * @param ignoreCase
     */
    public filter(name: string, value: any, conditionOrExpressionTree?: IFilteringOperation | IFilteringExpressionsTree,
        ignoreCase?: boolean) {
        this.filteringService.filter(name, value, conditionOrExpressionTree, ignoreCase);
    }

    /**
     * Filters all the `IgxColumnComponent` in the `IgxGridComponent` with the same condition.
     * @example
     * ```typescript
     * grid.filterGlobal('some', IgxStringFilteringOperand.instance().condition('contains'));
     * ```
     * @param value
     * @param condition
     * @param ignoreCase
     */
    public filterGlobal(value: any, condition, ignoreCase?) {
        this.filteringService.filterGlobal(value, condition, ignoreCase);
    }

    /**
     * Enables summaries for the specified column and applies your customSummary.
     * @remarks
     * If you do not provide the customSummary, then the default summary for the column data type will be applied.
     * @example
     * ```typescript
     * grid.enableSummaries([{ fieldName: 'ProductName' }, { fieldName: 'ID' }]);
     * ```
     * Enable summaries for the listed columns.
     * @example
     * ```typescript
     * grid.enableSummaries('ProductName');
     * ```
     * @param rest
     */
    public enableSummaries(...rest) {
        if (rest.length === 1 && Array.isArray(rest[0])) {
            this._multipleSummaries(rest[0], true);
        } else {
            this._summaries(rest[0], true, rest[1]);
        }
    }

    /**
     * Disable summaries for the specified column.
     * @example
     * ```typescript
     * grid.disableSummaries('ProductName');
     * ```
     * @remarks
     * Disable summaries for the listed columns.
     * @example
     * ```typescript
     * grid.disableSummaries([{ fieldName: 'ProductName' }]);
     * ```
     */
    public disableSummaries(...rest) {
        if (rest.length === 1 && Array.isArray(rest[0])) {
            this._disableMultipleSummaries(rest[0]);
        } else {
            this._summaries(rest[0], false);
        }
    }

    /**
     * If name is provided, clears the filtering state of the corresponding `IgxColumnComponent`.
     * @remarks
     * Otherwise clears the filtering state of all `IgxColumnComponent`s.
     * @example
     * ```typescript
     * this.grid.clearFilter();
     * ```
     * @param name
     */
    public clearFilter(name?: string) {
        this.filteringService.clearFilter(name);
    }

    /**
     * If name is provided, clears the sorting state of the corresponding `IgxColumnComponent`.
     * @remarks
     * otherwise clears the sorting state of all `IgxColumnComponent`.
     * @example
     * ```typescript
     * this.grid.clearSort();
     * ```
     * @param name
     */
    public clearSort(name?: string) {
        if (!name) {
            this.sortingExpressions = [];
            return;
        }
        if (!this.gridAPI.get_column_by_name(name)) {
            return;
        }
        this.gridAPI.clear_sort(name);
    }

    /**
     * @hidden @internal
     */
    public refreshGridState(args?) {
        this.endEdit(true);
        this.selectionService.clearHeaderCBState();
        this.summaryService.clearSummaryCache(args);
    }

    // TODO: We have return values here. Move them to event args ??

    /**
     * Pins a column by field name.
     * @remarks
     * Returns whether the operation is successful.
     * @example
     * ```typescript
     * this.grid.pinColumn("ID");
     * ```
     * @param columnName
     * @param index
     */
    public pinColumn(columnName: string | IgxColumnComponent, index?): boolean {
        const col = columnName instanceof IgxColumnComponent ? columnName : this.getColumnByName(columnName);
        return col.pin(index);
    }

    /**
     * Unpins a column by field name. Returns whether the operation is successful.
     * @example
     * ```typescript
     * this.grid.pinColumn("ID");
     * ```
     * @param columnName
     * @param index
     */
    public unpinColumn(columnName: string | IgxColumnComponent, index?): boolean {
        const col = columnName instanceof IgxColumnComponent ? columnName : this.getColumnByName(columnName);
        return col.unpin(index);
    }

    /**
     * Pin the row by its id.
     * @remarks
     * ID is either the primaryKey value or the data record instance.
     * @example
     * ```typescript
     * this.grid.pinRow(rowID);
     * ```
     * @param rowID The row id - primaryKey value or the data record instance.
     * @param index The index at which to insert the row in the pinned collection.
     */
    public pinRow(rowID: any, index?: number): boolean {
        if (this._pinnedRecordIDs.indexOf(rowID) !== -1) {
            return false;
        }
        const row = this.gridAPI.get_row_by_key(rowID);

        const eventArgs: IPinRowEventArgs = {
            insertAtIndex: index,
            isPinned: true,
            rowID: rowID,
            row: row
        };
        this.onRowPinning.emit(eventArgs);

        this.endEdit(true);

        const insertIndex = isNumber(eventArgs.insertAtIndex) ? eventArgs.insertAtIndex : this._pinnedRecordIDs.length;
        this._pinnedRecordIDs.splice(insertIndex, 0, rowID);
        this._pipeTrigger++;
        if (this.gridAPI.grid) {
            this.notifyChanges(true);
        }
    }

    /**
     * Unpin the row by its id.
     * @remarks
     * ID is either the primaryKey value or the data record instance.
     * @example
     * ```typescript
     * this.grid.unpinRow(rowID);
     * ```
     * @param rowID The row id - primaryKey value or the data record instance.
     */
    public unpinRow(rowID: any) {
        const index =  this._pinnedRecordIDs.indexOf(rowID);
        if (index === -1) {
            return false;
        }
        const row = this.gridAPI.get_row_by_key(rowID);
        const eventArgs: IPinRowEventArgs = {
            isPinned: false,
            rowID: rowID,
            row: row
        };
        this.onRowPinning.emit(eventArgs);
        this.endEdit(true);
        this._pinnedRecordIDs.splice(index, 1);
        this._pipeTrigger++;
        if (this.gridAPI.grid) {
            this.cdr.detectChanges();
            this.notifyChanges(true);
        }
        return true;
    }

    get pinnedRowHeight() {
        const pinContainer = this.pinContainers && this.pinContainers.length > 0 ? this.pinContainers.first : null;
        const containerHeight = pinContainer ? pinContainer.nativeElement.offsetHeight : 0;
        return this.hasPinnedRecords ? containerHeight : 0;
    }

    get totalHeight() {
        return this.calcHeight ? this.calcHeight + this.pinnedRowHeight : this.calcHeight;
    }

    get pinnedBottom() {
        const start = this.verticalScrollContainer.state.startIndex;
        const end = this.verticalScrollContainer.state.startIndex + this.verticalScrollContainer.state.chunkSize - 1;
        const bottom = this.verticalScrollContainer.getScrollForIndex(end, true) - this.verticalScrollContainer.getScrollForIndex(start);
        return bottom;
    }


    /**
     * Recalculates grid width/height dimensions.
     * @remarks
     * Should be run when changing DOM elements dimentions manually that affect the grid's size.
     * @example
     * ```typescript
     * this.grid.reflow();
     * ```
     */
    public reflow() {
        this.calculateGridSizes();
    }

    /**
     * Finds the next occurrence of a given string in the grid and scrolls to the cell if it isn't visible.
     * @remarks
     * Returns how many times the grid contains the string.
     * @example
     * ```typescript
     * this.grid.findNext("financial");
     * ```
     * @param text the string to search.
     * @param caseSensitive optionally, if the search should be case sensitive (defaults to false).
     * @param exactMatch optionally, if the text should match the entire value  (defaults to false).
     */
    public findNext(text: string, caseSensitive?: boolean, exactMatch?: boolean): number {
        return this.find(text, 1, caseSensitive, exactMatch);
    }

    /**
     * Finds the previous occurrence of a given string in the grid and scrolls to the cell if it isn't visible.
     * @remarks
     * Returns how many times the grid contains the string.
     * @example
     * ```typescript
     * this.grid.findPrev("financial");
     * ```
     * @param text the string to search.
     * @param caseSensitive optionally, if the search should be case sensitive (defaults to false).
     * @param exactMatch optionally, if the text should match the entire value (defaults to false).
     */
    public findPrev(text: string, caseSensitive?: boolean, exactMatch?: boolean): number {
        return this.find(text, -1, caseSensitive, exactMatch);
    }

    /**
     * Reapplies the existing search.
     * @remarks
     * Returns how many times the grid contains the last search.
     * @example
     * ```typescript
     * this.grid.refreshSearch();
     * ```
     * @param updateActiveInfo
     */
    public refreshSearch(updateActiveInfo?: boolean): number {
        if (this.lastSearchInfo.searchText) {
            this.rebuildMatchCache();

            if (updateActiveInfo) {
                const activeInfo = IgxTextHighlightDirective.highlightGroupsMap.get(this.id);
                this.lastSearchInfo.matchInfoCache.forEach((match, i) => {
                    if (match.column === activeInfo.column &&
                        match.row === activeInfo.row &&
                        match.index === activeInfo.index) {
                        this.lastSearchInfo.activeMatchIndex = i;
                    }
                });
            }

            return this.find(this.lastSearchInfo.searchText, 0, this.lastSearchInfo.caseSensitive, this.lastSearchInfo.exactMatch, false);
        } else {
            return 0;
        }
    }

    /**
     * Removes all the highlights in the cell.
     * @example
     * ```typescript
     * this.grid.clearSearch();
     * ```
     */
    public clearSearch() {
        this.lastSearchInfo = {
            searchText: '',
            caseSensitive: false,
            exactMatch: false,
            activeMatchIndex: 0,
            matchInfoCache: []
        };

        this.rowList.forEach((row) => {
            if (row.cells) {
                row.cells.forEach((c) => {
                    c.clearHighlight();
                });
            }
        });
    }

    /**
     * Returns if the `IgxGridComponent` has sortable columns.
     * @example
     * ```typescript
     * const sortableGrid = this.grid.hasSortableColumns;
     * ```
     */
    get hasSortableColumns(): boolean {
        return this.columnList.some((col) => col.sortable);
    }

    /**
     * Returns if the `IgxGridComponent` has editable columns.
     * @example
     * ```typescript
     * const editableGrid = this.grid.hasEditableColumns;
     * ```
     */
    get hasEditableColumns(): boolean {
        return this.columnList.some((col) => col.editable);
    }

    /**
     * Returns if the `IgxGridComponent` has fiterable columns.
     * @example
     * ```typescript
     * const filterableGrid = this.grid.hasFilterableColumns;
     * ```
     */
    get hasFilterableColumns(): boolean {
        return this.columnList.some((col) => col.filterable);
    }

    /**
     * Returns if the `IgxGridComponent` has summarized columns.
     * @example
     * ```typescript
     * const summarizedGrid = this.grid.hasSummarizedColumns;
     * ```
     */
    get hasSummarizedColumns(): boolean {
        return this.summaryService.hasSummarizedColumns;
    }

    /**
     * @hidden @internal
     */
    get rootSummariesEnabled(): boolean {
        return this.summaryCalculationMode !== GridSummaryCalculationMode.childLevelsOnly;
    }

    /**
     * @hidden @internal
     */
    get hasVisibleColumns(): boolean {
        if (this._hasVisibleColumns === undefined) {
            return this.columnList ? this.columnList.some(c => !c.hidden) : false;
        }
        return this._hasVisibleColumns;
    }

    set hasVisibleColumns(value) {
        this._hasVisibleColumns = value;
    }
    /**
     * Returns if the `IgxGridComponent` has moveable columns.
     * @example
     * ```typescript
     * const movableGrid = this.grid.hasMovableColumns;
     * ```
     */
    get hasMovableColumns(): boolean {
        return this.columnList && this.columnList.some((col) => col.movable);
    }

    /**
     * Returns if the `IgxGridComponent` has column groups.
     * @example
     * ```typescript
     * const groupGrid = this.grid.hasColumnGroups;
     * ```
     */
    get hasColumnGroups(): boolean {
        return this._columnGroups;
    }
    /**
     * Returns if the `IgxGridComponent` has column layouts for multi-row layout definition.
     * @example
     * ```typescript
     * const layoutGrid = this.grid.hasColumnLayouts;
     * ```
     */
    public get hasColumnLayouts() {
        return !!this.columnList.some(col => col.columnLayout);
    }

    /**
     * Returns an array of the selected `IgxGridCellComponent`s.
     * @example
     * ```typescript
     * const selectedCells = this.grid.selectedCells;
     * ```
     */
    get selectedCells(): IgxGridCellComponent[] | any[] {
        if (this.dataRowList) {
            return this.dataRowList.map((row) => row.cells.filter((cell) => cell.selected))
                .reduce((a, b) => a.concat(b), []);
        }
        return [];
    }

    /**
     * @hidden @internal
     */
    get multiRowLayoutRowSize() {
        return this._multiRowLayoutRowSize;
    }

    /**
     * @hidden
     */
    protected get rowBasedHeight() {
        return this.dataLength * this.rowHeight;
    }

    /**
     * @hidden
     */
    protected get isPercentWidth() {
        return this.width && this.width.indexOf('%') !== -1;
    }

    /**
     * @hidden @internal
     */
    public get isPercentHeight() {
        return this._height && this._height.indexOf('%') !== -1;
    }

    /**
     * @hidden
     * Sets columns defaultWidth property
     */
    protected _derivePossibleWidth() {
        if (!this.columnWidthSetByUser) {
            this._columnWidth = this.width !== null ? this.getPossibleColumnWidth() : MINIMUM_COLUMN_WIDTH + 'px';
        }
        this.columnList.forEach((column: IgxColumnComponent) => {
            if (this.hasColumnLayouts && parseInt(this._columnWidth, 10)) {
                const columnWidthCombined = parseInt(this._columnWidth, 10) * (column.colEnd ? column.colEnd - column.colStart : 1);
                column.defaultWidth = columnWidthCombined + 'px';
            } else {
                column.defaultWidth = this._columnWidth;
                column.resetCaches();
            }
        });
        this.resetCachedWidths();
    }

    /**
     * @hidden
     */
    protected get defaultTargetBodyHeight(): number {
        const allItems = this.dataLength;
        return this.renderedRowHeight * Math.min(this._defaultTargetRecordNumber,
            this.paging ? Math.min(allItems, this.perPage) : allItems);
    }

    /**
     * @hidden @internal
     * The rowHeight input is bound to min-height css prop of rows that adds a 1px border in all cases
     */
    public get renderedRowHeight(): number {
        return this.rowHeight + 1;
    }

    /**
     * @hidden
     * @internal
     */
    protected calcGridHeadRow() {
        if (this.maxLevelHeaderDepth) {
            this._baseFontSize = parseFloat(getComputedStyle(this.document.documentElement).getPropertyValue('font-size'));
            let minSize = (this.maxLevelHeaderDepth + 1) * this.defaultRowHeight / this._baseFontSize;
            if (this._allowFiltering && this._filterMode === FilterMode.quickFilter) {
                minSize += (FILTER_ROW_HEIGHT + 1) / this._baseFontSize;
            }
            this.theadRow.nativeElement.style.minHeight = `${minSize}rem`;
        }
    }

    /**
     * @hidden
     * Sets TBODY height i.e. this.calcHeight
     */
    protected calculateGridHeight() {
        this.calcGridHeadRow();
        this.summariesHeight = 0;
        if (this.hasSummarizedColumns && this.rootSummariesEnabled) {
            this.summariesHeight = this.summaryService.calcMaxSummaryHeight();
        }

        this.calcHeight = this._calculateGridBodyHeight();
        if (this.pinnedRowHeight && this.calcHeight) {
            this.calcHeight -= this.pinnedRowHeight;
        }
    }

    /**
     * @hidden
     */
    protected getGroupAreaHeight(): number {
        return 0;
    }

    /**
     * @hidden
     */
    protected getToolbarHeight(): number {
        let toolbarHeight = 0;
        if (this.showToolbar && this.toolbarHtml != null) {
            toolbarHeight = this.toolbarHtml.nativeElement.firstElementChild ?
                this.toolbarHtml.nativeElement.offsetHeight : 0;
        }
        return toolbarHeight;
    }

    /**
     * @hidden
     */
    protected getPagingHeight(): number {
        let pagingHeight = 0;
        if (this.paging && this.footer) {
            pagingHeight = this.footer.nativeElement.firstElementChild ?
                this.footer.nativeElement.offsetHeight : 0;
        }
        return pagingHeight;
    }

    /**
     * @hidden
     */
    protected getFilterCellHeight(): number {
        const headerGroupNativeEl = (this.headerGroupsList.length !== 0) ?
            this.headerGroupsList[0].element.nativeElement : null;
        const filterCellNativeEl = (headerGroupNativeEl) ?
            headerGroupNativeEl.querySelector('igx-grid-filtering-cell') : null;
        return (filterCellNativeEl) ? filterCellNativeEl.offsetHeight : 0;
    }

    /**
     * @hidden
     */
    protected _calculateGridBodyHeight(): number {
        if (!this._height) {
            return null;
        }

        const actualTheadRow = (!this.allowFiltering || (this.allowFiltering && this.filterMode !== FilterMode.quickFilter)) ?
            this.theadRow.nativeElement.offsetHeight - this.getFilterCellHeight() :
            this.theadRow.nativeElement.offsetHeight;
        const footerHeight = this.summariesHeight || this.tfoot.nativeElement.offsetHeight - this.tfoot.nativeElement.clientHeight;
        const toolbarHeight = this.getToolbarHeight();
        const pagingHeight = this.getPagingHeight();
        const groupAreaHeight = this.getGroupAreaHeight();
        const renderedHeight = toolbarHeight + actualTheadRow +
            footerHeight + pagingHeight + groupAreaHeight +
            this.scr.nativeElement.clientHeight;

        let gridHeight = 0;

        if (this.isPercentHeight) {
            const computed = this.document.defaultView.getComputedStyle(this.nativeElement).getPropertyValue('height');
            const autoSize = this._shouldAutoSize(renderedHeight);
            if (autoSize || computed.indexOf('%') !== -1) {
                const bodyHeight = this.getDataBasedBodyHeight();
                return bodyHeight > 0 ? bodyHeight : null;
            }
            gridHeight = parseInt(computed, 10);
        } else {
            gridHeight = parseInt(this._height, 10);
        }
        const height = Math.abs(gridHeight - renderedHeight);

        if (height === 0 || isNaN(gridHeight)) {
            const bodyHeight = this.defaultTargetBodyHeight;
            return bodyHeight > 0 ? bodyHeight : null;
        }
        return height;
    }

    protected checkContainerSizeChange() {
        const origHeight = this.nativeElement.parentElement.offsetHeight;
        this.nativeElement.style.display = 'none';
        const height = this.nativeElement.parentElement.offsetHeight;
        this.nativeElement.style.display = '';
        return origHeight !== height;
    }

    protected _shouldAutoSize(renderedHeight) {
        this.tbody.nativeElement.style.display = 'none';
        let res = !this.nativeElement.parentElement ||
            this.nativeElement.parentElement.clientHeight === 0 ||
            this.nativeElement.parentElement.clientHeight === renderedHeight;
        if (!isChromium()) {
            // If grid causes the parent container to extend (for example when container is flex)
            // we should always auto-size since the actual size of the container will continuously change as the grid renders elements.
            res = this.checkContainerSizeChange();
        }
        this.tbody.nativeElement.style.display = '';
        return res;
    }

    /**
     * @hidden @internal
     */
    public get outerWidth() {
        return this.hasVerticalScroll() ? this.calcWidth + this.scrollWidth : this.calcWidth;
    }

    /**
     * @hidden @internal
     * Gets the visible content height that includes header + tbody + footer.
     */
    public getVisibleContentHeight() {
        let height = this.theadRow.nativeElement.clientHeight + this.tbody.nativeElement.clientHeight;
        if (this.hasSummarizedColumns) {
            height += this.tfoot.nativeElement.clientHeight;
        }
        return height;
    }

    /**
     * @hidden @internal
     */
    public getPossibleColumnWidth(baseWidth: number = null) {
        let computedWidth;
        if (baseWidth !== null) {
            computedWidth = baseWidth;
        } else {
            computedWidth = this.calcWidth ||
                parseInt(this.document.defaultView.getComputedStyle(this.nativeElement).getPropertyValue('width'), 10);
        }

        computedWidth -= this.featureColumnsWidth();

        const visibleChildColumns = this.visibleColumns.filter(c => !c.columnGroup);


        // Column layouts related
        let visibleCols = [];
        const columnBlocks = this.visibleColumns.filter(c => c.columnGroup);
        const colsPerBlock = columnBlocks.map(block => block.getInitialChildColumnSizes(block.children));
        const combinedBlocksSize = colsPerBlock.reduce((acc, item) => acc + item.length, 0);
        colsPerBlock.forEach(blockCols => visibleCols = visibleCols.concat(blockCols));
        //

        const columnsWithSetWidths = this.hasColumnLayouts ?
            visibleCols.filter(c => c.widthSetByUser) :
            visibleChildColumns.filter(c => c.widthSetByUser);

        const columnsToSize = this.hasColumnLayouts ?
            combinedBlocksSize - columnsWithSetWidths.length :
            visibleChildColumns.length - columnsWithSetWidths.length;
        const sumExistingWidths = columnsWithSetWidths
            .reduce((prev, curr) => {
                const colWidth = curr.width;
                const widthValue = parseInt(colWidth, 10);
                const currWidth = colWidth && typeof colWidth === 'string' && colWidth.indexOf('%') !== -1 ?
                    widthValue / 100 * computedWidth :
                    widthValue;
                return prev + currWidth;
            }, 0);

        // When all columns are hidden, return 0px width
        if (!sumExistingWidths && !columnsToSize) {
            return '0px';
        }

        const columnWidth = Math.floor(!Number.isFinite(sumExistingWidths) ?
            Math.max(computedWidth / columnsToSize, MINIMUM_COLUMN_WIDTH) :
            Math.max((computedWidth - sumExistingWidths) / columnsToSize, MINIMUM_COLUMN_WIDTH));

        return columnWidth + 'px';
    }

    /**
     * @hidden
     * Sets grid width i.e. this.calcWidth
     */
    protected calculateGridWidth() {
        let width;

        if (this.isPercentWidth) {
            /* width in %*/
            const computed = this.document.defaultView.getComputedStyle(this.nativeElement).getPropertyValue('width');
            width = computed.indexOf('%') === -1 ? parseInt(computed, 10) : null;
        } else {
            width = parseInt(this.width, 10);
        }

        if (!width && this.nativeElement) {
            width = this.nativeElement.offsetWidth;
        }


        if (this.width === null || !width) {
            width = this.getColumnWidthSum();
        }

        if (this.hasVerticalScroll() && this.width !== null) {
            width -= this.scrollWidth;
        }
        if ((Number.isFinite(width) || width === null) && width !== this.calcWidth) {
            this.calcWidth = width;
        }
        this._derivePossibleWidth();
    }

    private getColumnWidthSum(): number {
        let colSum = 0;
        const cols = this.hasColumnLayouts ?
            this.visibleColumns.filter(x => x.columnLayout) : this.visibleColumns.filter(x => !x.columnGroup);
        cols.forEach((item) => {
            const isWidthInPercent = item.width && typeof item.width === 'string' && item.width.indexOf('%') !== -1;
            if (isWidthInPercent) {
                item.width = item.calcWidth || MINIMUM_COLUMN_WIDTH + 'px';
            }
            colSum += parseInt((item.width || item.defaultWidth), 10) || MINIMUM_COLUMN_WIDTH;
        });
        if (!colSum) {
            return null;
        }
        this.cdr.detectChanges();
        colSum += this.featureColumnsWidth();
        return colSum;
    }

    /**
     * @hidden @internal
     */
    public hasVerticalScroll() {
        if (this._init) { return false; }
        const isScrollable = this.verticalScrollContainer ? this.verticalScrollContainer.isScrollable() : false;
        return !!(this.calcWidth && this.dataView &&
            this.dataView.length > 0 &&
            isScrollable);
    }

    /**
     * @hidden @internal
     */
    protected getDataBasedBodyHeight(): number {
        return !this.data || (this.data.length < this._defaultTargetRecordNumber) ?
            0 : this.defaultTargetBodyHeight;
    }

    /**
     * @hidden
     */
    protected onColumnsChanged(change: QueryList<IgxColumnComponent>) {
        const diff = this.columnListDiffer.diff(change);
        if (this.autoGenerate && this.columnList.length === 0 && this._autoGeneratedCols.length > 0) {
            // In Ivy if there are nested conditional templates the content children are re-evaluated
            // hence autogenerated columns are cleared and need to be reset.
            this.columnList.reset(this._autoGeneratedCols);
            return;
        }
        if (diff) {
            let added = false;
            let removed = false;

            this.initColumns(this.columnList);


            diff.forEachAddedItem((record: IterableChangeRecord<IgxColumnComponent>) => {
                this.onColumnInit.emit(record.item);
                added = true;
            });

            diff.forEachRemovedItem((record: IterableChangeRecord<IgxColumnComponent | IgxColumnGroupComponent>) => {
                const isColumnGroup = record.item instanceof IgxColumnGroupComponent;
                if (!isColumnGroup) {
                    // Clear Grouping
                    this.gridAPI.clear_groupby(record.item.field);

                    // Clear Filtering
                    this.gridAPI.clear_filter(record.item.field);

                    // Close filter row
                    if (this.filteringService.isFilterRowVisible
                        && this.filteringService.filteredColumn
                        && this.filteringService.filteredColumn.field === record.item.field) {
                        this.filteringRow.close();
                    }

                    // Clear Sorting
                    this.gridAPI.clear_sort(record.item.field);

                    // Remove column selection
                    this.selectionService.deselectColumnsWithNoEvent([record.item.field]);
                }
                removed = true;
            });

            this.resetCaches();

            if (added || removed) {
                this.summaryService.clearSummaryCache();
                Promise.resolve().then(() => {
                    // `onColumnsChanged` can be executed midway a current detectChange cycle and markForCheck will be ignored then.
                    // This ensures that we will wait for the current cycle to end so we can trigger a new one and ngDoCheck to fire.
                    this.notifyChanges(true);
                });
            }
        }
    }

    /**
     * @hidden
     */
    protected calculateGridSizes(recalcFeatureWidth = true) {
        /*
            TODO: (R.K.) This layered lasagne should be refactored
            ASAP. The reason I have to reset the caches so many times is because
            after teach `detectChanges` call they are filled with invalid
            state. Of course all of this happens midway through the grid
            sizing process which of course, uses values from the caches, thus resulting
            in a broken layout.
        */
        this.resetCaches(recalcFeatureWidth);
        this.cdr.detectChanges();
        const hasScroll = this.hasVerticalScroll();
        this.calculateGridWidth();
        this.resetCaches(recalcFeatureWidth);
        this.cdr.detectChanges();
        this.calculateGridHeight();

        if (this.rowEditable) {
            this.repositionRowEditingOverlay(this.rowInEditMode);
        }

        if (this.filteringService.isFilterRowVisible) {
            this.filteringRow.resetChipsArea();
        }

        this.cdr.detectChanges();
        // in case scrollbar has appeared recalc to size correctly.
        if (hasScroll !== this.hasVerticalScroll()) {
            this.calculateGridWidth();
            this.cdr.detectChanges();
        }
        if (this.zone.isStable) {
            this.zone.run(() => {
                this._applyWidthHostBinding();
                this.cdr.detectChanges();
            });
        } else {
            this.zone.onStable.pipe(first()).subscribe(() => {
                this.zone.run(() => {
                    this._applyWidthHostBinding();
                });
            });
        }
        this.resetCaches(recalcFeatureWidth);
    }

    private _applyWidthHostBinding() {
        let width = this._width;
        if (width === null) {
            let currentWidth = this.calcWidth;
            if (this.hasVerticalScroll()) {
                currentWidth += this.scrollWidth;
            }
            width = currentWidth + 'px';
            this.resetCaches();
        }
        this._hostWidth = width;
        this.cdr.markForCheck();
    }

    /**
     * Gets calculated width of the pinned area.
     * @example
     * ```typescript
     * const pinnedWidth = this.grid.getPinnedWidth();
     * ```
     * @param takeHidden If we should take into account the hidden columns in the pinned area.
     */
    public getPinnedWidth(takeHidden = false) {
        const fc = takeHidden ? this._pinnedColumns : this.pinnedColumns;
        let sum = 0;
        for (const col of fc) {
            if (col.level === 0) {
                sum += parseInt(col.calcWidth, 10);
            }
        }
        if (this.pinning.columns === ColumnPinningPosition.Start) {
            sum += this.featureColumnsWidth();
        }

        return sum;
    }

    /**
     * @hidden
     * Gets calculated width of the unpinned area
     * @param takeHidden If we should take into account the hidden columns in the pinned area.
     */
    protected getUnpinnedWidth(takeHidden = false) {
        let width = this.isPercentWidth ?
            this.calcWidth :
            parseInt(this.width, 10) || parseInt(this.hostWidth, 10) || this.calcWidth;
        if (this.hasVerticalScroll() && !this.isPercentWidth) {
            width -= this.scrollWidth;
        }
        if (this.pinning.columns === ColumnPinningPosition.End) {
            width -= this.featureColumnsWidth();
        }

        return width - this.getPinnedWidth(takeHidden);
    }

    /**
     * @hidden
     */
    protected _summaries(fieldName: string, hasSummary: boolean, summaryOperand?: any) {
        const column = this.gridAPI.get_column_by_name(fieldName);
        if (column) {
            column.hasSummary = hasSummary;
            if (summaryOperand) {
                if (this.rootSummariesEnabled) { this.summaryService.retriggerRootPipe++; }
                column.summaries = summaryOperand;
            }
        }
    }

    /**
     * @hidden
     */
    protected _multipleSummaries(expressions: ISummaryExpression[], hasSummary: boolean) {
        expressions.forEach((element) => {
            this._summaries(element.fieldName, hasSummary, element.customSummary);
        });
    }
    /**
     * @hidden
     */
    protected _disableMultipleSummaries(expressions) {
        expressions.forEach((column) => {
            const columnName = column && column.fieldName ? column.fieldName : column;
            this._summaries(columnName, false);
        });
    }

    /**
     * @hidden
     */
    protected resolveDataTypes(rec) {
        if (typeof rec === 'number') {
            return DataType.Number;
        } else if (typeof rec === 'boolean') {
            return DataType.Boolean;
        } else if (typeof rec === 'object' && rec instanceof Date) {
            return DataType.Date;
        }
        return DataType.String;
    }

    /**
     * @hidden
     */
    protected autogenerateColumns() {
        const data = this.gridAPI.get_data();
        const factory = this.resolver.resolveComponentFactory(IgxColumnComponent);
        const fields = this.generateDataFields(data);
        const columns = [];

        fields.forEach((field) => {
            const ref = factory.create(this.viewRef.injector);
            ref.instance.field = field;
            ref.instance.dataType = this.resolveDataTypes(data[0][field]);
            ref.changeDetectorRef.detectChanges();
            columns.push(ref.instance);
        });
        this._autoGeneratedCols = columns;

        this.columnList.reset(columns);
        if (data && data.length > 0) {
            this.shouldGenerate = false;
        }
    }

    protected generateDataFields(data: any[]): string[] {
        return Object.keys(data && data.length !== 0 ? data[0] : []);
    }

    /**
     * @hidden
     */
    onlyTopLevel(arr) {
        return arr.filter(c => c.level === 0);
    }

    /**
     * @hidden
     */
    protected initColumns(collection: QueryList<IgxColumnComponent>, cb: Function = null) {
        this._columnGroups = this.columnList.some(col => col.columnGroup);
        if (this.hasColumnLayouts) {
            // Set overall row layout size
            this.columnList.forEach((col) => {
                if (col.columnLayout) {
                    const layoutSize = col.children ?
                        col.children.reduce((acc, val) => Math.max(val.rowStart + val.gridRowSpan - 1, acc), 1) :
                        1;
                    this._multiRowLayoutRowSize = Math.max(layoutSize, this._multiRowLayoutRowSize);
                }
            });
        }
        if (this.hasColumnLayouts && this.hasColumnGroups) {
            // invalid configuration - multi-row and column groups
            // remove column groups
            const columnLayoutColumns = this.columnList.filter((col) => col.columnLayout || col.columnLayoutChild);
            this.columnList.reset(columnLayoutColumns);
        }
        this._maxLevelHeaderDepth = null;
        this._columns = this.columnList.toArray();
        collection.forEach((column: IgxColumnComponent) => {
            column.defaultWidth = this.columnWidthSetByUser ? this._columnWidth : column.defaultWidth ? column.defaultWidth : '';

            if (cb) {
                cb(column);
            }
        });

        this.reinitPinStates();

        if (this.hasColumnLayouts) {
            collection.forEach((column: IgxColumnComponent) => {
                column.populateVisibleIndexes();
            });
        }
    }

    /**
     * @hidden
     */
    protected reinitPinStates() {
        this._pinnedColumns = (this.hasColumnGroups) ? this.columnList.filter((c) => c.pinned) :
            this.columnList.filter((c) => c.pinned).sort((a, b) => this._pinnedColumns.indexOf(a) - this._pinnedColumns.indexOf(b));
        this._unpinnedColumns = this.hasColumnGroups ? this.columnList.filter((c) => !c.pinned) :
            this.columnList.filter((c) => !c.pinned)
                .sort((a, b) => this._unpinnedColumns.indexOf(a) - this._unpinnedColumns.indexOf(b));
    }

    /**
     * @hidden @internal
     */
    public isColumnGrouped(fieldName: string): boolean {
        return false;
    }

    /**
     * @hidden @internal
     */
    public onHeaderSelectorClick(event) {
        if (!this.isMultiRowSelectionEnabled) { return; }
        this.selectionService.areAllRowSelected() ?
            this.selectionService.clearRowSelection(event) : this.selectionService.selectAllRows(event);
    }

    /**
     * @hidden @internal
     */
    get headSelectorBaseAriaLabel() {
        if (this._filteringExpressionsTree.filteringOperands.length > 0) {
            return this.selectionService.areAllRowSelected() ? 'Deselect all filtered' : 'Select all filtered';
        }

        return this.selectionService.areAllRowSelected() ? 'Deselect all' : 'Select all';
    }

    /**
     * @hidden
     * @internal
     */
    public get totalRowsCountAfterFilter() {
        if (this.data) {
            return this.selectionService.allData.length;
        }

        return 0;
    }

    /**
     * Returns the currently transformed paged/filtered/sorted/grouped pinned row data, displayed in the grid.
     * @example
     * ```typescript
     *      const pinnedDataView = this.grid.pinnedDataView;
     * ```
     */
    get pinnedDataView(): any[] {
        return this.pinnedRecords ? this.pinnedRecords : [];
    }

<<<<<<< HEAD
    /**
     * Returns currently transformed paged/filtered/sorted/grouped unpinned row data, displayed in the grid.
     * @example
     * ```typescript
     *      const pinnedDataView = this.grid.pinnedDataView;
     * ```
     */
    get unpinnedDataView(): any[] {
        return this.unpinnedRecords ? this.unpinnedRecords : this.verticalScrollContainer.igxForOf;
    }

    /**
     * Returns the currently transformed paged/filtered/sorted/grouped row data, displayed in the grid.
     * @example
     * ```typescript
     *      const dataView = this.grid.dataView;
     * ```
     */
    get dataView(): any[] {
        return this.isRowPinningToTop ?
            [...this.pinnedDataView, ...this.unpinnedDataView] :
            [...this.unpinnedDataView, ...this.pinnedDataView];
=======
     /**
      * Returns the currently transformed paged/filtered/sorted/grouped pinned data, displayed in the grid.
      * @example
      * ```typescript
      *      const pinnedDataView = this.grid.pinnedDataView;
      * ```
      */
    get pinnedDataView(): any[] {
        return this.pinnedRows.map(row => row.rowData);
>>>>>>> 24c11a4a
    }

    /**
     * Get current selection state.
     * @example
     * Returns an array with selected rows' IDs (primaryKey or rowData)
     * ```typescript
     * const selectedRows = this.grid.selectedRows();
     * ```
     */
    public selectedRows(): any[] {
        return this.selectionService.getSelectedRows();
    }

    /**
     * Select specified rows by ID.
     * @example
     * ```typescript
     * this.grid.selectRows([1,2,5], true);
     * ```
     * @param rowIDs
     * @param clearCurrentSelection if true clears the current selection
     */
    public selectRows(rowIDs: any[], clearCurrentSelection?: boolean) {
        this.selectionService.selectRowsWithNoEvent(rowIDs, clearCurrentSelection);
        this.notifyChanges();
    }

    /**
     * Deselect specified rows by ID.
     * @example
     * ```typescript
     * this.grid.deselectRows([1,2,5]);
     * ```
     * @param rowIDs
     */
    public deselectRows(rowIDs: any[]) {
        this.selectionService.deselectRowsWithNoEvent(rowIDs);
        this.notifyChanges();
    }

    /**
     * Selects all rows
     * @remarks
     * By default if filtering is in place, selectAllRows() and deselectAllRows() select/deselect all filtered rows.
     * If you set the parameter onlyFilterData to false that will select all rows in the grid exept deleted rows.
     * @example
     * ```typescript
     * this.grid.selectAllRows();
     * this.grid.selectAllRows(false);
     * ```
     * @param onlyFilterData
     */
    public selectAllRows(onlyFilterData = true) {
        const data = onlyFilterData && this.filteredData ? this.filteredData : this.gridAPI.get_all_data(true);
        const rowIDs = this.selectionService.getRowIDs(data).filter(rID => !this.gridAPI.row_deleted_transaction(rID));
        this.selectRows(rowIDs);
    }

    /**
     * Deselects all rows
     * @remarks
     * By default if filtering is in place, selectAllRows() and deselectAllRows() select/deselect all filtered rows.
     * If you set the parameter onlyFilterData to false that will deselect all rows in the grid exept deleted rows.
     * @example
     * ```typescript
     * this.grid.deselectAllRows();
     * ```
     * @param onlyFilterData
     */
    public deselectAllRows(onlyFilterData = true) {
        if (onlyFilterData && this.filteredData && this.filteredData.length > 0) {
            this.deselectRows(this.selectionService.getRowIDs(this.filteredData));
        } else {
            this.selectionService.clearAllSelectedRows();
            this.notifyChanges();
        }
    }

    /**
     * @hidden @internal
     */
    public clearCellSelection(): void {
        this.selectionService.clear(true);
        this.notifyChanges();
    }

    /**
     * @hidden @internal
     */
    public dragScroll(dir: DragScrollDirection): void {
        const scrollDelta = 48;
        const horizontal = this.headerContainer.getScroll();
        const vertical = this.verticalScrollContainer.getScroll();
        switch (dir) {
            case DragScrollDirection.LEFT:
                horizontal.scrollLeft -= scrollDelta;
                break;
            case DragScrollDirection.RIGHT:
                horizontal.scrollLeft += scrollDelta;
                break;
            case DragScrollDirection.TOP:
                vertical.scrollTop -= scrollDelta;
                break;
            case DragScrollDirection.BOTTOM:
                vertical.scrollTop += scrollDelta;
                break;
            case DragScrollDirection.BOTTOMLEFT:
                horizontal.scrollLeft -= scrollDelta;
                vertical.scrollTop += scrollDelta;
                break;
            case DragScrollDirection.BOTTOMRIGHT:
                horizontal.scrollLeft += scrollDelta;
                vertical.scrollTop += scrollDelta;
                break;
            case DragScrollDirection.TOPLEFT:
                horizontal.scrollLeft -= scrollDelta;
                vertical.scrollTop -= scrollDelta;
                break;
            case DragScrollDirection.TOPRIGHT:
                horizontal.scrollLeft += scrollDelta;
                vertical.scrollTop -= scrollDelta;
                break;
            default:
                return;
        }
    }

    /**
     * @hidden @internal
     */
    public isDefined(arg: any): boolean {
        return arg !== undefined && arg !== null;
    }

    /**
     * @hidden @internal
     */
    public selectRange(arg: GridSelectionRange | GridSelectionRange[] | null | undefined): void {
        if (!this.isDefined(arg)) {
            this.clearCellSelection();
            return;
        }
        if (arg instanceof Array) {
            arg.forEach(range => this.setSelection(range));
        } else {
            this.setSelection(arg);
        }
        this.notifyChanges();
    }

    /**
     * @hidden @internal
     */
    public columnToVisibleIndex(field: string | number): number {
        const visibleColumns = this.visibleColumns;
        if (typeof field === 'number') {
            return field;
        }
        return visibleColumns.find(column => column.field === field).visibleIndex;
    }

    /**
     * @hidden @internal
     */
    public setSelection(range: GridSelectionRange): void {
        const startNode = { row: range.rowStart, column: this.columnToVisibleIndex(range.columnStart) };
        const endNode = { row: range.rowEnd, column: this.columnToVisibleIndex(range.columnEnd) };

        this.selectionService.pointerState.node = startNode;
        this.selectionService.selectRange(endNode, this.selectionService.pointerState);
        this.selectionService.addRangeMeta(endNode, this.selectionService.pointerState);
        this.selectionService.initPointerState();
    }

    /**
     * @hidden @internal
     */
    getSelectedRanges(): GridSelectionRange[] {
        return this.selectionService.ranges;
    }


    protected extractDataFromSelection(source: any[], formatters = false, headers = false): any[] {
        let columnsArray: IgxColumnComponent[];
        let record = {};
        const selectedData = [];
        const activeEl = this.selectionService.activeElement;

        const selectionMap = Array.from(this.selectionService.selection)
            .filter((tuple) => tuple[0] < source.length);

        if (this.cellSelection === GridSelectionMode.single && activeEl) {
            selectionMap.push([activeEl.row, new Set<number>().add(activeEl.column)]);
        }

        for (const [row, set] of selectionMap) {
            if (!source[row] || source[row].detailsData !== undefined) {
                continue;
            }
            const temp = Array.from(set);
            for (const each of temp) {
                columnsArray = this.getSelectableColumnsAt(each);
                columnsArray.forEach((col) => {
                    if (col) {
                        const key = headers ? col.header || col.field : col.field;
                        const value = source[row].ghostRecord ? source[row].recordRef[col.field] : source[row][col.field];
                        record[key] = formatters && col.formatter ? col.formatter(value) : value;
                    }
                });
            }
            if (Object.keys(record).length) {
                selectedData.push(record);
            }
            record = {};
        }
        return selectedData;
    }

    protected getSelectableColumnsAt(index) {
        if (this.hasColumnLayouts) {
            const visibleLayoutColumns = this.visibleColumns
                .filter(col => col.columnLayout)
                .sort((a, b) => a.visibleIndex - b.visibleIndex);
            const colLayout = visibleLayoutColumns[index];
            return colLayout ? colLayout.children.toArray() : [];
        } else {
            const visibleColumns = this.visibleColumns
                .filter(col => !col.columnGroup)
                .sort((a, b) => a.visibleIndex - b.visibleIndex);
            return [visibleColumns[index]];
        }
    }

    /**
     *
     * Returns an array of the current cell selection in the form of `[{ column.field: cell.value }, ...]`.
     * @remarks
     * If `formatters` is enabled, the cell value will be formatted by its respective column formatter (if any).
     * If `headers` is enabled, it will use the column header (if any) instead of the column field.
     */
    public getSelectedData(formatters = false, headers = false) {
        const source = this.dataView;
        return this.extractDataFromSelection(source, formatters, headers);
    }

   /**
    * Get current selected columns.
    * @example
    * Returns an array with selected columns
    * ```typescript
    * const selectedColumns = this.grid.selectedColumns();
    * ```
    */
    public selectedColumns(): IgxColumnComponent[] {
        const fields = this.selectionService.getSelectedColumns();
        return fields.map(field => this.getColumnByName(field)).filter(field => field);
    }

    /**
     * Select specified columns.
     * @example
     * ```typescript
     * this.grid.selectColumns(['ID','Name'], true);
     * ```
     * @param columns
     * @param clearCurrentSelection if true clears the current selection
     */
    public selectColumns(columns: string[] | IgxColumnComponent[], clearCurrentSelection?: boolean) {
        let fieldToSelect: string[] = [];
        if (columns.length === 0 || typeof columns[0] === 'string') {
            fieldToSelect = columns as string[];
        } else {
            (columns as IgxColumnComponent[]).forEach(col => {
                if (col.columnGroup) {
                   const children =  col.allChildren.filter(c => !c.columnGroup).map(c => c.field);
                   fieldToSelect = [...fieldToSelect, ...children];
                }  else {
                    fieldToSelect.push(col.field);
                }
            });
        }

        this.selectionService.selectColumnsWithNoEvent(fieldToSelect, clearCurrentSelection);
        this.notifyChanges();
    }

    /**
     * Deselect specified columns by filed.
     * @example
     * ```typescript
     * this.grid.deselectColumns(['ID','Name']);
     * ```
     * @param columns
     */
    public deselectColumns(columns: string[] | IgxColumnComponent[]) {
        let fieldToDeselect: string[] = [];
        if (columns.length === 0 || typeof columns[0] === 'string') {
            fieldToDeselect = columns as string[];
        } else {
            (columns as IgxColumnComponent[]).forEach(col => {
                if (col.columnGroup) {
                   const children =  col.allChildren.filter(c => !c.columnGroup).map(c => c.field);
                   fieldToDeselect = [...fieldToDeselect, ...children];
                }  else {
                    fieldToDeselect.push(col.field);
                }
            });
        }
        this.selectionService.deselectColumnsWithNoEvent(fieldToDeselect);
        this.notifyChanges();
    }

   /**
    * Deselects all columns
    * @example
    * ```typescript
    * this.grid.deselectAllColumns();
    * ```
    */
    public deselectAllColumns() {
        this.selectionService.clearAllSelectedColumns();
        this.notifyChanges();
    }

   /**
    * Selects all columns
    * @example
    * ```typescript
    * this.grid.deselectAllColumns();
    * ```
    */
    public selectAllColumns() {
        this.selectColumns(this.columnList.filter(c => !c.columnGroup));
    }

    protected extractDataFromColumnsSelection(source: any[], formatters = false, headers = false): any[] {
        let record = {};
        const selectedData = [];
        const selectedColumns = this.selectedColumns();
        if (selectedColumns.length === 0) {
            return [];
        }

        for (let rowIndex = 0; rowIndex < source.length; rowIndex++) {
            selectedColumns.forEach((col) => {
                const key = headers ? col.header || col.field : col.field;
                record[key] = formatters && col.formatter ? col.formatter(source[rowIndex][col.field])
                    : source[rowIndex][col.field];
            });

            if (Object.keys(record).length) {
                selectedData.push(record);
            }
            record = {};
        }
        return selectedData;
    }

    /**
     *
     * Returns an array of the current columns selection in the form of `[{ column.field: cell.value }, ...]`.
     * @remarks
     * If `formatters` is enabled, the cell value will be formatted by its respective column formatter (if any).
     * If `headers` is enabled, it will use the column header (if any) instead of the column field.
     */
    public getSelectedColumnsData(formatters = false, headers = false) {
        const source = this.filteredSortedData ?  this.filteredSortedData : this.data;
        return this.extractDataFromColumnsSelection(source, formatters, headers);
    }

    /**
     * @hidden @internal
     */
    public scrollHandler = (event) => {
        this.headerContainer.scrollPosition += event.target.scrollLeft;
        this.verticalScrollContainer.scrollPosition += event.target.scrollTop;
        event.target.scrollLeft = 0;
        event.target.scrollTop = 0;
    }

    /**
     * @hidden @internal
     */
    copyHandlerIE() {
        if (isIE()) {
            this.copyHandler(null, true);
        }
    }

    /**
     * @hidden
     * @internal
     */
    public copyHandler(event, ie11 = false) {
        if (!this.clipboardOptions.enabled || this.crudService.inEditMode) {
            return;
        }

        const data = this.getSelectedData(this.clipboardOptions.copyFormatters, this.clipboardOptions.copyHeaders);
        const ev = { data, cancel: false } as IGridClipboardEvent;
        this.onGridCopy.emit(ev);

        if (ev.cancel) {
            return;
        }

        const transformer = new CharSeparatedValueData(ev.data, this.clipboardOptions.separator);
        let result = transformer.prepareData();

        if (!this.clipboardOptions.copyHeaders) {
            result = result.substring(result.indexOf('\n') + 1);
        }

        if (ie11) {
            (window as any).clipboardData.setData('Text', result);
            return;
        }

        event.preventDefault();

        /* Necessary for the hiearachical case but will probably have to
           change how getSelectedData is propagated in the hiearachical grid
        */
        event.stopPropagation();
        event.clipboardData.setData('text/plain', result);
    }

    /**
     * Navigates to a posution in the grid based on provided `rowindex` and `visibleColumnIndex`.
     * @remarks
     * Also can execute a custom logic over the target element,
     * through a callback function that accepts { targetType: GridKeydownTargetType, target: Object }
     * @example
     * ```typescript
     *  this.grid.navigateTo(10, 3, (args) => { args.target.nativeElement.focus(); });
     * ```
     */
    public navigateTo(rowIndex: number, visibleColIndex = -1, cb: Function = null) {
        if (rowIndex < 0 || rowIndex > this.dataView.length - 1
            || (visibleColIndex !== -1 && this.columnList.map(col => col.visibleIndex).indexOf(visibleColIndex) === -1)) {
            return;
        }
        if (this.dataView.slice(rowIndex, rowIndex + 1).find(rec => rec.expression || rec.childGridsData)) {
            visibleColIndex = -1;
        }
        // If the target row is pinned no need to scroll as well.
        const shouldScrollVertically = this.navigation.shouldPerformVerticalScroll(rowIndex, visibleColIndex);
        const shouldScrollHorizontally = this.navigation.shouldPerformHorizontalScroll(visibleColIndex, rowIndex);
        if (shouldScrollVertically) {
            this.navigation.performVerticalScrollToCell(rowIndex, visibleColIndex,
                () => { this.navigateTo(rowIndex, visibleColIndex, cb); });
        } else if (shouldScrollHorizontally) {
            this.navigation.performHorizontalScrollToCell(visibleColIndex, () => { this.navigateTo(rowIndex, visibleColIndex, cb); });
        } else {
            this.executeCallback(rowIndex, visibleColIndex, cb);
        }
    }

   /**
    * Returns `ICellPosition` which defines the next cell,
    * according to the current position, that match specific criteria.
    * @remarks
    * You can pass callback function as a third parameter of `getPreviousCell` method.
    * The callback function accepts IgxColumnComponent as a param
    * @example
    * ```typescript
    *  const nextEditableCellPosition = this.grid.getNextCell(0, 3, (column) => column.editable);
    * ```
    */
    public getNextCell(currRowIndex: number, curVisibleColIndex: number,
        callback: (IgxColumnComponent) => boolean = null): ICellPosition {
        const columns = this.columnList.filter(col => !col.columnGroup && col.visibleIndex >= 0);

        if (!this.isValidPosition(currRowIndex, curVisibleColIndex)) {
            return { rowIndex: currRowIndex, visibleColumnIndex: curVisibleColIndex };
        }
        const colIndexes = callback ? columns.filter((col) => callback(col)).map(editCol => editCol.visibleIndex).sort((a, b) => a - b) :
            columns.map(editCol => editCol.visibleIndex).sort((a, b) => a - b);
        const nextCellIndex = colIndexes.find(index => index > curVisibleColIndex);
        if (this.dataView.slice(currRowIndex, currRowIndex + 1)
            .find(rec => !rec.expression && !rec.summaries && !rec.childGridsData && !rec.detailsData) && nextCellIndex !== undefined) {
            return { rowIndex: currRowIndex, visibleColumnIndex: nextCellIndex };
        } else {
            if (colIndexes.length === 0 || this.getNextDataRowIndex(currRowIndex) === currRowIndex) {
                return { rowIndex: currRowIndex, visibleColumnIndex: curVisibleColIndex };
            } else {
                return { rowIndex: this.getNextDataRowIndex(currRowIndex), visibleColumnIndex: colIndexes[0] };
            }
        }
    }

   /**
    * Returns `ICellPosition` which defines the previous cell,
    * according to the current position, that match specific criteria.
    * @remarks
    * You can pass callback function as a third parameter of `getPreviousCell` method.
    * The callback function accepts IgxColumnComponent as a param
    * @example
    * ```typescript
    *  const previousEditableCellPosition = this.grid.getPreviousCell(0, 3, (column) => column.editable);
    * ```
    */
    public getPreviousCell(currRowIndex: number, curVisibleColIndex: number,
        callback: (IgxColumnComponent) => boolean = null): ICellPosition {
        const columns = this.columnList.filter(col => !col.columnGroup && col.visibleIndex >= 0);

        if (!this.isValidPosition(currRowIndex, curVisibleColIndex)) {
            return { rowIndex: currRowIndex, visibleColumnIndex: curVisibleColIndex };
        }
        const colIndexes = callback ? columns.filter((col) => callback(col)).map(editCol => editCol.visibleIndex).sort((a, b) => b - a) :
            columns.map(editCol => editCol.visibleIndex).sort((a, b) => b - a);
        const prevCellIndex = colIndexes.find(index => index < curVisibleColIndex);
        if (this.dataView.slice(currRowIndex, currRowIndex + 1)
            .find(rec => !rec.expression && !rec.summaries && !rec.childGridsData && !rec.detailsData) && prevCellIndex !== undefined) {
            return { rowIndex: currRowIndex, visibleColumnIndex: prevCellIndex };
        } else {
            if (colIndexes.length === 0 || this.getNextDataRowIndex(currRowIndex, true) === currRowIndex) {
                return { rowIndex: currRowIndex, visibleColumnIndex: curVisibleColIndex };
            } else {
                return { rowIndex: this.getNextDataRowIndex(currRowIndex, true), visibleColumnIndex: colIndexes[0] };
            }
        }
    }

    private executeCallback(rowIndex, visibleColIndex = -1, cb: Function = null) {
        if (!cb) { return; }
        let targetType, target;
        const row = this.summariesRowList.filter(s => s.index !== 0).concat(this.rowList.toArray()).find(r => r.index === rowIndex);
        if (!row) { return; }
        switch (row.nativeElement.tagName.toLowerCase()) {
            case 'igx-grid-groupby-row':
                targetType = GridKeydownTargetType.groupRow;
                target = row;
                break;
            case 'igx-grid-summary-row':
                targetType = GridKeydownTargetType.summaryCell;
                target = visibleColIndex !== -1 ?
                    row.summaryCells.find(c => c.visibleColumnIndex === visibleColIndex) : row.summaryCells.first;
                break;
            case 'igx-child-grid-row':
                targetType = GridKeydownTargetType.hierarchicalRow;
                target = row;
                break;
            default:
                targetType = GridKeydownTargetType.dataCell;
                target = visibleColIndex !== -1 ? row.cells.find(c => c.visibleColumnIndex === visibleColIndex) : row.cells.first;
                break;
        }
        const args = { targetType: targetType, target: target };
        cb(args);
    }

    private getNextDataRowIndex(currentRowIndex, previous = false): number {
        if (currentRowIndex < 0 || (currentRowIndex === 0 && previous) || (currentRowIndex >= this.dataView.length - 1 && !previous)) {
            return currentRowIndex;
        }
        const rows = previous ? this.dataView.slice(0, currentRowIndex).reverse() :
            this.dataView.slice(currentRowIndex + 1, this.dataView.length);
        const nextRow = rows.find(rec => !rec.expression && !rec.summaries && !rec.childGridsData && !rec.detailsData);
        return nextRow ? this.dataView.indexOf(nextRow) : currentRowIndex;
    }

    private isValidPosition(rowIndex, colIndex): boolean {
        const rows = this.summariesRowList.filter(s => s.index !== 0).concat(this.rowList.toArray()).length;
        const cols = this.columnList.filter(col => !col.columnGroup && col.visibleIndex >= 0 && !col.hidden).length;
        if (rows < 1 || cols < 1) { return false; }
        if (rowIndex > -1 && rowIndex < this.dataView.length &&
            colIndex > - 1 && colIndex <= Math.max(...this.visibleColumns.map(c => c.visibleIndex))) {
            return true;
        }
        return false;
    }

    /**
     * @hidden @internal
     */
    public trackColumnChanges(index, col) {
        return col.field + col._calcWidth;
    }

    private find(text: string, increment: number, caseSensitive?: boolean, exactMatch?: boolean, scroll?: boolean) {
        if (!this.rowList) {
            return 0;
        }

        this.endEdit(false);

        if (!text) {
            this.clearSearch();
            return 0;
        }

        const caseSensitiveResolved = caseSensitive ? true : false;
        const exactMatchResolved = exactMatch ? true : false;
        let rebuildCache = false;

        if (this.lastSearchInfo.searchText !== text ||
            this.lastSearchInfo.caseSensitive !== caseSensitiveResolved ||
            this.lastSearchInfo.exactMatch !== exactMatchResolved) {
            this.lastSearchInfo = {
                searchText: text,
                activeMatchIndex: 0,
                caseSensitive: caseSensitiveResolved,
                exactMatch: exactMatchResolved,
                matchInfoCache: []
            };

            rebuildCache = true;
        } else {
            this.lastSearchInfo.activeMatchIndex += increment;
        }

        if (rebuildCache) {
            this.rowList.forEach((row) => {
                if (row.cells) {
                    row.cells.forEach((c) => {
                        c.highlightText(text, caseSensitiveResolved, exactMatchResolved);
                    });
                }
            });

            this.rebuildMatchCache();
        }

        if (this.lastSearchInfo.activeMatchIndex >= this.lastSearchInfo.matchInfoCache.length) {
            this.lastSearchInfo.activeMatchIndex = 0;
        } else if (this.lastSearchInfo.activeMatchIndex < 0) {
            this.lastSearchInfo.activeMatchIndex = this.lastSearchInfo.matchInfoCache.length - 1;
        }

        if (this.lastSearchInfo.matchInfoCache.length) {
            const matchInfo = this.lastSearchInfo.matchInfoCache[this.lastSearchInfo.activeMatchIndex];
            this.lastSearchInfo = { ...this.lastSearchInfo };

            if (scroll !== false) {
                this.scrollTo(matchInfo.row, matchInfo.column);
            }

            IgxTextHighlightDirective.setActiveHighlight(this.id, {
                column: matchInfo.column,
                row: matchInfo.row,
                index: matchInfo.index,
            });

        } else {
            IgxTextHighlightDirective.clearActiveHighlight(this.id);
        }

        return this.lastSearchInfo.matchInfoCache.length;
    }

    /**
     * Returns an array containing the filtered sorted data.
     * @example
     * ```typescript
     * const filteredSortedData = this.grid1.filteredSortedData;
     * ```
     */
    get filteredSortedData(): any[] {
        return this._filteredSortedData;
    }
    set filteredSortedData(value: any[]) {
        this._filteredSortedData = value;
        this.refreshSearch(true);
    }

    /**
     * @hidden
     */
    protected initPinning() {
        let currentPinnedWidth = 0;
        const pinnedColumns = [];
        const unpinnedColumns = [];

        this.calculateGridWidth();
        this.resetCaches();
        // When a column is a group or is inside a group, pin all related.
        this._pinnedColumns.forEach(col => {
            if (col.parent) {
                col.parent.pinned = true;
            }
            if (col.columnGroup) {
                col.children.forEach(child => child.pinned = true);
            }
        });

        // Make sure we don't exceed unpinned area min width and get pinned and unpinned col collections.
        // We take into account top level columns (top level groups and non groups).
        // If top level is unpinned the pinning handles all children to be unpinned as well.
        for (let i = 0; i < this._columns.length; i++) {
            if (this._columns[i].pinned && !this._columns[i].parent) {
                // Pinned column. Check if with it the unpinned min width is exceeded.
                const colWidth = parseInt(this._columns[i].width, 10);
                currentPinnedWidth += colWidth;
                pinnedColumns.push(this._columns[i]);
            } else if (this._columns[i].pinned && this._columns[i].parent) {
                if (this._columns[i].topLevelParent.pinned) {
                    pinnedColumns.push(this._columns[i]);
                } else {
                    this._columns[i].pinned = false;
                    unpinnedColumns.push(this._columns[i]);
                }
            } else {
                unpinnedColumns.push(this._columns[i]);
            }
        }

        // Assign the applicaple collections.
        this._pinnedColumns = pinnedColumns;
        this._unpinnedColumns = unpinnedColumns;
        this.notifyChanges();
    }

    /**
     * @hidden
     */
    protected scrollTo(row: any | number, column: any | number, inCollection = this.filteredSortedData): void {
        let delayScrolling = false;

        if (this.paging && typeof (row) !== 'number') {
            const rowIndex = inCollection.indexOf(row);
            const page = Math.floor(rowIndex / this.perPage);

            if (this.page !== page) {
                delayScrolling = true;
                this.page = page;
            }
        }

        if (delayScrolling) {
            this.verticalScrollContainer.onDataChanged.pipe(first()).subscribe(() => {
                this.scrollDirective(this.verticalScrollContainer,
                    typeof (row) === 'number' ? row : this.unpinnedDataView.indexOf(row));
            });
        } else {
            this.scrollDirective(this.verticalScrollContainer,
                typeof (row) === 'number' ? row : this.unpinnedDataView.indexOf(row));
        }

        this.scrollToHorizontally(column);
    }

    /**
     * @hidden
     */
    protected scrollToHorizontally(column: any | number) {
        let columnIndex = typeof column === 'number' ? column : this.getColumnByName(column).visibleIndex;
        const scrollRow = this.rowList.find(r => r.virtDirRow);
        const virtDir = scrollRow ? scrollRow.virtDirRow : null;
        if (this.isPinningToStart && this.pinnedColumns.length) {
            if (columnIndex >= this.pinnedColumns.length) {
                columnIndex -= this.pinnedColumns.length;
                this.scrollDirective(virtDir, columnIndex);
            }
        } else {
            this.scrollDirective(virtDir, columnIndex);
        }
    }

    /**
     * @hidden
     */
    protected scrollDirective(directive: IgxGridForOfDirective<any>, goal: number): void {
        if (!directive) {
            return;
        }
        directive.scrollTo(goal);
    }

    private rebuildMatchCache() {
        this.lastSearchInfo.matchInfoCache = [];

        const caseSensitive = this.lastSearchInfo.caseSensitive;
        const exactMatch = this.lastSearchInfo.exactMatch;
        const searchText = caseSensitive ? this.lastSearchInfo.searchText : this.lastSearchInfo.searchText.toLowerCase();
        const data = this.filteredSortedData;
        const columnItems = this.visibleColumns.filter((c) => !c.columnGroup).sort((c1, c2) => c1.visibleIndex - c2.visibleIndex);

        const numberPipe = new IgxDecimalPipeComponent(this.locale);
        const datePipe = new IgxDatePipeComponent(this.locale);
        data.forEach((dataRow) => {
            columnItems.forEach((c) => {
                const value = c.formatter ? c.formatter(dataRow[c.field]) :
                    c.dataType === 'number' ? numberPipe.transform(dataRow[c.field], this.locale) :
                        c.dataType === 'date' ? datePipe.transform(dataRow[c.field], this.locale)
                            : dataRow[c.field];
                if (value !== undefined && value !== null && c.searchable) {
                    let searchValue = caseSensitive ? String(value) : String(value).toLowerCase();

                    if (exactMatch) {
                        if (searchValue === searchText) {
                            this.lastSearchInfo.matchInfoCache.push({
                                row: dataRow,
                                column: c.field,
                                index: 0,
                            });
                        }
                    } else {
                        let occurenceIndex = 0;
                        let searchIndex = searchValue.indexOf(searchText);

                        while (searchIndex !== -1) {
                            this.lastSearchInfo.matchInfoCache.push({
                                row: dataRow,
                                column: c.field,
                                index: occurenceIndex++,
                            });

                            searchValue = searchValue.substring(searchIndex + searchText.length);
                            searchIndex = searchValue.indexOf(searchText);
                        }
                    }
                }
            });
        });
    }

    /**
     * @hidden
     */
    public isExpandedGroup(_group: IGroupByRecord): boolean {
        return undefined;
    }

    protected changeRowEditingOverlayStateOnScroll(row: IgxRowDirective<IgxGridBaseDirective & GridType>) {
        if (!this.rowEditable || !this.rowEditingOverlay || this.rowEditingOverlay.collapsed) {
            return;
        }
        if (!row) {
            this.toggleRowEditingOverlay(false);
        } else {
            this.repositionRowEditingOverlay(row);
        }
    }

    /**
     * Should be called when data and/or isLoading input changes so that the overlay can be
     * hidden/shown based on the current value of shouldOverlayLoading
     */
    protected evaluateLoadingState() {
        if (this.shouldOverlayLoading) {
            // a new overlay should be shown
            const overlaySettings: OverlaySettings = {
                outlet: this.loadingOutlet,
                closeOnOutsideClick: false,
                positionStrategy: new ContainerPositionStrategy()
            };
            if (!this._loadingId) {
                this._loadingId = this.overlayService.attach(this.loadingOverlay, overlaySettings);
                this.overlayService.show(this._loadingId, overlaySettings);
            }
        } else {
            if (this._loadingId) {
                this.overlayService.hide(this._loadingId);
                this._loadingId = null;
            }
        }
    }

    /**
     * @hidden @internal
     */
    openRowOverlay(id) {
        this.configureRowEditingOverlay(id, this.rowList.length <= MIN_ROW_EDITING_COUNT_THRESHOLD);

        this.rowEditingOverlay.open(this.rowEditSettings);
        this.rowEditPositioningStrategy.isTopInitialPosition = this.rowEditPositioningStrategy.isTop;
        this.rowEditingOverlay.element.addEventListener('wheel', this.rowEditingWheelHandler);
    }

    /**
     * @hidden @internal
     */
    public closeRowEditingOverlay() {
        this.rowEditingOverlay.element.removeEventListener('wheel', this.rowEditingWheelHandler);
        this.rowEditPositioningStrategy.isTopInitialPosition = null;
        this.rowEditingOverlay.close();
        this.rowEditingOverlay.element.parentElement.style.display = '';
    }

    /**
     * @hidden @internal
     */
    public toggleRowEditingOverlay(show) {
        const rowStyle = this.rowEditingOverlay.element.style;
        if (show) {
            rowStyle.display = 'block';
        } else {
            rowStyle.display = 'none';
        }
    }

    /**
     * @hidden @internal
     */
    public repositionRowEditingOverlay(row: IgxRowDirective<IgxGridBaseDirective & GridType>) {
        if (row && !this.rowEditingOverlay.collapsed) {
            const rowStyle = this.rowEditingOverlay.element.parentElement.style;
            if (row) {
                rowStyle.display = '';
                this.configureRowEditingOverlay(row.rowID);
                this.rowEditingOverlay.reposition();
            } else {
                rowStyle.display = 'none';
            }
        }
    }

    private configureRowEditingOverlay(rowID: any, useOuter = false) {
        this.rowEditSettings.outlet = useOuter ? this.parentRowOutletDirective : this.rowOutletDirective;
        this.rowEditPositioningStrategy.settings.container = this.tbody.nativeElement;
        const targetRow = this.gridAPI.get_row_by_key(rowID);
        if (!targetRow) {
            return;
        }
        this.rowEditPositioningStrategy.settings.target = targetRow.element.nativeElement;
        this.toggleRowEditingOverlay(true);
    }

    /**
     * @hidden @internal
     */
    public get rowChangesCount() {
        if (!this.crudService.row) {
            return 0;
        }
        const rowChanges = this.transactions.getAggregatedValue(this.crudService.row.id, false);
        return rowChanges ? Object.keys(rowChanges).length : 0;
    }

    protected writeToData(rowIndex: number, value: any) {
        mergeObjects(this.gridAPI.get_all_data()[rowIndex], value);
    }

    /**
     * @hidden @internal
     */
    endRowTransaction(commit: boolean, row: IgxRow) {
        row.newData = this.transactions.getAggregatedValue(row.id, true);

        let args = row.createEditEventArgs();

        if (!commit) {
            this.onRowEditCancel.emit(args);
            this.transactions.endPending(false);
        } else {
            args = this.gridAPI.update_row(row, row.newData);
        }
        if (args.cancel) {
            this.transactions.startPending();
            return;
        }
        this.crudService.endRowEdit();
        this.closeRowEditingOverlay();
    }

    /**
     * @hidden @internal
     */
    public gridOutletKeyboardHandler(event) {
        // TODO: This should be removed after grid keyboard refactoring
        // call stopPropagation for keydown event for the outlet not to propagate event to the grid
        event.stopPropagation();
    }

    // TODO: Refactor
    /**
     * Finishes the row transactions on the current row.
     * @remarks
     * If `commit === true`, passes them from the pending state to the data (or transaction service)
     * @example
     * ```html
     * <button igxButton (click)="grid.endEdit(true)">Commit Row</button>
     * ```
     * @param commit
     */
    public endEdit(commit = true, event?: Event) {
        const row = this.crudService.row;
        const cell = this.crudService.cell;

        // TODO: Merge the crudService with wht BaseAPI service
        if (!row && !cell) { return; }

        commit ? this.gridAPI.submit_value() : this.gridAPI.escape_editMode();

        if (!this.rowEditable || this.rowEditingOverlay && this.rowEditingOverlay.collapsed || !row) {
            return;
        }

        this.endRowTransaction(commit, row);

        const activeCell = this.selectionService.activeElement;
        if (event && activeCell) {
            const rowIndex = activeCell.row;
            const visibleColIndex = activeCell.layout ? activeCell.layout.columnVisibleIndex : activeCell.column;
            this.navigateTo(rowIndex, visibleColIndex, (c) => {
                if (c.targetType === GridKeydownTargetType.dataCell && c.target) {
                    c.target.activate();
                }
            });
        }
    }
    /**
     * @hidden
     */
    private rowEditingWheelHandler = (event: WheelEvent) => {
        if (event.deltaY > 0) {
            this.verticalScrollContainer.scrollNext();
        } else {
            this.verticalScrollContainer.scrollPrev();
        }
    }

    /**
     * @hidden @internal
     */
    public get dataWithAddedInTransactionRows() {
        const result = <any>cloneArray(this.gridAPI.get_all_data());
        if (this.transactions.enabled) {
            result.push(...this.transactions.getAggregatedChanges(true)
                .filter(t => t.type === TransactionType.ADD)
                .map(t => t.newValue));
        }

        return result;
    }

    /**
     * @hidden @internal
     */
    public get dataLength() {
        return this.transactions.enabled ? this.dataWithAddedInTransactionRows.length : this.gridAPI.get_all_data().length;
    }

    /**
     * @hidden @internal
     */
    public hasHorizontalScroll() {
        return this.totalWidth - this.unpinnedWidth > 0;
    }

    protected _restoreVirtState(row) {
        // check virtualization state of data record added from cache
        // in case state is no longer valid - update it.
        const rowForOf = row.virtDirRow;
        const gridScrLeft = rowForOf.getScroll().scrollLeft;
        const left = -parseInt(rowForOf.dc.instance._viewContainer.element.nativeElement.style.left, 10);
        const actualScrollLeft = left + rowForOf.getColumnScrollLeft(rowForOf.state.startIndex);
        if (gridScrLeft !== actualScrollLeft) {
            rowForOf.onHScroll(gridScrLeft);
            rowForOf.cdr.detectChanges();
        }
    }

    /**
     * @hidden
     */
    protected getExportExcel(): boolean {
        return this._exportExcel;
    }

    /**
     * @hidden
     */
    protected getExportCsv(): boolean {
        return this._exportCsv;
    }

    /**
     * @hidden @internal
     */
    get shouldOverlayLoading(): boolean {
        return this.isLoading && this.data && this.data.length > 0;
    }

    /**
     * @hidden @internal
     */
    public isSummaryRow(rowData): boolean {
        return rowData.summaries && (rowData.summaries instanceof Map);
    }

    /**
     * @hidden @internal
     */
    public get isMultiRowSelectionEnabled(): boolean {
        return this.rowSelection === GridSelectionMode.multiple;
    }

    /**
     * @hidden @internal
     */
    public get isRowSelectable(): boolean {
        return this.rowSelection !== GridSelectionMode.none;
    }

    /**
     * @hidden @internal
     */
    public get isCellSelectable() {
        return this.cellSelection !== GridSelectionMode.none;
    }

    /**
     * @hidden @internal
     */
    public cachedViewLoaded(args: ICachedViewLoadedEventArgs) {
        if (this.hasHorizontalScroll()) {
            const tmplId = args.context.templateID;
            const index = args.context.index;
            args.view.detectChanges();
            this.zone.onStable.pipe(first()).subscribe(() => {
                const row = tmplId === 'dataRow' ? this.getRowByIndex(index) : null;
                const summaryRow = tmplId === 'summaryRow' ? this.summariesRowList.find((sr) => sr.dataRowIndex === index) : null;
                if (row && row instanceof IgxRowDirective) {
                    this._restoreVirtState(row);
                } else if (summaryRow) {
                    this._restoreVirtState(summaryRow);
                }
            });
        }
    }

    /**
     * Opens the advanced filtering dialog.
     */
    public openAdvancedFilteringDialog() {
        if (!this._advancedFilteringOverlayId) {
            this._advancedFilteringOverlaySettings.positionStrategy.settings.target =
                (this as any).rootGrid ? (this as any).rootGrid.nativeElement : this.nativeElement;
            this._advancedFilteringOverlaySettings.outlet = this.outletDirective;

            this._advancedFilteringOverlayId = this.overlayService.attach(
                IgxAdvancedFilteringDialogComponent,
                this._advancedFilteringOverlaySettings,
                {
                    injector: this.viewRef.injector,
                    componentFactoryResolver: this.resolver
                });
            this.overlayService.show(this._advancedFilteringOverlayId, this._advancedFilteringOverlaySettings);
        }
    }

    /**
     * Closes the advanced filtering dialog.
     * @param applyChanges indicates whether the changes should be applied
     */
    public closeAdvancedFilteringDialog(applyChanges: boolean) {
        if (this._advancedFilteringOverlayId) {
            const advancedFilteringOverlay = this.overlayService.getOverlayById(this._advancedFilteringOverlayId);
            const advancedFilteringDialog = advancedFilteringOverlay.componentRef.instance as IgxAdvancedFilteringDialogComponent;

            if (applyChanges) {
                advancedFilteringDialog.applyChanges();
            }
            advancedFilteringDialog.closeDialog();
        }
    }
}<|MERGE_RESOLUTION|>--- conflicted
+++ resolved
@@ -5182,7 +5182,6 @@
         return this.pinnedRecords ? this.pinnedRecords : [];
     }
 
-<<<<<<< HEAD
     /**
      * Returns currently transformed paged/filtered/sorted/grouped unpinned row data, displayed in the grid.
      * @example
@@ -5205,17 +5204,6 @@
         return this.isRowPinningToTop ?
             [...this.pinnedDataView, ...this.unpinnedDataView] :
             [...this.unpinnedDataView, ...this.pinnedDataView];
-=======
-     /**
-      * Returns the currently transformed paged/filtered/sorted/grouped pinned data, displayed in the grid.
-      * @example
-      * ```typescript
-      *      const pinnedDataView = this.grid.pinnedDataView;
-      * ```
-      */
-    get pinnedDataView(): any[] {
-        return this.pinnedRows.map(row => row.rowData);
->>>>>>> 24c11a4a
     }
 
     /**
