--- conflicted
+++ resolved
@@ -2714,15 +2714,6 @@
     }
 
     /**
-     * @hidden
-     * @internal
-     */
-    public isRowPinnedByIndex(rowIndex: number) {
-        return this.hasPinnedRecords && (this.isRowPinningToTop && rowIndex < this.pinnedDataView.length) ||
-            (!this.isRowPinningToTop && rowIndex >= this.unpinnedDataView.length);
-    }
-
-    /**
      * Returns whether the record is pinned or not.
      *
      * @param rowIndex Index of the record in the `dataView` collection.
@@ -2730,23 +2721,15 @@
      * @hidden
      * @internal
      */
-<<<<<<< HEAD
-    public isRecordPinned(rec) {
-        return this.getPinnedRecordIndex(rec) !== -1;
-=======
     public isRecordPinnedByViewIndex(rowIndex: number) {
         return this.hasPinnedRecords && (this.isRowPinningToTop && rowIndex < this.pinnedDataView.length) ||
             (!this.isRowPinningToTop && rowIndex >= this.unpinnedDataView.length);
->>>>>>> 7d58a438
-    }
+	}
 
     /**
      * Returns whether the record is pinned or not.
      *
      * @param rowIndex Index of the record in the `filteredSortedData` collection.
-     *
-     * @hidden
-     * @internal
      */
     public isRecordPinnedByIndex(rowIndex: number) {
         return this.hasPinnedRecords && (this.isRowPinningToTop && rowIndex < this._filteredSortedPinnedData.length) ||
@@ -2756,9 +2739,17 @@
     /**
      * @hidden
      * @internal
+     */
+    public isRecordPinned(rec) {
+        return this.getInitialPinnedIndex(rec) !== -1;
+    }
+
+    /**
+     * @hidden
+     * @internal
      * Returns the record index in order of pinning by the user. Does not consider sorting/filtering.
      */
-    public getPinnedRecordIndex(rec) {
+    public getInitialPinnedIndex(rec) {
         const id = this.gridAPI.get_row_id(rec);
         return this._pinnedRecordIDs.indexOf(id);
     }
@@ -3021,13 +3012,8 @@
      * @internal
      */
     public setFilteredSortedData(data, pinned: boolean) {
-<<<<<<< HEAD
-        data = data.map(rec => rec.ghostRecord !== undefined ? rec.recordRef : rec);
+        data = data || [];
         if (this.pinnedRecordsCount > 0 && pinned) {
-=======
-        data = data || [];
-        if (this._pinnedRecordIDs.length > 0 && pinned) {
->>>>>>> 7d58a438
             this._filteredSortedPinnedData = data;
             this.pinnedRecords = data;
             this.filteredSortedData = this.isRowPinningToTop ? [... this._filteredSortedPinnedData, ... this._filteredSortedUnpinnedData] :
