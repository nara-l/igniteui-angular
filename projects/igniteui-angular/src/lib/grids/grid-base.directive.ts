--- conflicted
+++ resolved
@@ -46,15 +46,10 @@
     OverlaySettings,
     PositionSettings,
     ConnectedPositioningStrategy,
-<<<<<<< HEAD
     ContainerPositionStrategy,
     IStateUpdateEvent,
     TransactionEventOrigin
-} from '../services/index';
-=======
-    ContainerPositionStrategy
 } from '../services/public_api';
->>>>>>> 501e1753
 import { GridBaseAPIService } from './api.service';
 import { IgxGridCellComponent } from './cell.component';
 import { IColumnVisibilityChangedEventArgs } from './hiding/column-hiding-item.directive';
