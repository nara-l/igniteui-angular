import { DOCUMENT } from '@angular/common';
import {
    AfterContentInit,
    AfterViewInit,
    ChangeDetectorRef,
    ComponentFactoryResolver,
    ContentChildren,
    ContentChild,
    ElementRef,
    EventEmitter,
    HostBinding,
    Inject,
    Input,
    IterableChangeRecord,
    IterableDiffers,
    NgZone,
    OnDestroy,
    OnInit,
    Output,
    QueryList,
    TemplateRef,
    ViewChild,
    ViewChildren,
    ViewContainerRef,
    InjectionToken,
    Optional,
    DoCheck,
    Directive,
    OnChanges,
    SimpleChanges,
    HostListener
} from '@angular/core';
import ResizeObserver from 'resize-observer-polyfill';
import 'igniteui-trial-watermark';
import { Subject, pipe, fromEvent } from 'rxjs';
import { takeUntil, first, filter, throttleTime, map } from 'rxjs/operators';
import { cloneArray, flatten, mergeObjects, isIE, compareMaps, resolveNestedPath, isObject } from '../core/utils';
import { DataType } from '../data-operations/data-util';
import { FilteringLogic, IFilteringExpression } from '../data-operations/filtering-expression.interface';
import { IGroupByRecord } from '../data-operations/groupby-record.interface';
import { ISortingExpression } from '../data-operations/sorting-expression.interface';
import { IgxGridForOfDirective } from '../directives/for-of/for_of.directive';
import { IgxTextHighlightDirective } from '../directives/text-highlight/text-highlight.directive';
import {
    AbsoluteScrollStrategy,
    HorizontalAlignment,
    VerticalAlignment,
    IgxOverlayService,
    OverlaySettings,
    PositionSettings,
    ConnectedPositioningStrategy,
    ContainerPositionStrategy,
    StateUpdateEvent,
    TransactionEventOrigin
} from '../services/public_api';
import { GridBaseAPIService } from './api.service';
import { IgxGridCellComponent } from './cell.component';
import { IColumnVisibilityChangedEventArgs } from './hiding/column-hiding-item.directive';
import { ISummaryExpression } from './summaries/grid-summary';
import { RowEditPositionStrategy, IPinningConfig } from './grid.common';
import { IgxGridToolbarComponent } from './toolbar/grid-toolbar.component';
import { IgxRowDirective } from './row.directive';
import { IgxGridHeaderComponent } from './headers/grid-header.component';
import { IgxOverlayOutletDirective, IgxToggleDirective } from '../directives/toggle/toggle.directive';
import {
    FilteringExpressionsTree, IFilteringExpressionsTree, FilteringExpressionsTreeType
} from '../data-operations/filtering-expressions-tree';
import { IFilteringOperation } from '../data-operations/filtering-condition';
import { Transaction, TransactionType, TransactionService, State } from '../services/public_api';
import {
    IgxRowEditTemplateDirective,
    IgxRowEditTabStopDirective,
    IgxRowEditTextDirective,
    IgxRowEditActionsDirective
} from './grid.rowEdit.directive';
import { IgxGridNavigationService, IActiveNode } from './grid-navigation.service';
import { IDisplayDensityOptions, DisplayDensityToken, DisplayDensityBase, DisplayDensity } from '../core/displayDensity';
import { IgxGridRowComponent } from './grid/public_api';
import { IgxFilteringService } from './filtering/grid-filtering.service';
import { IgxGridFilteringCellComponent } from './filtering/base/grid-filtering-cell.component';
import { WatchChanges } from './watch-changes';
import { IgxGridHeaderGroupComponent } from './headers/grid-header-group.component';
import { IGridResourceStrings } from '../core/i18n/grid-resources';
import { CurrentResourceStrings } from '../core/i18n/resources';
import { IgxGridSummaryService } from './summaries/grid-summary.service';
import { IgxSummaryRowComponent } from './summaries/summary-row.component';
import {
    IgxGridSelectionService,
    GridSelectionRange,
    IgxGridCRUDService,
    IgxRow,
    IgxCell,
    isChromium
} from './selection/selection.service';
import { DragScrollDirection } from './selection/drag-select.directive';
import { ICachedViewLoadedEventArgs, IgxTemplateOutletDirective } from '../directives/template-outlet/template_outlet.directive';
import { IgxExcelStyleLoadingValuesTemplateDirective } from './filtering/excel-style/excel-style-search.component';
import { IgxGridColumnResizerComponent } from './resizing/resizer.component';
import { IgxGridFilteringRowComponent } from './filtering/base/grid-filtering-row.component';
import { CharSeparatedValueData } from '../services/csv/char-separated-value-data';
import { IgxColumnResizingService } from './resizing/resizing.service';
import { IFilteringStrategy } from '../data-operations/filtering-strategy';
import {
    IgxRowExpandedIndicatorDirective, IgxRowCollapsedIndicatorDirective,
    IgxHeaderExpandIndicatorDirective, IgxHeaderCollapseIndicatorDirective
} from './grid/grid.directives';
import {
    GridKeydownTargetType,
    GridSelectionMode,
    GridSummaryPosition,
    GridSummaryCalculationMode,
    FilterMode,
    ColumnPinningPosition,
    RowPinningPosition,
    GridPagingMode
} from './common/enums';
import {
    IGridCellEventArgs,
    IRowSelectionEventArgs,
    IPinColumnEventArgs,
    IGridEditEventArgs,
    IPageEventArgs,
    IRowDataEventArgs,
    IColumnResizeEventArgs,
    IColumnMovingStartEventArgs,
    IColumnMovingEventArgs,
    IColumnMovingEndEventArgs,
    IGridKeydownEventArgs,
    IRowDragStartEventArgs,
    IRowDragEndEventArgs,
    IGridClipboardEvent,
    IGridToolbarExportEventArgs,
    ISearchInfo,
    ICellPosition,
    IRowToggleEventArgs,
    IColumnSelectionEventArgs,
    IPinRowEventArgs,
    IGridScrollEventArgs,
    IGridEditDoneEventArgs,
    IActiveNodeChangeEventArgs
} from './common/events';
import { IgxAdvancedFilteringDialogComponent } from './filtering/advanced-filtering/advanced-filtering-dialog.component';
import { GridType } from './common/grid.interface';
import { IgxDecimalPipeComponent, IgxDatePipeComponent } from './common/pipes';
import { DropPosition } from './moving/moving.service';
import { IgxHeadSelectorDirective, IgxRowSelectorDirective } from './selection/row-selectors';
import { IgxGridToolbarCustomContentDirective } from './toolbar/toolbar.directive';
import { IgxColumnComponent } from './columns/column.component';
import { IgxColumnGroupComponent } from './columns/column-group.component';
import { IGridSortingStrategy } from '../data-operations/sorting-strategy';
import { IgxRowDragGhostDirective, IgxDragIndicatorIconDirective } from './row-drag.directive';
import { IgxGridExcelStyleFilteringComponent } from './filtering/excel-style/grid.excel-style-filtering.component';
import { IgxSnackbarComponent } from '../snackbar/snackbar.component';
import { v4 as uuidv4 } from 'uuid';
import { IgxActionStripComponent } from '../action-strip/action-strip.component';

let FAKE_ROW_ID = -1;

const MINIMUM_COLUMN_WIDTH = 136;
const FILTER_ROW_HEIGHT = 50;
// By default row editing overlay outlet is inside grid body so that overlay is hidden below grid header when scrolling.
// In cases when grid has 1-2 rows there isn't enough space in grid body and row editing overlay should be shown above header.
// Default row editing overlay height is higher then row height that is why the case is valid also for row with 2 rows.
// More accurate calculation is not possible, cause row editing overlay is still not shown and we don't know its height,
// but in the same time we need to set row editing overlay outlet before opening the overlay itself.
const MIN_ROW_EDITING_COUNT_THRESHOLD = 2;

export const IgxGridTransaction = new InjectionToken<string>('IgxGridTransaction');

@Directive()
export abstract class IgxGridBaseDirective extends DisplayDensityBase implements GridType,
    OnInit, DoCheck, OnDestroy, AfterContentInit, AfterViewInit {
    private _customDragIndicatorIconTemplate: TemplateRef<any>;
    protected _init = true;
    private _cdrRequests = false;
    protected _cdrRequestRepaint = false;

    /**
     * @hidden @internal
     */
    public snackbarDisplayTime = 2000;

    /**
     * @hidden @internal
     */
    public get scrollSize() {
        return this.verticalScrollContainer.getScrollNativeSize();
    }

    private _resourceStrings = CurrentResourceStrings.GridResStrings;
    private _emptyGridMessage = null;
    private _emptyFilteredGridMessage = null;
    private _isLoading = false;
    private _locale = null;
    public _destroyed = false;
    private overlayIDs = [];
    private _filteringStrategy: IFilteringStrategy;
    private _sortingStrategy: IGridSortingStrategy;
    private _pinning: IPinningConfig = { columns: ColumnPinningPosition.Start };

    private _hostWidth;
    private _advancedFilteringOverlayId: string;
    private _advancedFilteringPositionSettings: PositionSettings = {
        verticalDirection: VerticalAlignment.Middle,
        horizontalDirection: HorizontalAlignment.Center,
        horizontalStartPoint: HorizontalAlignment.Center,
        verticalStartPoint: VerticalAlignment.Middle
    };

    private _advancedFilteringOverlaySettings: OverlaySettings = {
        closeOnOutsideClick: false,
        modal: false,
        positionStrategy: new ConnectedPositioningStrategy(this._advancedFilteringPositionSettings),
    };

    protected _userOutletDirective: IgxOverlayOutletDirective;

    /**
     * @hidden @internal
     */
    @ViewChild('defaultExpandedTemplate', { read: TemplateRef, static: true })
    protected defaultExpandedTemplate: TemplateRef<any>;

    /**
     * @hidden @internal
     */
    @ViewChild('defaultCollapsedTemplate', { read: TemplateRef, static: true })
    protected defaultCollapsedTemplate: TemplateRef<any>;

    /**
     * Gets/Sets the resource strings.
     * @remarks
     * By default it uses EN resources.
     */
    @Input()
    set resourceStrings(value: IGridResourceStrings) {
        this._resourceStrings = Object.assign({}, this._resourceStrings, value);
    }

    get resourceStrings(): IGridResourceStrings {
        return this._resourceStrings;
    }

    /**
     * Gets/Sets whether to autogenerate the columns.
     * @remarks
     * The default value is false. When set to true, it will override all columns declared through code or in markup.
     * @example
     * ```html
     * <igx-grid [data]="Data" [autoGenerate]="true"></igx-grid>
     * ```
     */
    @Input()
    public autoGenerate = false;

    /**
     * @hidden @internal
     */
    public abstract id: string;

    /**
     * @hidden @internal
     */
    public cancelAddMode = false;

    /**
     * Gets/Sets a custom template when empty.
     * @example
     * ```html
     * <igx-grid [id]="'igx-grid-1'" [data]="Data" [emptyGridTemplate]="myTemplate" [autoGenerate]="true"></igx-grid>
     * ```
     */
    @Input()
    public emptyGridTemplate: TemplateRef<any>;

    /**
     * Gets/Sets a custom template when loading.
     * @example
     * ```html
     * <igx-grid [id]="'igx-grid-1'" [data]="Data" [loadingGridTemplate]="myTemplate" [autoGenerate]="true"></igx-grid>
     * ```
     */
    @Input()
    public loadingGridTemplate: TemplateRef<any>;

    /**
     * Gets/Sets the filtering logic of the `IgxGridComponent`.
     * @remarks
     * The default is AND.
     * @example
     * ```html
     * <igx-grid [data]="Data" [autoGenerate]="true" [filteringLogic]="filtering"></igx-grid>
     * ```
     */
    @WatchChanges()
    @Input()
    public get filteringLogic() {
        return this._filteringExpressionsTree.operator;
    }

    public set filteringLogic(value: FilteringLogic) {
        this._filteringExpressionsTree.operator = value;
    }

    /**
     * Gets/Sets the filtering state.
     * @example
     * ```html
     * <igx-grid #grid [data]="Data" [autoGenerate]="true" [(filteringExpressionsTree)]="model.filteringExpressions"></igx-grid>
     * ```
     * @remarks
     * Supports two-way binding.
     */
    @WatchChanges()
    @Input()
    get filteringExpressionsTree() {
        return this._filteringExpressionsTree;
    }

    set filteringExpressionsTree(value) {
        if (value && value instanceof FilteringExpressionsTree) {
            const val = (value as FilteringExpressionsTree);
            for (let index = 0; index < val.filteringOperands.length; index++) {
                if (!(val.filteringOperands[index] instanceof FilteringExpressionsTree)) {
                    const newExpressionsTree = new FilteringExpressionsTree(FilteringLogic.And, val.filteringOperands[index].fieldName);
                    newExpressionsTree.filteringOperands.push(val.filteringOperands[index] as IFilteringExpression);
                    val.filteringOperands[index] = newExpressionsTree;
                }
            }

            value.type = FilteringExpressionsTreeType.Regular;
            this._filteringExpressionsTree = value;
            this._filteringPipeTrigger++;
            this.filteringExpressionsTreeChange.emit(this._filteringExpressionsTree);

            if (this.filteringService.isFilteringExpressionsTreeEmpty(this._filteringExpressionsTree) &&
                !this.advancedFilteringExpressionsTree) {
                this.filteredData = null;
            }

            this.filteringService.refreshExpressions();
            this.selectionService.clearHeaderCBState();
            this.summaryService.clearSummaryCache();
            this.notifyChanges();
        }
    }

    /**
     * Emitted after filtering is performed.
     * @remarks
     * Returns the filtering expressions tree of the column for which filtering was performed.
     * @example
     * ```html
     * <igx-grid #grid [data]="localData" [height]="'305px'" [autoGenerate]="true"
     *              (filteringExpressionsTreeChange)="filteringExprTreeChange($event)"></igx-grid>
     * ```
     */
    @Output()
    public filteringExpressionsTreeChange = new EventEmitter<IFilteringExpressionsTree>();

    /**
     * Emitted after advanced filtering is performed.
     * @remarks
     * Returns the advanced filtering expressions tree.
     * @example
     * ```html
     * <igx-grid #grid [data]="localData" [height]="'305px'" [autoGenerate]="true"
     *           (advancedFilteringExpressionsTreeChange)="advancedFilteringExprTreeChange($event)"></igx-grid>
     * ```
     */
    @Output()
    public advancedFilteringExpressionsTreeChange = new EventEmitter<IFilteringExpressionsTree>();

    /**
     * Emitted when grid is scrolled horizontally/vertically.
     * @example
     * ```html
     * <igx-grid #grid [data]="localData" [height]="'305px'" [autoGenerate]="true"
     *              (onScroll)="onScroll($event)"></igx-grid>
     * ```
     */
    @Output()
    public onScroll = new EventEmitter<IGridScrollEventArgs>();

    /**
     * Gets/Sets the advanced filtering state.
     * @example
     * ```typescript
     * let advancedFilteringExpressionsTree = this.grid.advancedFilteringExpressionsTree;
     * this.grid.advancedFilteringExpressionsTree = logic;
     * ```
     */
    @WatchChanges()
    @Input()
    get advancedFilteringExpressionsTree() {
        return this._advancedFilteringExpressionsTree;
    }

    set advancedFilteringExpressionsTree(value) {
        if (value && value instanceof FilteringExpressionsTree) {
            value.type = FilteringExpressionsTreeType.Advanced;
            this._advancedFilteringExpressionsTree = value;
            this._filteringPipeTrigger++;
        } else {
            this._advancedFilteringExpressionsTree = null;
        }
        this.advancedFilteringExpressionsTreeChange.emit(this._advancedFilteringExpressionsTree);

        if (this.filteringService.isFilteringExpressionsTreeEmpty(this._advancedFilteringExpressionsTree) &&
            !this.advancedFilteringExpressionsTree) {
            this.filteredData = null;
        }

        this.selectionService.clearHeaderCBState();
        this.summaryService.clearSummaryCache();
        this.notifyChanges();

        // Wait for the change detection to update filtered data through the pipes and then emit the event.
        requestAnimationFrame(() => this.onFilteringDone.emit(this._advancedFilteringExpressionsTree));
    }

    /**
     * Gets/Sets the locale.
     * @remarks
     * If not set, returns browser's language.
     */
    @Input()
    get locale(): string {
        if (this._locale) {
            return this._locale;
        } else {
            return 'en';
        }
    }

    set locale(value) {
        this._locale = value;
    }

    @Input()
    get pagingMode() {
        return this._pagingMode;
    }

    set pagingMode(val: GridPagingMode) {
        this._pagingMode = val;
        this._pipeTrigger++;
        this.notifyChanges(true);
    }

    /**
     * Gets/Sets whether the paging feature is enabled.
     * @remarks
     * The default state is disabled (false).
     * @example
     * ```html
     * <igx-grid #grid [data]="Data" [autoGenerate]="true" [paging]="true"></igx-grid>
     * ```
     */
    @Input()
    get paging(): boolean {
        return this._paging;
    }

    set paging(value: boolean) {
        this._paging = value;
        this._pipeTrigger++;
        this.notifyChanges(true);
    }

    /**
     * Gets/Sets the current page index.
     * @example
     * ```html
     *  <igx-grid #grid [data]="Data" [paging]="true" [(page)]="model.page" [autoGenerate]="true"></igx-grid>
     * ```
     * @remarks
     * Supports two-way binding.
     */
    @Input()
    get page(): number {
        return this._page;
    }

    set page(val: number) {
        if (val === this._page || val < 0 || val > this.totalPages - 1) {
            return;
        }
        this.selectionService.clear(true);
        this.onPagingDone.emit({ previous: this._page, current: val });
        this._page = val;
        this.pageChange.emit(this._page);
        this.navigateTo(0);
        this.notifyChanges();
    }

    /**
     * Emitted after the current page is changed.
     * @example
     * ```html
     * <igx-grid (pageChange)="onPageChange($event)"></igx-grid>
     * ```
     * ```typescript
     * public onPageChange(page: number) {
     *   this.currentPage = page;
     * }
     * ```
     */
    @Output()
    public pageChange = new EventEmitter<number>();

    /**
     * Gets/Sets the number of visible items per page.
     * @remarks
     * The default is 15.
     * @example
     * ```html
     * <igx-grid #grid [data]="Data" [paging]="true" [(perPage)]="model.perPage" [autoGenerate]="true"></igx-grid>
     * ```
     */
    @Input()
    get perPage(): number {
        return this._perPage;
    }

    set perPage(val: number) {
        if (val < 0) {
            return;
        }
        this.selectionService.clear(true);
        this._perPage = val;
        this.perPageChange.emit(this._perPage);
        this.page = 0;
        this.endEdit(true);
        this.notifyChanges();
    }

    /**
     * Emitted when `perPage` property value of the grid is changed.
     * @example
     * ```html
     * <igx-grid #grid (perPageChange)="onPerPageChange($event)" [autoGenerate]="true"></igx-grid>
     * ```
     * ```typescript
     * public onPerPageChange(perPage: number) {
     *   this.perPage = perPage;
     * }
     * ```
     */
    @Output()
    public perPageChange = new EventEmitter<number>();

    /**
     * Gets/Sets a custom `ng-template` for the pagination UI of the grid.
     * @example
     * ```html
     * <igx-grid #grid [paging]="true" [myTemplate]="myTemplate" [height]="'305px'"></igx-grid>
     * ```
     */
    @Input()
    public paginationTemplate: TemplateRef<any>;

    /**
     * Gets/Sets whether the column hiding UI is enabled.
     * @remarks
     * By default it is disabled (false). In order for the UI to work, you need to enable the toolbar as shown in the example below.
     * @example
     * ```html
     * <igx-grid [data]="Data" [autoGenerate]="true" [showToolbar]="true" [columnHiding]="true"></igx-grid>
     * ```
     */
    @Input()
    get columnHiding() {
        return this._columnHiding;
    }

    set columnHiding(value) {
        if (this._columnHiding !== value) {
            this._columnHiding = value;
            if (!this._init) {
                this.notifyChanges(true);
            }
        }
    }

    /**
     * Gets/Sets if the row selectors are hidden.
     * @remarks
     *  By default row selectors are shown
     */
    @WatchChanges()
    @Input()
    get hideRowSelectors() {
        return this._hideRowSelectors;
    }

    set hideRowSelectors(value: boolean) {
        this._hideRowSelectors = value;
        this.notifyChanges(true);
    }

    /**
     * Gets/Sets whether rows can be moved.
     * @example
     * ```html
     * <igx-grid #grid [rowDraggable]="true"></igx-grid>
     * ```
     */
    @Input()
    get rowDraggable(): boolean {
        return this._rowDrag && this.hasVisibleColumns;
    }


    set rowDraggable(val: boolean) {
        this._rowDrag = val;
        this.notifyChanges(true);
    }

    /**
     * @hidden
     * @internal
     */
    public rowDragging = false;

    /**
     * Gets the row ID that is being dragged.
     * @remarks
     * The row ID is either the primaryKey value or the data record instance.
     */
    public dragRowID = null;

    /**
     * @hidden @interal
     */
    public addRowParent = null;

    /**
     * Gets/Sets whether the rows are editable.
     * @remarks
     * By default it is set to false.
     * @example
     * ```html
     * <igx-grid #grid [showToolbar]="true" [rowEditable]="true" [primaryKey]="'ProductID'" [columnHiding]="true"></igx-grid>
     * ```
     */
    @WatchChanges()
    @Input()
    get rowEditable(): boolean {
        return this._rowEditable;
    }

    set rowEditable(val: boolean) {
        if (!this._init) {
            this.refreshGridState();
        }
        this._rowEditable = val;
        this.notifyChanges();
    }

    /**
     * @hidden
     * @internal
     */
    @Input()
    public class = '';

    /**
     * Gets/Sets the height.
     * @example
     * ```html
     * <igx-grid #grid [data]="Data" [height]="'305px'" [autoGenerate]="true"></igx-grid>
     * ```
     */
    @WatchChanges()
    @HostBinding('style.height')
    @Input()
    public get height() {
        return this._height;
    }

    public set height(value: string) {
        if (this._height !== value) {
            this._height = value;
            this.nativeElement.style.height = value;
            this.notifyChanges(true);
        }
    }

    /**
     * @hidden @internal
     */
    @HostBinding('style.width')
    get hostWidth() {
        return this._width || this._hostWidth;
    }

    /**
     * Gets/Sets the width of the grid.
     * @example
     * ```typescript
     * let gridWidth = this.grid.width;
     * ```
     */
    @WatchChanges()
    @Input()
    get width() {
        return this._width;
    }

    set width(value) {
        if (this._width !== value) {
            this._width = value;
            this.nativeElement.style.width = value;
            this.notifyChanges(true);
        }
    }

    /**
     * Gets the width of the header.
     * @example
     * ```html
     * let gridHeaderWidth = this.grid.headerWidth;
     * ```
     */
    get headerWidth() {
        return parseInt(this.width, 10) - 17;
    }

    /**
     * Gets/Sets the styling classes applied to all even `IgxGridRowComponent`s in the grid.
     * @example
     * ```html
     * <igx-grid #grid [data]="Data" [evenRowCSS]="'igx-grid--my-even-class'" [autoGenerate]="true"></igx-grid>
     * ```
     */
    @Input()
    public evenRowCSS = 'igx-grid__tr--even';

    /**
     * Gets/Sets the styling classes applied to all odd `IgxGridRowComponent`s in the grid.
     * @example
     * ```html
     * <igx-grid #grid [data]="Data" [evenRowCSS]="'igx-grid--my-odd-class'" [autoGenerate]="true"></igx-grid>
     * ```
     */
    @Input()
    public oddRowCSS = 'igx-grid__tr--odd';

    /**
     * Gets/Sets the row height.
     * @example
     * ```html
     * <igx-grid #grid [data]="localData" [showToolbar]="true" [rowHeight]="100" [autoGenerate]="true"></igx-grid>
     * ```
     */
    @WatchChanges()
    @Input()
    public get rowHeight() {
        return this._rowHeight ? this._rowHeight : this.defaultRowHeight;
    }

    public set rowHeight(value) {
        this._rowHeight = parseInt(value, 10);
    }

    /**
     * Gets/Sets the default width of the columns.
     * @example
     * ```html
     * <igx-grid #grid [data]="localData" [showToolbar]="true" [columnWidth]="100" [autoGenerate]="true"></igx-grid>
     * ```
     */
    @WatchChanges()
    @Input()
    public get columnWidth(): string {
        return this._columnWidth;
    }
    public set columnWidth(value: string) {
        this._columnWidth = value;
        this.columnWidthSetByUser = true;
        this.notifyChanges(true);
    }

    /**
     * Gets/Sets the primary key.
     * @example
     * ```html
     * <igx-grid #grid [data]="localData" [showToolbar]="true" [primaryKey]="'ProductID'" [autoGenerate]="true"></igx-grid>
     * ```
     */
    @WatchChanges()
    @Input()
    public primaryKey;

    /**
     * Get/Sets the message displayed when there are no records.
     * @example
     * ```html
     * <igx-grid #grid [data]="Data" [emptyGridMessage]="'The grid is empty'" [autoGenerate]="true"></igx-grid>
     * ```
     */
    @Input()
    set emptyGridMessage(value: string) {
        this._emptyGridMessage = value;
    }
    get emptyGridMessage(): string {
        return this._emptyGridMessage || this.resourceStrings.igx_grid_emptyGrid_message;
    }

    /**
     * Gets/Sets whether the grid is going to show a loading indicator.
     * @example
     * ```html
     * <igx-grid #grid [data]="Data" [isLoading]="true" [autoGenerate]="true"></igx-grid>
     * ```
     */
    @WatchChanges()
    @Input()
    set isLoading(value: boolean) {
        if (this._isLoading !== value) {
            this._isLoading = value;
            this.evaluateLoadingState();
        }
        Promise.resolve().then(() => {
            // wait for the current detection cycle to end before triggering a new one.
            this.notifyChanges();
        });
    }

    get isLoading(): boolean {
        return this._isLoading;
    }

    /**
     * Gets/Sets whether the columns should be auto-generated once again after the initialization of the grid
     * @remarks
     * This will allow to bind the grid to remote data and having auto-generated columns at the same time.
     * Note that after generating the columns, this property would be disabled to avoid re-creating
     * columns each time a new data is assigned.
     * @example
     * ```typescript
     *  this.grid.shouldGenerate = true;
     * ```
     */
    public shouldGenerate: boolean;

    /**
     * Gets/Sets the message displayed when there are no records and the grid is filtered.
     * @example
     * ```html
     * <igx-grid #grid [data]="Data" [emptyGridMessage]="'The grid is empty'" [autoGenerate]="true"></igx-grid>
     * ```
     */
    @Input()
    set emptyFilteredGridMessage(value: string) {
        this._emptyFilteredGridMessage = value;
    }

    get emptyFilteredGridMessage(): string {
        return this._emptyFilteredGridMessage || this.resourceStrings.igx_grid_emptyFilteredGrid_message;
    }

    /**
     * Gets/Sets the title to be displayed in the built-in column hiding UI.
     * @example
     * ```html
     * <igx-grid [showToolbar]="true" [columnHiding]="true" columnHidingTitle="Column Hiding"></igx-grid>
     * ```
     */
    @Input()
    public columnHidingTitle = '';

    /**
     * Gets/Sets the initial pinning configuration.
     * @remarks
     * Allows to apply pinning the columns to the start or the end.
     * Note that pinning to both sides at a time is not allowed.
     * @example
     * ```html
     * <igx-grid [pinning]="pinningConfig"></igx-grid>
     * ```
     */
    @Input()
    get pinning() {
        return this._pinning;
    }
    set pinning(value) {
        if (value !== this._pinning) {
            this.resetCaches();
        }
        this._pinning = value;
    }


    /**
     * Gets/Sets if the built-in column pinning UI should be shown in the toolbar.
     * @example
     * ```html
     * <igx-grid #grid [data]="localData" [columnPinning]="'true" [height]="'305px'" [autoGenerate]="true"></igx-grid>
     * ```
     */
    @WatchChanges()
    @Input()
    get columnPinning() {
        return this._columnPinning;
    }
    set columnPinning(value) {
        if (this._columnPinning !== value) {
            this._columnPinning = value;
            if (!this._init) {
                this.notifyChanges(true);
            }
        }
    }

    /**
     * Gets/Sets the title to be displayed in the UI of the column pinning.
     * @example
     * ```html
     * <igx-grid #grid [data]="localData" [columnPinning]="'true" [columnPinningTitle]="'Column Hiding'" [autoGenerate]="true"></igx-grid>
     * ```
     */
    @Input()
    public columnPinningTitle = '';

    /**
     * Gets/Sets if the filtering is enabled.
     * @example
     * ```html
     * <igx-grid #grid [data]="localData" [allowFiltering]="true" [height]="'305px'" [autoGenerate]="true"></igx-grid>
     * ```
     */
    @Input()
    get allowFiltering() {
        return this._allowFiltering;
    }

    set allowFiltering(value) {
        if (this._allowFiltering !== value) {
            this._allowFiltering = value;
            this.filteringService.registerSVGIcons();

            if (!this._init) {
                this.calcGridHeadRow();
            }

            this.filteringService.isFilterRowVisible = false;
            this.filteringService.filteredColumn = null;

            this.notifyChanges(true);
        }
    }

    /**
     * Gets/Sets a value indicating whether the advanced filtering is enabled.
     * @example
     * ```html
     * <igx-grid #grid [data]="localData" [allowAdvancedFiltering]="true" [showToolbar]="true" [autoGenerate]="true"></igx-grid>
     * ```
     */
    @Input()
    get allowAdvancedFiltering() {
        return this._allowAdvancedFiltering;
    }

    set allowAdvancedFiltering(value) {
        if (this._allowAdvancedFiltering !== value) {
            this._allowAdvancedFiltering = value;
            this.filteringService.registerSVGIcons();

            if (!this._init) {
                this.notifyChanges(true);
            }
        }
    }

    /**
     * Gets/Sets the filter mode.
     * @example
     * ```html
     * <igx-grid #grid [data]="localData" [filterMode]="'quickFilter'" [height]="'305px'" [autoGenerate]="true"></igx-grid>
     * ```
     * @remarks
     * By default it's set to FilterMode.quickFilter.
     */
    @Input()
    get filterMode() {
        return this._filterMode;
    }

    set filterMode(value: FilterMode) {
        this._filterMode = value;

        if (this.filteringService.isFilterRowVisible) {
            this.filteringRow.close();
        }
        this.notifyChanges(true);
    }

    /**
     * Gets/Sets the summary position.
     * @example
     * ```html
     * <igx-grid #grid [data]="localData" summaryPosition="top" [autoGenerate]="true"></igx-grid>
     * ```
     * @remarks
     * By default it is bottom.
     */
    @Input()
    get summaryPosition() {
        return this._summaryPosition;
    }

    set summaryPosition(value: GridSummaryPosition) {
        this._summaryPosition = value;
        this.notifyChanges();
    }

    /**
     * Gets/Sets the summary calculation mode.
     * @example
     * ```html
     * <igx-grid #grid [data]="localData" summaryCalculationMode="rootLevelOnly" [autoGenerate]="true"></igx-grid>
     * ```
     * @remarks
     * By default it is rootAndChildLevels which means the summaries are calculated for the root level and each child level.
     */
    @Input()
    get summaryCalculationMode() {
        return this._summaryCalculationMode;
    }

    set summaryCalculationMode(value: GridSummaryCalculationMode) {
        this._summaryCalculationMode = value;
        if (!this._init) {
            this.endEdit(true);
            this.summaryService.resetSummaryHeight();
            this.notifyChanges(true);
        }
    }

    /**
     * Controls whether the summary row is visible when groupBy/parent row is collapsed.
     * @example
     * ```html
     * <igx-grid #grid [data]="localData" [showSummaryOnCollapse]="true" [autoGenerate]="true"></igx-grid>
     * ```
     * @remarks
     * By default showSummaryOnCollapse is set to 'false' which means that the summary row is not visible
     * when the groupBy/parent row is collapsed.
     */
    @Input()
    get showSummaryOnCollapse() {
        return this._showSummaryOnCollapse;
    }

    set showSummaryOnCollapse(value: boolean) {
        this._showSummaryOnCollapse = value;
        this.notifyChanges();
    }

    /**
     * Gets/Sets the filtering strategy of the grid.
     * @example
     * ```html
     *  <igx-grid #grid [data]="localData" [filterStrategy]="filterStrategy"></igx-grid>
     * ```
     */
    @Input()
    get filterStrategy(): IFilteringStrategy {
        return this._filteringStrategy;
    }

    set filterStrategy(classRef: IFilteringStrategy) {
        this._filteringStrategy = classRef;
    }

    /**
     * Gets/Sets the sorting strategy of the grid.
     * @example
     * ```html
     *  <igx-grid #grid [data]="localData" [sortStrategy]="sortStrategy"></igx-grid>
     * ```
     */
    @Input()
    get sortStrategy(): IGridSortingStrategy {
        return this._sortingStrategy;
    }

    set sortStrategy(value: IGridSortingStrategy) {
        this._sortingStrategy = value;
    }

    /**
     * Gets/Sets a unique values strategy used by the Excel Style Filtering
     * @remarks
     * Provides a callback for loading unique column values on demand.
     * If this property is provided, the unique values it generates will be used by the Excel Style Filtering.
     * @example
     * ```html
     * <igx-grid [data]="localData" [filterMode]="'excelStyleFilter'" [uniqueColumnValuesStrategy]="columnValuesStrategy"></igx-grid>
     * ```
     */
    @Input()
    public uniqueColumnValuesStrategy: (column: IgxColumnComponent,
        filteringExpressionsTree: IFilteringExpressionsTree,
        done: (values: any[]) => void) => void;

    /**
     * Gets/Sets the current selection state.
     * @remarks
     * Represents the selected rows' IDs (primary key or rowData)
     * @example
     * ```html
     * <igx-grid [data]="localData" primaryKey="ID" rowSelection="multiple" [selectedRows]="[0, 1, 2]"><igx-grid>
     * ```
     */
    @Input()
    public set selectedRows(rowIDs: any[]) {
        rowIDs.length > 0
            ? this.selectRows(rowIDs, true)
            : this.deselectAllRows();
    }

    public get selectedRows(): any[] {
        return this.selectionService.getSelectedRows();
    }

    /**
     * Emitted when `IgxGridCellComponent` is clicked.
     * @remarks
     * Returns the `IgxGridCellComponent`.
     * @example
     * ```html
     * <igx-grid #grid (onCellClick)="onCellClick($event)" [data]="localData" [height]="'305px'" [autoGenerate]="true"></igx-grid>
     * ```
     */
    @Output()
    public onCellClick = new EventEmitter<IGridCellEventArgs>();

    /**
     * Emitted when `IgxGridCellComponent` is selected.
     * @remarks
     *  Returns the `IgxGridCellComponent`.
     * @example
     * ```html
     * <igx-grid #grid (onSelection)="onCellSelect($event)" [data]="localData" [height]="'305px'" [autoGenerate]="true"></igx-grid>
     * ```
     */
    @Output()
    public onSelection = new EventEmitter<IGridCellEventArgs>();

    /**
     *  Emitted when `IgxGridRowComponent` is selected.
     * @example
     * ```html
     * <igx-grid #grid (onRowSelectionChange)="onCellClickChange($event)" [data]="localData" [autoGenerate]="true"></igx-grid>
     * ```
     */
    @Output()
    public onRowSelectionChange = new EventEmitter<IRowSelectionEventArgs>();

    /**
     *  Emitted when `IgxColumnComponent` is selected.
     * @example
     * ```html
     * <igx-grid #grid (onColumnSelectionChange)="onColumnSelectionChange($event)" [data]="localData" [autoGenerate]="true"></igx-grid>
     * ```
     */
    @Output()
    public onColumnSelectionChange = new EventEmitter<IColumnSelectionEventArgs>();

    /**
     * Emitted when `IgxColumnComponent` is pinned.
     * @remarks
     * The index that the column is inserted at may be changed through the `insertAtIndex` property.
     * @example
     * ```typescript
     * public columnPinning(event) {
     *     if (event.column.field === "Name") {
     *       event.insertAtIndex = 0;
     *     }
     * }
     * ```
     */
    @Output()
    public onColumnPinning = new EventEmitter<IPinColumnEventArgs>();

    /**
     * Emitted when cell enters edit mode.
     * @remarks
     * This event is cancelable.
     * @example
     * ```html
     * <igx-grid #grid3 (cellEditEnter)="editStart($event)" [data]="data" [primaryKey]="'ProductID'">
     * </igx-grid>
     * ```
     */
    @Output()
    public cellEditEnter = new EventEmitter<IGridEditEventArgs>();

    /**
     * Emitted when cell exits edit mode.
     * @example
     * ```html
     * <igx-grid #grid3 (cellEditExit)="editExit($event)" [data]="data" [primaryKey]="'ProductID'">
     * </igx-grid>
     * ```
     */
    @Output()
    public cellEditExit = new EventEmitter<IGridEditDoneEventArgs>();

    /**
     * Emitted when cell has been edited.
     * @remarks
     * Event is fired after editing is completed, when the cell is exiting edit mode.
     * This event is cancelable.
     * @example
     * ```html
     * <igx-grid #grid3 (cellEdit)="editDone($event)" [data]="data" [primaryKey]="'ProductID'">
     * </igx-grid>
     * ```
     */
    @Output()
    public cellEdit = new EventEmitter<IGridEditEventArgs>();

    /**
     * Emitted after cell has been edited and editing has been committed.
     * @example
     * ```html
     * <igx-grid #grid3 (cellEditDone)="editDone($event)" [data]="data" [primaryKey]="'ProductID'">
     * </igx-grid>
     * ```
     */
    @Output()
    public cellEditDone = new EventEmitter<IGridEditDoneEventArgs>();

    /**
     * Emitted when a row enters edit mode.
     * @remarks
     * Emitted when [rowEditable]="true".
     * This event is cancelable.
     * @example
     * ```html
     * <igx-grid #grid3 (rowEditEnter)="editStart($event)" [primaryKey]="'ProductID'" [rowEditable]="true">
     * </igx-grid>
     * ```
     */
    @Output()
    public rowEditEnter = new EventEmitter<IGridEditEventArgs>();

    /**
     * Emitted when exiting edit mode for a row.
     * @remarks
     * Emitted when [rowEditable]="true" & `endEdit(true)` is called.
     * Emitted when changing rows during edit mode, selecting an un-editable cell in the edited row,
     * performing paging operation, column resizing, pinning, moving or hitting `Done`
     * button inside of the rowEditingOverlay, or hitting the `Enter` key while editing a cell.
     * This event is cancelable.
     * @example
     * ```html
     * <igx-grid #grid3 (rowEdit)="editDone($event)" [data]="data" [primaryKey]="'ProductID'" [rowEditable]="true">
     * </igx-grid>
     * ```
     */
    @Output()
    public rowEdit = new EventEmitter<IGridEditEventArgs>();

    /**
     * Emitted after exiting edit mode for a row and editing has been committed.
     * @remarks
     * Emitted when [rowEditable]="true" & `endEdit(true)` is called.
     * Emitted when changing rows during edit mode, selecting an un-editable cell in the edited row,
     * performing paging operation, column resizing, pinning, moving or hitting `Done`
     * button inside of the rowEditingOverlay, or hitting the `Enter` key while editing a cell.
     * @example
     * ```html
     * <igx-grid #grid3 (rowEditDone)="editDone($event)" [data]="data" [primaryKey]="'ProductID'" [rowEditable]="true">
     * </igx-grid>
     * ```
     */
    @Output()
    public rowEditDone = new EventEmitter<IGridEditDoneEventArgs>();

    /**
     * Emitted when row editing is canceled.
     * @remarks
     * Emits when [rowEditable]="true" & `endEdit(false)` is called.
     * Emitted when changing hitting `Esc` key during cell editing and when click on the `Cancel` button
     * in the row editing overlay.
     * @example
     * ```html
     * <igx-grid #grid3 (rowEditExit)="editExit($event)" [data]="data" [primaryKey]="'ProductID'" [rowEditable]="true">
     * </igx-grid>
     * ```
     */
    @Output()
    public rowEditExit = new EventEmitter<IGridEditDoneEventArgs>();

    /**
     * Emitted when a column is initialized.
     * @remarks
     * Returns the column object.
     * @example
     * ```html
     * <igx-grid #grid [data]="localData" [onColumnInit]="initColumns($event)" [autoGenerate]="true"></igx-grid>
     * ```
     */
    @Output()
    public onColumnInit = new EventEmitter<IgxColumnComponent>();

    /**
     * Emitted when sorting is performed through the UI.
     * @remarks
     * Returns the sorting expression.
     * @example
     * ```html
     * <igx-grid #grid [data]="localData" [autoGenerate]="true" (onSortingDone)="sortingDone($event)"></igx-grid>
     * ```
     */
    @Output()
    public onSortingDone = new EventEmitter<ISortingExpression | Array<ISortingExpression>>();

    /**
     * Emitted when filtering is performed through the UI.
     * @remarks
     * Returns the filtering expressions tree of the column for which filtering was performed.
     * @example
     * ```html
     * <igx-grid #grid [data]="localData" [height]="'305px'" [autoGenerate]="true" (onFilteringDone)="filteringDone($event)"></igx-grid>
     * ```
     */
    @Output()
    public onFilteringDone = new EventEmitter<IFilteringExpressionsTree>();

    /**
     * Emitted when paging is performed.
     * @remarks
     * Returns an object consisting of the previous and next pages.
     * @example
     * ```html
     * <igx-grid #grid [data]="localData" [height]="'305px'" [autoGenerate]="true" (onPagingDone)="pagingDone($event)"></igx-grid>
     * ```
     */
    @Output()
    public onPagingDone = new EventEmitter<IPageEventArgs>();

    /**
     * Emitted when a row added through the API.
     * @remarks
     * Returns the data for the new `IgxGridRowComponent` object.
     * @example
     * ```html
     * <igx-grid #grid [data]="localData" (onRowAdded)="rowAdded($event)" [height]="'305px'" [autoGenerate]="true"></igx-grid>
     * ```
     */
    @Output()
    public onRowAdded = new EventEmitter<IRowDataEventArgs>();

    /**
     * Emitted when a row is deleted through API.
     * @remarks
     * Returns an `IRowDataEventArgs` object.
     * @example
     * ```html
     * <igx-grid #grid [data]="localData" (onRowDeleted)="rowDeleted($event)" [height]="'305px'" [autoGenerate]="true"></igx-grid>
     * ```
     */
    @Output()
    public onRowDeleted = new EventEmitter<IRowDataEventArgs>();

    /**
     * Emitted when column is resized.
     * @remarks
     * Returns the `IgxColumnComponent` object's old and new width.
     * @example
     * ```html
     * <igx-grid #grid [data]="localData" (onColumnResized)="resizing($event)" [autoGenerate]="true"></igx-grid>
     * ```
     */
    @Output()
    public onColumnResized = new EventEmitter<IColumnResizeEventArgs>();

    /**
     * Emitted when a cell is right clicked.
     * @remarks
     * Returns the `IgxGridCellComponent` object.
     * ```html
     * <igx-grid #grid [data]="localData" (onContextMenu)="contextMenu($event)" [autoGenerate]="true"></igx-grid>
     * ```
     */
    @Output()
    public onContextMenu = new EventEmitter<IGridCellEventArgs>();

    /**
     * Emitted when a cell is double clicked.
     * @remarks
     * Returns the `IgxGridCellComponent` object.
     * @example
     * ```html
     * <igx-grid #grid [data]="localData" (onDoubleClick)="dblClick($event)" [autoGenerate]="true"></igx-grid>
     * ```
     */
    @Output()
    public onDoubleClick = new EventEmitter<IGridCellEventArgs>();

    /**
     * Emitted when column visibility is changed.
     * @remarks
     * Args: { column: any, newValue: boolean }
     * @example
     * ```html
     * <igx-grid [columnHiding]="true" [showToolbar]="true" (onColumnVisibilityChanged)="visibilityChanged($event)"></igx-grid>
     * ```
     */
    @Output()
    public onColumnVisibilityChanged = new EventEmitter<IColumnVisibilityChangedEventArgs>();

    /**
     * Emitted when column moving starts.
     * @remarks
     * Returns the moved `IgxColumnComponent` object.
     * @example
     * ```html
     * <igx-grid [columnHiding]="true" [showToolbar]="true" (onColumnMovingStart)="movingStart($event)"></igx-grid>
     * ```
     */
    @Output()
    public onColumnMovingStart = new EventEmitter<IColumnMovingStartEventArgs>();

    /**
     * Emitted during the column moving operation.
     * @remarks
     * Returns the source and target `IgxColumnComponent` objects. This event is cancelable.
     * @example
     * ```html
     * <igx-grid [columnHiding]="true" [showToolbar]="true" (onColumnMoving)="moving($event)"></igx-grid>
     * ```
     */
    @Output()
    public onColumnMoving = new EventEmitter<IColumnMovingEventArgs>();

    /**
     * Emitted when column moving ends.
     * @remarks
     * Returns the source and target `IgxColumnComponent` objects.
     * @example
     * ```html
     * <igx-grid [columnHiding]="true" [showToolbar]="true" (onColumnMovingEnd)="movingEnds($event)"></igx-grid>
     * ```
     */
    @Output()
    public onColumnMovingEnd = new EventEmitter<IColumnMovingEndEventArgs>();

    /**
     * Emitted when keydown is triggered over element inside grid's body.
     * @remarks
     * This event is fired only if the key combination is supported in the grid.
     * Return the target type, target object and the original event. This event is cancelable.
     * @example
     * ```html
     *  <igx-grid (onGridKeydown)="customKeydown($event)"></igx-grid>
     * ```
     */
    @Output()
    public onGridKeydown = new EventEmitter<IGridKeydownEventArgs>();

    /**
     * Emitted when start dragging a row.
     * @remarks
     * Return the dragged row.
     */
    @Output()
    public onRowDragStart = new EventEmitter<IRowDragStartEventArgs>();

    /**
     * Emitted when dropping a row.
     * @remarks
     * Return the dropped row.
     */
    @Output()
    public onRowDragEnd = new EventEmitter<IRowDragEndEventArgs>();

    /**
     * Emitted when a copy operation is executed.
     * @remarks
     * Fired only if copy behavior is enabled through the [`clipboardOptions`]{@link IgxGridBaseDirective#clipboardOptions}.
     */
    @Output()
    onGridCopy = new EventEmitter<IGridClipboardEvent>();

    /**
     * @hidden @internal
     */
    @Output()
    public expansionStatesChange = new EventEmitter<Map<any, boolean>>();

    /**
     * Emitted when the expanded state of a row gets changed.
     * @example
     * ```html
     * <igx-grid [data]="employeeData" (onRowToggle)="rowToggle($event)" [autoGenerate]="true"></igx-grid>
     * ```
     */
    @Output()
    public onRowToggle = new EventEmitter<IRowToggleEventArgs>();

    /**
     * Emitted when the pinned state of a row is changed.
     * @example
     * ```html
     * <igx-grid [data]="employeeData" (onRowPinning)="rowPin($event)" [autoGenerate]="true"></igx-grid>
     * ```
     */
    @Output()
    public onRowPinning = new EventEmitter<IPinRowEventArgs>();

    /**
     * Emmited when the active node is changed.
     *
     * @example
     * ```
     * <igx-grid [data]="data" [autoGenerate]="true" (activeNodeChange)="activeNodeChange($event)"></igx-grid>
     * ```
     */
    @Output()
    public activeNodeChange = new EventEmitter<IActiveNodeChangeEventArgs>();

    /**
     * @hidden @internal
     */
    @ViewChild(IgxSnackbarComponent)
    public addRowSnackbar: IgxSnackbarComponent;

    /**
     * @hidden @internal
     */
    @ViewChild(IgxGridColumnResizerComponent)
    public resizeLine: IgxGridColumnResizerComponent;

    /**
     * @hidden @internal
     */
    @ViewChild('loadingOverlay', { static: true })
    public loadingOverlay: ElementRef;

    /**
     * @hidden @internal
     */
    @ViewChild('igxLoadingOverlayOutlet', { read: IgxOverlayOutletDirective, static: true })
    public loadingOutlet: IgxOverlayOutletDirective;

    /**
     * @hidden @internal
     */
    @ContentChildren(IgxColumnComponent, { read: IgxColumnComponent, descendants: true })
    public columnList: QueryList<IgxColumnComponent> = new QueryList<IgxColumnComponent>();

    @ContentChild(IgxActionStripComponent)
    public actionStrip: IgxActionStripComponent;

    /**
     * @hidden @internal
     */
    @ContentChild(IgxExcelStyleLoadingValuesTemplateDirective, { read: IgxExcelStyleLoadingValuesTemplateDirective, static: true })
    public excelStyleLoadingValuesTemplateDirective: IgxExcelStyleLoadingValuesTemplateDirective;

    /**
     * @hidden @internal
     */
    public get excelStyleFilteringComponent() {
        return this.excelStyleFilteringComponents.first;
    }

    /**
     * @hidden @internal
     */
    @ContentChildren(IgxGridExcelStyleFilteringComponent, { read: IgxGridExcelStyleFilteringComponent, descendants: false })
    public excelStyleFilteringComponents: QueryList<IgxGridExcelStyleFilteringComponent>;

    /**
     * @hidden @internal
     */
    @ViewChildren(IgxGridHeaderGroupComponent, { read: IgxGridHeaderGroupComponent })
    public headerGroups: QueryList<IgxGridHeaderGroupComponent>;

    /**
     * A list of all `IgxGridHeaderGroupComponent`.
     * @example
     * ```typescript
     * const headerGroupsList = this.grid.headerGroupsList;
     * ```
     */
    get headerGroupsList(): IgxGridHeaderGroupComponent[] {
        return this.headerGroups ? flatten(this.headerGroups.toArray()) : [];
    }

    /**
     * A list of all `IgxGridHeaderComponent`.
     * @example
     * ```typescript
     * const headers = this.grid.headerCellList;
     * ```
     */
    get headerCellList(): IgxGridHeaderComponent[] {
        return this.headerGroupsList.map((headerGroup) => headerGroup.headerCell).filter((headerCell) => headerCell);
    }

    /**
     * A list of all `IgxGridFilteringCellComponent`.
     * @example
     * ```typescript
     * const filterCells = this.grid.filterCellList;
     * ```
     */
    get filterCellList(): IgxGridFilteringCellComponent[] {
        return this.headerGroupsList.map((headerGroup) => headerGroup.filterCell).filter((filterCell) => filterCell);
    }

    @ViewChildren('row')
    private _rowList: QueryList<IgxGridRowComponent>;

    @ViewChildren('pinnedRow')
    private _pinnedRowList: QueryList<IgxGridRowComponent>;

    @ViewChildren('summaryRow', { read: IgxSummaryRowComponent })
    protected _summaryRowList: QueryList<IgxSummaryRowComponent>;

    /**
     * @hidden @internal
     */
    public get summariesRowList() {
        const res = new QueryList<any>();
        if (!this._summaryRowList) {
            return res;
        }
        const sumList = this._summaryRowList.filter((item) => {
            return item.element.nativeElement.parentElement !== null;
        });
        res.reset(sumList);
        return res;
    }

    /**
     * A list of `IgxGridRowComponent`.
     * @example
     * ```typescript
     * const rowList = this.grid.rowList;
     * ```
     */
    public get rowList() {
        const res = new QueryList<any>();
        if (!this._rowList) {
            return res;
        }
        const rList = this._rowList
            .filter((item) => {
                return item.element.nativeElement.parentElement !== null;
            })
            .sort((a, b) => {
                return a.index - b.index;
            });
        res.reset(rList);
        return res;
    }

    @ViewChildren(IgxRowDirective, { read: IgxRowDirective })
    private _dataRowList: QueryList<IgxRowDirective<IgxGridBaseDirective>>;

    /**
     * A list of currently rendered `IgxGridRowComponent`'s.
     * @example
     * ```typescript
     * const dataList = this.grid.dataRowList;
     * ```
     */
    public get dataRowList(): QueryList<IgxRowDirective<IgxGridBaseDirective>> {
        const res = new QueryList<IgxRowDirective<IgxGridBaseDirective>>();
        if (!this._dataRowList) {
            return res;
        }
        const rList = this._dataRowList.filter((item) => {
            return item.element.nativeElement.parentElement !== null;
        }).sort((a, b) => {
            return a.index - b.index;
        });
        res.reset(rList);
        return res;
    }

    /**
     * A template reference for the template when the filtered grid is empty.
     * @example
     * ```
     * const emptyTempalte = this.grid.emptyGridTemplate;
     * ```
     */
    @ViewChild('emptyFilteredGrid', { read: TemplateRef, static: true })
    public emptyFilteredGridTemplate: TemplateRef<any>;

    /**
     * A template reference for the template when the grid is empty.
     * @example
     * ```
     * const emptyTempalte = this.grid.emptyGridTemplate;
     * ```
     */
    @ViewChild('defaultEmptyGrid', { read: TemplateRef, static: true })
    public emptyGridDefaultTemplate: TemplateRef<any>;

    /**
     * @hidden @internal
     */
    @ViewChild('defaultLoadingGrid', { read: TemplateRef, static: true })
    public loadingGridDefaultTemplate: TemplateRef<any>;

    /**
     * @hidden @internal
     */
    @ViewChild('scrollContainer', { read: IgxGridForOfDirective, static: true })
    public parentVirtDir: IgxGridForOfDirective<any>;

    /**
     * Returns the template which will be used by the toolbar to show custom content.
     * @example
     * ```typescript
     * let customContentTemplate = this.grid.toolbarCustomContentTemplate;
     * ```
     */
    public get toolbarCustomContentTemplate(): IgxGridToolbarCustomContentDirective {
        return this.toolbarCustomContentTemplates.first;
    }

    /**
     * @hidden
     * @internal
     */
    @ContentChildren(IgxGridToolbarCustomContentDirective, { read: IgxGridToolbarCustomContentDirective, descendants: false })
    public toolbarCustomContentTemplates: QueryList<IgxGridToolbarCustomContentDirective>;

    /**
     * @hidden
     * @internal
     */
    public get headSelectorTemplate(): TemplateRef<IgxHeadSelectorDirective> {
        if (this.headSelectorsTemplates && this.headSelectorsTemplates.first) {
            return this.headSelectorsTemplates.first.templateRef;
        }

        return null;
    }

    /**
     * @hidden
     * @internal
     */
    @ContentChildren(IgxHeadSelectorDirective, { read: IgxHeadSelectorDirective, descendants: false })
    public headSelectorsTemplates: QueryList<IgxHeadSelectorDirective>;

    /**
     * @hidden
     * @internal
     */
    get isPinningToStart() {
        return this.pinning.columns !== ColumnPinningPosition.End;
    }

    /**
     * @hidden
     * @internal
     */
    get isRowPinningToTop() {
        return this.pinning.rows !== RowPinningPosition.Bottom;
    }

    /**
     * @hidden
     * @internal
     */
    public get rowSelectorTemplate(): TemplateRef<IgxRowSelectorDirective> {
        if (this.rowSelectorsTemplates && this.rowSelectorsTemplates.first) {
            return this.rowSelectorsTemplates.first.templateRef;
        }

        return null;
    }

    /**
     * @hidden
     * @internal
     */
    @ContentChildren(IgxRowSelectorDirective, { read: IgxRowSelectorDirective, descendants: false })
    public rowSelectorsTemplates: QueryList<IgxRowSelectorDirective>;

    /**
     * @hidden
     * @internal
     */
    @ContentChildren(IgxRowDragGhostDirective, { read: TemplateRef, descendants: false })
    public dragGhostCustomTemplates: QueryList<TemplateRef<any>>;

    /**
     * @hidden @internal
     */
    @ViewChild('verticalScrollContainer', { read: IgxGridForOfDirective, static: true })
    public verticalScrollContainer: IgxGridForOfDirective<any>;

    /**
     * @hidden @internal
     */
    @ViewChild('verticalScrollHolder', { read: IgxGridForOfDirective, static: true })
    public verticalScroll: IgxGridForOfDirective<any>;

    /**
     * @hidden @internal
     */
    @ViewChild('scr', { read: ElementRef, static: true })
    public scr: ElementRef;

    /**
     * @hidden @internal
     */
    @ViewChild('footer', { read: ElementRef })
    public footer: ElementRef;

    /**
     * @hidden @internal
     */
    @ViewChild('hContainer', { read: IgxGridForOfDirective, static: true })
    public headerContainer: IgxGridForOfDirective<any>;

    /**
     * @hidden @internal
     */
    @ViewChild('headerSelectorContainer')
    public headerSelectorContainer: ElementRef;

    /**
     * @hidden @internal
     */
    @ViewChild('headerDragContainer')
    public headerDragContainer: ElementRef;

    /**
     * @hidden @internal
     */
    @ViewChild('headerGroupContainer')
    public headerGroupContainer: ElementRef;

    /**
     * @hidden @internal
     */
    @ViewChild('filteringRow', { read: IgxGridFilteringRowComponent })
    public filteringRow: IgxGridFilteringRowComponent;

    /**
     * @hidden @internal
     */
    @ViewChild('theadRow', { static: true })
    public theadRow: ElementRef;

    /**
     * @hidden @internal
     */
    @ViewChild('tbody', { static: true })
    public tbody: ElementRef;

    /**
     * @hidden @internal
     */
    @ViewChild('pinContainer', { read: ElementRef })
    public pinContainer: ElementRef;

    /**
     * @hidden @internal
     */
    @ViewChild('tfoot', { static: true })
    public tfoot: ElementRef;

    /**
     * @hidden @internal
     */
    @ViewChild('igxFilteringOverlayOutlet', { read: IgxOverlayOutletDirective, static: true })
    protected _outletDirective: IgxOverlayOutletDirective;

    /**
     * @hidden @internal
     */
    @ViewChild('igxRowEditingOverlayOutlet', { read: IgxOverlayOutletDirective, static: true })
    public rowEditingOutletDirective: IgxOverlayOutletDirective;

    /**
     * @hidden @internal
     */
    @ViewChildren(IgxTemplateOutletDirective, { read: IgxTemplateOutletDirective })
    public tmpOutlets: QueryList<any> = new QueryList<any>();


    /**
     * @hidden @internal
     */
    public get rowOutletDirective() {
        return this.rowEditingOutletDirective;
    }

    /**
     * @hidden @internal
     */
    public get parentRowOutletDirective() {
        return this.outlet;
    }

    /**
     * @hidden
     * @internal
     */
    @ViewChild('dragIndicatorIconBase', { read: TemplateRef, static: true })
    public dragIndicatorIconBase: TemplateRef<any>;

    /**
     * @hidden @internal
     */
    @ViewChild('defaultRowEditTemplate', { read: TemplateRef, static: true })
    private defaultRowEditTemplate: TemplateRef<any>;

    /**
     * @hidden @internal
     */
    @ContentChild(IgxRowEditTemplateDirective, { read: TemplateRef })
    public rowEditCustom: TemplateRef<any>;

    /**
     * @hidden @internal
     */
    public get rowEditContainer(): TemplateRef<any> {
        return this.rowEditCustom ? this.rowEditCustom : this.defaultRowEditTemplate;
    }
    /**
     * @hidden @internal
     */
    @ContentChild(IgxRowEditTextDirective, { read: TemplateRef })
    public rowEditText: TemplateRef<any>;

    /**
     * @hidden @internal
     */
    @ContentChild(IgxRowEditActionsDirective, { read: TemplateRef })
    public rowEditActions: TemplateRef<any>;


    /**
     * The custom template, if any, that should be used when rendering a row expand indicator.
     */
    @ContentChild(IgxRowExpandedIndicatorDirective, { read: TemplateRef })
    public rowExpandedIndicatorTemplate: TemplateRef<any> = null;

    /**
     * The custom template, if any, that should be used when rendering a row collapse indicator.
     */
    @ContentChild(IgxRowCollapsedIndicatorDirective, { read: TemplateRef })
    public rowCollapsedIndicatorTemplate: TemplateRef<any> = null;

    /**
     * The custom template, if any, that should be used when rendering a header expand indicator.
     */
    @ContentChild(IgxHeaderExpandIndicatorDirective, { read: TemplateRef })
    public headerExpandIndicatorTemplate: TemplateRef<any> = null;

    /**
     * The custom template, if any, that should be used when rendering a header collapse indicator.
     */
    @ContentChild(IgxHeaderCollapseIndicatorDirective, { read: TemplateRef })
    public headerCollapseIndicatorTemplate: TemplateRef<any> = null;

    /**
     * @hidden
     * @internal
     */
    @ContentChildren(IgxDragIndicatorIconDirective, { read: TemplateRef, descendants: false })
    public dragIndicatorIconTemplates: QueryList<TemplateRef<any>>;

    /**
     * The custom template, if any, that should be used when rendering the row drag indicator icon
     */
    public get dragIndicatorIconTemplate(): TemplateRef<any> {
        return this._customDragIndicatorIconTemplate || this.dragIndicatorIconTemplates.first;
    }

    public set dragIndicatorIconTemplate(val: TemplateRef<any>) {
        this._customDragIndicatorIconTemplate = val;
    }

    /**
     * @hidden @internal
     */
    public get rowInEditMode(): IgxRowDirective<IgxGridBaseDirective & GridType> {
        const editRowState = this.crudService.row;
        return editRowState !== null ? this.rowList.find(e => e.rowID === editRowState.id) : null;
    }

    /**
     * @hidden @internal
     */
    public get firstEditableColumnIndex(): number {
        const index = this.visibleColumns.filter(col => col.editable)
            .map(c => c.visibleIndex).sort((a, b) => a - b);
        return index.length ? index[0] : null;
    }

    /**
     * @hidden @internal
     */
    public get lastEditableColumnIndex(): number {
        const index = this.visibleColumns.filter(col => col.editable)
            .map(c => c.visibleIndex).sort((a, b) => a > b ? -1 : 1);
        return index.length ? index[0] : null;
    }

    /**
     * @hidden @internal
     */
    @ViewChildren(IgxRowEditTabStopDirective)
    public rowEditTabsDEFAULT: QueryList<IgxRowEditTabStopDirective>;

    /**
     * @hidden @internal
     */
    @ContentChildren(IgxRowEditTabStopDirective, { descendants: true })
    public rowEditTabsCUSTOM: QueryList<IgxRowEditTabStopDirective>;

    /**
     * @hidden @internal
     * TODO: Nav service logic doesn't handle 0 results from this querylist
     */
    public get rowEditTabs(): QueryList<IgxRowEditTabStopDirective> {
        return this.rowEditTabsCUSTOM.length ? this.rowEditTabsCUSTOM : this.rowEditTabsDEFAULT;
    }

    /**
     * @hidden @internal
     */
    @ViewChild(IgxToggleDirective)
    public rowEditingOverlay: IgxToggleDirective;

    /**
     * @hidden @internal
     */
    @HostBinding('attr.tabindex')
    public tabindex = 0;

    get activeDescendant() {
        const activeElem = this.navigation.activeNode;
        if (activeElem) {
            return !this.navigation.isDataRow(activeElem.row, true) ? this.id + '_' + activeElem.row :
                this.id + '_' + activeElem.row + '_' + activeElem.column;
        }
        return null;
    }

    /**
     * @hidden @internal
     */
    @HostBinding('attr.class')
    get hostClass(): string {
        const classes = [this.getComponentDensityClass('igx-grid')];
        // The custom classes should be at the end.
        classes.push(this.class);
        return classes.join(' ');
    }

    get bannerClass(): string {
        const position = this.rowEditPositioningStrategy.isTop ? 'igx-banner__border-top' : 'igx-banner__border-bottom';
        return `${this.getComponentDensityClass('igx-banner')} ${position}`;
    }

    /**
     * @hidden @internal
     */
    @HostBinding('attr.role')
    public hostRole = 'grid';

    /**
     * @hidden @internal
     */
    get pipeTrigger(): number {
        return this._pipeTrigger;
    }

    /**
     * @hidden @internal
     */
    get filteringPipeTrigger(): number {
        return this._filteringPipeTrigger;
    }

    /**
     * @hidden @internal
     */
    get summaryPipeTrigger(): number {
        return this._summaryPipeTrigger;
    }

    /**
     * Gets/Sets the sorting state.
     * @remarks
     * Supports two-way data binding.
     * @example
     * ```html
     * <igx-grid #grid [data]="Data" [autoGenerate]="true" [(sortingExpressions)]="model.sortingExpressions"></igx-grid>
     * ```
     */
    @WatchChanges()
    @Input()
    get sortingExpressions(): ISortingExpression[] {
        return this._sortingExpressions;
    }

    set sortingExpressions(value: ISortingExpression[]) {
        this._sortingExpressions = cloneArray(value);
        this.sortingExpressionsChange.emit(this._sortingExpressions);
        this.notifyChanges();
    }

    /**
     * Emitted before sorting is performed.
     * @remarks
     * Returns the sorting expressions.
     * @example
     * ```html
     * <igx-grid #grid [data]="localData" [autoGenerate]="true" (sortingExpressionsChange)="sortingExprChange($event)"></igx-grid>
     * ```
     */
    @Output()
    public sortingExpressionsChange = new EventEmitter<ISortingExpression[]>();

    /**
     * @hidden @internal
     */
    get maxLevelHeaderDepth() {
        if (this._maxLevelHeaderDepth === null) {
            this._maxLevelHeaderDepth = this.hasColumnLayouts ?
                this.columnList.reduce((acc, col) => Math.max(acc, col.rowStart), 0) :
                this.columnList.reduce((acc, col) => Math.max(acc, col.level), 0);
        }
        return this._maxLevelHeaderDepth;
    }

    /**
     * Gets the number of hidden columns.
     * @example
     * ```typescript
     * const hiddenCol = this.grid.hiddenColumnsCount;
     * ``
     */
    get hiddenColumnsCount() {
        return this.columnList.filter((col) => col.columnGroup === false && col.hidden === true).length;
    }

    /**
     * Gets/Sets the text to be displayed inside the toggle button.
     * @remarks
     * Used for the built-in column hiding UI of the`IgxColumnComponent`.
     * @example
     * ```html
     * <igx-grid [columnHiding]="true" [showToolbar]="true" [hiddenColumnsText]="'Hidden Columns'"></igx-grid>
     * ```
     */
    @WatchChanges()
    @Input()
    get hiddenColumnsText() {
        return this._hiddenColumnsText;
    }

    set hiddenColumnsText(value) {
        this._hiddenColumnsText = value;

    }

    /**
     * Gets/Sets the text to be displayed inside the toggle button.
     * @remarks
     * Used for the built-in column pinning UI of the`IgxColumnComponent`.
     * @example
     * ```html
     * <igx-grid [pinnedColumnsText]="'PinnedCols Text" [data]="data" [width]="'100%'" [height]="'500px'"></igx-grid>
     * ```
     */
    @WatchChanges()
    @Input()
    get pinnedColumnsText() {
        return this._pinnedColumnsText;
    }
    set pinnedColumnsText(value) {
        this._pinnedColumnsText = value;
    }

    /**
     * Get transactions service for the grid.
     */
    get transactions(): TransactionService<Transaction, State> {
        return this._transactions;
    }

    /**
     * @hidden @internal
     */
    public columnsWithNoSetWidths = null;

    /* Toolbar related definitions */
    private _showToolbar = false;
    private _exportExcel = false;
    private _exportCsv = false;
    private _toolbarTitle: string = null;
    private _exportText: string = null;
    private _exportExcelText: string = null;
    private _exportCsvText: string = null;
    private _rowEditable = false;
    private _currentRowState: any;
    private _filteredSortedData = null;
    /**
     * @hidden @internal
     */
    public get currentRowState(): any {
        return this._currentRowState;
    }

    /**
     * Provides access to the `IgxToolbarComponent`.
     * @example
     * ```typescript
     * const gridToolbar = this.grid.toolbar;
     * ```
     */
    @ViewChild('toolbar', { read: IgxGridToolbarComponent })
    public toolbar: IgxGridToolbarComponent = null;

    @ViewChild('toolbar', { read: ElementRef })
    private toolbarHtml: ElementRef = null;

    /**
     * Gets/Sets whether the toolbar is shown.
     * @example
     * ```html
     * <igx-grid [data]="localData" [showToolbar]="true" [autoGenerate]="true" ></igx-grid>
     * ```
     */
    @WatchChanges()
    @Input()
    public get showToolbar(): boolean {
        return this._showToolbar;
    }
    public set showToolbar(newValue: boolean) {
        if (this._showToolbar !== newValue) {
            this._showToolbar = newValue;
            if (!this._init) {
                this.notifyChanges(true);
            }
        }
    }

    /**
     * Gets/Sets the toolbar's title.
     * @example
     * ```html
     * <igx-grid [data]="localData" [showToolbar]="true" [autoGenerate]="true" [toolbarTitle]="'My Grid'"></igx-grid>
     * ```
     */
    @WatchChanges()
    @Input()
    public get toolbarTitle(): string {
        return this._toolbarTitle;
    }

    public set toolbarTitle(newValue: string) {
        if (this._toolbarTitle !== newValue) {
            this._toolbarTitle = newValue;
            if (!this._init) {
                this.notifyChanges(true);
            }
        }
    }

    /**
     * Gets/Sets whether exporting to MS Excel is enabled or disabled.
     * @example
     * ```html
     * <igx-grid [data]="localData" [showToolbar]="true" [autoGenerate]="true" [exportExcel]="true"></igx-grid>
     * ```
     */
    @WatchChanges()
    @Input()
    public get exportExcel(): boolean {
        return this.getExportExcel();
    }

    public set exportExcel(newValue: boolean) {
        if (this._exportExcel !== newValue) {
            this._exportExcel = newValue;
            if (!this._init) {
                this.notifyChanges(true);
            }
        }
    }

    /**
     * Gets/Sets whether the option for exporting to CSV is enabled or disabled.
     * ```html
     * <igx-grid [data]="localData" [showToolbar]="true" [autoGenerate]="true" [exportCsv]="true"></igx-grid>
     * ```
     */
    @WatchChanges()
    @Input()
    public get exportCsv(): boolean {
        return this.getExportCsv();
    }
    public set exportCsv(newValue: boolean) {
        if (this._exportCsv !== newValue) {
            this._exportCsv = newValue;
            if (!this._init) {
                this.notifyChanges(true);
            }
        }
    }

    /**
     * Gets/Sets the textual content for the main export button.
     * @example
     * ```html
     * <igx-grid [data]="localData" [showToolbar]="true" [exportText]="'My Exporter'" [exportCsv]="true"></igx-grid>
     * ```
     */
    @WatchChanges()
    @Input()
    public get exportText(): string {
        return this._exportText;
    }

    public set exportText(newValue: string) {
        if (this._exportText !== newValue) {
            this._exportText = newValue;
            if (!this._init) {
                this.notifyChanges(true);
            }
        }
    }

    /**
     * Gets/Sets the textual content for the MS Excel export button.
     * ```html
     * <igx-grid [exportExcelText]="'My Excel Exporter" [showToolbar]="true" [exportText]="'My Exporter'" [exportCsv]="true"></igx-grid>
     * ```
     */
    @WatchChanges()
    @Input()
    public get exportExcelText(): string {
        return this._exportExcelText;
    }
    public set exportExcelText(newValue: string) {
        if (this._exportExcelText !== newValue) {
            this._exportExcelText = newValue;
            if (!this._init) {
                this.notifyChanges(true);
            }
        }
    }

    /**
     * Gets/Sets the textual content for the CSV export button.
     * @example
     * ```html
     * <igx-grid [exportCsvText]="'My Csv Exporter" [showToolbar]="true" [exportText]="'My Exporter'" [exportExcel]="true"></igx-grid>
     * ```
     */
    @WatchChanges()
    @Input()
    public get exportCsvText(): string {
        return this._exportCsvText;
    }
    public set exportCsvText(newValue: string) {
        if (this._exportCsvText !== newValue) {
            this._exportCsvText = newValue;
            if (!this._init) {
                this.notifyChanges(true);
            }
        }
    }

    /**
     * Controls the copy behavior of the grid.
     */
    @Input()
    clipboardOptions = {
        /**
         * Enables/disables the copy behavior
         */
        enabled: true,
        /**
         * Include the columns headers in the clipboard output.
         */
        copyHeaders: true,
        /**
         * Apply the columns formatters (if any) on the data in the clipboard output.
         */
        copyFormatters: true,
        /**
         * The separator used for formatting the copy output. Defaults to `\t`.
         */
        separator: '\t'
    };

    /**
     * Gets/Sets cell selection mode.
     * @remarks
     * By default the cell selection mode is multiple
     * @param selectionMode: GridSelectionMode
     */
    @WatchChanges()
    @Input()
    get cellSelection() {
        return this._cellSelectionMode;
    }

    set cellSelection(selectionMode: GridSelectionMode) {
        this._cellSelectionMode = selectionMode;
        if (this.gridAPI.grid) {
            this.selectionService.clear(true);
            this.notifyChanges();
        }
    }

    /**
     * Gets/Sets row selection mode
     * @remarks
     * By default the row selection mode is none
     * @param selectionMode: GridSelectionMode
     */
    @WatchChanges()
    @Input()
    get rowSelection() {
        return this._rowSelectionMode;
    }

    set rowSelection(selectionMode: GridSelectionMode) {
        this._rowSelectionMode = selectionMode;
        if (this.gridAPI.grid && this.columnList) {
            this.selectionService.clearAllSelectedRows();
            this.notifyChanges(true);
        }
    }

    /**
     * Gets/Sets column selection mode
     * @remarks
     * By default the row selection mode is none
     * @param selectionMode: GridSelectionMode
     */
    @WatchChanges()
    @Input()
    get columnSelection() {
        return this._columnSelectionMode;
    }

    set columnSelection(selectionMode: GridSelectionMode) {
        this._columnSelectionMode = selectionMode;
        if (this.gridAPI.grid) {
            this.selectionService.clearAllSelectedColumns();
            this.notifyChanges(true);
        }
    }

    /**
     * @hidden @internal
     */
    public rowEditMessage;

    /**
     * @hidden @internal
     */
    public snackbarActionText = this.resourceStrings.igx_grid_snackbar_addrow_actiontext;

    /**
     * @hidden @internal
     */
    public snackbarLabel = this.resourceStrings.igx_grid_snackbar_addrow_label;


    /**
     * Emitted when an export process is initiated by the user.
     * @example
     * ```typescript
     * toolbarExporting(event: IGridToolbarExportEventArgs){
     *     const toolbarExporting = event;
     * }
     * ```
     */
    @Output()
    public onToolbarExporting = new EventEmitter<IGridToolbarExportEventArgs>();

    /* End of toolbar related definitions */

    /**
     * Emitted when making a range selection.
     * @remarks
     * Range selection can be made either through drag selection or through keyboard selection.
     */
    @Output()
    onRangeSelection = new EventEmitter<GridSelectionRange>();

    /**
     * @hidden @internal
     */
    public pagingState;
    /**
     * @hidden @internal
     */
    public calcWidth: number;
    /**
     * @hidden @internal
     */
    public calcHeight = 0;
    /**
     * @hidden @internal
     */
    public tfootHeight: number;
    /**
     * @hidden @internal
     */
    public chipsGoupingExpressions = [];
    /**
     * @hidden @internal
     */
    public summariesHeight: number;

    /**
     * @hidden @internal
     */
    public draggedColumn: IgxColumnComponent;


    /**
     * @hidden @internal
     */
    public disableTransitions = false;

    /**
     * @hidden @internal
     */
    public lastSearchInfo: ISearchInfo = {
        searchText: '',
        caseSensitive: false,
        exactMatch: false,
        activeMatchIndex: 0,
        matchInfoCache: []
    };

    /**
     * @hidden @internal
     */
    public columnWidthSetByUser = false;

    /**
     * @hidden @internal
     */
    public pinnedRecords: any[];

    /**
     * @hidden @internal
     */
    public unpinnedRecords: any[];

    abstract data: any[];
    abstract filteredData: any[];

    /**
     * @hidden
     */
    protected destroy$ = new Subject<any>();

    protected _filteredSortedPinnedData: any[];
    protected _filteredSortedUnpinnedData: any[];
    protected _filteredPinnedData: any[];

    /**
     * @hidden
     */
    public _filteredUnpinnedData;

    /**
     * @hidden
     */
    protected _perPage = 15;
    /**
     * @hidden
     */
    protected _page = 0;
    /**
     * @hidden
     */
    protected _paging = false;
    /**
     * @hidden
     */
    protected _pagingMode = GridPagingMode.local;
    /**
     * @hidden @internal
     */
    public _totalRecords = -1;
    /**
     * @hidden
     */
    protected _hideRowSelectors = false;
    /**
     * @hidden
     */
    protected _rowDrag = false;
    /**
     * @hidden
     */
    protected _pipeTrigger = 0;
    /**
     * @hidden
     */
    protected _filteringPipeTrigger = 0;
    /**
     * @hidden
     */
    protected _summaryPipeTrigger = 0;
    /**
     * @hidden
     */
    protected _columns: IgxColumnComponent[] = [];
    /**
     * @hidden
     */
    protected _pinnedColumns: IgxColumnComponent[] = [];
    /**
     * @hidden
     */
    protected _unpinnedColumns: IgxColumnComponent[] = [];
    /**
     * @hidden
     */
    protected _filteringExpressionsTree: IFilteringExpressionsTree = new FilteringExpressionsTree(FilteringLogic.And);
    /**
     * @hidden
     */
    protected _advancedFilteringExpressionsTree: IFilteringExpressionsTree;
    /**
     * @hidden
     */
    protected _sortingExpressions: Array<ISortingExpression> = [];
    /**
     * @hidden
     */
    protected _maxLevelHeaderDepth = null;
    /**
     * @hidden
     */
    protected _columnHiding = false;
    /**
     * @hidden
     */
    protected _columnPinning = false;

    protected _pinnedRecordIDs = [];

    /**
     * @hidden
     */
    protected _hasVisibleColumns;
    protected _allowFiltering = false;
    protected _allowAdvancedFiltering = false;
    protected _filterMode: FilterMode = FilterMode.quickFilter;

    protected observer: ResizeObserver = new ResizeObserver(() => { });

    protected resizeNotify = new Subject();


    private columnListDiffer;
    private rowListDiffer;
    private _hiddenColumnsText = '';
    private _pinnedColumnsText = '';
    private _height = '100%';
    private _width = '100%';
    private _rowHeight;
    protected _baseFontSize: number;
    private _horizontalForOfs: Array<IgxGridForOfDirective<any>> = [];
    private _multiRowLayoutRowSize = 1;
    protected _loadingId;
    protected _expansionStates: Map<any, boolean> = new Map<any, boolean>();
    protected _defaultExpandState = false;
    // Caches
    private _totalWidth = NaN;
    private _pinnedVisible = [];
    private _unpinnedVisible = [];
    private _pinnedWidth = NaN;
    private _unpinnedWidth = NaN;
    private _visibleColumns = [];
    private _columnGroups = false;
    private _autoGeneratedCols = [];
    protected _headerFeaturesWidth = NaN;

    private _columnWidth: string;

    protected _defaultTargetRecordNumber = 10;

    private _summaryPosition: GridSummaryPosition = GridSummaryPosition.bottom;
    private _summaryCalculationMode: GridSummaryCalculationMode = GridSummaryCalculationMode.rootAndChildLevels;
    private _showSummaryOnCollapse = false;
    private _cellSelectionMode: GridSelectionMode = GridSelectionMode.multiple;
    private _rowSelectionMode: GridSelectionMode = GridSelectionMode.none;
    private _columnSelectionMode: GridSelectionMode = GridSelectionMode.none;

    private lastAddedRowIndex;

    private rowEditPositioningStrategy = new RowEditPositionStrategy({
        horizontalDirection: HorizontalAlignment.Right,
        verticalDirection: VerticalAlignment.Bottom,
        horizontalStartPoint: HorizontalAlignment.Left,
        verticalStartPoint: VerticalAlignment.Bottom,
        closeAnimation: null
    });

    private rowEditSettings: OverlaySettings = {
        scrollStrategy: new AbsoluteScrollStrategy(),
        modal: false,
        closeOnOutsideClick: false,
        outlet: this.rowOutletDirective,
        positionStrategy: this.rowEditPositioningStrategy
    };

    /**
     * @hidden @internal
     */
    public paginatorSettings: OverlaySettings = null;

    private verticalScrollHandler = (event) => {
        this.verticalScrollContainer.onScroll(event);
        this.disableTransitions = true;

        this.zone.run(() => {
            this.zone.onStable.pipe(first()).subscribe(() => {
                this.verticalScrollContainer.onChunkLoad.emit(this.verticalScrollContainer.state);
                if (this.rowEditable) {
                    this.changeRowEditingOverlayStateOnScroll(this.rowInEditMode);
                }
            });
        });
        this.disableTransitions = false;

        this.hideOverlays();
        this.actionStrip?.hide();
        const args: IGridScrollEventArgs = {
            direction: 'vertical',
            event: event,
            scrollPosition: this.verticalScrollContainer.scrollPosition
        };
        this.onScroll.emit(args);
    }

    private horizontalScrollHandler = (event) => {
        const scrollLeft = event.target.scrollLeft;
        this.headerContainer.onHScroll(scrollLeft);
        this._horizontalForOfs.forEach(vfor => vfor.onHScroll(scrollLeft));
        this.cdr.markForCheck();

        this.zone.run(() => {
            this.zone.onStable.pipe(first()).subscribe(() => {
                this.parentVirtDir.onChunkLoad.emit(this.headerContainer.state);
            });
        });

        this.hideOverlays();
        const args: IGridScrollEventArgs = { direction: 'horizontal', event: event, scrollPosition: this.headerContainer.scrollPosition };
        this.onScroll.emit(args);
    }

    /**
     * @hidden
     * @internal
     */
    public get headerFeaturesWidth() {
        return this._headerFeaturesWidth;
    }

    /**
     * @hidden
     * @internal
     */
    public isDetailRecord(rec) {
        return false;
    }

    /**
     * @hidden
     * @internal
     */
    public isGroupByRecord(rec) {
        return false;
    }

    /**
     * @hidden @internal
     */
    public isGhostRecord(record: any): boolean {
        return record.ghostRecord !== undefined;
    }
    /**
     * @hidden @internal
     */
    public isAddRowRecord(record: any): boolean {
        return record.addRow !== undefined;
    }

    /**
     * @hidden
     * Returns the row index of a row that takes into account the full view data like pinning.
     */
    public getDataViewIndex(rowIndex, pinned) {
        if (pinned && !this.isRowPinningToTop) {
            rowIndex = rowIndex + this.unpinnedDataView.length;
        } else if (!pinned && this.isRowPinningToTop) {
            rowIndex = rowIndex + this.pinnedDataView.length;
        }
        return rowIndex;
    }

    /**
     * @hidden
     * @internal
     */
    public get hasDetails() {
        return false;
    }

    /**
     * Returns the state of the grid virtualization.
     * @remarks
     * Includes the start index and how many records are rendered.
     * @example
     * ```typescript
     * const gridVirtState = this.grid1.virtualizationState;
     * ```
     */
    get virtualizationState() {
        return this.verticalScrollContainer.state;
    }

    /**
     * @hidden
     */
    set virtualizationState(state) {
        this.verticalScrollContainer.state = state;
    }

    /**
     * @hidden
     * @internal
     */
    public hideOverlays() {
        this.overlayIDs.forEach(overlayID => {
            this.overlayService.hide(overlayID);
            this.overlayService.onClosed.pipe(
                filter(o => o.id === overlayID),
                takeUntil(this.destroy$)).subscribe(() => {
                    this.nativeElement.focus();
                });
        });
    }

    /**
     * Returns whether the record is pinned or not.
     *
     * @param rowIndex Index of the record in the `dataView` collection.
     *
     * @hidden
     * @internal
     */
    public isRecordPinnedByViewIndex(rowIndex: number) {
        return this.hasPinnedRecords && (this.isRowPinningToTop && rowIndex < this.pinnedDataView.length) ||
            (!this.isRowPinningToTop && rowIndex >= this.unpinnedDataView.length);
    }

    /**
     * Returns whether the record is pinned or not.
     *
     * @param rowIndex Index of the record in the `filteredSortedData` collection.
     */
    public isRecordPinnedByIndex(rowIndex: number) {
        return this.hasPinnedRecords && (this.isRowPinningToTop && rowIndex < this._filteredSortedPinnedData.length) ||
            (!this.isRowPinningToTop && rowIndex >= this._filteredSortedUnpinnedData.length);
    }

    /**
     * @hidden
     * @internal
     */
    public isRecordPinned(rec) {
        return this.getInitialPinnedIndex(rec) !== -1;
    }

    /**
     * @hidden
     * @internal
     * Returns the record index in order of pinning by the user. Does not consider sorting/filtering.
     */
    public getInitialPinnedIndex(rec) {
        const id = this.gridAPI.get_row_id(rec);
        return this._pinnedRecordIDs.indexOf(id);
    }

    /**
     * @hidden
     * @internal
     */
    public get hasPinnedRecords() {
        return this._pinnedRecordIDs.length > 0;
    }

    /**
     * @hidden
     * @internal
     */
    public get pinnedRecordsCount() {
        return this._pinnedRecordIDs.length;
    }


    constructor(
        public selectionService: IgxGridSelectionService,
        public crudService: IgxGridCRUDService,
        public colResizingService: IgxColumnResizingService,
        public gridAPI: GridBaseAPIService<IgxGridBaseDirective & GridType>,
        @Inject(IgxGridTransaction) protected _transactions: TransactionService<Transaction, State>,
        private elementRef: ElementRef,
        private zone: NgZone,
        @Inject(DOCUMENT) public document,
        public cdr: ChangeDetectorRef,
        protected resolver: ComponentFactoryResolver,
        protected differs: IterableDiffers,
        protected viewRef: ViewContainerRef,
        public navigation: IgxGridNavigationService,
        public filteringService: IgxFilteringService,
        @Inject(IgxOverlayService) protected overlayService: IgxOverlayService,
        public summaryService: IgxGridSummaryService,
        @Optional() @Inject(DisplayDensityToken) protected _displayDensityOptions: IDisplayDensityOptions) {
        super(_displayDensityOptions);
        this.cdr.detach();
    }

    _setupServices() {
        this.gridAPI.grid = this;
        this.crudService.grid = this;
        this.selectionService.grid = this;
        this.navigation.grid = this;
        this.filteringService.grid = this;
        this.summaryService.grid = this;
    }

    _setupListeners() {
        const destructor = takeUntil<any>(this.destroy$);
        fromEvent(this.nativeElement, 'focusout').pipe(filter(() => !!this.navigation.activeNode), destructor).subscribe((event) => {
            if (!this.crudService.cell &&
                !!this.navigation.activeNode &&
                ((event.target === this.tbody.nativeElement && this.navigation.activeNode.row >= 0 &&
                        this.navigation.activeNode.row < this.dataView.length)
                || (event.target === this.theadRow.nativeElement && this.navigation.activeNode.row === -1)
                || (event.target === this.tfoot.nativeElement && this.navigation.activeNode.row === this.dataView.length)) &&
                !(this.rowEditable && this.crudService.rowEditingBlocked && this.rowInEditMode)) {
                this.navigation.activeNode = {} as IActiveNode;
                this.notifyChanges();
            }
        });
        this.onRowAdded.pipe(destructor).subscribe(args => this.refreshGridState(args));
        this.onRowDeleted.pipe(destructor).subscribe(args => {
            this.summaryService.deleteOperation = true;
            this.summaryService.clearSummaryCache(args);
        });

        this.transactions.onStateUpdate.pipe(destructor).subscribe((event: StateUpdateEvent) => {
            let actions = [];
            if (event.origin === TransactionEventOrigin.REDO) {
                actions = event.actions ? event.actions.filter(x => x.transaction.type === TransactionType.DELETE) : [];
            } else if (event.origin === TransactionEventOrigin.UNDO) {
                actions = event.actions ? event.actions.filter(x => x.transaction.type === TransactionType.ADD) : [];
            }
            if (actions.length > 0) {
                for (const action of actions) {
                    if (this.selectionService.isRowSelected(action.transaction.id)) {
                        this.selectionService.deselectRow(action.transaction.id);
                    }
                }
            }
            this.selectionService.clearHeaderCBState();
            this.summaryService.clearSummaryCache();
            this._pipeTrigger++;
            this.notifyChanges();
        });

        this.resizeNotify.pipe(destructor, filter(() => !this._init), throttleTime(100, undefined, { leading: true, trailing: true }))
            .subscribe(() => {
                this.zone.run(() => {
                    this.notifyChanges(true);
                });
            });

        this.onPagingDone.pipe(destructor).subscribe(() => {
            this.endEdit(true);
            this.selectionService.clear(true);
        });

        this.onColumnMoving.pipe(destructor).subscribe(() => this.endEdit(true));
        this.onColumnResized.pipe(destructor).subscribe(() => this.endEdit(true));

        this.overlayService.onOpening.pipe(destructor).subscribe((event) => {
            if (this._advancedFilteringOverlayId === event.id) {
                const instance = event.componentRef.instance as IgxAdvancedFilteringDialogComponent;
                if (instance) {
                    instance.initialize(this, this.overlayService, event.id);
                }
            }
        });

        this.overlayService.onOpened.pipe(destructor).subscribe((event) => {
            const overlaySettings = this.overlayService.getOverlayById(event.id)?.settings;

            // do not hide the advanced filtering overlay on scroll
            if (this._advancedFilteringOverlayId === event.id) {
                const instance = event.componentRef.instance as IgxAdvancedFilteringDialogComponent;
                if (instance) {
                    instance.lastActiveNode = this.navigation.activeNode;
                    instance.setAddButtonFocus();
                }
                return;
            }

            // do not hide the overlay if it's attached to a row
            if (this.rowEditingOverlay?.overlayId === event.id) {
                return;
            }

            if (overlaySettings?.outlet === this.outlet && this.overlayIDs.indexOf(event.id) === -1) {
                this.overlayIDs.push(event.id);
            }
        });

        this.overlayService.onClosed.pipe(destructor, filter(() => !this._init)).subscribe((event) => {
            if (this._advancedFilteringOverlayId === event.id) {
                this._advancedFilteringOverlayId = null;
                return;
            }

            const ind = this.overlayIDs.indexOf(event.id);
            if (ind !== -1) {
                this.overlayIDs.splice(ind, 1);
            }
        });

        this.verticalScrollContainer.onDataChanging.pipe(destructor, filter(() => !this._init)).subscribe(($event) => {
            const shouldRecalcSize = this.isPercentHeight &&
                (!this.calcHeight || this.calcHeight === this.getDataBasedBodyHeight() ||
                    this.calcHeight === this.renderedRowHeight * this._defaultTargetRecordNumber);
            if (shouldRecalcSize) {
                this.calculateGridHeight();
                $event.containerSize = this.calcHeight;
            }
            this.evaluateLoadingState();
        });

        this.verticalScrollContainer.onScrollbarVisibilityChanged.pipe(destructor, filter(() => !this._init)).subscribe(() => {
            // called to recalc all widths that may have changes as a result of
            // the vert. scrollbar showing/hiding
            this.notifyChanges(true);
        });

        this.verticalScrollContainer.onContentSizeChange.pipe(destructor, filter(() => !this._init)).subscribe(($event) => {
            this.calculateGridSizes(false);
        });

        this.onDensityChanged.pipe(destructor).subscribe(() => {
            this.endEdit(true);
            this.summaryService.summaryHeight = 0;
            this.notifyChanges(true);
        });
    }

    /**
     * @hidden
     */
    public ngOnInit() {
        super.ngOnInit();
        this._setupServices();
        this._setupListeners();
        this.rowListDiffer = this.differs.find([]).create(null);
        this.columnListDiffer = this.differs.find([]).create(null);
        this.calcWidth = this.width && this.width.indexOf('%') === -1 ? parseInt(this.width, 10) : 0;
        this.shouldGenerate = this.autoGenerate;
    }

    protected setupColumns() {
        if (this.autoGenerate) {
            this.autogenerateColumns();
        }

        this.initColumns(this.columnList, (col: IgxColumnComponent) => this.onColumnInit.emit(col));
        this.columnListDiffer.diff(this.columnList);

        this.columnList.changes
            .pipe(takeUntil(this.destroy$))
            .subscribe((change: QueryList<IgxColumnComponent>) => {
                this.onColumnsChanged(change);
            });
    }

    /**
     * @hidden
     * @internal
     */
    public resetColumnsCaches() {
        this.columnList.forEach(column => column.resetCaches());
    }

    /**
     * @hidden @internal
     */
    public generateRowID(): string | number {
        const primaryColumn = this.columnList.find(col => col.field === this.primaryKey);
        const idType = primaryColumn ? primaryColumn.dataType : this.data.length ? typeof (this.data[0][this.primaryKey]) : 'string';
        return idType === 'string' ? uuidv4() : FAKE_ROW_ID--;
    }

    /**
     * @hidden
     * @internal
     */
    public resetForOfCache() {
        const firstVirtRow = this.dataRowList.first;
        if (firstVirtRow) {
            if (this._cdrRequests) {
                firstVirtRow.virtDirRow.cdr.detectChanges();
            }
            firstVirtRow.virtDirRow.assumeMaster();
        }
    }

    /**
     * @hidden
     * @internal
     */
    public setFilteredData(data, pinned: boolean) {
        if (this.hasPinnedRecords && pinned) {
            this._filteredPinnedData = data || [];
            const filteredUnpinned = this._filteredUnpinnedData || [];
            const filteredData = [... this._filteredPinnedData, ...filteredUnpinned];
            this.filteredData = filteredData.length > 0 ? filteredData : this._filteredUnpinnedData;
        } else if (this.hasPinnedRecords && !pinned) {
            this._filteredUnpinnedData = data;
        } else {
            this.filteredData = data;
        }
    }

    /**
     * @hidden
     * @internal
     */
    public resetColumnCollections() {
        this._visibleColumns.length = 0;
        this._pinnedVisible.length = 0;
        this._unpinnedVisible.length = 0;
    }

    /**
     * @hidden
     * @internal
     */
    public resetCachedWidths() {
        this._unpinnedWidth = NaN;
        this._pinnedWidth = NaN;
        this._totalWidth = NaN;
    }

    /**
     * @hidden
     * @internal
     */
    public resetCaches(recalcFeatureWidth = true) {
        if (recalcFeatureWidth) {
            this._headerFeaturesWidth = NaN;
        }
        this.resetForOfCache();
        this.resetColumnsCaches();
        this.resetColumnCollections();
        this.resetCachedWidths();
        this.hasVisibleColumns = undefined;
        this._columnGroups = this.columnList.some(col => col.columnGroup);
    }

    /**
     * @hidden
     */
    public ngAfterContentInit() {
        this.setupColumns();
        if (this.actionStrip) {
            this.actionStrip.menuOverlaySettings.outlet = this.outlet;
        }
    }

    /**
     * @hidden
     * @internal
     */
    public setFilteredSortedData(data, pinned: boolean) {
        data = data || [];
        if (this.pinnedRecordsCount > 0 && pinned) {
            this._filteredSortedPinnedData = data;
            this.pinnedRecords = data;
            this._filteredSortedData = this.isRowPinningToTop ? [... this._filteredSortedPinnedData, ... this._filteredSortedUnpinnedData] :
                [... this._filteredSortedUnpinnedData, ... this._filteredSortedPinnedData];
            this.refreshSearch(true, false);
        } else if (this.pinnedRecordsCount > 0 && !pinned) {
            this._filteredSortedUnpinnedData = data;
        } else {
            this._filteredSortedData = data;
            this.refreshSearch(true, false);
        }
    }

    /**
     * @hidden @internal
     */
    public _setupRowObservers() {
        const elementFilter = (item: IgxRowDirective<any> | IgxSummaryRowComponent) => this.isDefined(item.nativeElement.parentElement);
        const extractForOfs = pipe(map((collection: any[]) => collection.filter(elementFilter).map(item => item.virtDirRow)));
        const rowListObserver = extractForOfs(this._dataRowList.changes);
        const summaryRowObserver = extractForOfs(this._summaryRowList.changes);
        const resetHorizontalForOfs = () => {
            this._horizontalForOfs = [
                ...this._dataRowList.filter(elementFilter).map(item => item.virtDirRow),
                ...this._summaryRowList.filter(elementFilter).map(item => item.virtDirRow)
            ];
        };
        rowListObserver.pipe(takeUntil(this.destroy$)).subscribe(resetHorizontalForOfs);
        summaryRowObserver.pipe(takeUntil(this.destroy$)).subscribe(resetHorizontalForOfs);
        resetHorizontalForOfs();
    }

    /**
     * @hidden @internal
     */
    public _zoneBegoneListeners() {
        this.zone.runOutsideAngular(() => {
            this.verticalScrollContainer.getScroll().addEventListener('scroll', this.verticalScrollHandler);
            this.headerContainer.getScroll().addEventListener('scroll', this.horizontalScrollHandler);
            this.observer = new ResizeObserver(() => this.resizeNotify.next());
            this.observer.observe(this.nativeElement);
        });
    }

    /**
     * @hidden
     * @internal
     */
    @HostListener('mouseleave', ['$event'])
    public hideActionStrip(event: MouseEvent) {
        this.actionStrip?.hide();
    }

    /**
     * @hidden
     */
    public ngAfterViewInit() {
        this.initPinning();
        this.calculateGridSizes();
        this._init = false;
        this.cdr.reattach();
        this._setupRowObservers();
        this._zoneBegoneListeners();

        this.paginatorSettings = { outlet: this.outlet };

        const vertScrDC = this.verticalScrollContainer.displayContainer;
        vertScrDC.addEventListener('scroll', this.preventContainerScroll);

        this._pinnedRowList.changes
            .pipe(takeUntil(this.destroy$))
            .subscribe((change: QueryList<IgxGridRowComponent>) => {
                this.onPinnedRowsChanged(change);
            });

        this.addRowSnackbar?.onAction.subscribe(() => {
            const rec = this.filteredSortedData[this.lastAddedRowIndex];
            this.scrollTo(rec, 0);
            this.addRowSnackbar.hide();
        });
    }

    /**
     * @hidden @internal
     */
    public notifyChanges(repaint = false) {
        this._cdrRequests = true;
        this._cdrRequestRepaint = repaint;
        this.cdr.markForCheck();
    }

    protected resetNotifyChanges() {
        this._cdrRequestRepaint = false;
        this._cdrRequests = false;
    }

    /**
     * @hidden @internal
     */
    public ngDoCheck() {
        super.ngDoCheck();
        if (this._init) {
            return;
        }

        if (this._cdrRequestRepaint) {
            this.resetNotifyChanges();
            this.calculateGridSizes();
            this.refreshSearch(true);
            return;
        }

        if (this._cdrRequests) {
            this.resetNotifyChanges();
            this.cdr.detectChanges();
        }
    }

    /**
     * @hidden
     * @internal
     */
    public getDragGhostCustomTemplate() {
        if (this.dragGhostCustomTemplates && this.dragGhostCustomTemplates.first) {
            return this.dragGhostCustomTemplates.first;
        }

        return null;
    }

    /**
     * @hidden @internal
     */
    public ngOnDestroy() {
        this.tmpOutlets.forEach((tmplOutlet) => {
            tmplOutlet.cleanCache();
        });

        this.destroy$.next(true);
        this.destroy$.complete();
        this._destroyed = true;

        if (this._advancedFilteringOverlayId) {
            this.overlayService.hide(this._advancedFilteringOverlayId);
        }

        this.zone.runOutsideAngular(() => {
            this.observer.disconnect();
            this.verticalScrollContainer.getScroll().removeEventListener('scroll', this.verticalScrollHandler);
            this.headerContainer.getScroll().removeEventListener('scroll', this.horizontalScrollHandler);
            const vertScrDC = this.verticalScrollContainer.displayContainer;
            vertScrDC.removeEventListener('scroll', this.preventContainerScroll);
        });
    }

    /**
     * Toggles the specified column's visibility.
     * @example
     * ```typescript
     * this.grid1.toggleColumnVisibility({
     *       column: this.grid1.columns[0],
     *       newValue: true
     * });
     * ```
     */
    public toggleColumnVisibility(args: IColumnVisibilityChangedEventArgs) {
        const col = args.column ? this.columnList.find((c) => c === args.column) : undefined;

        if (!col) {
            return;
        }

        col.hidden = args.newValue;
        this.onColumnVisibilityChanged.emit(args);
    }

    /**
     * Gets/Sets a list of key-value pairs [row ID, expansion state].
     * @remarks
     * Includes only states that differ from the default one.
     * Supports two-way binding.
     * @example
     * ```html
     * <igx-grid #grid [data]="data" [(expansionStates)]="model.expansionStates">
     * </igx-grid>
     * ```
     */
    @Input()
    public get expansionStates() {
        return this._expansionStates;
    }

    public set expansionStates(value) {
        this._expansionStates = new Map<any, boolean>(value);
        this.expansionStatesChange.emit(this._expansionStates);
        this.notifyChanges(true);
        if (this.gridAPI.grid) {
            this.cdr.detectChanges();
        }
    }

    /**
     * Expands all rows.
     * @example
     * ```typescript
     * this.grid.expandAll();
     * ```
     */
    public expandAll() {
        this._defaultExpandState = true;
        this.expansionStates = new Map<any, boolean>();
    }

    /**
     * Collapses all rows.
     * @example
     * ```typescript
     * this.grid.collapseAll();
     * ```
     */
    public collapseAll() {
        this._defaultExpandState = false;
        this.expansionStates = new Map<any, boolean>();
    }

    /**
     * Expands the row by its id.
     * @remarks
     * ID is either the primaryKey value or the data record instance.
     * @example
     * ```typescript
     * this.grid.expandRow(rowID);
     * ```
     * @param rowID The row id - primaryKey value or the data record instance.
     */
    public expandRow(rowID: any) {
        this.gridAPI.set_row_expansion_state(rowID, true);
    }

    /**
     * Collapses the row by its id.
     * @remarks
     * ID is either the primaryKey value or the data record instance.
     * @example
     * ```typescript
     * this.grid.collapseRow(rowID);
     * ```
     * @param rowID The row id - primaryKey value or the data record instance.
     */
    public collapseRow(rowID: any) {
        this.gridAPI.set_row_expansion_state(rowID, false);
    }


    /**
     * Toggles the row by its id.
     * @remarks
     * ID is either the primaryKey value or the data record instance.
     * @example
     * ```typescript
     * this.grid.toggleRow(rowID);
     * ```
     * @param rowID The row id - primaryKey value or the data record instance.
     */
    public toggleRow(rowID: any) {
        const rec = this.gridAPI.get_rec_by_id(rowID);
        const state = this.gridAPI.get_row_expansion_state(rec);
        this.gridAPI.set_row_expansion_state(rowID, !state);
    }

    /**
     * @hidden
     * @internal
     */
    public getDefaultExpandState(rec: any) {
        return this._defaultExpandState;
    }

    /**
     * Gets the native element.
     * @example
     * ```typescript
     * const nativeEl = this.grid.nativeElement.
     * ```
     */
    get nativeElement() {
        return this.elementRef.nativeElement;
    }

    /**
     * Gets/Sets the outlet used to attach the grid's overlays to.
     * @remark
     * If set, returns the outlet defined outside the grid. Otherwise returns the grid's internal outlet directive.
     */
    @Input()
    get outlet() {
        return this.resolveOutlet();
    }

    set outlet(val: IgxOverlayOutletDirective) {
        this._userOutletDirective = val;
    }

    protected resolveOutlet() {
        return this._userOutletDirective ? this._userOutletDirective : this._outletDirective;
    }


    /**
     * Gets the default row height.
     * @example
     * ```typescript
     * const rowHeigh = this.grid.defaultRowHeight;
     * ```
     */
    get defaultRowHeight(): number {
        switch (this.displayDensity) {
            case DisplayDensity.cosy:
                return 40;
            case DisplayDensity.compact:
                return 32;
            default:
                return 50;
        }
    }

    /**
     * @hidden @internal
     */
    get defaultSummaryHeight(): number {
        switch (this.displayDensity) {
            case DisplayDensity.cosy:
                return 30;
            case DisplayDensity.compact:
                return 24;
            default:
                return 36;
        }
    }

    /**
     * Returns the `IgxGridHeaderGroupComponent`'s minimum allowed width.
     * @remarks
     * Used internally for restricting header group component width.
     * The values below depend on the header cell default right/left padding values.
     */
    get defaultHeaderGroupMinWidth(): number {
        switch (this.displayDensity) {
            case DisplayDensity.cosy:
                return 32;
            case DisplayDensity.compact:
                return 24;
            default:
                return 48;
        }
    }

    /**
     * @hidden @internal
     */
    public paginatorClassName(): string {
        switch (this.displayDensity) {
            case DisplayDensity.cosy:
                return 'igx-paginator--cosy';
            case DisplayDensity.compact:
                return 'igx-paginator--compact';
            default:
                return 'igx-paginator';
        }
    }

    /**
     * Gets the current width of the container for the pinned `IgxColumnComponent`s.
     * @example
     * ```typescript
     * const pinnedWidth = this.grid.getPinnedWidth;
     * ```
     */
    get pinnedWidth() {
        if (!isNaN(this._pinnedWidth)) { return this._pinnedWidth; }
        this._pinnedWidth = this.getPinnedWidth();
        return this._pinnedWidth;
    }

    /**
     * Gets the current width of the container for the unpinned `IgxColumnComponent`s.
     * @example
     * ```typescript
     * const unpinnedWidth = this.grid.getUnpinnedWidth;
     * ```
     */
    get unpinnedWidth() {
        if (!isNaN(this._unpinnedWidth)) { return this._unpinnedWidth; }
        this._unpinnedWidth = this.getUnpinnedWidth();
        return this._unpinnedWidth;
    }

    /**
     * @hidden @internal
     */
    get isHorizontalScrollHidden() {
        const diff = this.unpinnedWidth - this.totalWidth;
        return this.width === null || diff >= 0;
    }

    /**
     * @hidden @internal
     * Gets the combined width of the columns that are specific to the enabled grid features. They are fixed.
     */
    public featureColumnsWidth(expander?: ElementRef) {
        if (Number.isNaN(this._headerFeaturesWidth)) {
            const rowSelectArea = this.headerSelectorContainer ?
                this.headerSelectorContainer.nativeElement.getBoundingClientRect().width : 0;
            const rowDragArea = this.rowDraggable && this.headerDragContainer ?
                this.headerDragContainer.nativeElement.getBoundingClientRect().width : 0;
            const groupableArea = this.headerGroupContainer ?
                this.headerGroupContainer.nativeElement.getBoundingClientRect().width : 0;
            const expanderWidth = expander ? expander.nativeElement.getBoundingClientRect().width : 0;
            this._headerFeaturesWidth = rowSelectArea + rowDragArea + groupableArea + expanderWidth;
        }
        return this._headerFeaturesWidth;
    }

    /**
     * @hidden @internal
     */
    get summariesMargin() {
        return this.featureColumnsWidth();
    }

    /**
     * Gets an array of `IgxColumnComponent`s.
     * @example
     * ```typescript
     * const colums = this.grid.columns.
     * ```
     */
    get columns(): IgxColumnComponent[] {
        return this._columns;
    }

    /**
     * Gets an array of the pinned `IgxColumnComponent`s.
     * @example
     * ```typescript
     * const pinnedColumns = this.grid.pinnedColumns.
     * ```
     */
    get pinnedColumns(): IgxColumnComponent[] {
        if (this._pinnedVisible.length) {
            return this._pinnedVisible;
        }
        this._pinnedVisible = this._pinnedColumns.filter(col => !col.hidden);
        return this._pinnedVisible;
    }

    /**
     * Gets an array of the pinned `IgxRowComponent`s.
     * @example
     * ```typescript
     * const pinnedRow = this.grid.pinnedRows;
     * ```
     */
    get pinnedRows(): IgxGridRowComponent[] {
        return this._pinnedRowList.toArray().sort((a, b) => {
            return a.index - b.index;
        });
    }

    /**
     * Gets an array of unpinned `IgxColumnComponent`s.
     * @example
     * ```typescript
     * const unpinnedColumns = this.grid.unpinnedColumns.
     * ```
     */
    get unpinnedColumns(): IgxColumnComponent[] {
        if (this._unpinnedVisible.length) {
            return this._unpinnedVisible;
        }
        this._unpinnedVisible = this._unpinnedColumns.filter((col) => !col.hidden);
        return this._unpinnedVisible;
    }

    /**
     * Gets the `width` to be set on `IgxGridHeaderGroupComponent`.
     */
    public getHeaderGroupWidth(column: IgxColumnComponent): string {
        if (this.hasColumnLayouts) {
            return '';
        }
        const colWidth = parseFloat(column.calcWidth);
        const minWidth = this.defaultHeaderGroupMinWidth;

        if (colWidth < minWidth) {
            return minWidth + 'px';
        }
        return colWidth + 'px';
    }

    /**
     * Returns the `IgxColumnComponent` by field name.
     * @example
     * ```typescript
     * const myCol = this.grid1.getColumnByName("ID");
     * ```
     * @param name
     */
    public getColumnByName(name: string): IgxColumnComponent {
        return this.columnList.find((col) => col.field === name);
    }

    public getColumnByVisibleIndex(index: number): IgxColumnComponent {
        return this.visibleColumns.find((col) =>
            !col.columnGroup && !col.columnLayout &&
            col.visibleIndex === index
        );
    }

    /**
     * Returns the `IgxRowDirective` by index.
     * @example
     * ```typescript
     * const myRow = this.grid1.getRowByIndex(1);
     * ```
     * @param index
     */
    public getRowByIndex(index: number): IgxRowDirective<IgxGridBaseDirective & GridType> {
        return this.gridAPI.get_row_by_index(index);
    }

    /**
     * Returns `IgxGridRowComponent` object by the specified primary key .
     * @remarks
     * Requires that the `primaryKey` property is set.
     * @example
     * ```typescript
     * const myRow = this.grid1.getRowByKey("cell5");
     * ```
     * @param keyValue
     */
    public getRowByKey(keyValue: any): IgxRowDirective<IgxGridBaseDirective & GridType> {
        return this.gridAPI.get_row_by_key(keyValue);
    }

    /**
     * Returns an array of visible `IgxColumnComponent`s.
     * @example
     * ```typescript
     * const visibleColumns = this.grid.visibleColumns.
     * ```
     */
    get visibleColumns(): IgxColumnComponent[] {
        if (this._visibleColumns.length) {
            return this._visibleColumns;
        }
        this._visibleColumns = this.columnList.filter(c => !c.hidden);
        return this._visibleColumns;
    }

    /**
     * Returns the `IgxGridCellComponent` that matches the conditions.
     * @example
     * ```typescript
     * const myCell = this.grid1.getCellByColumn(2,"UnitPrice");
     * ```
     * @param rowIndex
     * @param columnField
     */
    public getCellByColumn(rowIndex: number, columnField: string): IgxGridCellComponent {
        const columnId = this.columnList.map((column) => column.field).indexOf(columnField);
        if (columnId !== -1) {
            return this.gridAPI.get_cell_by_index(rowIndex, columnId);
        }
    }

    public getCellByColumnVisibleIndex(rowIndex: number, index: number): IgxGridCellComponent {
        return this.gridAPI.get_cell_by_visible_index(rowIndex, index);

    }

    /**
     * Returns an `IgxGridCellComponent` object by the specified primary key and column field.
     * @remarks
     * Requires that the primaryKey property is set.
     * @example
     * ```typescript
     * grid.getCellByKey(1, 'index');
     * ```
     * @param rowSelector match any rowID
     * @param columnField
     */
    public getCellByKey(rowSelector: any, columnField: string): IgxGridCellComponent {
        return this.gridAPI.get_cell_by_key(rowSelector, columnField);
    }

    /**
     * Gets the total number of pages.
     * @example
     * ```typescript
     * const totalPages = this.grid.totalPages;
     * ```
     */
    get totalPages(): number {
        if (this.pagingState) {
            return this.pagingState.metadata.countPages;
        }
        return this._totalRecords >= 0 ? Math.ceil(this._totalRecords / this.perPage) : -1;
    }

    /**
     * Gets if the current page is the first page.
     * @example
     * ```typescript
     * const firstPage = this.grid.isFirstPage;
     * ```
     */
    get isFirstPage(): boolean {
        return this.page === 0;
    }

    /**
     * Goes to the next page, if the grid is not already at the last page.
     * @example
     * ```typescript
     * this.grid1.nextPage();
     * ```
     */
    public nextPage(): void {
        if (!this.isLastPage) {
            this.page += 1;
        }
    }

    /**
     * Goes to the previous page, if the grid is not already at the first page.
     * @example
     * ```typescript
     * this.grid1.previousPage();
     * ```
     */
    public previousPage(): void {
        if (!this.isFirstPage) {
            this.page -= 1;
        }
    }

    /**
     * Returns the total number of records.
     * @remarks
     * Only functions when paging is enabled.
     * @example
     * ```typescript
     * const totalRecords = this.grid.totalRecords;
     * ```
     */
    @Input()
    get totalRecords(): number {
        return this._totalRecords >= 0 ? this._totalRecords : this.pagingState?.metadata.countRecords;
    }

    set totalRecords(total: number) {
        if (total >= 0) {
            this._totalRecords = total;
            this._pipeTrigger++;
            this.notifyChanges();
        }
    }

    /**
     * Returns if the current page is the last page.
     * @example
     * ```typescript
     * const lastPage = this.grid.isLastPage;
     * ```
     */
    get isLastPage(): boolean {
        return this.page + 1 >= this.totalPages;
    }

    /**
     * Returns the total width of the `IgxGridComponent`.
     * @example
     * ```typescript
     * const gridWidth = this.grid.totalWidth;
     * ```
     */
    get totalWidth(): number {
        if (!isNaN(this._totalWidth)) { return this._totalWidth; }
        // Take only top level columns
        const cols = this.visibleColumns.filter(col => col.level === 0 && !col.pinned);
        let totalWidth = 0;
        let i = 0;
        for (i; i < cols.length; i++) {
            totalWidth += parseInt(cols[i].calcWidth, 10) || 0;
        }
        this._totalWidth = totalWidth;
        return totalWidth;
    }

    /**
     * @hidden
     * @internal
     */
    get showRowSelectors(): boolean {
        return this.isRowSelectable && this.hasVisibleColumns && !this.hideRowSelectors;
    }

    /**
     * @hidden
     * @internal
     */
    get showDragIcons(): boolean {
        return this.rowDraggable && this.columns.length > this.hiddenColumnsCount;
    }

    /**
     * Reorder columns in the main columnList and _columns collections.
     * @hidden
     */
    protected _moveColumns(from: IgxColumnComponent, to: IgxColumnComponent, pos: DropPosition) {
        const list = this.columnList.toArray();
        this._reorderColumns(from, to, pos, list);
        const newList = this._resetColumnList(list);
        this.columnList.reset(newList);
        this.columnList.notifyOnChanges();
        this._columns = this.columnList.toArray();
    }

    /**
     * @hidden
     */
    protected _resetColumnList(list?) {
        if (!list) {
            list = this.columnList.toArray();
        }
        let newList = [];
        list.filter(c => c.level === 0).forEach(p => {
            newList.push(p);
            if (p.columnGroup) {
                newList = newList.concat(p.allChildren);
            }
        });
        return newList;
    }

    /**
     * Reorders columns inside the passed column collection.
     * When reordering column group collection, the collection is not flattened.
     * In all other cases, the columns collection is flattened, this is why adittional calculations on the dropIndex are done.
     * @hidden
     */
    protected _reorderColumns(from: IgxColumnComponent, to: IgxColumnComponent, position: DropPosition, columnCollection: any[],
        inGroup = false) {
        const fromIndex = columnCollection.indexOf(from);
        const childColumnsCount = inGroup ? 1 : from.allChildren.length + 1;
        columnCollection.splice(fromIndex, childColumnsCount);
        let dropIndex = columnCollection.indexOf(to);
        if (position === DropPosition.AfterDropTarget) {
            dropIndex++;
            if (!inGroup && to.columnGroup) {
                dropIndex += to.allChildren.length;
            }
        }
        columnCollection.splice(dropIndex, 0, from);
    }

    /**
     * Reorder column group collection.
     * @hidden
     */
    protected _moveChildColumns(parent: IgxColumnComponent, from: IgxColumnComponent, to: IgxColumnComponent, pos: DropPosition) {
        const buffer = parent.children.toArray();
        this._reorderColumns(from, to, pos, buffer, true);
        parent.children.reset(buffer);
    }
    /**
     * Places a column before or after the specified target column.
     * @example
     * ```typescript
     * grid.moveColumn(column, target);
     * ```
     */
    public moveColumn(column: IgxColumnComponent, target: IgxColumnComponent, pos: DropPosition = DropPosition.AfterDropTarget) {

        if (column === target || (column.level !== target.level) ||
            (column.topLevelParent !== target.topLevelParent)) {
            return;
        }

        this.endEdit(true);
        if (column.level) {
            this._moveChildColumns(column.parent, column, target, pos);
        }

        if (target.pinned && !column.pinned) {
            column.pin();
        }

        if (!target.pinned && column.pinned) {
            column.unpin();
        }

        if (target.pinned && column.pinned) {
            this._reorderColumns(column, target, pos, this._pinnedColumns);
        }

        if (!target.pinned && !column.pinned) {
            this._reorderColumns(column, target, pos, this._unpinnedColumns);
        }

        this._moveColumns(column, target, pos);
        this._columnsReordered(column, target);
    }

    /**
     * Notiy changes, reset cache and populateVisibleIndexes.
     * @hidden
     */
    private _columnsReordered(column: IgxColumnComponent, target) {
        this.notifyChanges();
        if (this.hasColumnLayouts) {
            this.columns.filter(x => x.columnLayout).forEach(x => x.populateVisibleIndexes());
        }
        // after reordering is done reset cached column collections.
        this.resetColumnCollections();
        column.resetCaches();

        const args = {
            source: column,
            target: target
        };

        this.onColumnMovingEnd.emit(args);
    }

    /**
     * Goes to the desired page index.
     * @example
     * ```typescript
     * this.grid1.paginate(1);
     * ```
     * @param val
     */
    public paginate(val: number): void {
        if (val < 0 || val > this.totalPages - 1) {
            return;
        }

        this.page = val;
    }

    /**
     * Manually marks the `IgxGridComponent` for change detection.
     * @example
     * ```typescript
     * this.grid1.markForCheck();
     * ```
     */
    public markForCheck() {
        this.cdr.detectChanges();
    }

    /**
     * @hidden @internal
     */
    public beginAddRowByIndex(rowID: any, index: number, asChild?: boolean) {
        if (!this.rowEditable) {
            console.warn('The grid must use row edit mode to perform row adding! Please set rowEditable to true.');
            return;
        }
        this.endEdit(true);
        this.cancelAddMode = false;
        const isInPinnedArea = this.isRecordPinnedByViewIndex(index);
        const pinIndex = this.pinnedRecords.findIndex(x => x[this.primaryKey] === rowID);
        const unpinIndex = this.getUnpinnedIndexById(rowID);

        if (this.expansionStates.get(rowID)) {
            this.collapseRow(rowID);
        }

        this.addRowParent = {
            rowID: rowID,
            index: isInPinnedArea ? pinIndex : unpinIndex,
            asChild: asChild,
            isPinned: isInPinnedArea
        };
        this._pipeTrigger++;
        this.cdr.detectChanges();
        if (isInPinnedArea) {
            this.calculateGridHeight();
        }
        const newRowIndex = this.addRowParent.index + 1;
        // ensure adding row is in view.
        const shouldScroll = this.navigation.shouldPerformVerticalScroll(newRowIndex, -1);
        if (shouldScroll) {
            this.navigateTo(newRowIndex, -1);
        }
        const row = this.getRowByIndex(index + 1);
        const cell = row.cells.find(c => c.editable);
        if (cell) {
            cell.setEditMode(true);
            cell.activate();
        }
    }

    /**
     * Creates a new `IgxGridRowComponent` and adds the data record to the end of the data source.
     * @example
     * ```typescript
     * this.grid1.addRow(record);
     * ```
     * @param data
     */
    public addRow(data: any): void {
        // commit pending states prior to adding a row
        this.endEdit(true);
        this.gridAPI.addRowToData(data);

        this.onRowAdded.emit({ data });
        this._pipeTrigger++;
        this.notifyChanges();
    }

    /**
     * Removes the `IgxGridRowComponent` and the corresponding data record by primary key.
     * @remarks
     * Requires that the `primaryKey` property is set.
     * The method accept rowSelector as a parameter, which is the rowID.
     * @example
     * ```typescript
     * this.grid1.deleteRow(0);
     * ```
     * @param rowSelector
     */
    public deleteRow(rowSelector: any): void {
        if (this.primaryKey !== undefined && this.primaryKey !== null) {
            this.deleteRowById(rowSelector);
        }
    }

    /** @hidden */
    public deleteRowById(rowId: any) {
        this.gridAPI.deleteRowById(rowId);
    }

    /**
     * @hidden
     */
    protected deleteRowFromData(rowID: any, index: number) {
        //  if there is a row (index !== 0) delete it
        //  if there is a row in ADD or UPDATE state change it's state to DELETE
        if (index !== -1) {
            if (this.transactions.enabled) {
                const transaction: Transaction = { id: rowID, type: TransactionType.DELETE, newValue: null };
                this.transactions.add(transaction, this.data[index]);
            } else {
                this.data.splice(index, 1);
            }
        } else {
            const state: State = this.transactions.getState(rowID);
            this.transactions.add({ id: rowID, type: TransactionType.DELETE, newValue: null }, state && state.recordRef);
        }
    }

    /**
     * Updates the `IgxGridRowComponent` and the corresponding data record by primary key.
     * @remarks
     * Requires that the `primaryKey` property is set.
     * @example
     * ```typescript
     * this.gridWithPK.updateCell('Updated', 1, 'ProductName');
     * ```
     * @param value the new value which is to be set.
     * @param rowSelector corresponds to rowID.
     * @param column corresponds to column field.
     */
    public updateCell(value: any, rowSelector: any, column: string): void {
        if (this.isDefined(this.primaryKey)) {
            const col = this.columnList.toArray().find(c => c.field === column);
            if (col) {
                // Simplify
                const rowData = this.gridAPI.getRowData(rowSelector);
                const index = this.gridAPI.get_row_index_in_data(rowSelector);
                // If row passed is invalid
                if (index < 0) {
                    return;
                }
                const id = {
                    rowID: rowSelector,
                    columnID: col.index,
                    rowIndex: index
                };

                const cell = new IgxCell(id, index, col, rowData[col.field], rowData[col.field], rowData, this);
                const args = this.gridAPI.update_cell(cell, value);

                if (this.crudService.cell && this.crudService.sameCell(cell)) {
                    if (args.cancel) {
                        return;
                    }
                    this.crudService.exitCellEdit();
                }
                this.cdr.detectChanges();
            }
        }
    }

    /**
     * Updates the `IgxGridRowComponent`
     * @remarks
     * The row is specified by
     * rowSelector parameter and the data source record with the passed value.
     * This method will apply requested update only if primary key is specified in the grid.
     * @example
     * ```typescript
     * grid.updateRow({
     *       ProductID: 1, ProductName: 'Spearmint', InStock: true, UnitsInStock: 1, OrderDate: new Date('2005-03-21')
     *   }, 1);
     * ```
     * @param value
     * @param rowSelector correspond to rowID
     */
    public updateRow(value: any, rowSelector: any): void {
        if (this.isDefined(this.primaryKey)) {
            const editableCell = this.crudService.cell;
            if (editableCell && editableCell.id.rowID === rowSelector) {
                this.crudService.exitCellEdit();
            }
            const row = new IgxRow(rowSelector, -1, this.gridAPI.getRowData(rowSelector), this);
            this.gridAPI.update_row(row, value);

            // TODO: fix for #5934 and probably break for #5763
            // consider adding of third optional boolean parameter in updateRow.
            // If developer set this parameter to true we should call notifyChanges(true), and
            // vise-versa if developer set it to false we should call notifyChanges(false).
            // The parameter should default to false
            this.notifyChanges();
        }
    }

    /**
     * Returns the data that is contained in the row component.
     * @remarks
     * If the primary key is not specified the row selector match the row data.
     * @example
     * ```typescript
     * const data = grid.getRowData(94741);
     * ```
     * @param rowSelector correspond to rowID
     */
    public getRowData(rowSelector: any) {
        if (!this.primaryKey) {
            return rowSelector;
        }
        const data = this.gridAPI.get_all_data(this.transactions.enabled);
        const index = this.gridAPI.get_row_index_in_data(rowSelector);
        return index < 0 ? {} : data[index];
    }

    /**
     * Sort a single `IgxColumnComponent`.
     * @remarks
     * Sort the `IgxGridComponent`'s `IgxColumnComponent` based on the provided array of sorting expressions.
     * @example
     * ```typescript
     * this.grid.sort({ fieldName: name, dir: SortingDirection.Asc, ignoreCase: false });
     * ```
     */
    public sort(expression: ISortingExpression | Array<ISortingExpression>): void {
        this.endEdit(false);


        if (expression instanceof Array) {
            this.gridAPI.sort_multiple(expression);
        } else {
            this.gridAPI.sort(expression);
        }
        requestAnimationFrame(() => this.onSortingDone.emit(expression));
    }

    /**
     * Filters a single `IgxColumnComponent`.
     * @example
     * ```typescript
     * public filter(term) {
     *      this.grid.filter("ProductName", term, IgxStringFilteringOperand.instance().condition("contains"));
     * }
     * ```
     * @param name
     * @param value
     * @param conditionOrExpressionTree
     * @param ignoreCase
     */
    public filter(name: string, value: any, conditionOrExpressionTree?: IFilteringOperation | IFilteringExpressionsTree,
        ignoreCase?: boolean) {
        this.filteringService.filter(name, value, conditionOrExpressionTree, ignoreCase);
    }

    /**
     * Filters all the `IgxColumnComponent` in the `IgxGridComponent` with the same condition.
     * @example
     * ```typescript
     * grid.filterGlobal('some', IgxStringFilteringOperand.instance().condition('contains'));
     * ```
     * @param value
     * @param condition
     * @param ignoreCase
     */
    public filterGlobal(value: any, condition, ignoreCase?) {
        this.filteringService.filterGlobal(value, condition, ignoreCase);
    }

    /**
     * Enables summaries for the specified column and applies your customSummary.
     * @remarks
     * If you do not provide the customSummary, then the default summary for the column data type will be applied.
     * @example
     * ```typescript
     * grid.enableSummaries([{ fieldName: 'ProductName' }, { fieldName: 'ID' }]);
     * ```
     * Enable summaries for the listed columns.
     * @example
     * ```typescript
     * grid.enableSummaries('ProductName');
     * ```
     * @param rest
     */
    public enableSummaries(...rest) {
        if (rest.length === 1 && Array.isArray(rest[0])) {
            this._multipleSummaries(rest[0], true);
        } else {
            this._summaries(rest[0], true, rest[1]);
        }
    }

    /**
     * Disable summaries for the specified column.
     * @example
     * ```typescript
     * grid.disableSummaries('ProductName');
     * ```
     * @remarks
     * Disable summaries for the listed columns.
     * @example
     * ```typescript
     * grid.disableSummaries([{ fieldName: 'ProductName' }]);
     * ```
     */
    public disableSummaries(...rest) {
        if (rest.length === 1 && Array.isArray(rest[0])) {
            this._disableMultipleSummaries(rest[0]);
        } else {
            this._summaries(rest[0], false);
        }
    }

    /**
     * If name is provided, clears the filtering state of the corresponding `IgxColumnComponent`.
     * @remarks
     * Otherwise clears the filtering state of all `IgxColumnComponent`s.
     * @example
     * ```typescript
     * this.grid.clearFilter();
     * ```
     * @param name
     */
    public clearFilter(name?: string) {
        this.filteringService.clearFilter(name);
    }

    /**
     * If name is provided, clears the sorting state of the corresponding `IgxColumnComponent`.
     * @remarks
     * otherwise clears the sorting state of all `IgxColumnComponent`.
     * @example
     * ```typescript
     * this.grid.clearSort();
     * ```
     * @param name
     */
    public clearSort(name?: string) {
        if (!name) {
            this.sortingExpressions = [];
            return;
        }
        if (!this.gridAPI.get_column_by_name(name)) {
            return;
        }
        this.gridAPI.clear_sort(name);
    }

    /**
     * @hidden @internal
     */
    public refreshGridState(args?) {
        this.endEdit(true);
        this.selectionService.clearHeaderCBState();
        this.summaryService.clearSummaryCache();
        this.cdr.detectChanges();
    }

    // TODO: We have return values here. Move them to event args ??

    /**
     * Pins a column by field name.
     * @remarks
     * Returns whether the operation is successful.
     * @example
     * ```typescript
     * this.grid.pinColumn("ID");
     * ```
     * @param columnName
     * @param index
     */
    public pinColumn(columnName: string | IgxColumnComponent, index?): boolean {
        const col = columnName instanceof IgxColumnComponent ? columnName : this.getColumnByName(columnName);
        return col.pin(index);
    }

    /**
     * Unpins a column by field name. Returns whether the operation is successful.
     * @example
     * ```typescript
     * this.grid.pinColumn("ID");
     * ```
     * @param columnName
     * @param index
     */
    public unpinColumn(columnName: string | IgxColumnComponent, index?): boolean {
        const col = columnName instanceof IgxColumnComponent ? columnName : this.getColumnByName(columnName);
        return col.unpin(index);
    }

    /**
     * Pin the row by its id.
     * @remarks
     * ID is either the primaryKey value or the data record instance.
     * @example
     * ```typescript
     * this.grid.pinRow(rowID);
     * ```
     * @param rowID The row id - primaryKey value or the data record instance.
     * @param index The index at which to insert the row in the pinned collection.
     */
    public pinRow(rowID: any, index?: number): boolean {
        if (this._pinnedRecordIDs.indexOf(rowID) !== -1) {
            return false;
        }
        const row = this.gridAPI.get_row_by_key(rowID);

        const eventArgs: IPinRowEventArgs = {
            insertAtIndex: index,
            isPinned: true,
            rowID: rowID,
            row: row
        };
        this.onRowPinning.emit(eventArgs);

        this.endEdit(true);

        const insertIndex = typeof eventArgs.insertAtIndex === 'number' ? eventArgs.insertAtIndex : this._pinnedRecordIDs.length;
        this._pinnedRecordIDs.splice(insertIndex, 0, rowID);
        this._pipeTrigger++;
        if (this.gridAPI.grid) {
            this.notifyChanges();
        }
    }

    /**
     * Unpin the row by its id.
     * @remarks
     * ID is either the primaryKey value or the data record instance.
     * @example
     * ```typescript
     * this.grid.unpinRow(rowID);
     * ```
     * @param rowID The row id - primaryKey value or the data record instance.
     */
    public unpinRow(rowID: any) {
        const index = this._pinnedRecordIDs.indexOf(rowID);
        if (index === -1) {
            return false;
        }
        const row = this.gridAPI.get_row_by_key(rowID);
        const eventArgs: IPinRowEventArgs = {
            isPinned: false,
            rowID: rowID,
            row: row
        };
        this.onRowPinning.emit(eventArgs);
        this.endEdit(true);
        this._pinnedRecordIDs.splice(index, 1);
        this._pipeTrigger++;
        if (this.gridAPI.grid) {
            this.cdr.detectChanges();
        }
        return true;
    }

    get pinnedRowHeight() {
        const containerHeight = this.pinContainer ? this.pinContainer.nativeElement.offsetHeight : 0;
        return this.hasPinnedRecords ? containerHeight : 0;
    }

    get totalHeight() {
        return this.calcHeight ? this.calcHeight + this.pinnedRowHeight : this.calcHeight;
    }

    /**
     * Recalculates grid width/height dimensions.
     * @remarks
     * Should be run when changing DOM elements dimentions manually that affect the grid's size.
     * @example
     * ```typescript
     * this.grid.reflow();
     * ```
     */
    public reflow() {
        this.calculateGridSizes();
    }

    /**
     * Finds the next occurrence of a given string in the grid and scrolls to the cell if it isn't visible.
     * @remarks
     * Returns how many times the grid contains the string.
     * @example
     * ```typescript
     * this.grid.findNext("financial");
     * ```
     * @param text the string to search.
     * @param caseSensitive optionally, if the search should be case sensitive (defaults to false).
     * @param exactMatch optionally, if the text should match the entire value  (defaults to false).
     */
    public findNext(text: string, caseSensitive?: boolean, exactMatch?: boolean): number {
        return this.find(text, 1, caseSensitive, exactMatch);
    }

    /**
     * Finds the previous occurrence of a given string in the grid and scrolls to the cell if it isn't visible.
     * @remarks
     * Returns how many times the grid contains the string.
     * @example
     * ```typescript
     * this.grid.findPrev("financial");
     * ```
     * @param text the string to search.
     * @param caseSensitive optionally, if the search should be case sensitive (defaults to false).
     * @param exactMatch optionally, if the text should match the entire value (defaults to false).
     */
    public findPrev(text: string, caseSensitive?: boolean, exactMatch?: boolean): number {
        return this.find(text, -1, caseSensitive, exactMatch);
    }

    /**
     * Reapplies the existing search.
     * @remarks
     * Returns how many times the grid contains the last search.
     * @example
     * ```typescript
     * this.grid.refreshSearch();
     * ```
     * @param updateActiveInfo
     */
    public refreshSearch(updateActiveInfo?: boolean, endEdit = true): number {
        if (this.lastSearchInfo.searchText) {
            this.rebuildMatchCache();

            if (updateActiveInfo) {
                const activeInfo = IgxTextHighlightDirective.highlightGroupsMap.get(this.id);
                this.lastSearchInfo.matchInfoCache.forEach((match, i) => {
                    if (match.column === activeInfo.column &&
                        match.row === activeInfo.row &&
                        match.index === activeInfo.index &&
                        compareMaps(match.metadata, activeInfo.metadata)) {
                        this.lastSearchInfo.activeMatchIndex = i;
                    }
                });
            }

            return this.find(this.lastSearchInfo.searchText,
                0,
                this.lastSearchInfo.caseSensitive,
                this.lastSearchInfo.exactMatch,
                false,
                endEdit);
        } else {
            return 0;
        }
    }

    /**
     * Removes all the highlights in the cell.
     * @example
     * ```typescript
     * this.grid.clearSearch();
     * ```
     */
    public clearSearch() {
        this.lastSearchInfo = {
            searchText: '',
            caseSensitive: false,
            exactMatch: false,
            activeMatchIndex: 0,
            matchInfoCache: []
        };

        this.rowList.forEach((row) => {
            if (row.cells) {
                row.cells.forEach((c) => {
                    c.clearHighlight();
                });
            }
        });
    }

    /**
     * Returns if the `IgxGridComponent` has sortable columns.
     * @example
     * ```typescript
     * const sortableGrid = this.grid.hasSortableColumns;
     * ```
     */
    get hasSortableColumns(): boolean {
        return this.columnList.some((col) => col.sortable);
    }

    /**
     * Returns if the `IgxGridComponent` has editable columns.
     * @example
     * ```typescript
     * const editableGrid = this.grid.hasEditableColumns;
     * ```
     */
    get hasEditableColumns(): boolean {
        return this.columnList.some((col) => col.editable);
    }

    /**
     * Returns if the `IgxGridComponent` has fiterable columns.
     * @example
     * ```typescript
     * const filterableGrid = this.grid.hasFilterableColumns;
     * ```
     */
    get hasFilterableColumns(): boolean {
        return this.columnList.some((col) => col.filterable);
    }

    /**
     * Returns if the `IgxGridComponent` has summarized columns.
     * @example
     * ```typescript
     * const summarizedGrid = this.grid.hasSummarizedColumns;
     * ```
     */
    get hasSummarizedColumns(): boolean {
        return this.summaryService.hasSummarizedColumns;
    }

    /**
     * @hidden @internal
     */
    get rootSummariesEnabled(): boolean {
        return this.summaryCalculationMode !== GridSummaryCalculationMode.childLevelsOnly;
    }

    /**
     * @hidden @internal
     */
    get hasVisibleColumns(): boolean {
        if (this._hasVisibleColumns === undefined) {
            return this.columnList ? this.columnList.some(c => !c.hidden) : false;
        }
        return this._hasVisibleColumns;
    }

    set hasVisibleColumns(value) {
        this._hasVisibleColumns = value;
    }
    /**
     * Returns if the `IgxGridComponent` has moveable columns.
     * @example
     * ```typescript
     * const movableGrid = this.grid.hasMovableColumns;
     * ```
     */
    get hasMovableColumns(): boolean {
        return this.columnList && this.columnList.some((col) => col.movable);
    }

    /**
     * Returns if the `IgxGridComponent` has column groups.
     * @example
     * ```typescript
     * const groupGrid = this.grid.hasColumnGroups;
     * ```
     */
    get hasColumnGroups(): boolean {
        return this._columnGroups;
    }
    /**
     * Returns if the `IgxGridComponent` has column layouts for multi-row layout definition.
     * @example
     * ```typescript
     * const layoutGrid = this.grid.hasColumnLayouts;
     * ```
     */
    public get hasColumnLayouts() {
        return !!this.columnList.some(col => col.columnLayout);
    }

    /**
     * Returns an array of the selected `IgxGridCellComponent`s.
     * @example
     * ```typescript
     * const selectedCells = this.grid.selectedCells;
     * ```
     */
    get selectedCells(): IgxGridCellComponent[] | any[] {
        if (this.dataRowList) {
            return this.dataRowList.map((row) => row.cells.filter((cell) => cell.selected))
                .reduce((a, b) => a.concat(b), []);
        }
        return [];
    }

    /**
     * @hidden @internal
     */
    get multiRowLayoutRowSize() {
        return this._multiRowLayoutRowSize;
    }

    /**
     * @hidden
     */
    protected get rowBasedHeight() {
        return this.dataLength * this.rowHeight;
    }

    /**
     * @hidden
     */
    protected get isPercentWidth() {
        return this.width && this.width.indexOf('%') !== -1;
    }

    /**
     * @hidden @internal
     */
    public get isPercentHeight() {
        return this._height && this._height.indexOf('%') !== -1;
    }

    /**
     * @hidden
     * Sets columns defaultWidth property
     */
    protected _derivePossibleWidth() {
        if (!this.columnWidthSetByUser) {
            this._columnWidth = this.width !== null ? this.getPossibleColumnWidth() : MINIMUM_COLUMN_WIDTH + 'px';
        }
        this.columnList.forEach((column: IgxColumnComponent) => {
            if (this.hasColumnLayouts && parseInt(this._columnWidth, 10)) {
                const columnWidthCombined = parseInt(this._columnWidth, 10) * (column.colEnd ? column.colEnd - column.colStart : 1);
                column.defaultWidth = columnWidthCombined + 'px';
            } else {
                column.defaultWidth = this._columnWidth;
                column.resetCaches();
            }
        });
        this.resetCachedWidths();
    }

    /**
     * @hidden
     */
    protected get defaultTargetBodyHeight(): number {
        const allItems = this.dataLength;
        return this.renderedRowHeight * Math.min(this._defaultTargetRecordNumber,
            this.paging ? Math.min(allItems, this.perPage) : allItems);
    }

    /**
     * @hidden @internal
     * The rowHeight input is bound to min-height css prop of rows that adds a 1px border in all cases
     */
    public get renderedRowHeight(): number {
        return this.rowHeight + 1;
    }

    /**
     * @hidden
     * @internal
     */
    protected calcGridHeadRow() {
        if (this.maxLevelHeaderDepth) {
            this._baseFontSize = parseFloat(getComputedStyle(this.document.documentElement).getPropertyValue('font-size'));
            let minSize = (this.maxLevelHeaderDepth + 1) * this.defaultRowHeight / this._baseFontSize;
            if (this._allowFiltering && this._filterMode === FilterMode.quickFilter) {
                minSize += (FILTER_ROW_HEIGHT + 1) / this._baseFontSize;
            }
            this.theadRow.nativeElement.style.minHeight = `${minSize}rem`;
        }
    }

    /**
     * @hidden
     * Sets TBODY height i.e. this.calcHeight
     */
    protected calculateGridHeight() {
        this.calcGridHeadRow();
        this.summariesHeight = 0;
        if (this.hasSummarizedColumns && this.rootSummariesEnabled) {
            this.summariesHeight = this.summaryService.calcMaxSummaryHeight();
        }

        this.calcHeight = this._calculateGridBodyHeight();
        if (this.pinnedRowHeight && this.calcHeight) {
            this.calcHeight -= this.pinnedRowHeight;
        }
    }

    /**
     * @hidden
     */
    protected getGroupAreaHeight(): number {
        return 0;
    }

    /**
     * @hidden
     */
    protected getComputedHeight(elem) {
        return elem.offsetHeight ? parseFloat(this.document.defaultView.getComputedStyle(elem).getPropertyValue('height')) : 0;
    }
    /**
     * @hidden
     */
    protected getFooterHeight(): number {
        return this.summariesHeight || this.getComputedHeight(this.tfoot.nativeElement);
    }
    /**
     * @hidden
     */
    protected getTheadRowHeight(): number {
        const height = this.getComputedHeight(this.theadRow.nativeElement);
        return (!this.allowFiltering || (this.allowFiltering && this.filterMode !== FilterMode.quickFilter)) ?
            height - this.getFilterCellHeight() :
            height;
    }

    /**
     * @hidden
     */
    protected getToolbarHeight(): number {
        let toolbarHeight = 0;
        if (this.showToolbar && this.toolbarHtml != null) {
            const height = this.getComputedHeight(this.toolbarHtml.nativeElement);
            toolbarHeight = this.toolbarHtml.nativeElement.firstElementChild ?
                height : 0;
        }
        return toolbarHeight;
    }

    /**
     * @hidden
     */
    protected getPagingFooterHeight(): number {
        let pagingHeight = 0;
        if (this.footer) {
            const height = this.getComputedHeight(this.footer.nativeElement);
            pagingHeight = this.footer.nativeElement.firstElementChild ?
                height : 0;
        }
        return pagingHeight;
    }

    /**
     * @hidden
     */
    protected getFilterCellHeight(): number {
        const headerGroupNativeEl = (this.headerGroupsList.length !== 0) ?
            this.headerGroupsList[0].element.nativeElement : null;
        const filterCellNativeEl = (headerGroupNativeEl) ?
            headerGroupNativeEl.querySelector('igx-grid-filtering-cell') : null;
        return (filterCellNativeEl) ? filterCellNativeEl.offsetHeight : 0;
    }

    /**
     * @hidden
     */
    protected _calculateGridBodyHeight(): number {
        if (!this._height) {
            return null;
        }
        const actualTheadRow = this.getTheadRowHeight();
        const footerHeight = this.getFooterHeight();
        const toolbarHeight = this.getToolbarHeight();
        const pagingHeight = this.getPagingFooterHeight();
        const groupAreaHeight = this.getGroupAreaHeight();
        const scrHeight = this.getComputedHeight(this.scr.nativeElement);
        const renderedHeight = toolbarHeight + actualTheadRow +
            footerHeight + pagingHeight + groupAreaHeight +
            scrHeight;

        let gridHeight = 0;

        if (this.isPercentHeight) {
            const computed = this.document.defaultView.getComputedStyle(this.nativeElement).getPropertyValue('height');
            const autoSize = this._shouldAutoSize(renderedHeight);
            if (autoSize || computed.indexOf('%') !== -1) {
                const bodyHeight = this.getDataBasedBodyHeight();
                return bodyHeight > 0 ? bodyHeight : null;
            }
            gridHeight = parseFloat(computed);
        } else {
            gridHeight = parseInt(this._height, 10);
        }
        const height = Math.abs(gridHeight - renderedHeight);

        if (Math.round(height) === 0 || isNaN(gridHeight)) {
            const bodyHeight = this.defaultTargetBodyHeight;
            return bodyHeight > 0 ? bodyHeight : null;
        }
        return height;
    }

    protected checkContainerSizeChange() {
        const origHeight = this.nativeElement.parentElement.offsetHeight;
        this.nativeElement.style.display = 'none';
        const height = this.nativeElement.parentElement.offsetHeight;
        this.nativeElement.style.display = '';
        return origHeight !== height;
    }

    protected _shouldAutoSize(renderedHeight) {
        this.tbody.nativeElement.style.display = 'none';
        let res = !this.nativeElement.parentElement ||
            this.nativeElement.parentElement.clientHeight === 0 ||
            this.nativeElement.parentElement.clientHeight === renderedHeight;
        if (!isChromium()) {
            // If grid causes the parent container to extend (for example when container is flex)
            // we should always auto-size since the actual size of the container will continuously change as the grid renders elements.
            res = this.checkContainerSizeChange();
        }
        this.tbody.nativeElement.style.display = '';
        return res;
    }

    /**
     * @hidden @internal
     */
    public get outerWidth() {
        return this.hasVerticalScroll() ? this.calcWidth + this.scrollSize : this.calcWidth;
    }

    /**
     * @hidden @internal
     * Gets the visible content height that includes header + tbody + footer.
     */
    public getVisibleContentHeight() {
        let height = this.theadRow.nativeElement.clientHeight + this.tbody.nativeElement.clientHeight;
        if (this.hasSummarizedColumns) {
            height += this.tfoot.nativeElement.clientHeight;
        }
        return height;
    }

    /**
     * @hidden @internal
     */
    public getPossibleColumnWidth(baseWidth: number = null) {
        let computedWidth;
        if (baseWidth !== null) {
            computedWidth = baseWidth;
        } else {
            computedWidth = this.calcWidth ||
                parseInt(this.document.defaultView.getComputedStyle(this.nativeElement).getPropertyValue('width'), 10);
        }

        computedWidth -= this.featureColumnsWidth();

        const visibleChildColumns = this.visibleColumns.filter(c => !c.columnGroup);


        // Column layouts related
        let visibleCols = [];
        const columnBlocks = this.visibleColumns.filter(c => c.columnGroup);
        const colsPerBlock = columnBlocks.map(block => block.getInitialChildColumnSizes(block.children));
        const combinedBlocksSize = colsPerBlock.reduce((acc, item) => acc + item.length, 0);
        colsPerBlock.forEach(blockCols => visibleCols = visibleCols.concat(blockCols));
        //

        const columnsWithSetWidths = this.hasColumnLayouts ?
            visibleCols.filter(c => c.widthSetByUser) :
            visibleChildColumns.filter(c => c.widthSetByUser);

        const columnsToSize = this.hasColumnLayouts ?
            combinedBlocksSize - columnsWithSetWidths.length :
            visibleChildColumns.length - columnsWithSetWidths.length;
        const sumExistingWidths = columnsWithSetWidths
            .reduce((prev, curr) => {
                const colWidth = curr.width;
                const widthValue = parseInt(colWidth, 10);
                const currWidth = colWidth && typeof colWidth === 'string' && colWidth.indexOf('%') !== -1 ?
                    widthValue / 100 * computedWidth :
                    widthValue;
                return prev + currWidth;
            }, 0);

        // When all columns are hidden, return 0px width
        if (!sumExistingWidths && !columnsToSize) {
            return '0px';
        }

        const columnWidth = Math.floor(!Number.isFinite(sumExistingWidths) ?
            Math.max(computedWidth / columnsToSize, MINIMUM_COLUMN_WIDTH) :
            Math.max((computedWidth - sumExistingWidths) / columnsToSize, MINIMUM_COLUMN_WIDTH));

        return columnWidth + 'px';
    }

    /**
     * @hidden
     * Sets grid width i.e. this.calcWidth
     */
    protected calculateGridWidth() {
        let width;

        if (this.isPercentWidth) {
            /* width in %*/
            const computed = this.document.defaultView.getComputedStyle(this.nativeElement).getPropertyValue('width');
            width = computed.indexOf('%') === -1 ? parseInt(computed, 10) : null;
        } else {
            width = parseInt(this.width, 10);
        }

        if (!width && this.nativeElement) {
            width = this.nativeElement.offsetWidth;
        }


        if (this.width === null || !width) {
            width = this.getColumnWidthSum();
        }

        if (this.hasVerticalScroll() && this.width !== null) {
            width -= this.scrollSize;
        }
        if ((Number.isFinite(width) || width === null) && width !== this.calcWidth) {
            this.calcWidth = width;
        }
        this._derivePossibleWidth();
    }

    private getColumnWidthSum(): number {
        let colSum = 0;
        const cols = this.hasColumnLayouts ?
            this.visibleColumns.filter(x => x.columnLayout) : this.visibleColumns.filter(x => !x.columnGroup);
        cols.forEach((item) => {
            const isWidthInPercent = item.width && typeof item.width === 'string' && item.width.indexOf('%') !== -1;
            if (isWidthInPercent) {
                item.width = item.calcWidth || MINIMUM_COLUMN_WIDTH + 'px';
            }
            colSum += parseInt((item.width || item.defaultWidth), 10) || MINIMUM_COLUMN_WIDTH;
        });
        if (!colSum) {
            return null;
        }
        this.cdr.detectChanges();
        colSum += this.featureColumnsWidth();
        return colSum;
    }

    /**
     * @hidden @internal
     */
    public hasVerticalScroll() {
        if (this._init) { return false; }
        const isScrollable = this.verticalScrollContainer ? this.verticalScrollContainer.isScrollable() : false;
        return !!(this.calcWidth && this.dataView &&
            this.dataView.length > 0 &&
            isScrollable);
    }

    /**
     * @hidden @internal
     */
    protected getDataBasedBodyHeight(): number {
        return !this.data || (this.data.length < this._defaultTargetRecordNumber) ?
            0 : this.defaultTargetBodyHeight;
    }

    /**
     * @hidden @internal
     */
    protected onPinnedRowsChanged(change: QueryList<IgxGridRowComponent>) {
        const diff = this.rowListDiffer.diff(change);
        if (diff) {
            this.notifyChanges(true);
        }
    }

    /**
     * @hidden
     */
    protected onColumnsChanged(change: QueryList<IgxColumnComponent>) {
        const diff = this.columnListDiffer.diff(change);
        if (this.autoGenerate && this.columnList.length === 0 && this._autoGeneratedCols.length > 0) {
            // In Ivy if there are nested conditional templates the content children are re-evaluated
            // hence autogenerated columns are cleared and need to be reset.
            this.columnList.reset(this._autoGeneratedCols);
            return;
        }
        if (diff) {
            let added = false;
            let removed = false;

            this.initColumns(this.columnList);


            diff.forEachAddedItem((record: IterableChangeRecord<IgxColumnComponent>) => {
                this.onColumnInit.emit(record.item);
                added = true;
            });

            diff.forEachRemovedItem((record: IterableChangeRecord<IgxColumnComponent | IgxColumnGroupComponent>) => {
                const isColumnGroup = record.item instanceof IgxColumnGroupComponent;
                if (!isColumnGroup) {
                    // Clear Grouping
                    this.gridAPI.clear_groupby(record.item.field);

                    // Clear Filtering
                    this.gridAPI.clear_filter(record.item.field);

                    // Close filter row
                    if (this.filteringService.isFilterRowVisible
                        && this.filteringService.filteredColumn
                        && this.filteringService.filteredColumn.field === record.item.field) {
                        this.filteringRow.close();
                    }

                    // Clear Sorting
                    this.gridAPI.clear_sort(record.item.field);

                    // Remove column selection
                    this.selectionService.deselectColumnsWithNoEvent([record.item.field]);
                }
                removed = true;
            });

            this.resetCaches();

            if (added || removed) {
                this.summaryService.clearSummaryCache();
                Promise.resolve().then(() => {
                    // `onColumnsChanged` can be executed midway a current detectChange cycle and markForCheck will be ignored then.
                    // This ensures that we will wait for the current cycle to end so we can trigger a new one and ngDoCheck to fire.
                    this.notifyChanges(true);
                });
            }
        }
    }

    /**
     * @hidden
     */
    protected calculateGridSizes(recalcFeatureWidth = true) {
        /*
            TODO: (R.K.) This layered lasagne should be refactored
            ASAP. The reason I have to reset the caches so many times is because
            after teach `detectChanges` call they are filled with invalid
            state. Of course all of this happens midway through the grid
            sizing process which of course, uses values from the caches, thus resulting
            in a broken layout.
        */
        this.resetCaches(recalcFeatureWidth);
        this.cdr.detectChanges();
        const hasScroll = this.hasVerticalScroll();
        this.calculateGridWidth();
        this.resetCaches(recalcFeatureWidth);
        this.cdr.detectChanges();
        this.calculateGridHeight();

        if (this.rowEditable) {
            this.repositionRowEditingOverlay(this.rowInEditMode);
        }

        if (this.filteringService.isFilterRowVisible) {
            this.filteringRow.resetChipsArea();
        }

        this.cdr.detectChanges();
        // in case scrollbar has appeared recalc to size correctly.
        if (hasScroll !== this.hasVerticalScroll()) {
            this.calculateGridWidth();
            this.cdr.detectChanges();
        }
        if (this.zone.isStable) {
            this.zone.run(() => {
                this._applyWidthHostBinding();
                this.cdr.detectChanges();
            });
        } else {
            this.zone.onStable.pipe(first()).subscribe(() => {
                this.zone.run(() => {
                    this._applyWidthHostBinding();
                });
            });
        }
        this.resetCaches(recalcFeatureWidth);
    }

    private _applyWidthHostBinding() {
        let width = this._width;
        if (width === null) {
            let currentWidth = this.calcWidth;
            if (this.hasVerticalScroll()) {
                currentWidth += this.scrollSize;
            }
            width = currentWidth + 'px';
            this.resetCaches();
        }
        this._hostWidth = width;
        this.cdr.markForCheck();
    }

    /**
     * Gets calculated width of the pinned area.
     * @example
     * ```typescript
     * const pinnedWidth = this.grid.getPinnedWidth();
     * ```
     * @param takeHidden If we should take into account the hidden columns in the pinned area.
     */
    public getPinnedWidth(takeHidden = false) {
        const fc = takeHidden ? this._pinnedColumns : this.pinnedColumns;
        let sum = 0;
        for (const col of fc) {
            if (col.level === 0) {
                sum += parseInt(col.calcWidth, 10);
            }
        }
        if (this.pinning.columns === ColumnPinningPosition.Start) {
            sum += this.featureColumnsWidth();
        }

        return sum;
    }

    /**
     * @hidden
     * Gets calculated width of the unpinned area
     * @param takeHidden If we should take into account the hidden columns in the pinned area.
     */
    protected getUnpinnedWidth(takeHidden = false) {
        let width = this.isPercentWidth ?
            this.calcWidth :
            parseInt(this.width, 10) || parseInt(this.hostWidth, 10) || this.calcWidth;
        if (this.hasVerticalScroll() && !this.isPercentWidth) {
            width -= this.scrollSize;
        }
        if (this.pinning.columns === ColumnPinningPosition.End) {
            width -= this.featureColumnsWidth();
        }

        return width - this.getPinnedWidth(takeHidden);
    }

    /**
     * @hidden
     */
    protected _summaries(fieldName: string, hasSummary: boolean, summaryOperand?: any) {
        const column = this.gridAPI.get_column_by_name(fieldName);
        if (column) {
            column.hasSummary = hasSummary;
            if (summaryOperand) {
                if (this.rootSummariesEnabled) { this.summaryService.retriggerRootPipe++; }
                column.summaries = summaryOperand;
            }
        }
    }

    /**
     * @hidden
     */
    protected _multipleSummaries(expressions: ISummaryExpression[], hasSummary: boolean) {
        expressions.forEach((element) => {
            this._summaries(element.fieldName, hasSummary, element.customSummary);
        });
    }
    /**
     * @hidden
     */
    protected _disableMultipleSummaries(expressions) {
        expressions.forEach((column) => {
            const columnName = column && column.fieldName ? column.fieldName : column;
            this._summaries(columnName, false);
        });
    }

    /**
     * @hidden
     */
    protected resolveDataTypes(rec) {
        if (typeof rec === 'number') {
            return DataType.Number;
        } else if (typeof rec === 'boolean') {
            return DataType.Boolean;
        } else if (typeof rec === 'object' && rec instanceof Date) {
            return DataType.Date;
        }
        return DataType.String;
    }

    /**
     * @hidden
     */
    protected autogenerateColumns() {
        const data = this.gridAPI.get_data();
        const factory = this.resolver.resolveComponentFactory(IgxColumnComponent);
        const fields = this.generateDataFields(data);
        const columns = [];

        fields.forEach((field) => {
            const ref = factory.create(this.viewRef.injector);
            ref.instance.field = field;
            ref.instance.dataType = this.resolveDataTypes(data[0][field]);
            ref.changeDetectorRef.detectChanges();
            columns.push(ref.instance);
        });
        this._autoGeneratedCols = columns;

        this.columnList.reset(columns);
        if (data && data.length > 0) {
            this.shouldGenerate = false;
        }
    }

    protected generateDataFields(data: any[]): string[] {
        return Object.keys(data && data.length !== 0 ? data[0] : []);
    }

    /**
     * @hidden
     */
    onlyTopLevel(arr) {
        return arr.filter(c => c.level === 0);
    }

    /**
     * @hidden
     */
    protected initColumns(collection: QueryList<IgxColumnComponent>, cb: Function = null) {
        this._columnGroups = this.columnList.some(col => col.columnGroup);
        if (this.hasColumnLayouts) {
            // Set overall row layout size
            this.columnList.forEach((col) => {
                if (col.columnLayout) {
                    const layoutSize = col.children ?
                        col.children.reduce((acc, val) => Math.max(val.rowStart + val.gridRowSpan - 1, acc), 1) :
                        1;
                    this._multiRowLayoutRowSize = Math.max(layoutSize, this._multiRowLayoutRowSize);
                }
            });
        }
        if (this.hasColumnLayouts && this.hasColumnGroups) {
            // invalid configuration - multi-row and column groups
            // remove column groups
            const columnLayoutColumns = this.columnList.filter((col) => col.columnLayout || col.columnLayoutChild);
            this.columnList.reset(columnLayoutColumns);
        }
        this._maxLevelHeaderDepth = null;
        this._columns = this.columnList.toArray();
        collection.forEach((column: IgxColumnComponent) => {
            column.defaultWidth = this.columnWidthSetByUser ? this._columnWidth : column.defaultWidth ? column.defaultWidth : '';

            if (cb) {
                cb(column);
            }
        });

        this.reinitPinStates();

        if (this.hasColumnLayouts) {
            collection.forEach((column: IgxColumnComponent) => {
                column.populateVisibleIndexes();
            });
        }
    }

    /**
     * @hidden
     */
    protected reinitPinStates() {
        this._pinnedColumns = this.columnList
            .filter((c) => c.pinned).sort((a, b) => this._pinnedColumns.indexOf(a) - this._pinnedColumns.indexOf(b));
        this._unpinnedColumns = this.hasColumnGroups ? this.columnList.filter((c) => !c.pinned) :
            this.columnList.filter((c) => !c.pinned)
                .sort((a, b) => this._unpinnedColumns.indexOf(a) - this._unpinnedColumns.indexOf(b));
    }

    /**
     * @hidden @internal
     */
    public isColumnGrouped(fieldName: string): boolean {
        return false;
    }

    /**
     * @hidden @internal
     */
    public onHeaderSelectorClick(event) {
        if (!this.isMultiRowSelectionEnabled) { return; }
        this.selectionService.areAllRowSelected() ?
            this.selectionService.clearRowSelection(event) : this.selectionService.selectAllRows(event);
    }

    /**
     * @hidden @internal
     */
    get headSelectorBaseAriaLabel() {
        if (this._filteringExpressionsTree.filteringOperands.length > 0) {
            return this.selectionService.areAllRowSelected() ? 'Deselect all filtered' : 'Select all filtered';
        }

        return this.selectionService.areAllRowSelected() ? 'Deselect all' : 'Select all';
    }

    /**
     * @hidden
     * @internal
     */
    public get totalRowsCountAfterFilter() {
        if (this.data) {
            return this.selectionService.allData.length;
        }

        return 0;
    }

    /**
     * Returns the currently transformed paged/filtered/sorted/grouped pinned row data, displayed in the grid.
     * @example
     * ```typescript
     *      const pinnedDataView = this.grid.pinnedDataView;
     * ```
     */
    get pinnedDataView(): any[] {
        return this.pinnedRecords ? this.pinnedRecords : [];
    }

    /**
     * Returns currently transformed paged/filtered/sorted/grouped unpinned row data, displayed in the grid.
     * @example
     * ```typescript
     *      const pinnedDataView = this.grid.pinnedDataView;
     * ```
     */
    get unpinnedDataView(): any[] {
        return this.unpinnedRecords ? this.unpinnedRecords : this.verticalScrollContainer.igxForOf || [];
    }

    /**
     * Returns the currently transformed paged/filtered/sorted/grouped/pinned/unpinned row data, displayed in the grid.
     * @example
     * ```typescript
     *      const dataView = this.grid.dataView;
     * ```
     */
    get dataView(): any[] {
        return this.isRowPinningToTop ?
            [...this.pinnedDataView, ...this.unpinnedDataView] :
            [...this.unpinnedDataView, ...this.pinnedDataView];
    }

    /**
     * Select specified rows by ID.
     * @example
     * ```typescript
     * this.grid.selectRows([1,2,5], true);
     * ```
     * @param rowIDs
     * @param clearCurrentSelection if true clears the current selection
     */
    public selectRows(rowIDs: any[], clearCurrentSelection?: boolean) {
        this.selectionService.selectRowsWithNoEvent(rowIDs, clearCurrentSelection);
        this.notifyChanges();
    }

    /**
     * Deselect specified rows by ID.
     * @example
     * ```typescript
     * this.grid.deselectRows([1,2,5]);
     * ```
     * @param rowIDs
     */
    public deselectRows(rowIDs: any[]) {
        this.selectionService.deselectRowsWithNoEvent(rowIDs);
        this.notifyChanges();
    }

    /**
     * Selects all rows
     * @remarks
     * By default if filtering is in place, selectAllRows() and deselectAllRows() select/deselect all filtered rows.
     * If you set the parameter onlyFilterData to false that will select all rows in the grid exept deleted rows.
     * @example
     * ```typescript
     * this.grid.selectAllRows();
     * this.grid.selectAllRows(false);
     * ```
     * @param onlyFilterData
     */
    public selectAllRows(onlyFilterData = true) {
        const data = onlyFilterData && this.filteredData ? this.filteredData : this.gridAPI.get_all_data(true);
        const rowIDs = this.selectionService.getRowIDs(data).filter(rID => !this.gridAPI.row_deleted_transaction(rID));
        this.selectRows(rowIDs);
    }

    /**
     * Deselects all rows
     * @remarks
     * By default if filtering is in place, selectAllRows() and deselectAllRows() select/deselect all filtered rows.
     * If you set the parameter onlyFilterData to false that will deselect all rows in the grid exept deleted rows.
     * @example
     * ```typescript
     * this.grid.deselectAllRows();
     * ```
     * @param onlyFilterData
     */
    public deselectAllRows(onlyFilterData = true) {
        if (onlyFilterData && this.filteredData && this.filteredData.length > 0) {
            this.deselectRows(this.selectionService.getRowIDs(this.filteredData));
        } else {
            this.selectionService.clearAllSelectedRows();
            this.notifyChanges();
        }
    }

    /**
     * @hidden @internal
     */
    public clearCellSelection(): void {
        this.selectionService.clear(true);
        this.notifyChanges();
    }

    /**
     * @hidden @internal
     */
    public dragScroll(dir: DragScrollDirection): void {
        const scrollDelta = 48;
        const horizontal = this.headerContainer.getScroll();
        const vertical = this.verticalScrollContainer.getScroll();
        switch (dir) {
            case DragScrollDirection.LEFT:
                horizontal.scrollLeft -= scrollDelta;
                break;
            case DragScrollDirection.RIGHT:
                horizontal.scrollLeft += scrollDelta;
                break;
            case DragScrollDirection.TOP:
                vertical.scrollTop -= scrollDelta;
                break;
            case DragScrollDirection.BOTTOM:
                vertical.scrollTop += scrollDelta;
                break;
            case DragScrollDirection.BOTTOMLEFT:
                horizontal.scrollLeft -= scrollDelta;
                vertical.scrollTop += scrollDelta;
                break;
            case DragScrollDirection.BOTTOMRIGHT:
                horizontal.scrollLeft += scrollDelta;
                vertical.scrollTop += scrollDelta;
                break;
            case DragScrollDirection.TOPLEFT:
                horizontal.scrollLeft -= scrollDelta;
                vertical.scrollTop -= scrollDelta;
                break;
            case DragScrollDirection.TOPRIGHT:
                horizontal.scrollLeft += scrollDelta;
                vertical.scrollTop -= scrollDelta;
                break;
            default:
                return;
        }
    }

    /**
     * @hidden @internal
     */
    public isDefined(arg: any): boolean {
        return arg !== undefined && arg !== null;
    }

    /**
     * @hidden @internal
     */
    public selectRange(arg: GridSelectionRange | GridSelectionRange[] | null | undefined): void {
        if (!this.isDefined(arg)) {
            this.clearCellSelection();
            return;
        }
        if (arg instanceof Array) {
            arg.forEach(range => this.setSelection(range));
        } else {
            this.setSelection(arg);
        }
        this.notifyChanges();
    }

    /**
     * @hidden @internal
     */
    public columnToVisibleIndex(field: string | number): number {
        const visibleColumns = this.visibleColumns;
        if (typeof field === 'number') {
            return field;
        }
        return visibleColumns.find(column => column.field === field).visibleIndex;
    }

    /**
     * @hidden @internal
     */
    public setSelection(range: GridSelectionRange): void {
        const startNode = { row: range.rowStart, column: this.columnToVisibleIndex(range.columnStart) };
        const endNode = { row: range.rowEnd, column: this.columnToVisibleIndex(range.columnEnd) };

        this.selectionService.pointerState.node = startNode;
        this.selectionService.selectRange(endNode, this.selectionService.pointerState);
        this.selectionService.addRangeMeta(endNode, this.selectionService.pointerState);
        this.selectionService.initPointerState();
    }

    /**
     * @hidden @internal
     */
    getSelectedRanges(): GridSelectionRange[] {
        return this.selectionService.ranges;
    }


    protected extractDataFromSelection(source: any[], formatters = false, headers = false): any[] {
        let columnsArray: IgxColumnComponent[];
        let record = {};
        const selectedData = [];
        const activeEl = this.selectionService.activeElement;
        const totalItems = (this as any).totalItemCount ?? 0;
        const isRemote = totalItems && totalItems > this.dataView.length;
        const selectionMap = isRemote ? Array.from(this.selectionService.selection) :
            Array.from(this.selectionService.selection).filter((tuple) => tuple[0] < source.length);

        if (this.cellSelection === GridSelectionMode.single && activeEl) {
            selectionMap.push([activeEl.row, new Set<number>().add(activeEl.column)]);
        }

        for (let [row, set] of selectionMap) {
            row = this.paging ? row + (this.perPage * this.page) : row;
            row = isRemote ? row - this.virtualizationState.startIndex : row;
            if (!source[row] || source[row].detailsData !== undefined) {
                continue;
            }
            const temp = Array.from(set);
            for (const each of temp) {
                columnsArray = this.getSelectableColumnsAt(each);
                columnsArray.forEach((col) => {
                    if (col) {
                        const key = headers ? col.header || col.field : col.field;
                        const value = source[row].ghostRecord ?
                            resolveNestedPath(source[row].recordRef, col.field) : resolveNestedPath(source[row], col.field);
                        record[key] = formatters && col.formatter ? col.formatter(value) : value;
                    }
                });
            }
            if (Object.keys(record).length) {
                selectedData.push(record);
            }
            record = {};
        }
        return selectedData;
    }

    protected getSelectableColumnsAt(index) {
        if (this.hasColumnLayouts) {
            const visibleLayoutColumns = this.visibleColumns
                .filter(col => col.columnLayout)
                .sort((a, b) => a.visibleIndex - b.visibleIndex);
            const colLayout = visibleLayoutColumns[index];
            return colLayout ? colLayout.children.toArray() : [];
        } else {
            const visibleColumns = this.visibleColumns
                .filter(col => !col.columnGroup)
                .sort((a, b) => a.visibleIndex - b.visibleIndex);
            return [visibleColumns[index]];
        }
    }

    /**
     *
     * Returns an array of the current cell selection in the form of `[{ column.field: cell.value }, ...]`.
     * @remarks
     * If `formatters` is enabled, the cell value will be formatted by its respective column formatter (if any).
     * If `headers` is enabled, it will use the column header (if any) instead of the column field.
     */
    public getSelectedData(formatters = false, headers = false) {
        const source = this.filteredSortedData;
        return this.extractDataFromSelection(source, formatters, headers);
    }

    /**
     * Get current selected columns.
     * @example
     * Returns an array with selected columns
     * ```typescript
     * const selectedColumns = this.grid.selectedColumns();
     * ```
     */
    public selectedColumns(): IgxColumnComponent[] {
        const fields = this.selectionService.getSelectedColumns();
        return fields.map(field => this.getColumnByName(field)).filter(field => field);
    }

    /**
     * Select specified columns.
     * @example
     * ```typescript
     * this.grid.selectColumns(['ID','Name'], true);
     * ```
     * @param columns
     * @param clearCurrentSelection if true clears the current selection
     */
    public selectColumns(columns: string[] | IgxColumnComponent[], clearCurrentSelection?: boolean) {
        let fieldToSelect: string[] = [];
        if (columns.length === 0 || typeof columns[0] === 'string') {
            fieldToSelect = columns as string[];
        } else {
            (columns as IgxColumnComponent[]).forEach(col => {
                if (col.columnGroup) {
                    const children = col.allChildren.filter(c => !c.columnGroup).map(c => c.field);
                    fieldToSelect = [...fieldToSelect, ...children];
                } else {
                    fieldToSelect.push(col.field);
                }
            });
        }

        this.selectionService.selectColumnsWithNoEvent(fieldToSelect, clearCurrentSelection);
        this.notifyChanges();
    }

    /**
     * Deselect specified columns by filed.
     * @example
     * ```typescript
     * this.grid.deselectColumns(['ID','Name']);
     * ```
     * @param columns
     */
    public deselectColumns(columns: string[] | IgxColumnComponent[]) {
        let fieldToDeselect: string[] = [];
        if (columns.length === 0 || typeof columns[0] === 'string') {
            fieldToDeselect = columns as string[];
        } else {
            (columns as IgxColumnComponent[]).forEach(col => {
                if (col.columnGroup) {
                    const children = col.allChildren.filter(c => !c.columnGroup).map(c => c.field);
                    fieldToDeselect = [...fieldToDeselect, ...children];
                } else {
                    fieldToDeselect.push(col.field);
                }
            });
        }
        this.selectionService.deselectColumnsWithNoEvent(fieldToDeselect);
        this.notifyChanges();
    }

    /**
     * Deselects all columns
     * @example
     * ```typescript
     * this.grid.deselectAllColumns();
     * ```
     */
    public deselectAllColumns() {
        this.selectionService.clearAllSelectedColumns();
        this.notifyChanges();
    }

    /**
     * Selects all columns
     * @example
     * ```typescript
     * this.grid.deselectAllColumns();
     * ```
     */
    public selectAllColumns() {
        this.selectColumns(this.columnList.filter(c => !c.columnGroup));
    }

    protected extractDataFromColumnsSelection(source: any[], formatters = false, headers = false): any[] {
        let record = {};
        const selectedData = [];
        const selectedColumns = this.selectedColumns();
        if (selectedColumns.length === 0) {
            return [];
        }

        for (let rowIndex = 0; rowIndex < source.length; rowIndex++) {
            selectedColumns.forEach((col) => {
                const key = headers ? col.header || col.field : col.field;
                record[key] = formatters && col.formatter ? col.formatter(source[rowIndex][col.field])
                    : source[rowIndex][col.field];
            });

            if (Object.keys(record).length) {
                selectedData.push(record);
            }
            record = {};
        }
        return selectedData;
    }

    /**
     *
     * Returns an array of the current columns selection in the form of `[{ column.field: cell.value }, ...]`.
     * @remarks
     * If `formatters` is enabled, the cell value will be formatted by its respective column formatter (if any).
     * If `headers` is enabled, it will use the column header (if any) instead of the column field.
     */
    public getSelectedColumnsData(formatters = false, headers = false) {
        const source = this.filteredSortedData ? this.filteredSortedData : this.data;
        return this.extractDataFromColumnsSelection(source, formatters, headers);
    }

    /**
     * @hidden @internal
     */
    public preventContainerScroll = (evt) => {
        if (evt.target.scrollTop !== 0) {
            this.verticalScrollContainer.addScrollTop(evt.target.scrollTop);
            evt.target.scrollTop = 0;
        }
        if (evt.target.scrollLeft !== 0) {
            this.headerContainer.scrollPosition += evt.target.scrollLeft;
            evt.target.scrollLeft = 0;
        }
    }

    /**
     * @hidden @internal
     */
    copyHandlerIE() {
        if (isIE()) {
            this.copyHandler(null, true);
        }
    }

    /**
     * @hidden
     * @internal
     */
    public copyHandler(event, ie11 = false) {
        if (!this.clipboardOptions.enabled || this.crudService.cellInEditMode) {
            return;
        }

        const data = this.getSelectedData(this.clipboardOptions.copyFormatters, this.clipboardOptions.copyHeaders);
        const ev = { data, cancel: false } as IGridClipboardEvent;
        this.onGridCopy.emit(ev);

        if (ev.cancel) {
            return;
        }

        const transformer = new CharSeparatedValueData(ev.data, this.clipboardOptions.separator);
        let result = transformer.prepareData();

        if (!this.clipboardOptions.copyHeaders) {
            result = result.substring(result.indexOf('\n') + 1);
        }

        if (ie11) {
            (window as any).clipboardData.setData('Text', result);
            return;
        }

        event.preventDefault();

        /* Necessary for the hiearachical case but will probably have to
           change how getSelectedData is propagated in the hiearachical grid
        */
        event.stopPropagation();
        event.clipboardData.setData('text/plain', result);
    }

    /**
     * @hidden @internal
     */
    public showSnackbarFor(index: number) {
        this.addRowSnackbar.actionText = index === -1 ? '' : this.snackbarActionText;
        this.lastAddedRowIndex = index;
        this.addRowSnackbar.show();
    }

    /**
     * Navigates to a position in the grid based on provided `rowindex` and `visibleColumnIndex`.
     * @remarks
     * Also can execute a custom logic over the target element,
     * through a callback function that accepts { targetType: GridKeydownTargetType, target: Object }
     * @example
     * ```typescript
     *  this.grid.navigateTo(10, 3, (args) => { args.target.nativeElement.focus(); });
     * ```
     */
    public navigateTo(rowIndex: number, visibleColIndex = -1, cb: Function = null) {
        const totalItems = (this as any).totalItemCount ?? this.dataView.length - 1;
        if (rowIndex < 0 || rowIndex > totalItems || (visibleColIndex !== -1
            && this.columnList.map(col => col.visibleIndex).indexOf(visibleColIndex) === -1)) {
            return;
        }
        if (this.dataView.slice(rowIndex, rowIndex + 1).find(rec => rec.expression || rec.childGridsData)) {
            visibleColIndex = -1;
        }
        // If the target row is pinned no need to scroll as well.
        const shouldScrollVertically = this.navigation.shouldPerformVerticalScroll(rowIndex, visibleColIndex);
        const shouldScrollHorizontally = this.navigation.shouldPerformHorizontalScroll(visibleColIndex, rowIndex);
        if (shouldScrollVertically) {
            this.navigation.performVerticalScrollToCell(rowIndex, visibleColIndex, () => {
                if (shouldScrollHorizontally) {
                    this.navigation.performHorizontalScrollToCell(visibleColIndex, () =>
                        this.executeCallback(rowIndex, visibleColIndex, cb));
                } else {
                    this.executeCallback(rowIndex, visibleColIndex, cb);
                }
            });
        } else if (shouldScrollHorizontally) {
            this.navigation.performHorizontalScrollToCell(visibleColIndex, () => {
                if (shouldScrollVertically) {
                    this.navigation.performVerticalScrollToCell(rowIndex, visibleColIndex, () =>
                        this.executeCallback(rowIndex, visibleColIndex, cb));
                } else {
                    this.executeCallback(rowIndex, visibleColIndex, cb);
                }
            });
        } else {
            this.executeCallback(rowIndex, visibleColIndex, cb);
        }
    }

    /**
     * Returns `ICellPosition` which defines the next cell,
     * according to the current position, that match specific criteria.
     * @remarks
     * You can pass callback function as a third parameter of `getPreviousCell` method.
     * The callback function accepts IgxColumnComponent as a param
     * @example
     * ```typescript
     *  const nextEditableCellPosition = this.grid.getNextCell(0, 3, (column) => column.editable);
     * ```
     */
    public getNextCell(currRowIndex: number, curVisibleColIndex: number,
        callback: (IgxColumnComponent) => boolean = null): ICellPosition {
        const columns = this.columnList.filter(col => !col.columnGroup && col.visibleIndex >= 0);

        if (!this.isValidPosition(currRowIndex, curVisibleColIndex)) {
            return { rowIndex: currRowIndex, visibleColumnIndex: curVisibleColIndex };
        }
        const colIndexes = callback ? columns.filter((col) => callback(col)).map(editCol => editCol.visibleIndex).sort((a, b) => a - b) :
            columns.map(editCol => editCol.visibleIndex).sort((a, b) => a - b);
        const nextCellIndex = colIndexes.find(index => index > curVisibleColIndex);
        if (this.dataView.slice(currRowIndex, currRowIndex + 1)
            .find(rec => !rec.expression && !rec.summaries && !rec.childGridsData && !rec.detailsData) && nextCellIndex !== undefined) {
            return { rowIndex: currRowIndex, visibleColumnIndex: nextCellIndex };
        } else {
            if (colIndexes.length === 0 || this.getNextDataRowIndex(currRowIndex) === currRowIndex) {
                return { rowIndex: currRowIndex, visibleColumnIndex: curVisibleColIndex };
            } else {
                return { rowIndex: this.getNextDataRowIndex(currRowIndex), visibleColumnIndex: colIndexes[0] };
            }
        }
    }

    /**
     * Returns `ICellPosition` which defines the previous cell,
     * according to the current position, that match specific criteria.
     * @remarks
     * You can pass callback function as a third parameter of `getPreviousCell` method.
     * The callback function accepts IgxColumnComponent as a param
     * @example
     * ```typescript
     *  const previousEditableCellPosition = this.grid.getPreviousCell(0, 3, (column) => column.editable);
     * ```
     */
    public getPreviousCell(currRowIndex: number, curVisibleColIndex: number,
        callback: (IgxColumnComponent) => boolean = null): ICellPosition {
        const columns = this.columnList.filter(col => !col.columnGroup && col.visibleIndex >= 0);

        if (!this.isValidPosition(currRowIndex, curVisibleColIndex)) {
            return { rowIndex: currRowIndex, visibleColumnIndex: curVisibleColIndex };
        }
        const colIndexes = callback ? columns.filter((col) => callback(col)).map(editCol => editCol.visibleIndex).sort((a, b) => b - a) :
            columns.map(editCol => editCol.visibleIndex).sort((a, b) => b - a);
        const prevCellIndex = colIndexes.find(index => index < curVisibleColIndex);
        if (this.dataView.slice(currRowIndex, currRowIndex + 1)
            .find(rec => !rec.expression && !rec.summaries && !rec.childGridsData && !rec.detailsData) && prevCellIndex !== undefined) {
            return { rowIndex: currRowIndex, visibleColumnIndex: prevCellIndex };
        } else {
            if (colIndexes.length === 0 || this.getNextDataRowIndex(currRowIndex, true) === currRowIndex) {
                return { rowIndex: currRowIndex, visibleColumnIndex: curVisibleColIndex };
            } else {
                return { rowIndex: this.getNextDataRowIndex(currRowIndex, true), visibleColumnIndex: colIndexes[0] };
            }
        }
    }

    private executeCallback(rowIndex, visibleColIndex = -1, cb: Function = null) {
        if (!cb) { return; }
        let row = this.summariesRowList.filter(s => s.index !== 0).concat(this.rowList.toArray()).find(r => r.index === rowIndex);
        if (!row) {
            if ((this as any).totalItemCount) {
                this.verticalScrollContainer.onDataChanged.pipe(first()).subscribe(() => {
                    this.cdr.detectChanges();
                    row = this.summariesRowList.filter(s => s.index !== 0).concat(this.rowList.toArray()).find(r => r.index === rowIndex);
                    const cbArgs = this.getNavigationArguments(row, visibleColIndex);
                    cb(cbArgs);
                });
            }

            if (this.dataView[rowIndex].detailsData) {
                this.navigation.setActiveNode({ row: rowIndex });
                this.cdr.detectChanges();
            }

            return;
        }
        const args = this.getNavigationArguments(row, visibleColIndex);
        cb(args);
    }

    private getNavigationArguments(row, visibleColIndex) {
        let targetType: GridKeydownTargetType, target;
        switch (row.nativeElement.tagName.toLowerCase()) {
            case 'igx-grid-groupby-row':
                targetType = 'groupRow';
                target = row;
                break;
            case 'igx-grid-summary-row':
                targetType = 'summaryCell';
                target = visibleColIndex !== -1 ?
                    row.summaryCells.find(c => c.visibleColumnIndex === visibleColIndex) : row.summaryCells.first;
                break;
            case 'igx-child-grid-row':
                targetType = 'hierarchicalRow';
                target = row;
                break;
            default:
                targetType = 'dataCell';
                target = visibleColIndex !== -1 ? row.cells.find(c => c.visibleColumnIndex === visibleColIndex) : row.cells.first;
                break;
        }
        return { targetType: targetType, target: target };
    }

    private getNextDataRowIndex(currentRowIndex, previous = false): number {
        if (currentRowIndex < 0 || (currentRowIndex === 0 && previous) || (currentRowIndex >= this.dataView.length - 1 && !previous)) {
            return currentRowIndex;
        }
        // find next/prev record that is editable.
        const nextRowIndex = previous ? this.findPrevEditableDataRowIndex(currentRowIndex) :
            this.dataView.findIndex((rec, index) =>
                index > currentRowIndex && this.isEditableDataRecordAtIndex(index));
        return nextRowIndex !== -1 ? nextRowIndex : currentRowIndex;
    }

    /**
     * Returns the previous editable row index or -1 if no such row is found.
     * @param currentIndex The index of the current editable record.
     */
    private findPrevEditableDataRowIndex(currentIndex): number {
        let i = this.dataView.length;
        while (i--) {
            if (i < currentIndex && this.isEditableDataRecordAtIndex(i)) {
                return i;
            }
        }
        return -1;
    }


    /**
     * Returns if the record at the specified data view index is a an editable data record.
     * If record is group rec, summary rec, child rec, ghost rec. etc. it is not editable.
     * @param dataViewIndex The index of that record in the data view.
     */
    private isEditableDataRecordAtIndex(dataViewIndex) {
        const rec = this.dataView[dataViewIndex];
        return !rec.expression && !rec.summaries && !rec.childGridsData && !rec.detailsData &&
            !this.isGhostRecordAtIndex(dataViewIndex);
    }

    /**
     * Returns if the record at the specified data view index is a ghost.
     * If record is pinned but is not in pinned area then it is a ghost record.
     * @param dataViewIndex The index of that record in the data view.
     */
    private isGhostRecordAtIndex(dataViewIndex) {
        const isPinned = this.isRecordPinned(this.dataView[dataViewIndex]);
        const isInPinnedArea = this.isRecordPinnedByViewIndex(dataViewIndex);
        return isPinned && !isInPinnedArea;
    }

    private isValidPosition(rowIndex, colIndex): boolean {
        const rows = this.summariesRowList.filter(s => s.index !== 0).concat(this.rowList.toArray()).length;
        const cols = this.columnList.filter(col => !col.columnGroup && col.visibleIndex >= 0 && !col.hidden).length;
        if (rows < 1 || cols < 1) { return false; }
        if (rowIndex > -1 && rowIndex < this.dataView.length &&
            colIndex > - 1 && colIndex <= Math.max(...this.visibleColumns.map(c => c.visibleIndex))) {
            return true;
        }
        return false;
    }

    /**
     * @hidden @internal
     */
    public trackColumnChanges(index, col) {
        return col.field + col._calcWidth;
    }

    private find(text: string, increment: number, caseSensitive?: boolean, exactMatch?: boolean, scroll?: boolean, endEdit = true) {
        if (!this.rowList) {
            return 0;
        }

        if (endEdit) {
            this.endEdit(false);
        }

        if (!text) {
            this.clearSearch();
            return 0;
        }

        const caseSensitiveResolved = caseSensitive ? true : false;
        const exactMatchResolved = exactMatch ? true : false;
        let rebuildCache = false;

        if (this.lastSearchInfo.searchText !== text ||
            this.lastSearchInfo.caseSensitive !== caseSensitiveResolved ||
            this.lastSearchInfo.exactMatch !== exactMatchResolved) {
            this.lastSearchInfo = {
                searchText: text,
                activeMatchIndex: 0,
                caseSensitive: caseSensitiveResolved,
                exactMatch: exactMatchResolved,
                matchInfoCache: []
            };

            rebuildCache = true;
        } else {
            this.lastSearchInfo.activeMatchIndex += increment;
        }

        if (rebuildCache) {
            this.rowList.forEach((row) => {
                if (row.cells) {
                    row.cells.forEach((c) => {
                        c.highlightText(text, caseSensitiveResolved, exactMatchResolved);
                    });
                }
            });

            this.rebuildMatchCache();
        }

        if (this.lastSearchInfo.activeMatchIndex >= this.lastSearchInfo.matchInfoCache.length) {
            this.lastSearchInfo.activeMatchIndex = 0;
        } else if (this.lastSearchInfo.activeMatchIndex < 0) {
            this.lastSearchInfo.activeMatchIndex = this.lastSearchInfo.matchInfoCache.length - 1;
        }

        if (this.lastSearchInfo.matchInfoCache.length) {
            const matchInfo = this.lastSearchInfo.matchInfoCache[this.lastSearchInfo.activeMatchIndex];
            this.lastSearchInfo = { ...this.lastSearchInfo };

            if (scroll !== false) {
                this.scrollTo(matchInfo.row, matchInfo.column);
            }

            IgxTextHighlightDirective.setActiveHighlight(this.id, {
                column: matchInfo.column,
                row: matchInfo.row,
                index: matchInfo.index,
                metadata: matchInfo.metadata,
            });

        } else {
            IgxTextHighlightDirective.clearActiveHighlight(this.id);
        }

        return this.lastSearchInfo.matchInfoCache.length;
    }

    /**
     * Returns an array containing the filtered sorted data.
     * @example
     * ```typescript
     * const filteredSortedData = this.grid1.filteredSortedData;
     * ```
     */
    get filteredSortedData(): any[] {
        return this._filteredSortedData;
    }

    /**
     * @hidden
     */
    protected initPinning() {
        let currentPinnedWidth = 0;
        const pinnedColumns = [];
        const unpinnedColumns = [];

        this.calculateGridWidth();
        this.resetCaches();
        // When a column is a group or is inside a group, pin all related.
        this._pinnedColumns.forEach(col => {
            if (col.parent) {
                col.parent.pinned = true;
            }
            if (col.columnGroup) {
                col.children.forEach(child => child.pinned = true);
            }
        });

        // Make sure we don't exceed unpinned area min width and get pinned and unpinned col collections.
        // We take into account top level columns (top level groups and non groups).
        // If top level is unpinned the pinning handles all children to be unpinned as well.
        for (let i = 0; i < this._columns.length; i++) {
            if (this._columns[i].pinned && !this._columns[i].parent) {
                // Pinned column. Check if with it the unpinned min width is exceeded.
                const colWidth = parseInt(this._columns[i].width, 10);
                currentPinnedWidth += colWidth;
                pinnedColumns.push(this._columns[i]);
            } else if (this._columns[i].pinned && this._columns[i].parent) {
                if (this._columns[i].topLevelParent.pinned) {
                    pinnedColumns.push(this._columns[i]);
                } else {
                    this._columns[i].pinned = false;
                    unpinnedColumns.push(this._columns[i]);
                }
            } else {
                unpinnedColumns.push(this._columns[i]);
            }
        }

        // Assign the applicaple collections.
        this._pinnedColumns = pinnedColumns;
        this._unpinnedColumns = unpinnedColumns;
        this.notifyChanges();
    }

    /**
     * @hidden
     */
    protected scrollTo(row: any | number, column: any | number, inCollection = this._filteredSortedUnpinnedData): void {
        let delayScrolling = false;

        if (this.paging && typeof (row) !== 'number') {
            const rowIndex = inCollection.indexOf(row);
            const page = Math.floor(rowIndex / this.perPage);

            if (this.page !== page) {
                delayScrolling = true;
                this.page = page;
            }
        }

        if (delayScrolling) {
            this.verticalScrollContainer.onDataChanged.pipe(first()).subscribe(() => {
                this.scrollDirective(this.verticalScrollContainer,
                    typeof (row) === 'number' ? row : this.unpinnedDataView.indexOf(row));
            });
        } else {
            this.scrollDirective(this.verticalScrollContainer,
                typeof (row) === 'number' ? row : this.unpinnedDataView.indexOf(row));
        }

        this.scrollToHorizontally(column);
    }

    /**
     * @hidden
     */
    protected scrollToHorizontally(column: any | number) {
        let columnIndex = typeof column === 'number' ? column : this.getColumnByName(column).visibleIndex;
        const scrollRow = this.rowList.find(r => r.virtDirRow);
        const virtDir = scrollRow ? scrollRow.virtDirRow : null;
        if (this.isPinningToStart && this.pinnedColumns.length) {
            if (columnIndex >= this.pinnedColumns.length) {
                columnIndex -= this.pinnedColumns.length;
                this.scrollDirective(virtDir, columnIndex);
            }
        } else {
            this.scrollDirective(virtDir, columnIndex);
        }
    }

    /**
     * @hidden
     */
    protected scrollDirective(directive: IgxGridForOfDirective<any>, goal: number): void {
        if (!directive) {
            return;
        }
        directive.scrollTo(goal);
    }

    private rebuildMatchCache() {
        this.lastSearchInfo.matchInfoCache = [];

        const caseSensitive = this.lastSearchInfo.caseSensitive;
        const exactMatch = this.lastSearchInfo.exactMatch;
        const searchText = caseSensitive ? this.lastSearchInfo.searchText : this.lastSearchInfo.searchText.toLowerCase();
        const data = this.filteredSortedData;
        const columnItems = this.visibleColumns.filter((c) => !c.columnGroup).sort((c1, c2) => c1.visibleIndex - c2.visibleIndex);

        const numberPipe = new IgxDecimalPipeComponent(this.locale);
        const datePipe = new IgxDatePipeComponent(this.locale);
        data.forEach((dataRow, rowIndex) => {
            columnItems.forEach((c) => {
                const value = c.formatter ? c.formatter(resolveNestedPath(dataRow, c.field)) :
                    c.dataType === 'number' ? numberPipe.transform(resolveNestedPath(dataRow, c.field), this.locale) :
                        c.dataType === 'date' ? datePipe.transform(resolveNestedPath(dataRow, c.field), this.locale)
                            : resolveNestedPath(dataRow, c.field);
                if (value !== undefined && value !== null && c.searchable) {
                    let searchValue = caseSensitive ? String(value) : String(value).toLowerCase();

                    if (exactMatch) {
                        if (searchValue === searchText) {
                            const metadata = new Map<string, any>();
                            metadata.set('pinned', this.isRecordPinnedByIndex(rowIndex));
                            this.lastSearchInfo.matchInfoCache.push({
                                row: dataRow,
                                column: c.field,
                                index: 0,
                                metadata: metadata,
                            });
                        }
                    } else {
                        let occurenceIndex = 0;
                        let searchIndex = searchValue.indexOf(searchText);

                        while (searchIndex !== -1) {
                            const metadata = new Map<string, any>();
                            metadata.set('pinned', this.isRecordPinnedByIndex(rowIndex));
                            this.lastSearchInfo.matchInfoCache.push({
                                row: dataRow,
                                column: c.field,
                                index: occurenceIndex++,
                                metadata: metadata,
                            });

                            searchValue = searchValue.substring(searchIndex + searchText.length);
                            searchIndex = searchValue.indexOf(searchText);
                        }
                    }
                }
            });
        });
    }

    /**
     * @hidden
     */
    public isExpandedGroup(_group: IGroupByRecord): boolean {
        return undefined;
    }

    protected changeRowEditingOverlayStateOnScroll(row: IgxRowDirective<IgxGridBaseDirective & GridType>) {
        if (!this.rowEditable || !this.rowEditingOverlay || this.rowEditingOverlay.collapsed) {
            return;
        }
        if (!row) {
            this.toggleRowEditingOverlay(false);
        } else {
            this.repositionRowEditingOverlay(row);
        }
    }

    /**
     * Should be called when data and/or isLoading input changes so that the overlay can be
     * hidden/shown based on the current value of shouldOverlayLoading
     */
    protected evaluateLoadingState() {
        if (this.shouldOverlayLoading) {
            // a new overlay should be shown
            const overlaySettings: OverlaySettings = {
                outlet: this.loadingOutlet,
                closeOnOutsideClick: false,
                positionStrategy: new ContainerPositionStrategy()
            };
            if (!this._loadingId) {
                this._loadingId = this.overlayService.attach(this.loadingOverlay, overlaySettings);
                this.overlayService.show(this._loadingId, overlaySettings);
            }
        } else {
            if (this._loadingId) {
                this.overlayService.hide(this._loadingId);
                this._loadingId = null;
            }
        }
    }

    /**
     * @hidden @internal
     */
    openRowOverlay(id) {
        this.configureRowEditingOverlay(id, this.rowList.length <= MIN_ROW_EDITING_COUNT_THRESHOLD);

        this.rowEditingOverlay.open(this.rowEditSettings);
        this.rowEditPositioningStrategy.isTopInitialPosition = this.rowEditPositioningStrategy.isTop;
        this.rowEditingOverlay.element.addEventListener('wheel', this.rowEditingWheelHandler);
    }

    /**
     * @hidden @internal
     */
    public closeRowEditingOverlay() {
        this.rowEditingOverlay.element.removeEventListener('wheel', this.rowEditingWheelHandler);
        this.rowEditPositioningStrategy.isTopInitialPosition = null;
        this.rowEditingOverlay.close();
        this.rowEditingOverlay.element.parentElement.style.display = '';
    }

    /**
     * @hidden @internal
     */
    public toggleRowEditingOverlay(show) {
        const rowStyle = this.rowEditingOverlay.element.style;
        if (show) {
            rowStyle.display = 'block';
        } else {
            rowStyle.display = 'none';
        }
    }

    /**
     * @hidden @internal
     */
    public repositionRowEditingOverlay(row: IgxRowDirective<IgxGridBaseDirective & GridType>) {
        if (row && !this.rowEditingOverlay.collapsed) {
            const rowStyle = this.rowEditingOverlay.element.parentElement.style;
            if (row) {
                rowStyle.display = '';
                this.configureRowEditingOverlay(row.rowID);
                this.rowEditingOverlay.reposition();
            } else {
                rowStyle.display = 'none';
            }
        }
    }

    private configureRowEditingOverlay(rowID: any, useOuter = false) {
        this.rowEditSettings.outlet = useOuter ? this.parentRowOutletDirective : this.rowOutletDirective;
        this.rowEditPositioningStrategy.settings.container = this.tbody.nativeElement;
        const pinned = this._pinnedRecordIDs.indexOf(rowID) !== -1;
        const targetRow = !pinned ? this.gridAPI.get_row_by_key(rowID) : this.pinnedRows.find(x => x.rowID === rowID);
        if (!targetRow) {
            return;
        }
        this.rowEditSettings.target = targetRow.element.nativeElement;
        this.toggleRowEditingOverlay(true);
    }

    /**
     * @hidden @internal
     */
    public get rowChangesCount() {
        if (!this.crudService.row) {
            return 0;
        }
        const f = (obj: any) => {
            let changes = 0;
            Object.keys(obj).forEach(key => isObject(obj[key]) ? changes += f(obj[key]) : changes++);
            return changes;
        };
        const rowChanges = this.transactions.getAggregatedValue(this.crudService.row.id, false);
        return rowChanges ? f(rowChanges) : 0;
    }

    protected writeToData(rowIndex: number, value: any) {
        mergeObjects(this.gridAPI.get_all_data()[rowIndex], value);
    }

    /**
     * @hidden @internal
     */
    endRowTransaction(commit: boolean, row: IgxRow) {
        row.newData = this.transactions.getAggregatedValue(row.id, true);
        let rowEditArgs = row.createEditEventArgs();

        if (!commit) {
            this.transactions.endPending(false);
        } else {
            rowEditArgs = this.gridAPI.update_row(row, row.newData);
            if (rowEditArgs?.cancel) {
                return true;
            }
        }

        this.crudService.endRowEdit();

        const nonCancelableArgs = row.createDoneEditEventArgs(rowEditArgs.oldValue);
        this.rowEditExit.emit(nonCancelableArgs);
        this.closeRowEditingOverlay();
    }

    /**
     * @hidden @internal
     */
    public gridOutletKeyboardHandler(event) {
        // TODO: This should be removed after grid keyboard refactoring
        // call stopPropagation for keydown event for the outlet not to propagate event to the grid
        event.stopPropagation();
    }

    // TODO: Refactor
    /**
     * Finishes the row transactions on the current row.
     * @remarks
     * If `commit === true`, passes them from the pending state to the data (or transaction service)
     * @example
     * ```html
     * <button igxButton (click)="grid.endEdit(true)">Commit Row</button>
     * ```
     * @param commit
     */
    public endEdit(commit = true, event?: Event) {
        const row = this.crudService.row;
        const cell = this.crudService.cell;
        let canceled = false;
        // TODO: Merge the crudService with with BaseAPI service
        if (!row && !cell) { return; }

        if (row?.isAddRow) {
            canceled = this.endAdd(commit, event);
            return canceled;
        }

        if (commit) {
            canceled = this.gridAPI.submit_value();
            if (canceled) {
                return true;
            }
        } else {
            this.crudService.exitCellEdit();
        }

        canceled = this.crudService.exitRowEdit(commit);
        this.crudService.rowEditingBlocked = canceled;
        if (canceled) {
            return true;
        }

        const activeCell = this.selectionService.activeElement;
        if (event && activeCell) {
            const rowIndex = activeCell.row;
            const visibleColIndex = activeCell.layout ? activeCell.layout.columnVisibleIndex : activeCell.column;
            this.navigateTo(rowIndex, visibleColIndex, (c) => {
                if (c.targetType === 'dataCell' && c.target) {
                    c.target.activate(event);
                }
            });
        }

        return false;
    }

    public endAdd(commit = true, event?: Event) {
        const row = this.crudService.row;
        const cell = this.crudService.cell;
        const cachedRowData = {...row.data};
        let cancelable = false;
        if (!row && !cell) {
            return;
        }
        if (commit) {
            this.onRowAdded.pipe(first()).subscribe((args: IRowDataEventArgs) => {
                const rowData = args.data;
                const pinnedIndex = this.pinnedRecords.findIndex(x => x[this.primaryKey] === rowData[this.primaryKey]);
                // A check whether the row is in the current view
                const viewIndex = pinnedIndex !== -1 ? pinnedIndex : this.findRecordIndexInView(rowData);
                const dataIndex = this.filteredSortedData.findIndex(data => data[this.primaryKey] === rowData[this.primaryKey]);
                const isInView = viewIndex !== -1 && !this.navigation.shouldPerformVerticalScroll(viewIndex, 0);
                const showIndex = isInView ? -1 : dataIndex;
                this.showSnackbarFor(showIndex);
            });
<<<<<<< HEAD
            cancelable = this.gridAPI.submit_add_value();
            if (!cancelable) {
                const args = row.createEditEventArgs();
                this.rowEdit.emit(args);
                if (args.cancel) {
                    return args.cancel;
                }
                this.gridAPI.addRowToData(row.data, this.addRowParent.asChild ? this.addRowParent.rowID : undefined);
                const doneArgs = row.createDoneEditEventArgs(cachedRowData);
                this.rowEditDone.emit(doneArgs);
=======
            this.gridAPI.submit_add_value();
            this.gridAPI.addRowToData(row.data, this.addRowParent.asChild ? this.addRowParent.rowID : undefined);
            this.crudService.endRowEdit();
            if (this.addRowParent.isPinned) {
                this.pinRow(row.id);
>>>>>>> 170c815b
            }
            this.addRowParent = null;
            this.cancelAddMode = cancelable;
        } else {
            this.crudService.exitCellEdit();
            this.cancelAddMode = true;
        }
        this.crudService.endRowEdit();
        this.closeRowEditingOverlay();
        this._pipeTrigger++;
        if (!this.cancelAddMode) {
            this.cdr.detectChanges();
            this.onRowAdded.emit({ data: row.data});
        }
        const nonCancelableArgs = row.createDoneEditEventArgs(cachedRowData);
        this.rowEditExit.emit(nonCancelableArgs);
        return this.cancelAddMode;
    }

    /**
     * @hidden
     * @internal
     */
    public endRowEdit(commit = true, event?: Event) {
        const canceled = this.endEdit(commit, event);

        if (canceled) {
            return true;
        }

        const activeCell = this.navigation.activeNode;
        if (activeCell && activeCell.row !== -1) {
            this.tbody.nativeElement.focus();
        }
    }

    /**
     * @hidden @internal
     */
    public triggerPipes() {
        this._pipeTrigger++;
        this.cdr.detectChanges();
    }

    /**
     * @hidden @internal
     */
    public endAddRow() {
        this.cancelAddMode = true;
        this.triggerPipes();
    }

    protected findRecordIndexInView(rec) {
        return this.dataView.findIndex(data => data[this.primaryKey] === rec[this.primaryKey]);
    }

    protected getUnpinnedIndexById(id) {
        return this.unpinnedRecords.findIndex(x => x[this.primaryKey] === id);
    }

    /**
     * @hidden
     */
    private rowEditingWheelHandler = (event: WheelEvent) => {
        if (event.deltaY > 0) {
            this.verticalScrollContainer.scrollNext();
        } else {
            this.verticalScrollContainer.scrollPrev();
        }
    }

    /**
     * @hidden @internal
     */
    public get dataWithAddedInTransactionRows() {
        const result = <any>cloneArray(this.gridAPI.get_all_data());
        if (this.transactions.enabled) {
            result.push(...this.transactions.getAggregatedChanges(true)
                .filter(t => t.type === TransactionType.ADD)
                .map(t => t.newValue));
        }

        return result;
    }

    /**
     * @hidden @internal
     */
    public get dataLength() {
        return this.transactions.enabled ? this.dataWithAddedInTransactionRows.length : this.gridAPI.get_all_data().length;
    }

    /**
     * @hidden @internal
     */
    public hasHorizontalScroll() {
        return this.totalWidth - this.unpinnedWidth > 0;
    }

    protected _restoreVirtState(row) {
        // check virtualization state of data record added from cache
        // in case state is no longer valid - update it.
        const rowForOf = row.virtDirRow;
        const gridScrLeft = rowForOf.getScroll().scrollLeft;
        const left = -parseInt(rowForOf.dc.instance._viewContainer.element.nativeElement.style.left, 10);
        const actualScrollLeft = left + rowForOf.getColumnScrollLeft(rowForOf.state.startIndex);
        if (gridScrLeft !== actualScrollLeft) {
            rowForOf.onHScroll(gridScrLeft);
            rowForOf.cdr.detectChanges();
        }
    }

    /**
     * @hidden
     */
    protected getExportExcel(): boolean {
        return this._exportExcel;
    }

    /**
     * @hidden
     */
    protected getExportCsv(): boolean {
        return this._exportCsv;
    }

    /**
     * @hidden @internal
     */
    get shouldOverlayLoading(): boolean {
        return this.isLoading && this.data && this.data.length > 0;
    }

    /**
     * @hidden @internal
     */
    public isSummaryRow(rowData): boolean {
        return rowData.summaries && (rowData.summaries instanceof Map);
    }

    /**
     * @hidden @internal
     */
    public get isMultiRowSelectionEnabled(): boolean {
        return this.rowSelection === GridSelectionMode.multiple;
    }

    /**
     * @hidden @internal
     */
    public get isRowSelectable(): boolean {
        return this.rowSelection !== GridSelectionMode.none;
    }

    /**
     * @hidden @internal
     */
    public get isCellSelectable() {
        return this.cellSelection !== GridSelectionMode.none;
    }

    /**
     * @hidden @internal
     */
    public cachedViewLoaded(args: ICachedViewLoadedEventArgs) {
        if (this.hasHorizontalScroll()) {
            const tmplId = args.context.templateID;
            const index = args.context.index;
            args.view.detectChanges();
            this.zone.onStable.pipe(first()).subscribe(() => {
                const row = tmplId === 'dataRow' ? this.getRowByIndex(index) : null;
                const summaryRow = tmplId === 'summaryRow' ? this.summariesRowList.find((sr) => sr.dataRowIndex === index) : null;
                if (row && row instanceof IgxRowDirective) {
                    this._restoreVirtState(row);
                } else if (summaryRow) {
                    this._restoreVirtState(summaryRow);
                }
            });
        }
    }

    /**
     * Opens the advanced filtering dialog.
     */
    public openAdvancedFilteringDialog() {
        if (!this._advancedFilteringOverlayId) {
            this._advancedFilteringOverlaySettings.target =
                (this as any).rootGrid ? (this as any).rootGrid.nativeElement : this.nativeElement;
            this._advancedFilteringOverlaySettings.outlet = this.outlet;

            this._advancedFilteringOverlayId = this.overlayService.attach(
                IgxAdvancedFilteringDialogComponent,
                this._advancedFilteringOverlaySettings,
                {
                    injector: this.viewRef.injector,
                    componentFactoryResolver: this.resolver
                });
            this.overlayService.show(this._advancedFilteringOverlayId, this._advancedFilteringOverlaySettings);
        }
    }

    /**
     * Closes the advanced filtering dialog.
     * @param applyChanges indicates whether the changes should be applied
     */
    public closeAdvancedFilteringDialog(applyChanges: boolean) {
        if (this._advancedFilteringOverlayId) {
            const advancedFilteringOverlay = this.overlayService.getOverlayById(this._advancedFilteringOverlayId);
            const advancedFilteringDialog = advancedFilteringOverlay.componentRef.instance as IgxAdvancedFilteringDialogComponent;

            if (applyChanges) {
                advancedFilteringDialog.applyChanges();
            }
            advancedFilteringDialog.closeDialog();
        }
    }

    public getEmptyRecordObjectFor(rec) {
        const row = { ...rec };
        Object.keys(row).forEach(key => row[key] = undefined);
        row[this.primaryKey] = this.generateRowID();
        return row;
    }
}<|MERGE_RESOLUTION|>--- conflicted
+++ resolved
@@ -6617,7 +6617,6 @@
                 const showIndex = isInView ? -1 : dataIndex;
                 this.showSnackbarFor(showIndex);
             });
-<<<<<<< HEAD
             cancelable = this.gridAPI.submit_add_value();
             if (!cancelable) {
                 const args = row.createEditEventArgs();
@@ -6628,13 +6627,9 @@
                 this.gridAPI.addRowToData(row.data, this.addRowParent.asChild ? this.addRowParent.rowID : undefined);
                 const doneArgs = row.createDoneEditEventArgs(cachedRowData);
                 this.rowEditDone.emit(doneArgs);
-=======
-            this.gridAPI.submit_add_value();
-            this.gridAPI.addRowToData(row.data, this.addRowParent.asChild ? this.addRowParent.rowID : undefined);
-            this.crudService.endRowEdit();
-            if (this.addRowParent.isPinned) {
-                this.pinRow(row.id);
->>>>>>> 170c815b
+                if (this.addRowParent.isPinned) {
+                  this.pinRow(row.id);
+                }
             }
             this.addRowParent = null;
             this.cancelAddMode = cancelable;
