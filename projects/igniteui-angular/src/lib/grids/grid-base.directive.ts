--- conflicted
+++ resolved
@@ -6230,27 +6230,7 @@
 
     /**
      * @hidden @internal
-<<<<<<< HEAD
     */
-=======
-     */
-    public viewDetachHandler(args: ICachedViewLoadedEventArgs) {
-        const context = args.view.context;
-        if (context['templateID'] === 'dataRow') {
-            // some browsers (like FireFox and Edge) do not trigger onBlur when the focused element is detached from DOM
-            // hence we need to trigger it manually when cell is detached.
-            const row = this.getRowByIndex(context.index);
-            const focusedCell = row && row.cells ? row.cells.find(x => x.focused) : false;
-            if (focusedCell) {
-                focusedCell.onBlur();
-            }
-        }
-    }
-
-    /**
-     * @hidden @internal
-     */
->>>>>>> c522f1a5
     public cachedViewLoaded(args: ICachedViewLoadedEventArgs) {
         if (this.hasHorizontalScroll()) {
             const tmplId = args.context.templateID;
