--- conflicted
+++ resolved
@@ -2949,15 +2949,10 @@
     _setupListeners() {
         const destructor = takeUntil<any>(this.destroy$);
         fromEvent(this.nativeElement, 'focusout').pipe(filter(() => !!this.navigation.activeNode), destructor).subscribe((event) => {
-<<<<<<< HEAD
             if (!this.crudService.cell &&
                 !!this.navigation.activeNode &&
                 ((event.target === this.tbody.nativeElement && this.navigation.activeNode.row >= 0 &&
                         this.navigation.activeNode.row < this.dataView.length)
-=======
-            if (!this.crudService.cell && !!this.navigation.activeNode && (event.target === this.tbody.nativeElement &&
-                this.navigation.activeNode.row >= 0 && this.navigation.activeNode.row < this.dataView.length)
->>>>>>> 6996c2a2
                 || (event.target === this.theadRow.nativeElement && this.navigation.activeNode.row === -1)
                 || (event.target === this.tfoot.nativeElement && this.navigation.activeNode.row === this.dataView.length)) &&
                 !(this.rowEditable && this.crudService.rowEditingBlocked && this.rowInEditMode)) {
