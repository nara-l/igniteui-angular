--- conflicted
+++ resolved
@@ -4120,27 +4120,6 @@
             asChild: asChild,
             isPinned: isInPinnedArea
         };
-<<<<<<< HEAD
-        this.verticalScrollContainer.onDataChanged.pipe(first()).subscribe(() => {
-            this.cdr.detectChanges();
-            const newRowIndex = this.addRowParent.index + 1;
-            // ensure adding row is in view.
-            const shouldScroll = this.navigation.shouldPerformVerticalScroll(newRowIndex, -1);
-            if (shouldScroll) {
-                this.navigateTo(newRowIndex, -1);
-            }
-            const row = this.getRowByIndex(newRowIndex);
-            row.animateAdd = true;
-            row.onAnimationEnd.pipe(first()).subscribe(() => {
-                row.animateAdd = false;
-                const cell = row.cells.find(c => c.editable);
-                cell.setEditMode(true);
-                cell.activate();
-            });
-        });
-        this._pipeTrigger++;
-        this.notifyChanges();
-=======
         this._pipeTrigger++;
         this.cdr.detectChanges();
         if (isInPinnedArea) {
@@ -4153,12 +4132,15 @@
             this.navigateTo(newRowIndex, -1);
         }
         const row = this.getRowByIndex(index + 1);
-        const cell = row.cells.find(c => c.editable);
-        if (cell) {
-            cell.setEditMode(true);
-            cell.activate();
-        }
->>>>>>> 614dfd0e
+        row.animateAdd = true;
+        row.onAnimationEnd.pipe(first()).subscribe(() => {
+            row.animateAdd = false;
+            const cell = row.cells.find(c => c.editable);
+            if (cell) {
+                cell.setEditMode(true);
+                cell.activate();
+            }
+        });
     }
 
     /**
