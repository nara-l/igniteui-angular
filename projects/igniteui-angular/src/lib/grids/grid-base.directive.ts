--- conflicted
+++ resolved
@@ -3362,11 +3362,7 @@
     }
 
     public getColumnByVisibleIndex(index: number): IgxColumnComponent {
-<<<<<<< HEAD
-        return this.visibleColumns.find((col) => col.visibleIndex === index);
-=======
         return this.visibleColumns.find((col) => !col.columnLayout && col.visibleIndex === index);
->>>>>>> 8a03a451
     }
 
     /**
