--- conflicted
+++ resolved
@@ -3054,21 +3054,12 @@
         this._zoneBegoneListeners();
 
         const vertScrDC = this.verticalScrollContainer.displayContainer;
-<<<<<<< HEAD
         vertScrDC.addEventListener('scroll', this.preventContainerScroll);
-        this.pinContainers.changes.subscribe((c) => {
-            if (this.hasPinnedRecords) {
-                // on row pin containers change grid sizes should be recalculated.
-                this.calculateGridSizes();
-            }
-=======
-        vertScrDC.addEventListener('scroll', this.scrollHandler);
 
         this._pinnedRowList.changes
         .pipe(takeUntil(this.destroy$))
         .subscribe((change: QueryList<IgxGridRowComponent>) => {
             this.onPinnedRowsChanged(change);
->>>>>>> 100d6f7b
         });
     }
 
