--- conflicted
+++ resolved
@@ -26,13 +26,10 @@
     Optional,
     DoCheck,
     Directive,
-<<<<<<< HEAD
     LOCALE_ID,
-=======
     OnChanges,
     SimpleChanges,
     HostListener
->>>>>>> 5e6245f9
 } from '@angular/core';
 import ResizeObserver from 'resize-observer-polyfill';
 import 'igniteui-trial-watermark';
