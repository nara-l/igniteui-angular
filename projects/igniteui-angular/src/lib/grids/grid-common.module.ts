import { CommonModule } from '@angular/common';
import { NgModule } from '@angular/core';
import { FormsModule } from '@angular/forms';
import { IgxBadgeModule } from '../badge/badge.component';
import { IgxCheckboxModule } from '../checkbox/checkbox.component';
import { IgxSelectionAPIService } from '../core/selection';
import { IgxDatePickerModule } from '../date-picker/date-picker.component';
import { IgxButtonModule } from '../directives/button/button.directive';
import { IgxFocusModule } from '../directives/focus/focus.directive';
import { IgxForOfModule } from '../directives/for-of/for_of.directive';
import { IgxTemplateOutletModule } from '../directives/template-outlet/template_outlet.directive';
import { IgxRippleModule } from '../directives/ripple/ripple.directive';
import { IgxTextHighlightModule } from '../directives/text-highlight/text-highlight.directive';
import { IgxTextSelectionModule } from '../directives/text-selection/text-selection.directive';
import { IgxToggleModule } from '../directives/toggle/toggle.directive';
import { IgxDropDownModule } from '../drop-down/index';
import { IgxIconModule } from '../icon/index';
import { IgxInputGroupModule } from '../input-group/input-group.component';
import { IgxGridCellComponent } from './cell.component';
import { IgxColumnComponent, IgxColumnGroupComponent, IgxColumnLayoutComponent } from './column.component';
import { IgxColumnHidingModule } from './column-hiding.component';
import { IgxGridHeaderComponent } from './grid-header.component';
import { IgxGridToolbarComponent } from './grid-toolbar.component';
import { IgxGridFilteringCellComponent } from './filtering/grid-filtering-cell.component';
import { IgxGridFilteringRowComponent } from './filtering/grid-filtering-row.component';
import { IgxGridFooterComponent } from './grid-footer/grid-footer.component';
import {
    IgxColumnResizerDirective,
    IgxColumnMovingDragDirective,
    IgxColumnMovingDropDirective,
    IgxGridBodyDirective,
    IgxColumnMovingService,
    IgxResizeHandleDirective
} from './grid.common';
import { IgxGridTransaction } from './grid-base.component';
import { IgxChipsModule } from '../chips/chips.module';
import { IgxDragDropModule } from '../directives/drag-drop/drag-drop.directive';
import { IgxButtonGroupModule } from '../buttonGroup/buttonGroup.component';
import { IgxColumnPinningModule } from './column-pinning.component';
import { IgxBaseTransactionService } from '../services/transaction/base-transaction';
import {
    IgxRowEditTemplateDirective,
    IgxRowEditActionsDirective,
    IgxRowEditTextDirective,
    IgxRowEditTabStopDirective
} from './grid.rowEdit.directive';
import { IgxGridNavigationService } from './grid-navigation.service';
import { IgxGridHeaderGroupComponent } from './grid-header-group.component';
import { IgxColumnResizingService } from './grid-column-resizing.service';
import { IgxGridToolbarCustomContentDirective } from './grid-toolbar.component';
import { IgxSummaryRowComponent } from './summaries/summary-row.component';
import { IgxSummaryCellComponent } from './summaries/summary-cell.component';
import { IgxSummaryDataPipe } from './summaries/grid-root-summary.pipe';
import { IgxGridSelectionService } from '../core/grid-selection';
import { IgxGridSummaryService } from './summaries/grid-summary.service';
import { IgxProgressBarModule } from '../progressbar/progressbar.component';
import { IgxPaginatorModule } from '../paginator/paginator.component';
import { IgxFilterModule } from '../directives/filter/filter.directive';
import { IgxGridPipesModule } from './grid-pipes.module';
import { IgxGridExcelStyleFilteringModule } from './filtering/excel-style/grid.excel-style-filtering.module';
import { IgxGridDragSelectDirective } from './drag-select.directive';
import { IgxGridColumnResizerComponent } from './grid-column-resizer.component';
import { IgxRowDragModule } from './row-drag.directive';
<<<<<<< HEAD
import {
    IgxCellFooterTemplateDirective,
    IgxCellHeaderTemplateDirective,
    IgxCellEditorTemplateDirective,
    IgxCellTemplateDirective,
    IgxFilterCellTemplateDirective
} from './types';
=======
import { IgxRowSelectorsModule } from './igx-row-selectors.module';
>>>>>>> e0af43dd
/**
 * @hidden
 */
@NgModule({
    declarations: [
        IgxGridCellComponent,
        IgxColumnComponent,
        IgxColumnGroupComponent,
        IgxColumnLayoutComponent,
        IgxGridHeaderComponent,
        IgxGridToolbarComponent,
        IgxGridToolbarCustomContentDirective,
        IgxCellFooterTemplateDirective,
        IgxCellHeaderTemplateDirective,
        IgxCellEditorTemplateDirective,
        IgxCellTemplateDirective,
        IgxRowEditTemplateDirective,
        IgxRowEditActionsDirective,
        IgxRowEditTextDirective,
        IgxRowEditTabStopDirective,
        IgxColumnResizerDirective,
        IgxResizeHandleDirective,
        IgxColumnMovingDragDirective,
        IgxColumnMovingDropDirective,
        IgxGridBodyDirective,
        IgxGridFilteringCellComponent,
        IgxGridFilteringRowComponent,
        IgxSummaryDataPipe,
        IgxGridHeaderGroupComponent,
        IgxSummaryRowComponent,
        IgxSummaryCellComponent,
        IgxGridDragSelectDirective,
        IgxGridColumnResizerComponent,
        IgxFilterCellTemplateDirective,
        IgxGridFooterComponent
    ],
    entryComponents: [
        IgxColumnComponent,
        IgxColumnGroupComponent,
        IgxColumnLayoutComponent
    ],
    exports: [
        IgxGridCellComponent,
        IgxColumnComponent,
        IgxColumnGroupComponent,
        IgxColumnLayoutComponent,
        IgxGridHeaderComponent,
        IgxGridToolbarComponent,
        IgxGridToolbarCustomContentDirective,
        IgxCellFooterTemplateDirective,
        IgxCellHeaderTemplateDirective,
        IgxCellEditorTemplateDirective,
        IgxCellTemplateDirective,
        IgxRowEditTemplateDirective,
        IgxRowEditActionsDirective,
        IgxRowEditTextDirective,
        IgxRowEditTabStopDirective,
        IgxColumnResizerDirective,
        IgxColumnMovingDragDirective,
        IgxColumnMovingDropDirective,
        IgxGridBodyDirective,
        IgxSummaryDataPipe,
        IgxButtonModule,
        IgxDatePickerModule,
        IgxIconModule,
        IgxRippleModule,
        IgxInputGroupModule,
        IgxToggleModule,
        IgxForOfModule,
        IgxTemplateOutletModule,
        IgxFocusModule,
        IgxTextHighlightModule,
        IgxTextSelectionModule,
        IgxCheckboxModule,
        IgxBadgeModule,
        IgxChipsModule,
        IgxDragDropModule,
        IgxColumnHidingModule,
        IgxDropDownModule,
        IgxButtonGroupModule,
        IgxColumnPinningModule,
        IgxProgressBarModule,
        IgxGridFilteringCellComponent,
        IgxGridFilteringRowComponent,
        IgxGridHeaderGroupComponent,
        IgxSummaryRowComponent,
        IgxSummaryCellComponent,
        IgxGridDragSelectDirective,
        IgxGridColumnResizerComponent,
        IgxFilterModule,
        IgxGridPipesModule,
        IgxGridExcelStyleFilteringModule,
        IgxFilterCellTemplateDirective,
        IgxRowDragModule,
        IgxPaginatorModule,
        IgxGridFooterComponent,
        IgxRowSelectorsModule
    ],
    imports: [
        CommonModule,
        FormsModule,
        IgxButtonModule,
        IgxDatePickerModule,
        IgxIconModule,
        IgxRippleModule,
        IgxInputGroupModule,
        IgxToggleModule,
        IgxForOfModule,
        IgxTemplateOutletModule,
        IgxFocusModule,
        IgxTextHighlightModule,
        IgxTextSelectionModule,
        IgxCheckboxModule,
        IgxBadgeModule,
        IgxChipsModule,
        IgxDragDropModule,
        IgxColumnHidingModule,
        IgxDropDownModule,
        IgxButtonGroupModule,
        IgxColumnPinningModule,
        IgxProgressBarModule,
        IgxFilterModule,
        IgxGridPipesModule,
        IgxGridExcelStyleFilteringModule,
        IgxRowDragModule,
        IgxPaginatorModule,
        IgxRowSelectorsModule
    ],
    providers: [
        IgxGridSelectionService,
        IgxSelectionAPIService,
        IgxColumnMovingService,
        IgxGridNavigationService,
        IgxColumnResizingService,
        IgxGridSummaryService,
        { provide: IgxGridTransaction, useClass: IgxBaseTransactionService }
    ]
})
export class IgxGridCommonModule { }<|MERGE_RESOLUTION|>--- conflicted
+++ resolved
@@ -61,7 +61,6 @@
 import { IgxGridDragSelectDirective } from './drag-select.directive';
 import { IgxGridColumnResizerComponent } from './grid-column-resizer.component';
 import { IgxRowDragModule } from './row-drag.directive';
-<<<<<<< HEAD
 import {
     IgxCellFooterTemplateDirective,
     IgxCellHeaderTemplateDirective,
@@ -69,9 +68,7 @@
     IgxCellTemplateDirective,
     IgxFilterCellTemplateDirective
 } from './types';
-=======
 import { IgxRowSelectorsModule } from './igx-row-selectors.module';
->>>>>>> e0af43dd
 /**
  * @hidden
  */
