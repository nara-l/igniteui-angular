import {
    Component,
    HostBinding,
    Input,
    ViewChild,
    QueryList,
    ViewChildren,
    forwardRef,
    ChangeDetectionStrategy,
    ChangeDetectorRef,
    DoCheck,
    ElementRef
} from '@angular/core';
import { IgxColumnComponent } from './column.component';
import { IgxFilteringService } from './filtering/grid-filtering.service';
import { GridBaseAPIService } from './api.service';
import { IgxGridBaseComponent, IGridDataBindable } from './grid-base.component';
import { IgxColumnResizingService } from './grid-column-resizing.service';
import { IgxGridHeaderComponent } from './grid-header.component';
import { IgxGridFilteringCellComponent } from './filtering/grid-filtering-cell.component';

const Z_INDEX = 9999;

/**
 * @hidden
 */
@Component({
    changeDetection: ChangeDetectionStrategy.OnPush,
    preserveWhitespaces: false,
    selector: 'igx-grid-header-group',
    templateUrl: './grid-header-group.component.html'
})
export class IgxGridHeaderGroupComponent implements DoCheck {

    /**
     * Gets the column of the header group.
     * @memberof IgxGridHeaderGroupComponent
     */
    @Input()
    public column: IgxColumnComponent;

    /**
     * Gets the `id` of the grid in which the header group is stored.
     * @memberof IgxGridHeaderGroupComponent
     */
    @Input()
    public gridID: string;

    /**
     * @hidden
     */
    @ViewChild(IgxGridHeaderComponent)
    public headerCell: IgxGridHeaderComponent;

    /**
     * @hidden
     */
    @ViewChild(IgxGridFilteringCellComponent)
    public filterCell: IgxGridFilteringCellComponent;

    /**
     * @hidden
     */
    @ViewChildren(forwardRef(() => IgxGridHeaderGroupComponent), { read: IgxGridHeaderGroupComponent })
    public children: QueryList<IgxGridHeaderGroupComponent>;

    /**
     * Gets the width of the header group.
     * @memberof IgxGridHeaderGroupComponent
     */
    @HostBinding('style.min-width')
    @HostBinding('style.flex-basis')
    get width() {
        return this.grid.getHeaderGroupWidth(this.column);
    }

    /**
     * Gets the style classes of the header group.
     * @memberof IgxGridHeaderGroupComponent
     */
    @HostBinding('class')
    get styleClasses(): string {
        const defaultClasses = [
            'igx-grid__thead-item',
            this.column.headerGroupClasses
        ];

        const classList = {
            'igx-grid__th--pinned': this.isPinned,
            'igx-grid__th--pinned-last': this.isLastPinned,
            'igx-grid__drag-col-header': this.isHeaderDragged,
            'igx-grid__th--filtering': this.isFiltered
        };

        Object.entries(classList).forEach(([className, value]) => {
            if (value) {
                defaultClasses.push(className);
            }
        });
        return defaultClasses.join(' ');
    }

    /**
     * @hidden
     */
    @HostBinding('style.z-index')
    get zIndex() {
        if (!this.column.pinned) {
            return null;
        }
        return Z_INDEX - this.grid.pinnedColumns.indexOf(this.column);
    }

    /**
     * Gets the grid of the header group.
     * @memberof IgxGridHeaderGroupComponent
     */
    get grid(): any {
        return this.gridAPI.get(this.gridID);
    }

    /**
     * Gets whether the header group belongs to a column that is filtered.
     * @memberof IgxGridHeaderGroupComponent
     */
    get isFiltered(): boolean {
        return this.filteringService.filteredColumn === this.column;
    }

    /**
     * Gets whether the header group is stored in the last column in the pinned area.
     * @memberof IgxGridHeaderGroupComponent
     */
    get isLastPinned(): boolean {
        const pinnedCols = this.grid.pinnedColumns;

        if (pinnedCols.length === 0) {
            return false;
        }

        return pinnedCols.indexOf(this.column) === pinnedCols.length - 1;
    }

    /**
     * Gets whether the header group is stored in a pinned column.
     * @memberof IgxGridHeaderGroupComponent
     */
    get isPinned(): boolean {
        return this.column.pinned;
    }

    /**
     * Gets whether the header group belongs to a column that is moved.
     * @memberof IgxGridHeaderGroupComponent
     */
    get isHeaderDragged(): boolean {
        return this.grid.draggedColumn ===  this.column;
    }

    /**
     * @hidden
     */
    get hasLastPinnedChildColumn(): boolean {
        const pinnedCols = this.grid.pinnedColumns;
        if (this.column.allChildren) {
            return this.column.allChildren.some((child) => {
                return pinnedCols.length > 0 && pinnedCols.indexOf(child) === pinnedCols.length - 1;
            });
        }
    }

    public ngDoCheck() {
        this.cdr.markForCheck();
    }

    constructor(private cdr: ChangeDetectorRef,
<<<<<<< HEAD
                public gridAPI: GridBaseAPIService<IgxGridBaseComponent & IGridDataBindable>,
=======
                private element: ElementRef,
                public gridAPI: GridBaseAPIService<IgxGridBaseComponent>,
>>>>>>> c604fbeb
                public colResizingService: IgxColumnResizingService,
                public filteringService: IgxFilteringService) { }

    /**
     * @hidden
     */
    public onResizeAreaMouseOver() {
        if (this.column.resizable) {
            this.colResizingService.resizeCursor = 'col-resize';
        }
    }

    /**
     * @hidden
     */
    public onResizeAreaMouseDown(event) {
        if (event.button === 0 && this.column.resizable) {
            this.colResizingService.column = this.column;
            this.colResizingService.showResizer = true;
            this.colResizingService.isColumnResizing = true;
            this.colResizingService.resizerHeight = this.calcResizerHeight;
            this.colResizingService.startResizePos = event.clientX;
        } else {
            this.colResizingService.resizeCursor = null;
        }
    }

    /**
     * @hidden
     */
    public autosizeColumnOnDblClick(event) {
        if (event.button === 0 && this.column.resizable) {
            this.colResizingService.column = this.column;
            this.colResizingService.autosizeColumnOnDblClick();
         }
    }

    /**
     * @hidden
     */
    get height() {
        return this.element.nativeElement.getBoundingClientRect().height;
    }

    /**
     * @hidden
     */
    get calcResizerHeight(): number {

        let height = this.column.grid.theadRow.nativeElement.clientHeight + this.column.grid.tbody.nativeElement.clientHeight;

        if (this.column.grid.hasSummarizedColumns) {
            height += this.column.grid.tfoot.nativeElement.clientHeight;
        }

        if (this.column.level !== 0) {
            height -= this.column.topLevelParent.headerGroup.height - this.column.headerGroup.height;
        }

        return height;
    }
}<|MERGE_RESOLUTION|>--- conflicted
+++ resolved
@@ -174,12 +174,8 @@
     }
 
     constructor(private cdr: ChangeDetectorRef,
-<<<<<<< HEAD
                 public gridAPI: GridBaseAPIService<IgxGridBaseComponent & IGridDataBindable>,
-=======
                 private element: ElementRef,
-                public gridAPI: GridBaseAPIService<IgxGridBaseComponent>,
->>>>>>> c604fbeb
                 public colResizingService: IgxColumnResizingService,
                 public filteringService: IgxFilteringService) { }
 
