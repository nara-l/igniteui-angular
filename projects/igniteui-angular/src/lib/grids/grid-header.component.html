<ng-template #defaultColumn>
    {{ column.header || column.field }}
</ng-template>

<<<<<<< HEAD
<ng-container *ngIf="column.columnGroup">
    <span *ngIf="grid.hasMovableColumns" class="igx-grid__th-drop-indicator-left"></span>
    <div class="igx-grid__thead-title" [style.width.px]="column.width">{{ column.header }}</div>
    <div class="igx-grid__thead-group">
        <ng-container *ngFor="let child of column.children">
            <div class="igx-grid__thead-subgroup">
                <igx-grid-header [igxColumnMovingDrag]="child" [attr.droppable]="true" [igxColumnMovingDrop]="child" *ngIf="!child.hidden" [gridID]="gridID" [column]="child"
                    [style.min-width.px]="child.width" [style.flex-basis.px]='child.width' [style.max-width.px]='child.width'></igx-grid-header>
                <igx-grid-filtering-cell [attr.draggable]="false" *ngIf="grid.allowFiltering && !child.children && !child.hidden" [column]="child"
                    [style.min-width.px]="child.width" [style.flex-basis.px]='child.width' [style.max-width.px]='child.width'></igx-grid-filtering-cell>
            </div>
        </ng-container>
    </div>
    <span *ngIf="grid.hasMovableColumns" class="igx-grid__th-drop-indicator-right"></span>
</ng-container>

<ng-container *ngIf="!column.columnGroup">
    <span *ngIf="grid.hasMovableColumns" class="igx-grid__th-drop-indicator-left">
    </span>
    <span class="igx-grid__th-title">
        <ng-container *ngTemplateOutlet="column.headerTemplate ? column.headerTemplate : defaultColumn; context: { $implicit: column }">
        </ng-container>
    </span>
    <div class="igx-grid__th-icons" *ngIf="!column.columnGroup">
        <igx-icon class="sort-icon" *ngIf="column.sortable">{{sortingIcon}}</igx-icon>
        <!-- <igx-grid-filter [column]="column" *ngIf="column.filterable"></igx-grid-filter> -->
    </div>

    <span *ngIf="!column.columnGroup" [attr.draggable]="false" [style.cursor]="resizeCursor" #resizeArea
        class="igx-grid__th-resize-handle">

        <div *ngIf="showResizer" igxResizer
            class="igx-grid__th-resize-line"
            [style.height.px]="resizerHeight"
            [restrictHResizeMax]="restrictResizeMax"
            [restrictHResizeMin]="restrictResizeMin"
            [resizeEndTimeout]="resizeEndTimeout"
            (resizeEnd)="onResize($event)">
        </div>

    </span>

    <span *ngIf="grid.hasMovableColumns" class="igx-grid__th-drop-indicator-right">
    </span>
</ng-container>
=======
<span class="igx-grid__th-title">
    <ng-container *ngTemplateOutlet="column.headerTemplate ? column.headerTemplate : defaultColumn; context: { $implicit: column }">
    </ng-container>
</span>
<div class="igx-grid__th-icons" *ngIf="!column.columnGroup">
    <igx-icon class="sort-icon" *ngIf="column.sortable">{{sortingIcon}}</igx-icon>
</div>
>>>>>>> b9b8f693
<|MERGE_RESOLUTION|>--- conflicted
+++ resolved
@@ -2,53 +2,6 @@
     {{ column.header || column.field }}
 </ng-template>
 
-<<<<<<< HEAD
-<ng-container *ngIf="column.columnGroup">
-    <span *ngIf="grid.hasMovableColumns" class="igx-grid__th-drop-indicator-left"></span>
-    <div class="igx-grid__thead-title" [style.width.px]="column.width">{{ column.header }}</div>
-    <div class="igx-grid__thead-group">
-        <ng-container *ngFor="let child of column.children">
-            <div class="igx-grid__thead-subgroup">
-                <igx-grid-header [igxColumnMovingDrag]="child" [attr.droppable]="true" [igxColumnMovingDrop]="child" *ngIf="!child.hidden" [gridID]="gridID" [column]="child"
-                    [style.min-width.px]="child.width" [style.flex-basis.px]='child.width' [style.max-width.px]='child.width'></igx-grid-header>
-                <igx-grid-filtering-cell [attr.draggable]="false" *ngIf="grid.allowFiltering && !child.children && !child.hidden" [column]="child"
-                    [style.min-width.px]="child.width" [style.flex-basis.px]='child.width' [style.max-width.px]='child.width'></igx-grid-filtering-cell>
-            </div>
-        </ng-container>
-    </div>
-    <span *ngIf="grid.hasMovableColumns" class="igx-grid__th-drop-indicator-right"></span>
-</ng-container>
-
-<ng-container *ngIf="!column.columnGroup">
-    <span *ngIf="grid.hasMovableColumns" class="igx-grid__th-drop-indicator-left">
-    </span>
-    <span class="igx-grid__th-title">
-        <ng-container *ngTemplateOutlet="column.headerTemplate ? column.headerTemplate : defaultColumn; context: { $implicit: column }">
-        </ng-container>
-    </span>
-    <div class="igx-grid__th-icons" *ngIf="!column.columnGroup">
-        <igx-icon class="sort-icon" *ngIf="column.sortable">{{sortingIcon}}</igx-icon>
-        <!-- <igx-grid-filter [column]="column" *ngIf="column.filterable"></igx-grid-filter> -->
-    </div>
-
-    <span *ngIf="!column.columnGroup" [attr.draggable]="false" [style.cursor]="resizeCursor" #resizeArea
-        class="igx-grid__th-resize-handle">
-
-        <div *ngIf="showResizer" igxResizer
-            class="igx-grid__th-resize-line"
-            [style.height.px]="resizerHeight"
-            [restrictHResizeMax]="restrictResizeMax"
-            [restrictHResizeMin]="restrictResizeMin"
-            [resizeEndTimeout]="resizeEndTimeout"
-            (resizeEnd)="onResize($event)">
-        </div>
-
-    </span>
-
-    <span *ngIf="grid.hasMovableColumns" class="igx-grid__th-drop-indicator-right">
-    </span>
-</ng-container>
-=======
 <span class="igx-grid__th-title">
     <ng-container *ngTemplateOutlet="column.headerTemplate ? column.headerTemplate : defaultColumn; context: { $implicit: column }">
     </ng-container>
@@ -56,4 +9,3 @@
 <div class="igx-grid__th-icons" *ngIf="!column.columnGroup">
     <igx-icon class="sort-icon" *ngIf="column.sortable">{{sortingIcon}}</igx-icon>
 </div>
->>>>>>> b9b8f693
