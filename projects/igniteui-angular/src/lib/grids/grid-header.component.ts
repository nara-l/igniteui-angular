import {
    ChangeDetectionStrategy,
    ChangeDetectorRef,
    Component,
    DoCheck,
    ElementRef,
    HostBinding,
    HostListener,
    Input,
    NgZone,
    OnInit,
    Inject,
    OnDestroy,
    NgModuleRef
} from '@angular/core';
import { DataType } from '../data-operations/data-util';
import { SortingDirection } from '../data-operations/sorting-expression.interface';
import { GridBaseAPIService } from './api.service';
import { IgxColumnComponent } from './column.component';
import { IgxFilteringService } from './filtering/grid-filtering.service';
import { IgxGridBaseComponent, IGridDataBindable } from './grid-base.component';

import { IgxColumnResizingService } from './grid-column-resizing.service';
import { IgxOverlayService } from '../services/overlay/overlay';
import { IgxGridExcelStyleFilteringComponent } from './filtering/excel-style/grid.excel-style-filtering.component';
import { OverlaySettings, PositionSettings, VerticalAlignment, HorizontalAlignment } from '../services/overlay/utilities';
import { ConnectedPositioningStrategy } from '../services/overlay/position/connected-positioning-strategy';
import { useAnimation } from '@angular/animations';
import { filter, takeUntil } from 'rxjs/operators';
import { Subject } from 'rxjs';
<<<<<<< HEAD
import { AbsoluteScrollStrategy } from '../services';
=======
import { fadeIn, fadeOut } from '../animations/main';
>>>>>>> 9f7e321a

/**
 * @hidden
 */
@Component({
    changeDetection: ChangeDetectionStrategy.OnPush,
    preserveWhitespaces: false,
    selector: 'igx-grid-header',
    templateUrl: './grid-header.component.html'
})
export class IgxGridHeaderComponent implements DoCheck, OnInit, OnDestroy {

    private _componentOverlayId: string;
    private _filterMenuPositionSettings: PositionSettings;
    private _filterMenuOverlaySettings: OverlaySettings;
    private _destroy$ = new Subject<boolean>();

    @Input()
    public column: IgxColumnComponent;

    @Input()
    public gridID: string;

    @HostBinding('class')
    get styleClasses(): string {
        const defaultClasses = [
            'igx-grid__th--fw',
            this.column.headerClasses
        ];

        const classList = {
            'igx-grid__th': !this.column.columnGroup,
            'asc': this.ascending,
            'desc': this.descending,
            'igx-grid__th--number': this.column.dataType === DataType.Number,
            'igx-grid__th--sortable': this.column.sortable,
            'igx-grid__th--filtrable': this.column.filterable && this.grid.filteringService.isFilterRowVisible,
            'igx-grid__th--sorted': this.sorted
        };

        Object.entries(classList).forEach(([klass, value]) => {
            if (value) {
                defaultClasses.push(klass);
            }
        });
        return defaultClasses.join(' ');
    }

    @HostBinding('style.height.px')
    get height() {
        if (this.grid.hasColumnGroups) {
            return (this.grid.maxLevelHeaderDepth + 1 - this.column.level) * this.grid.defaultRowHeight;
        }
        return null;
    }

    get ascending() {
        return this.sortDirection === SortingDirection.Asc;
    }

    get descending() {
        return this.sortDirection === SortingDirection.Desc;
    }

    get sortingIcon(): string {
        if (this.sortDirection !== SortingDirection.None) {
            // arrow_downward and arrow_upward
            // are material icons ligature strings
            return this.sortDirection === SortingDirection.Asc ? 'arrow_upward' : 'arrow_downward';
        }
        return 'arrow_upward';
    }

    get sorted() {
        return this.sortDirection !== SortingDirection.None;
    }

    get dragged() {
        return this.column === this.column.grid.draggedColumn;
    }

    get filterIconClassName() {
        return this.column.filteringExpressionsTree ? 'igx-excel-filter__icon--filtered' : 'igx-excel-filter__icon';
    }

    @HostBinding('attr.role')
    public hostRole = 'columnheader';

    @HostBinding('attr.tabindex')
    public tabindex = -1;

    @HostBinding('attr.id')
    get headerID() {
        return `${this.gridID}_${this.column.field}`;
    }

    protected sortDirection = SortingDirection.None;

    constructor(
        public gridAPI: GridBaseAPIService<IgxGridBaseComponent & IGridDataBindable>,
        public colResizingService: IgxColumnResizingService,
        public cdr: ChangeDetectorRef,
        public elementRef: ElementRef,
        public zone: NgZone,
        private _filteringService: IgxFilteringService,
        private _moduleRef: NgModuleRef<any>,
        @Inject(IgxOverlayService) private _overlayService: IgxOverlayService
    ) { }

    public ngOnInit() {
        this.initFilteringSettings();
    }

    public ngDoCheck() {
        this.getSortDirection();
        this.cdr.markForCheck();
    }

    ngOnDestroy(): void {
        this._destroy$.next(true);
        this._destroy$.complete();

        if (this._componentOverlayId) {
            this._overlayService.hide(this._componentOverlayId);
        }
    }

    @HostListener('click', ['$event'])
    public onClick(event) {
        if (!this.colResizingService.isColumnResizing) {
            event.stopPropagation();
            if (this.grid.filteringService.isFilterRowVisible) {
                if (this.column.filterable && !this.column.columnGroup &&
                    !this.grid.filteringService.isFilterComplex(this.column.field)) {
                    this.grid.filteringService.filteredColumn = this.column;
                }
            } else if (this.column.sortable) {
                this.triggerSort();
            }
        }
    }

    public onFilteringIconClick(event) {
        event.stopPropagation();

        this.toggleFilterDropdown();
    }

    get grid(): any {
        return this.gridAPI.get(this.gridID);
    }

    protected getSortDirection() {
        const expr = this.gridAPI.get(this.gridID).sortingExpressions.find((x) => x.fieldName === this.column.field);
        this.sortDirection = expr ? expr.dir : SortingDirection.None;
    }

    public onSortingIconClick(event) {
        if (this.grid.filteringService.isFilterRowVisible) {
            event.stopPropagation();
            this.triggerSort();
        }
    }

    private triggerSort() {
        const groupingExpr = this.grid.groupingExpressions ?
            this.grid.groupingExpressions.find((expr) => expr.fieldName === this.column.field) : null;
        const sortDir = groupingExpr ?
            this.sortDirection + 1 > SortingDirection.Desc ? SortingDirection.Asc : SortingDirection.Desc
            : this.sortDirection + 1 > SortingDirection.Desc ? SortingDirection.None : this.sortDirection + 1;
        this.sortDirection = sortDir;
        this.grid.sort({ fieldName: this.column.field, dir: this.sortDirection, ignoreCase: this.column.sortingIgnoreCase,
            strategy: this.column.sortStrategy });
    }

    private toggleFilterDropdown() {
        if (!this._componentOverlayId) {
            const headerTarget = this.elementRef.nativeElement;

            const gridRect = this.grid.nativeElement.getBoundingClientRect();
            const headerRect = headerTarget.getBoundingClientRect();

            let x = headerRect.left;
            let x1 = gridRect.left + gridRect.width;
            x += window.pageXOffset;
            x1 += window.pageXOffset;
            if (Math.abs(x - x1) < 300) {
                this._filterMenuOverlaySettings.positionStrategy.settings.horizontalDirection = HorizontalAlignment.Left;
                this._filterMenuOverlaySettings.positionStrategy.settings.horizontalStartPoint = HorizontalAlignment.Right;
            } else {
                this._filterMenuOverlaySettings.positionStrategy.settings.horizontalDirection = HorizontalAlignment.Right;
                this._filterMenuOverlaySettings.positionStrategy.settings.horizontalStartPoint = HorizontalAlignment.Left;
            }

            this._filterMenuOverlaySettings.positionStrategy.settings.target = headerTarget;
            this._filterMenuOverlaySettings.outlet = this.grid.outlet;

            this._componentOverlayId =
                this._overlayService.attach(IgxGridExcelStyleFilteringComponent, this._filterMenuOverlaySettings, this._moduleRef);
            this._overlayService.show(this._componentOverlayId, this._filterMenuOverlaySettings);
        }
    }

    private initFilteringSettings() {
        this._filterMenuPositionSettings = {
            verticalStartPoint: VerticalAlignment.Bottom,
            openAnimation: useAnimation(fadeIn, {
                params: {
                    duration: '250ms'
                }
            }),
            closeAnimation: useAnimation(fadeOut, {
                params: {
                    duration: '200ms'
                }
            })
        };

        this._filterMenuOverlaySettings = {
            closeOnOutsideClick: true,
            modal: false,
            positionStrategy: new ConnectedPositioningStrategy(this._filterMenuPositionSettings),
            scrollStrategy: new AbsoluteScrollStrategy()
        };

        this._overlayService.onOpening.pipe(
            filter((overlay) => overlay.id === this._componentOverlayId),
            takeUntil(this._destroy$)).subscribe((eventArgs) => {
                this.onOverlayOpening(eventArgs);
            });

        this._overlayService.onClosed.pipe(
            filter(overlay => overlay.id === this._componentOverlayId),
            takeUntil(this._destroy$)).subscribe(() => {
                this.onOverlayClosed();
            });
    }

    private onOverlayOpening(eventArgs) {
        const instance = eventArgs.componentRef.instance as IgxGridExcelStyleFilteringComponent;
        if (instance) {
            instance.initialize(this.column, this._filteringService, this._overlayService, eventArgs.id);
        }
    }

    private onOverlayClosed() {
        this._componentOverlayId = null;
    }
}<|MERGE_RESOLUTION|>--- conflicted
+++ resolved
@@ -28,11 +28,8 @@
 import { useAnimation } from '@angular/animations';
 import { filter, takeUntil } from 'rxjs/operators';
 import { Subject } from 'rxjs';
-<<<<<<< HEAD
-import { AbsoluteScrollStrategy } from '../services';
-=======
 import { fadeIn, fadeOut } from '../animations/main';
->>>>>>> 9f7e321a
+import { AbsoluteScrollStrategy } from '../services/index';
 
 /**
  * @hidden
