--- conflicted
+++ resolved
@@ -309,11 +309,7 @@
     }
 
     public shouldPerformVerticalScroll(targetRowIndex: number, visibleColIndex: number): boolean {
-<<<<<<< HEAD
-        if (this.grid.isRowPinnedByIndex(targetRowIndex)) { return false; }
-=======
         if (this.grid.isRecordPinnedByViewIndex(targetRowIndex)) { return false; }
->>>>>>> 7d58a438
         const scrollRowIndex = this.grid.hasPinnedRecords && this.grid.isRowPinningToTop ?
             targetRowIndex - this.grid.pinnedDataView.length : targetRowIndex;
         const targetRow = this.getRowElementByIndex(targetRowIndex);
