--- conflicted
+++ resolved
@@ -202,15 +202,9 @@
             this.grid.parentVirtDir.onChunkLoad
                 .pipe(first())
                 .subscribe(() => {
-<<<<<<< HEAD
-                    this.grid.nativeElement.focus({preventScroll: true});
+                    this.grid.nativeElement.focus({ preventScroll: true });
                     firstCell = rowElement.querySelector(cellSelector);
-                    firstCell.focus();
-=======
-                    this.grid.nativeElement.focus({ preventScroll: true });
-                    firstCell = rowElement.querySelector(`${cellTag}`);
                     firstCell.focus({ preventScroll: true });
->>>>>>> c604fbeb
                 });
             this.horizontalScroll(rowIndex).scrollTo(0);
         }
@@ -222,20 +216,15 @@
         let rowElement = rowList.find((row) => row.index === rowIndex);
         if (!rowElement) { return; }
         rowElement = rowElement.nativeElement;
-<<<<<<< HEAD
-        const allCells = rowElement.querySelectorAll(this.getCellSelector(-1, isSummary));
-        const lastCell = allCells[allCells.length - 1];
-=======
->>>>>>> c604fbeb
         if (this.isColumnFullyVisible(index)) {
-            const allCells = rowElement.querySelectorAll(`${cellTag}`);
+            const allCells = rowElement.querySelectorAll(this.getCellSelector(-1, isSummary));
             allCells[allCells.length - 1].focus({ preventScroll: true });
         } else {
             this.grid.parentVirtDir.onChunkLoad
                 .pipe(first())
                 .subscribe(() => {
                     this.grid.nativeElement.focus({ preventScroll: true });
-                    const allCells = rowElement.querySelectorAll(`${cellTag}`);
+                    const allCells = rowElement.querySelectorAll(this.getCellSelector(-1, isSummary));
                     allCells[allCells.length - 1].focus({ preventScroll: true });
                 });
             this.horizontalScroll(rowIndex).scrollTo(this.getColumnUnpinnedIndex(index));
@@ -263,14 +252,9 @@
 
     public navigateBottom(visibleColumnIndex) {
         const verticalScroll = this.grid.verticalScrollContainer.getVerticalScroll();
-<<<<<<< HEAD
         const cellSelector = this.getCellSelector(visibleColumnIndex);
-        if (verticalScroll.scrollTop === verticalScroll.scrollHeight - this.grid.verticalScrollContainer.igxForContainerSize) {
-=======
-        const cellSelector = this.isTreeGrid && visibleColumnIndex === 0 ? 'igx-tree-grid-cell' : 'igx-grid-cell';
         if (verticalScroll.scrollHeight === 0 ||
             verticalScroll.scrollTop === verticalScroll.scrollHeight - this.grid.verticalScrollContainer.igxForContainerSize) {
->>>>>>> c604fbeb
             const cells = this.grid.nativeElement.querySelectorAll(
                 `${cellSelector}[data-visibleIndex="${visibleColumnIndex}"]`);
             cells[cells.length - 1].focus();
