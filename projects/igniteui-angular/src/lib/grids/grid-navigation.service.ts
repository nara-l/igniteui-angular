--- conflicted
+++ resolved
@@ -25,18 +25,10 @@
         if (!this.activeNode || !(SUPPORTED_KEYS.has(key) || (key === 'tab' && this.grid.crudService.cell))) { return; }
         const shift = event.shiftKey;
         const ctrl = event.ctrlKey;
-<<<<<<< HEAD
-        let colIndex = this.activeNode.column, rowIndex = this.activeNode.row;
-
-        const type = this.isDataRow(rowIndex) ? GridKeydownTargetType.dataCell :
-            this.isDataRow(rowIndex, true) ? GridKeydownTargetType.summaryCell : GridKeydownTargetType.groupRow;
-        this.emitKeyDown(type, rowIndex, event);
-=======
 
         const type = this.isDataRow(this.activeNode.row) ? GridKeydownTargetType.dataCell :
             this.isDataRow(this.activeNode.row, true) ? GridKeydownTargetType.summaryCell : GridKeydownTargetType.groupRow;
         this.emitKeyDown(type, this.activeNode.row, event);
->>>>>>> 8a03a451
         if (event.altKey) {
             this.handleAlt(key, event);
             return;
@@ -50,8 +42,6 @@
             if (['date', 'boolean'].indexOf(col.dataType) > -1) { return; }
             return;
         }
-<<<<<<< HEAD
-=======
         const position = this.getNextPosition(this.activeNode.row, this.activeNode.column, key, shift, ctrl, event);
         if (NAVIGATION_KEYS.has(key)) {
             event.preventDefault();
@@ -61,7 +51,6 @@
     }
 
     protected getNextPosition(rowIndex: number, colIndex: number, key: string, shift: boolean, ctrl: boolean, event: KeyboardEvent) {
->>>>>>> 8a03a451
         switch (key) {
             case 'tab':
                 this.handleEditing(shift, event);
@@ -112,21 +101,6 @@
                 break;
             default:
                 return;
-<<<<<<< HEAD
-        }
-        if (NAVIGATION_KEYS.has(key)) {
-            event.preventDefault();
-            this.navigateInBody(rowIndex, colIndex, (obj) => { obj.target.activate(); });
-        }
-        this.grid.cdr.detectChanges();
-    }
-
-    summaryNav(event) {
-        this.horizontalNav(event, event.key.toLowerCase(), this.grid.dataView.length);
-    }
-
-    headerNavigation(event) {
-=======
         }
         return {rowIndex, colIndex};
     }
@@ -136,7 +110,6 @@
     }
 
     headerNavigation(event: KeyboardEvent) {
->>>>>>> 8a03a451
         const key = event.key.toLowerCase();
         if (key === 'esc') {
             this.grid.filteringRow.close();
@@ -145,11 +118,7 @@
         this.horizontalNav(event, key, -1);
     }
 
-<<<<<<< HEAD
-    protected horizontalNav(event , key, rowIndex) {
-=======
     protected horizontalNav(event: KeyboardEvent, key: string, rowIndex: number) {
->>>>>>> 8a03a451
         const ctrl = event.ctrlKey;
         if (!HORIZONTAL_NAV_KEYS.has(key)) { return; }
 
@@ -190,22 +159,12 @@
     }
 
     public isColumnFullyVisible(columnIndex: number) {
-<<<<<<< HEAD
-        const forOfDir: IgxForOfDirective<any> = this.forOfDir();
-        if (this.isColumnPinned(columnIndex, forOfDir)) {
-            return true;
-        }
-        const index = this.getColumnUnpinnedIndex(columnIndex);
-        return this.displayContainerWidth >= forOfDir.getColumnScrollLeft(index + 1) - this.displayContainerScrollLeft &&
-        this.displayContainerScrollLeft <= forOfDir.getColumnScrollLeft(index);
-=======
         if (this.isColumnPinned(columnIndex, this.forOfDir())) {
             return true;
         }
         const index = this.getColumnUnpinnedIndex(columnIndex);
         return this.displayContainerWidth >= this.forOfDir().getColumnScrollLeft(index + 1) - this.displayContainerScrollLeft &&
         this.displayContainerScrollLeft <= this.forOfDir().getColumnScrollLeft(index);
->>>>>>> 8a03a451
     }
 
     protected getColumnUnpinnedIndex(visibleColumnIndex: number) {
@@ -232,11 +191,7 @@
         this.grid.notifyChanges();
     }
 
-<<<<<<< HEAD
-    protected handleEditing(shift, event) {
-=======
     protected handleEditing(shift: boolean, event: KeyboardEvent) {
->>>>>>> 8a03a451
         const next = shift ? this.grid.getPreviousCell(this.activeNode.row, this.activeNode.column, col => col.editable) :
         this.grid.getNextCell(this.activeNode.row, this.activeNode.column, col => col.editable);
         if (!this.grid.rowInEditMode && this.isActiveNode(next.rowIndex,  next.visibleColumnIndex)) {
@@ -257,11 +212,7 @@
         });
     }
 
-<<<<<<< HEAD
-    public handleFilterNavigation(visibleIndex: number, previous) {
-=======
     public handleFilterNavigation(visibleIndex: number, previous: boolean) {
->>>>>>> 8a03a451
         const nextFilterableCell = previous ? this.grid.getPreviousCell(this.findFirstDataRowIndex(), visibleIndex, (col) => col.filterable)
             : this.grid.getNextCell(this.findFirstDataRowIndex(), visibleIndex, (col) => col.filterable);
         this.activeNode.column = previous ? this.activeNode.column - 1 : this.activeNode.column + 1;
@@ -269,11 +220,7 @@
         this.grid.navigateTo(nextFilterableCell.rowIndex, this.activeNode.column, () => { });
     }
 
-<<<<<<< HEAD
-    public shouldPerformHorizontalScroll(visibleColIndex, rowIndex = -1) {
-=======
     public shouldPerformHorizontalScroll(visibleColIndex: number, rowIndex = -1) {
->>>>>>> 8a03a451
         if (rowIndex < 0 || rowIndex > this.grid.dataView.length - 1) {
             return !this.isColumnFullyVisible(visibleColIndex);
         }
@@ -336,29 +283,17 @@
         }
     }
 
-<<<<<<< HEAD
-    private isColumnPinned(columnIndex: number, forOfDir: IgxForOfDirective<any>): boolean {
-=======
     protected isColumnPinned(columnIndex: number, forOfDir: IgxForOfDirective<any>): boolean {
->>>>>>> 8a03a451
         const horizontalScroll = forOfDir.getScroll();
         const column = this.grid.visibleColumns.filter(c => !c.columnGroup).find(c => c.visibleIndex === columnIndex);
         return (!horizontalScroll.clientWidth || (column && column.pinned));
     }
 
-<<<<<<< HEAD
-    private findFirstDataRowIndex() {
-        return this.grid.dataView.findIndex(rec => !this.grid.isGroupByRecord(rec) && !this.grid.isDetailRecord(rec));
-    }
-
-    private findLastDataRowIndex() {
-=======
     protected findFirstDataRowIndex(): number {
         return this.grid.dataView.findIndex(rec => !this.grid.isGroupByRecord(rec) && !this.grid.isDetailRecord(rec));
     }
 
     protected findLastDataRowIndex(): number {
->>>>>>> 8a03a451
         let i = this.grid.dataView.length;
         while (i--) {
             if (this.isDataRow(i)) {
@@ -367,11 +302,7 @@
         }
     }
 
-<<<<<<< HEAD
-    private getRowElementByIndex(index) {
-=======
     protected getRowElementByIndex(index) {
->>>>>>> 8a03a451
         if (this.grid.hasDetails) {
             const detail = this.grid.nativeElement.querySelector(`[detail="true"][data-rowindex="${index}"]`);
             if (detail) { return detail; }
@@ -379,11 +310,7 @@
         return this.grid.rowList.toArray().concat(this.grid.summariesRowList.toArray()).find(r => r.index === index)?.nativeElement;
     }
 
-<<<<<<< HEAD
-    private isValidPosition(rowIndex: number, colIndex: number) {
-=======
     protected isValidPosition(rowIndex: number, colIndex: number): boolean {
->>>>>>> 8a03a451
         if (rowIndex < 0 || colIndex < 0 || this.grid.dataView.length - 1 < rowIndex || this.lastColumnIndex < colIndex) {
             return false;
         }
@@ -391,11 +318,7 @@
         return true;
     }
 
-<<<<<<< HEAD
-    private isActiveNode(rIndex: number, cIndex: number) {
-=======
     private isActiveNode(rIndex: number, cIndex: number): boolean {
->>>>>>> 8a03a451
         return this.activeNode ? this.activeNode.row === rIndex && this.activeNode.column === cIndex : false;
     }
 
