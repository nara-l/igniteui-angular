import { Injectable } from '@angular/core';
import { first } from 'rxjs/operators';
import { IgxColumnComponent } from './column.component';
import { IgxGridGroupByRowComponent } from './grid/groupby-row.component';
import { ISelectionNode } from '../core/grid-selection';
import { IgxForOfDirective } from '../directives/for-of/for_of.directive';
import { GridType } from './common/grid.interface';
import { FilterMode } from './common/enums';

enum MoveDirection {
    LEFT = 'left',
    RIGHT = 'right'
}

/** @hidden */
@Injectable()
export class IgxGridNavigationService {
    public grid: GridType;

    get displayContainerWidth() {
        return Math.round(this.grid.parentVirtDir.dc.instance._viewContainer.element.nativeElement.offsetWidth);
    }

    get displayContainerScrollLeft() {
<<<<<<< HEAD
        return Math.round(this.grid.headerContainer.scrollPosition);
=======
        return Math.ceil(this.grid.parentVirtDir.getHorizontalScroll().scrollLeft);
>>>>>>> ce9218cd
    }

    get verticalDisplayContainerElement() {
        return this.grid.verticalScrollContainer.dc.instance._viewContainer.element.nativeElement;
    }

    public horizontalScroll(rowIndex) {
        let rowComp = this.grid.dataRowList.find((row) => row.index === rowIndex) || this.grid.dataRowList.first;
        if (!rowComp) {
            rowComp = this.grid.summariesRowList.find((row) => row.index === rowIndex);
        }
        return rowComp.virtDirRow;
    }

    public getColumnUnpinnedIndex(visibleColumnIndex: number) {
        const column = this.grid.unpinnedColumns.find((col) => !col.columnGroup && col.visibleIndex === visibleColumnIndex);
        return this.grid.pinnedColumns.length ? this.grid.unpinnedColumns.filter((c) => !c.columnGroup).indexOf(column) :
            visibleColumnIndex;
    }

    public isColumnFullyVisible(columnIndex: number) {
        return this.isColumnRightEdgeVisible(columnIndex) && this.isColumnLeftEdgeVisible(columnIndex);
    }

    public isColumnRightEdgeVisible(columnIndex: number) {
        const forOfDir: IgxForOfDirective<any> = this.forOfDir();
        if (this.isColumnPinned(columnIndex, forOfDir)) {
            return true;
        }
        const index = this.getColumnUnpinnedIndex(columnIndex);
        return this.displayContainerWidth >= forOfDir.getColumnScrollLeft(index + 1) - this.displayContainerScrollLeft;
    }

    public isColumnLeftEdgeVisible(columnIndex: number) {
        const forOfDir = this.forOfDir();
        if (this.isColumnPinned(columnIndex, forOfDir)) {
            return true;
        }
        const index = this.getColumnUnpinnedIndex(columnIndex);
        return this.displayContainerScrollLeft <= forOfDir.getColumnScrollLeft(index);
    }

    private forOfDir(): IgxForOfDirective<any> {
        let forOfDir: IgxForOfDirective<any>;
        if (this.grid.dataRowList.length > 0) {
            forOfDir = this.grid.dataRowList.first.virtDirRow;
        } else {
            forOfDir = this.grid.headerContainer;
        }
        return forOfDir;
    }

    private isColumnPinned(columnIndex: number, forOfDir: IgxForOfDirective<any>): boolean {
        const horizontalScroll = forOfDir.getScroll();
        const column = this.grid.columnList.filter(c => !c.columnGroup).find((col) => col.visibleIndex === columnIndex);
        return (!horizontalScroll.clientWidth || column.pinned);
    }

    public get gridOrderedColumns(): IgxColumnComponent[] {
        return [...this.grid.pinnedColumns, ...this.grid.unpinnedColumns].filter(c => !c.columnGroup);
    }

    public isRowInEditMode(rowIndex): boolean {
        return this.grid.rowEditable && (this.grid.rowInEditMode && this.grid.rowInEditMode.index === rowIndex);
    }

    public findNextEditable(direction: string, visibleColumnIndex: number) {
        // go trough all columns in one cycle instead of
        // splice().reverse().find()
        const gridColumns = this.gridOrderedColumns;
        const start = visibleColumnIndex;
        let end = 0;
        let step = 0;
        let result = -1;
        if (direction === MoveDirection.LEFT) {
            end = 0;
            step = -1;
        } else if (direction === MoveDirection.RIGHT) {
            end = gridColumns.length - 1;
            step = 1;
        }
        for (let c = start; (c * step) <= end; c += step) {
            const column = gridColumns[c];
            if (column.editable) {
                result = c;
                break;
            }
        }
        return result;
    }

    public getCellElementByVisibleIndex(rowIndex, visibleColumnIndex, isSummary = false) {
        const cellSelector = this.getCellSelector(visibleColumnIndex, isSummary);
        return this.grid.nativeElement.querySelector(
            `${cellSelector}[data-rowindex="${rowIndex}"][data-visibleIndex="${visibleColumnIndex}"]`) as HTMLElement;
    }

    public onKeydownArrowRight(element, selectedNode: ISelectionNode) {
        const rowIndex = selectedNode.row;
        const visibleColumnIndex = selectedNode.column;
        const isSummary = selectedNode.isSummaryRow;
        if (this.grid.unpinnedColumns[this.grid.unpinnedColumns.length - 1].visibleIndex === visibleColumnIndex) {
            return;
        }
        if (this.isColumnRightEdgeVisible(visibleColumnIndex + 1)) { // if next column is fully visible or is pinned
            if (element.classList.contains('igx-grid__td--pinned-last') || element.classList.contains('igx-grid-summary--pinned-last')) {
                if (this.isColumnLeftEdgeVisible(visibleColumnIndex + 1)) {
                    element.nextElementSibling.firstElementChild.focus({ preventScroll: true });
                } else {
                    this.getFocusableGrid().nativeElement.focus({ preventScroll: true });
                    this.grid.parentVirtDir.onChunkLoad
                        .pipe(first())
                        .subscribe(() => {
                            element.nextElementSibling.firstElementChild.focus({ preventScroll: true });
                        });
                    this.horizontalScroll(rowIndex).scrollTo(0);
                }
            } else {
                element.nextElementSibling.focus({ preventScroll: true });
            }
        } else {
            this.performHorizontalScrollToCell(rowIndex, visibleColumnIndex + 1, isSummary);
        }
    }

    public onKeydownArrowLeft(element, selectedNode: ISelectionNode) {
        const rowIndex = selectedNode.row;
        const visibleColumnIndex = selectedNode.column;
        const isSummary = selectedNode.isSummaryRow;
        if (visibleColumnIndex === 0) {
            return;
        }
        const index = this.getColumnUnpinnedIndex(visibleColumnIndex - 1);
        if (!element.previousElementSibling && this.grid.pinnedColumns.length && index === - 1) {
            element.parentNode.previousElementSibling.focus({ preventScroll: true });
        } else if (!this.isColumnLeftEdgeVisible(visibleColumnIndex - 1)) {
            this.performHorizontalScrollToCell(rowIndex, visibleColumnIndex - 1, isSummary);
        } else {
            element.previousElementSibling.focus({ preventScroll: true });
        }

    }

    public movePreviousEditable(rowIndex: number, currentColumnVisibleIndex: number) {
        const prevEditableColumnIndex = this.findNextEditable(MoveDirection.LEFT, currentColumnVisibleIndex - 1);
        if (prevEditableColumnIndex === -1 && this.grid.rowEditTabs.length) {
            //  TODO: make gridAPI visible for internal use and remove cast to any
            (this.grid as any).gridAPI.submit_value();
            this.grid.rowEditTabs.last.element.nativeElement.focus();
            return;
        }
        this.focusEditableTarget(rowIndex, prevEditableColumnIndex);
    }

    public moveNextEditable(rowIndex: number, currentColumnVisibleIndex: number) {
        const nextEditableColumnIndex = this.findNextEditable(MoveDirection.RIGHT, currentColumnVisibleIndex + 1);
        if (nextEditableColumnIndex === -1 && this.grid.rowEditTabs.length) {
            //  TODO: make gridAPI visible for internal use and remove cast to any
            (this.grid as any).gridAPI.submit_value();
            this.grid.rowEditTabs.first.element.nativeElement.focus();
            return;
        }
        this.focusEditableTarget(rowIndex, nextEditableColumnIndex);
    }

    public focusEditableTarget(rowIndex: number, columnIndex: number) {
        if (this.isColumnFullyVisible(columnIndex)) {
            this.getCellElementByVisibleIndex(rowIndex, columnIndex).focus();
        } else {
            this.performHorizontalScrollToCell(rowIndex, columnIndex);
        }
    }

    public onKeydownHome(rowIndex, isSummary = false) {
        const rowList = isSummary ? this.grid.summariesRowList : this.grid.dataRowList;
        let rowElement = rowList.find((row) => row.index === rowIndex);
        const cellSelector = this.getCellSelector(0, isSummary);
        if (!rowElement) { return; }
        rowElement = rowElement.nativeElement;
        let firstCell = rowElement.querySelector(cellSelector);
        if (this.grid.pinnedColumns.length || this.displayContainerScrollLeft === 0) {
            firstCell.focus({ preventScroll: true });
        } else {
            this.getFocusableGrid().nativeElement.focus({ preventScroll: true });
            this.grid.parentVirtDir.onChunkLoad
                .pipe(first())
                .subscribe(() => {
                    firstCell = rowElement.querySelector(cellSelector);
                    firstCell.focus({ preventScroll: true });
                });
            this.horizontalScroll(rowIndex).scrollTo(0);
        }
    }

    public onKeydownEnd(rowIndex, isSummary = false) {
        const index = this.grid.unpinnedColumns[this.grid.unpinnedColumns.length - 1].visibleIndex;
        const rowList = isSummary ? this.grid.summariesRowList : this.grid.dataRowList;
        let rowElement = rowList.find((row) => row.index === rowIndex);
        if (!rowElement) { return; }
        rowElement = rowElement.nativeElement;
        if (this.isColumnRightEdgeVisible(index)) {
            const allCells = rowElement.querySelectorAll(this.getCellSelector(-1, isSummary));
            allCells[allCells.length - 1].focus({ preventScroll: true });
        } else {
            this.getFocusableGrid().nativeElement.focus({ preventScroll: true });
            this.grid.parentVirtDir.onChunkLoad
                .pipe(first())
                .subscribe(() => {
                    const allCells = rowElement.querySelectorAll(this.getCellSelector(-1, isSummary));
                    allCells[allCells.length - 1].focus({ preventScroll: true });
                });
            this.horizontalScroll(rowIndex).scrollTo(this.getColumnUnpinnedIndex(index));
        }
    }

    public navigateTop(visibleColumnIndex) {
        const verticalScroll = this.grid.verticalScrollContainer.getScroll();
        const cellSelector = this.getCellSelector(visibleColumnIndex);
        if (verticalScroll.scrollTop === 0) {
            const cells = this.grid.nativeElement.querySelectorAll(
                `${cellSelector}[data-visibleIndex="${visibleColumnIndex}"]`);
            (cells[0] as HTMLElement).focus();
        } else {
           this.getFocusableGrid().nativeElement.focus({ preventScroll: true });
            this.grid.verticalScrollContainer.scrollTo(0);
            this.grid.verticalScrollContainer.onChunkLoad
                .pipe(first()).subscribe(() => {
                    const cells = this.grid.nativeElement.querySelectorAll(
                        `${cellSelector}[data-visibleIndex="${visibleColumnIndex}"]`);
                    if (cells.length > 0) { (cells[0] as HTMLElement).focus(); }
                });
        }
    }

    public navigateBottom(visibleColumnIndex) {
        const verticalScroll = this.grid.verticalScrollContainer.getScroll();
        const cellSelector = this.getCellSelector(visibleColumnIndex);
        if (verticalScroll.scrollHeight === 0 ||
            verticalScroll.scrollTop === verticalScroll.scrollHeight - this.grid.verticalScrollContainer.igxForContainerSize) {
            const cells = this.grid.nativeElement.querySelectorAll(
                `${cellSelector}[data-visibleIndex="${visibleColumnIndex}"]`);
            (cells[cells.length - 1] as HTMLElement).focus();
        } else {
           this.getFocusableGrid().nativeElement.focus({ preventScroll: true });
            this.grid.verticalScrollContainer.scrollTo(this.grid.dataView.length - 1);
            this.grid.verticalScrollContainer.onChunkLoad
                .pipe(first()).subscribe(() => {
                    const cells = this.grid.nativeElement.querySelectorAll(
                        `${cellSelector}[data-visibleIndex="${visibleColumnIndex}"]`);
                    if (cells.length > 0) {
                        (cells[cells.length - 1] as HTMLElement).focus();
                    }
                });
        }
    }

    public navigateUp(rowElement, selectedNode: ISelectionNode) {
        const currentRowIndex = selectedNode.row;
        const visibleColumnIndex = selectedNode.column;
        if (currentRowIndex === 0) {
            return;
        }
        const containerTopOffset = parseInt(this.verticalDisplayContainerElement.style.top, 10);
        if (!rowElement.previousElementSibling ||
            rowElement.previousElementSibling.offsetTop < Math.abs(containerTopOffset)) {
           this.getFocusableGrid().nativeElement.focus({ preventScroll: true });
            this.grid.verticalScrollContainer.scrollTo(currentRowIndex - 1);
            this.grid.verticalScrollContainer.onChunkLoad
                .pipe(first())
                .subscribe(() => {
                    const tag = rowElement.tagName.toLowerCase();
                    const rowSelector = this.getRowSelector();
                    if (tag === rowSelector || tag === 'igx-grid-summary-row') {
                        rowElement = this.getRowByIndex(currentRowIndex, tag);
                    } else {
                        rowElement = this.grid.nativeElement.querySelector(
                            `igx-grid-groupby-row[data-rowindex="${currentRowIndex}"]`);
                    }
                    this.focusPreviousElement(rowElement, visibleColumnIndex);
                });
        } else {
            this.focusPreviousElement(rowElement, visibleColumnIndex);
        }
    }

    protected focusPreviousElement(currentRowEl, visibleColumnIndex) {
        this.focusElem(currentRowEl.previousElementSibling, visibleColumnIndex);
    }

    public navigateDown(rowElement, selectedNode: ISelectionNode) {
        const currentRowIndex = selectedNode.row;
        const visibleColumnIndex = selectedNode.column;
        if (currentRowIndex === this.grid.dataView.length - 1 ||
            (currentRowIndex === 0 && rowElement.tagName.toLowerCase() === 'igx-grid-summary-row')) {
            // check if this is rootSummary row
            return;
        }
        const rowHeight = this.grid.verticalScrollContainer.getSizeAt(currentRowIndex + 1);
        const containerHeight = this.grid.calcHeight ? Math.ceil(this.grid.calcHeight) : 0;
        const targetEndTopOffset = rowElement.nextElementSibling ?
            rowElement.nextElementSibling.offsetTop + rowHeight + parseInt(this.verticalDisplayContainerElement.style.top, 10) :
            containerHeight + rowHeight;
       this.getFocusableGrid().nativeElement.focus({ preventScroll: true });
        if (containerHeight && containerHeight < targetEndTopOffset) {
            const nextIndex = currentRowIndex + 1;
            this.grid.verticalScrollContainer.scrollTo(nextIndex);
            this.grid.verticalScrollContainer.onChunkLoad
                .pipe(first())
                .subscribe(() => {
                    rowElement = this.getNextRowByIndex(nextIndex);
                    this.focusElem(rowElement, visibleColumnIndex);
                });
        } else {
            this.focusNextElement(rowElement, visibleColumnIndex);
        }
    }

    protected focusElem(rowElement, visibleColumnIndex) {
        if (rowElement.tagName.toLowerCase() === 'igx-grid-groupby-row') {
            rowElement.focus();
        } else {
            const isSummaryRow = rowElement.tagName.toLowerCase() === 'igx-grid-summary-row';
            if (this.isColumnFullyVisible(visibleColumnIndex)) {
                const cellSelector = this.getCellSelector(visibleColumnIndex, isSummaryRow);
                const cell = rowElement.querySelector(`${cellSelector}[data-visibleIndex="${visibleColumnIndex}"]`);
                cell.focus();
                return cell;
            }
            this.performHorizontalScrollToCell(parseInt(
                rowElement.getAttribute('data-rowindex'), 10), visibleColumnIndex, isSummaryRow);
        }
    }

    protected focusNextElement(rowElement, visibleColumnIndex) {
        return this.focusElem(rowElement.nextElementSibling, visibleColumnIndex);
    }

    public goToFirstCell() {
        const verticalScroll = this.grid.verticalScrollContainer.getScroll();
        const horizontalScroll = this.grid.dataRowList.first.virtDirRow.getScroll();
        if (verticalScroll.scrollTop === 0) {
            this.onKeydownHome(this.grid.dataRowList.first.index);
        } else {
            if (!horizontalScroll.clientWidth || parseInt(horizontalScroll.scrollLeft, 10) <= 1 || this.grid.pinnedColumns.length) {
                this.navigateTop(0);
            } else {
               this.getFocusableGrid().nativeElement.focus({ preventScroll: true });
                this.horizontalScroll(this.grid.dataRowList.first.index).scrollTo(0);
                this.grid.parentVirtDir.onChunkLoad
                    .pipe(first())
                    .subscribe(() => {
                        this.navigateTop(0);
                    });
            }
        }
    }

    public goToLastCell() {
        const verticalScroll = this.grid.verticalScrollContainer.getScroll();
        if (verticalScroll.scrollHeight === 0 ||
            verticalScroll.scrollTop === verticalScroll.scrollHeight - this.grid.verticalScrollContainer.igxForContainerSize) {
            const rows = this.getAllRows();
            const rowIndex = parseInt(rows[rows.length - 1].getAttribute('data-rowIndex'), 10);
            this.onKeydownEnd(rowIndex);
        } else {
           this.getFocusableGrid().nativeElement.focus({ preventScroll: true });
            this.grid.verticalScrollContainer.scrollTo(this.grid.dataView.length - 1);
            this.grid.verticalScrollContainer.onChunkLoad
                .pipe(first()).subscribe(() => {
                    const rows = this.getAllRows();
                    if (rows.length > 0) {
                        const rowIndex = parseInt(rows[rows.length - 1].getAttribute('data-rowIndex'), 10);
                        this.onKeydownEnd(rowIndex);
                    }
                });
        }
    }

    public goToLastBodyElement() {
        const verticalScroll = this.grid.verticalScrollContainer.getScroll();
        if (verticalScroll.scrollHeight === 0 ||
            verticalScroll.scrollTop === verticalScroll.scrollHeight - this.grid.verticalScrollContainer.igxForContainerSize) {
            const rowIndex = this.grid.dataView.length - 1;
            const row = this.grid.nativeElement.querySelector(`[data-rowindex="${rowIndex}"]`) as HTMLElement;
            if (row && row.tagName.toLowerCase() === 'igx-grid-groupby-row') {
                row.focus();
                return;
            }
            const isSummary = (row && row.tagName.toLowerCase() === 'igx-grid-summary-row') ? true : false;
            this.onKeydownEnd(rowIndex, isSummary);
        } else {
            this.grid.verticalScrollContainer.scrollTo(this.grid.dataView.length - 1);
            this.grid.verticalScrollContainer.onChunkLoad
                .pipe(first()).subscribe(() => {
                    const rowIndex = this.grid.dataView.length - 1;
                    const row = this.grid.nativeElement.querySelector(`[data-rowindex="${rowIndex}"]`) as HTMLElement;
                    if (row && row.tagName.toLowerCase() === 'igx-grid-groupby-row') {
                        row.focus();
                        return;
                    }
                    const isSummary = (row && row.tagName.toLowerCase() === 'igx-grid-summary-row') ? true : false;
                    this.onKeydownEnd(rowIndex, isSummary);
                });
        }
    }

    public performTab(currentRowEl, selectedNode: ISelectionNode) {
        const rowIndex = selectedNode.row;
        const visibleColumnIndex = selectedNode.column;
        const isSummaryRow = selectedNode.isSummaryRow;
        if (isSummaryRow && rowIndex === 0 &&
            this.grid.unpinnedColumns[this.grid.unpinnedColumns.length - 1].visibleIndex === visibleColumnIndex) {
            return;
        }

        if (this.isRowInEditMode(rowIndex)) {
            this.moveNextEditable(rowIndex, visibleColumnIndex);
            return;
        }

        if (this.grid.unpinnedColumns[this.grid.unpinnedColumns.length - 1].visibleIndex === visibleColumnIndex) {
            const rowEl = this.grid.rowList.find(row => row.index === rowIndex + 1) ?
                this.grid.rowList.find(row => row.index === rowIndex + 1) :
                this.grid.summariesRowList.find(row => row.index === rowIndex + 1);
            if (rowIndex === this.grid.dataView.length - 1 && this.grid.rootSummariesEnabled) {
                this.onKeydownHome(0, true);
                return;
            }
            if (rowEl) {
                this.navigateDown(currentRowEl, { row: rowIndex, column: 0 });
            }
        } else {
            const cell = this.getCellElementByVisibleIndex(rowIndex, visibleColumnIndex, isSummaryRow);
            if (cell) {
                this.onKeydownArrowRight(cell, selectedNode);
            }
        }
    }

    public moveFocusToFilterCell(toStart?: boolean) {
        if (this.grid.filteringService.isFilterRowVisible) {
            this.grid.filteringService.focusFilterRowCloseButton();
            return;
        }

        const columns = this.grid.filteringService.unpinnedFilterableColumns;
        const targetIndex = toStart ? 0 : columns.length - 1;
        const visibleIndex = columns[targetIndex].visibleIndex;
        const isVisible = toStart ? this.isColumnLeftEdgeVisible(visibleIndex) : this.isColumnRightEdgeVisible(visibleIndex);
        if (isVisible) {
            this.grid.filteringService.focusFilterCellChip(columns[targetIndex], false);
        } else {
            this.grid.filteringService.scrollToFilterCell(columns[targetIndex], false);
        }
    }

    public navigatePrevFilterCell(column: IgxColumnComponent, eventArgs) {
        const cols = this.grid.filteringService.unpinnedFilterableColumns;
        const prevFilterableIndex = cols.indexOf(column) - 1;
        const visibleIndex = column.visibleIndex;
        if (visibleIndex === 0 || prevFilterableIndex < 0) {
            // prev is not filter cell
            const firstFiltarableCol = this.getFirstPinnedFilterableColumn();
            if (!firstFiltarableCol || column === firstFiltarableCol) {
                eventArgs.preventDefault();
            }
            return;
        }
        const prevColumn = cols[prevFilterableIndex];
        const prevVisibleIndex = prevColumn.visibleIndex;

        if (prevFilterableIndex >= 0 && visibleIndex > 0 && !this.isColumnLeftEdgeVisible(prevVisibleIndex) && !column.pinned) {
            eventArgs.preventDefault();
            this.grid.filteringService.scrollToFilterCell(prevColumn, false);
        }
    }

    public navigateFirstCellIfPossible(eventArgs) {
        if (this.grid.rowList.length > 0) {
            if (this.grid.rowList.filter(row => row instanceof IgxGridGroupByRowComponent).length > 0) {
                eventArgs.stopPropagation();
                return;
            }
            this.goToFirstCell();
        } else if (this.grid.rootSummariesEnabled) {
            this.onKeydownHome(0, true);
        }
        eventArgs.preventDefault();
    }

    public navigateNextFilterCell(column: IgxColumnComponent, eventArgs) {
        const cols = this.grid.filteringService.unpinnedFilterableColumns;
        const nextFilterableIndex = cols.indexOf(column) + 1;
        if (nextFilterableIndex >= this.grid.filteringService.unpinnedFilterableColumns.length) {
            // next is not filter cell
            this.navigateFirstCellIfPossible(eventArgs);
            return;
        }
        const nextColumn = cols[nextFilterableIndex];
        const nextVisibleIndex = nextColumn.visibleIndex;
        if (!column.pinned && !this.isColumnRightEdgeVisible(nextVisibleIndex)) {
            eventArgs.preventDefault();
            this.grid.filteringService.scrollToFilterCell(nextColumn, true);
        } else if (column === this.getLastPinnedFilterableColumn() && !this.isColumnRightEdgeVisible(nextVisibleIndex)) {
            this.grid.filteringService.scrollToFilterCell(nextColumn, false);
            eventArgs.stopPropagation();
        }
    }

    private getLastPinnedFilterableColumn(): IgxColumnComponent {
        const pinnedFilterableColums =
            this.grid.pinnedColumns.filter(col => !(col.columnGroup) && col.filterable);
        return pinnedFilterableColums[pinnedFilterableColums.length - 1];
    }

    private getFirstPinnedFilterableColumn(): IgxColumnComponent {
        return this.grid.pinnedColumns.filter(col => !(col.columnGroup) && col.filterable)[0];
    }

    public performShiftTabKey(currentRowEl, selectedNode: ISelectionNode) {
        const rowIndex = selectedNode.row;
        const visibleColumnIndex = selectedNode.column;
        const isSummary = selectedNode.isSummaryRow;
        if (isSummary && rowIndex === 0 && visibleColumnIndex === 0 && this.grid.rowList.length) {
            this.goToLastBodyElement();
            return;
        }

        if (this.isRowInEditMode(rowIndex)) {
            this.movePreviousEditable(rowIndex, visibleColumnIndex);
            return;
        }

        if (visibleColumnIndex === 0) {
            if (rowIndex === 0 && this.grid.allowFiltering && this.grid.filterMode === FilterMode.quickFilter) {
                this.moveFocusToFilterCell();
            } else {
                this.navigateUp(currentRowEl,
                    {
                        row: rowIndex,
                        column: this.grid.unpinnedColumns[this.grid.unpinnedColumns.length - 1].visibleIndex
                    });
            }
        } else {
            const cell = this.getCellElementByVisibleIndex(rowIndex, visibleColumnIndex, isSummary);
            if (cell) {
                this.onKeydownArrowLeft(cell, selectedNode);
            }
        }
    }

    public shouldPerformVerticalScroll(targetRowIndex: number, visibleColumnIndex: number): boolean {
        const containerTopOffset = parseInt(this.verticalDisplayContainerElement.style.top, 10);
        const targetRow = this.grid.summariesRowList.filter(s => s.index !== 0)
            .concat(this.grid.rowList.toArray()).find(r => r.index === targetRowIndex);
        const rowHeight = this.grid.verticalScrollContainer.getSizeAt(targetRowIndex);
        const containerHeight = this.grid.calcHeight ? Math.ceil(this.grid.calcHeight) : 0;
        const targetEndTopOffset = targetRow ? targetRow.nativeElement.offsetTop + rowHeight + containerTopOffset :
            containerHeight + rowHeight;
        if (!targetRow || targetRow.nativeElement.offsetTop < Math.abs(containerTopOffset)
            || containerHeight && containerHeight < targetEndTopOffset) {
            return true;
        } else {
            return false;
        }
    }

    public performVerticalScrollToCell(rowIndex: number, visibleColIndex: number, cb?: () => void) {
        this.grid.verticalScrollContainer.scrollTo(rowIndex);
        this.grid.verticalScrollContainer.onChunkLoad
            .pipe(first()).subscribe(() => {
                cb();
            });
    }

    public performHorizontalScrollToCell(
        rowIndex: number, visibleColumnIndex: number, isSummary: boolean = false, cb?: () => void) {
        const unpinnedIndex = this.getColumnUnpinnedIndex(visibleColumnIndex);
       this.getFocusableGrid().nativeElement.focus({ preventScroll: true });
        this.grid.parentVirtDir.onChunkLoad
            .pipe(first())
            .subscribe(() => {
                if (cb) {
                    cb();
                } else {
                    const cellElement = this.getCellElementByVisibleIndex(rowIndex, visibleColumnIndex, isSummary);
                    if (cellElement) {
                        cellElement.focus({ preventScroll: true });
                    }
                }
            });
        this.horizontalScroll(rowIndex).scrollTo(unpinnedIndex);
    }

    protected getFocusableGrid() {
        return this.grid;
    }

    protected getRowByIndex(index, selector = this.getRowSelector()) {
        return this.grid.nativeElement.querySelector(
            `${selector}[data-rowindex="${index}"]`);
    }

    protected getNextRowByIndex(nextIndex) {
        return this.grid.tbody.nativeElement.querySelector(
            `[data-rowindex="${nextIndex}"][data-gridid="${this.grid.id}"]`);
    }

    private getAllRows() {
        const selector = this.getRowSelector();
        return this.grid.nativeElement.querySelectorAll(selector);
    }

    protected getCellSelector(visibleIndex?: number, isSummary = false): string {
        return isSummary ? 'igx-grid-summary-cell' : 'igx-grid-cell';
    }

    protected getRowSelector(): string {
        return 'igx-grid-row';
    }
}<|MERGE_RESOLUTION|>--- conflicted
+++ resolved
@@ -22,11 +22,7 @@
     }
 
     get displayContainerScrollLeft() {
-<<<<<<< HEAD
-        return Math.round(this.grid.headerContainer.scrollPosition);
-=======
-        return Math.ceil(this.grid.parentVirtDir.getHorizontalScroll().scrollLeft);
->>>>>>> ce9218cd
+        return Math.ceil(this.grid.headerContainer.scrollPosition);
     }
 
     get verticalDisplayContainerElement() {
