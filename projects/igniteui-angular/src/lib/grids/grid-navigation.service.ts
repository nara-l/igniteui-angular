import { Injectable } from '@angular/core';
import { IgxGridBaseComponent } from './grid-base.component';
import { first } from 'rxjs/operators';
import { IgxColumnComponent } from './column.component';
import { IgxGridRowComponent } from './grid/grid-row.component';

enum MoveDirection {
    LEFT = 'left',
    RIGHT = 'right'
}

/** @hidden */
@Injectable()
export class IgxGridNavigationService {
    public grid: IgxGridBaseComponent;

    get displayContainerWidth() {
        return parseInt(this.grid.parentVirtDir.dc.instance._viewContainer.element.nativeElement.offsetWidth, 10);
    }

    get displayContainerScrollLeft() {
        return parseInt(this.grid.parentVirtDir.getHorizontalScroll().scrollLeft, 10);
    }

    get verticalDisplayContainerElement() {
        return this.grid.verticalScrollContainer.dc.instance._viewContainer.element.nativeElement;
    }

    public horizontalScroll(rowIndex) {
        return this.grid.dataRowList.find((row) => row.index === rowIndex).virtDirRow;
    }

    public getColumnUnpinnedIndex(visibleColumnIndex: number) {
        const column = this.grid.unpinnedColumns.find((col) => !col.columnGroup && col.visibleIndex === visibleColumnIndex);
        return this.grid.pinnedColumns.length ? this.grid.unpinnedColumns.filter((c) => !c.columnGroup).indexOf(column) :
            visibleColumnIndex;
    }

    public isColumnFullyVisible(visibleColumnIndex: number) {
        let forOfDir;
        if (this.grid.dataRowList.length > 0) {
            forOfDir = this.grid.dataRowList.first.virtDirRow;
        } else {
            forOfDir = this.grid.headerContainer;
        }
        const horizontalScroll = forOfDir.getHorizontalScroll();
        if (!horizontalScroll.clientWidth ||
            this.grid.columnList.filter(c => !c.columnGroup).find((column) => column.visibleIndex === visibleColumnIndex).pinned) {
            return true;
        }
        const index = this.getColumnUnpinnedIndex(visibleColumnIndex);
        return this.displayContainerWidth >= forOfDir.getColumnScrollLeft(index + 1) - this.displayContainerScrollLeft;
    }

    public isColumnLeftFullyVisible(visibleColumnIndex) {
        let forOfDir;
        if (this.grid.dataRowList.length > 0) {
            forOfDir = this.grid.dataRowList.first.virtDirRow;
        } else {
            forOfDir = this.grid.headerContainer;
        }
        const horizontalScroll = forOfDir.getHorizontalScroll();
        if (!horizontalScroll.clientWidth ||
            this.grid.columnList.filter(c => !c.columnGroup).find((column) => column.visibleIndex === visibleColumnIndex).pinned) {
            return true;
        }
        const index = this.getColumnUnpinnedIndex(visibleColumnIndex);
        return this.displayContainerScrollLeft <= forOfDir.getColumnScrollLeft(index);
    }

    public get gridOrderedColumns(): IgxColumnComponent[] {
        return [...this.grid.pinnedColumns, ...this.grid.unpinnedColumns].filter(c => !c.columnGroup);
    }

    public isRowInEditMode(rowIndex): boolean {
        return this.grid.rowEditable && (this.grid.rowInEditMode && this.grid.rowInEditMode.index === rowIndex);
    }

    public isColumnEditable(visibleColumnIndex: number): boolean {
        const column = this.gridOrderedColumns.find(c => c.visibleIndex === visibleColumnIndex);
        return column ? column.editable : false;
    }

    public findNextEditable(direction: string, visibleColumnIndex: number) {
        const gridColumns = this.gridOrderedColumns;
        if (direction === MoveDirection.LEFT) {
            return gridColumns.splice(0, visibleColumnIndex + 1).reverse().findIndex(e => e.editable);
        } else if (direction === MoveDirection.RIGHT) {
            return gridColumns.splice(visibleColumnIndex, gridColumns.length - 1).findIndex(e => e.editable);
        }
    }

    public getCellElementByVisibleIndex(rowIndex, visibleColumnIndex) {
        if (this.isTreeGrid && visibleColumnIndex === 0) {
            return this.grid.nativeElement.querySelector(
                `igx-tree-grid-cell[data-rowindex="${rowIndex}"][data-visibleIndex="${visibleColumnIndex}"]`);
        }
        return this.grid.nativeElement.querySelector(
            `igx-grid-cell[data-rowindex="${rowIndex}"][data-visibleIndex="${visibleColumnIndex}"]`);
    }

    public onKeydownArrowRight(element, rowIndex, visibleColumnIndex) {
        if (this.grid.unpinnedColumns[this.grid.unpinnedColumns.length - 1].visibleIndex === visibleColumnIndex) {
            return;
        }
        if (this.isColumnFullyVisible(visibleColumnIndex + 1)) { // if next column is fully visible or is pinned
            if (element.classList.contains('igx-grid__td--pinned-last')) {
                if (this.isColumnLeftFullyVisible(visibleColumnIndex + 1)) {
                    element.nextElementSibling.firstElementChild.focus();
                } else {
                    this.grid.nativeElement.focus({ preventScroll: true });
                    this.grid.parentVirtDir.onChunkLoad
                        .pipe(first())
                        .subscribe(() => {
                            element.nextElementSibling.firstElementChild.focus();
                        });
                    this.horizontalScroll(rowIndex).scrollTo(0);
                }
            } else {
                element.nextElementSibling.focus();
            }
        } else {
            this.grid.nativeElement.focus({ preventScroll: true });
            this.performHorizontalScrollToCell(rowIndex, visibleColumnIndex + 1);
        }
    }

    public onKeydownArrowLeft(element, rowIndex, visibleColumnIndex) {
        if (visibleColumnIndex === 0) {
            return;
        }
        const index = this.getColumnUnpinnedIndex(visibleColumnIndex - 1);
        if (!element.previousElementSibling && this.grid.pinnedColumns.length && index === - 1) {
            element.parentNode.previousElementSibling.focus();
        } else if (!this.isColumnLeftFullyVisible(visibleColumnIndex - 1)) {
            this.grid.nativeElement.focus({ preventScroll: true });
            this.performHorizontalScrollToCell(rowIndex, visibleColumnIndex - 1);
        } else {
            element.previousElementSibling.focus();
        }

    }

    public movePreviousEditable(rowIndex, visibleColumnIndex) {
        const addedIndex = this.isColumnEditable(visibleColumnIndex - 1) ?
            0 :
            this.findNextEditable(MoveDirection.LEFT, visibleColumnIndex - 1);
        if (addedIndex === -1) {
            this.grid.rowEditTabs.last.element.nativeElement.focus();
            return;
        }
        const editableIndex = visibleColumnIndex - 1 - addedIndex;
        if (this.getColumnUnpinnedIndex(editableIndex) === -1 && this.grid.pinnedColumns.length) {
            // if target is NOT pinned and there are pinned columns
            // since addedIndex !== -1, there will always be a target
            this.getCellElementByVisibleIndex(rowIndex, editableIndex).focus();
        } else if (!this.isColumnLeftFullyVisible(editableIndex)) {  // if not fully visible, perform scroll
            this.grid.nativeElement.focus({ preventScroll: true });
            this.performHorizontalScrollToCell(rowIndex, editableIndex);
        } else {
            this.getCellElementByVisibleIndex(rowIndex, editableIndex).focus(); // if fully visible, just focus
        }
    }

    public moveNextEditable(element, rowIndex, visibleColumnIndex) {
        let addedIndex = 0;
        addedIndex = this.isColumnEditable(visibleColumnIndex + 1) ?
            0 :
            this.findNextEditable(MoveDirection.RIGHT, visibleColumnIndex + 1);
        if (addedIndex === -1 && this.grid.rowEditTabs) { // no previous edit column -> go to RE buttons
            this.grid.rowEditTabs.first.element.nativeElement.focus();
            return;
        }
        const editableIndex = visibleColumnIndex + 1 + addedIndex;
        if (this.isColumnFullyVisible(editableIndex)) { // If column is fully visible
            if (element.classList.contains('igx-grid__td--pinned-last')) { // If this is pinned
                if (this.isColumnLeftFullyVisible(editableIndex)) { // If next column is fully visible LEFT
                    this.getCellElementByVisibleIndex(rowIndex, editableIndex).focus(); // focus
                } else { // if NOT fully visible, perform scroll
                    this.grid.nativeElement.focus({ preventScroll: true });
                    this.performHorizontalScrollToCell(rowIndex, editableIndex);
                }
            } else { // cell is next cell
                this.getCellElementByVisibleIndex(rowIndex, editableIndex).focus();
            }
        } else {
            this.grid.nativeElement.focus({ preventScroll: true });
            this.performHorizontalScrollToCell(rowIndex, editableIndex);
        }
    }
    public onKeydownHome(rowIndex) {
        const rowElement = this.grid.dataRowList.find((row) => row.index === rowIndex).nativeElement;
        let firstCell = this.isTreeGrid ?
            rowElement.querySelector('igx-tree-grid-cell') :
            rowElement.querySelector('igx-grid-cell');
        if (this.grid.pinnedColumns.length || this.displayContainerScrollLeft === 0) {
            firstCell.focus();
        } else {
            this.grid.parentVirtDir.onChunkLoad
                .pipe(first())
                .subscribe(() => {
                    this.grid.nativeElement.focus({ preventScroll: true });
                    firstCell = this.isTreeGrid ? rowElement.querySelector('igx-tree-grid-cell') :
                        rowElement.querySelector('igx-grid-cell');
                    firstCell.focus();
                });
            this.horizontalScroll(rowIndex).scrollTo(0);
        }
    }

    public onKeydownEnd(rowIndex) {
        const index = this.grid.unpinnedColumns[this.grid.unpinnedColumns.length - 1].visibleIndex;
        const rowElement = this.grid.dataRowList.find((row) => row.index === rowIndex).nativeElement;
        const allCells = rowElement.querySelectorAll('igx-grid-cell');
        const lastCell = allCells[allCells.length - 1];
        if (this.isColumnFullyVisible(index)) {
            lastCell.focus();
        } else {
            this.grid.parentVirtDir.onChunkLoad
                .pipe(first())
                .subscribe(() => {
                    this.grid.nativeElement.focus({ preventScroll: true });
                    lastCell.focus();
                });
            this.horizontalScroll(rowIndex).scrollTo(this.getColumnUnpinnedIndex(index));
        }
    }

    public navigateTop(visibleColumnIndex) {
        const verticalScroll = this.grid.verticalScrollContainer.getVerticalScroll();
        const cellSelector = this.isTreeGrid && visibleColumnIndex === 0 ? 'igx-tree-grid-cell' : 'igx-grid-cell';
        if (verticalScroll.scrollTop === 0) {
            const cells = this.grid.nativeElement.querySelectorAll(
                `${cellSelector}[data-visibleIndex="${visibleColumnIndex}"]`);
            cells[0].focus();
        } else {
            this.grid.nativeElement.focus({ preventScroll: true });
            this.grid.verticalScrollContainer.scrollTo(0);
            this.grid.verticalScrollContainer.onChunkLoad
                .pipe(first()).subscribe(() => {
                    const cells = this.grid.nativeElement.querySelectorAll(
                        `${cellSelector}[data-visibleIndex="${visibleColumnIndex}"]`);
                    if (cells.length > 0) { cells[0].focus(); }
                });
        }
    }

    public navigateBottom(visibleColumnIndex) {
        const verticalScroll = this.grid.verticalScrollContainer.getVerticalScroll();
        const cellSelector = this.isTreeGrid && visibleColumnIndex === 0 ? 'igx-tree-grid-cell' : 'igx-grid-cell';
        if (verticalScroll.scrollTop === verticalScroll.scrollHeight - this.grid.verticalScrollContainer.igxForContainerSize) {
            const cells = this.grid.nativeElement.querySelectorAll(
                `${cellSelector}[data-visibleIndex="${visibleColumnIndex}"]`);
            cells[cells.length - 1].focus();
        } else {
            this.grid.nativeElement.focus({ preventScroll: true });
            this.grid.verticalScrollContainer.scrollTo(this.grid.verticalScrollContainer.igxForOf.length - 1);
            this.grid.verticalScrollContainer.onChunkLoad
                .pipe(first()).subscribe(() => {
                    const cells = this.grid.nativeElement.querySelectorAll(
                        `${cellSelector}[data-visibleIndex="${visibleColumnIndex}"]`);
                    if (cells.length > 0) { cells[cells.length - 1].focus(); }
                });
        }
    }

    public navigateUp(rowElement, currentRowIndex, visibleColumnIndex) {
        if (currentRowIndex === 0) {
            return;
        }
        const containerTopOffset = parseInt(this.verticalDisplayContainerElement.style.top, 10);
        if (!rowElement.previousElementSibling ||
            rowElement.previousElementSibling.offsetTop < Math.abs(containerTopOffset)) {
            this.grid.nativeElement.focus({ preventScroll: true });
            this.grid.verticalScrollContainer.scrollTo(currentRowIndex - 1);
            this.grid.verticalScrollContainer.onChunkLoad
                .pipe(first())
                .subscribe(() => {
                    const tag = rowElement.tagName.toLowerCase();
                    if (tag === 'igx-grid-row' || tag === 'igx-tree-grid-row') {
                        rowElement = this.getRowByIndex(currentRowIndex);
                    } else {
                        rowElement = this.grid.nativeElement.querySelector(
                            `igx-grid-groupby-row[data-rowindex="${currentRowIndex}"]`);
                    }
                    this.focusPreviousElement(rowElement, visibleColumnIndex);
                });
        } else {
            this.focusPreviousElement(rowElement, visibleColumnIndex);
        }
    }

    private focusPreviousElement(currentRowEl, visibleColumnIndex) {
        if (currentRowEl.previousElementSibling.tagName.toLowerCase() === 'igx-grid-groupby-row') {
            currentRowEl.previousElementSibling.focus();
        } else {
            if (this.isColumnFullyVisible(visibleColumnIndex) && this.isColumnLeftFullyVisible(visibleColumnIndex)) {
                const cell = this.isTreeGrid && visibleColumnIndex === 0 ?
                    currentRowEl.previousElementSibling.querySelector(`igx-tree-grid-cell[data-visibleIndex="${visibleColumnIndex}"]`) :
                    currentRowEl.previousElementSibling.querySelector(`igx-grid-cell[data-visibleIndex="${visibleColumnIndex}"]`);
                cell.focus();
                return;
            }
            this.grid.nativeElement.focus({ preventScroll: true });
            this.performHorizontalScrollToCell(parseInt(
                currentRowEl.previousElementSibling.getAttribute('data-rowindex'), 10), visibleColumnIndex);
        }
    }

    public navigateDown(rowElement, currentRowIndex, visibleColumnIndex) {
        if (currentRowIndex === this.grid.verticalScrollContainer.igxForOf.length - 1) {
            return;
        }
        const rowHeight = this.grid.verticalScrollContainer.getSizeAt(currentRowIndex + 1);
        const containerHeight = this.grid.calcHeight ? Math.ceil(this.grid.calcHeight) : 0;
        const targetEndTopOffset = rowElement.nextElementSibling ?
            rowElement.nextElementSibling.offsetTop + rowHeight + parseInt(this.verticalDisplayContainerElement.style.top, 10) :
            containerHeight + rowHeight;
        this.grid.nativeElement.focus({ preventScroll: true });
        if (containerHeight && containerHeight < targetEndTopOffset) {
            this.grid.verticalScrollContainer.scrollTo(currentRowIndex + 1);
            this.grid.verticalScrollContainer.onChunkLoad
                .pipe(first())
                .subscribe(() => {
                    const tag = rowElement.tagName.toLowerCase();
                    if (tag === 'igx-grid-row' || tag === 'igx-tree-grid-row') {
                        rowElement = this.getRowByIndex(currentRowIndex);
                    } else {
                        rowElement = this.grid.nativeElement.querySelector(
                            `igx-grid-groupby-row[data-rowindex="${currentRowIndex}"]`);
                    }
                    this.focusNextElement(rowElement, visibleColumnIndex);
                });
        } else {
            this.focusNextElement(rowElement, visibleColumnIndex);
        }
    }

    private focusNextElement(rowElement, visibleColumnIndex) {
        if (rowElement.nextElementSibling.tagName.toLowerCase() === 'igx-grid-groupby-row') {
            rowElement.nextElementSibling.focus();
        } else {
            if (this.isColumnFullyVisible(visibleColumnIndex) && this.isColumnLeftFullyVisible(visibleColumnIndex)) {
                const cell = this.isTreeGrid && visibleColumnIndex === 0 ?
                    rowElement.nextElementSibling.querySelector(`igx-tree-grid-cell[data-visibleIndex="${visibleColumnIndex}"]`) :
                    rowElement.nextElementSibling.querySelector(`igx-grid-cell[data-visibleIndex="${visibleColumnIndex}"]`);
                cell.focus();
                return;
            }
            this.performHorizontalScrollToCell(parseInt(
                rowElement.nextElementSibling.getAttribute('data-rowindex'), 10), visibleColumnIndex);
        }
    }

    public goToFirstCell() {
        const verticalScroll = this.grid.verticalScrollContainer.getVerticalScroll();
        const horizontalScroll = this.grid.dataRowList.first.virtDirRow.getHorizontalScroll();
        if (verticalScroll.scrollTop === 0) {
            if (!this.isTreeGrid) {
                this.onKeydownHome(this.grid.dataRowList.first.index);
            } else {
                this.onKeydownHome(0);
            }
        } else {
            if (!horizontalScroll.clientWidth || parseInt(horizontalScroll.scrollLeft, 10) <= 1 || this.grid.pinnedColumns.length) {
                this.navigateTop(0);
            } else {
                this.horizontalScroll(this.grid.dataRowList.first.index).scrollTo(0);
                this.grid.parentVirtDir.onChunkLoad
                    .pipe(first())
                    .subscribe(() => {
                        this.navigateTop(0);
                    });
            }
        }
    }

    public goToLastCell() {
        const verticalScroll = this.grid.verticalScrollContainer.getVerticalScroll();
        if (verticalScroll.scrollTop === verticalScroll.scrollHeight - this.grid.verticalScrollContainer.igxForContainerSize) {
            const rows = this.getAllRows();
            const rowIndex = parseInt(rows[rows.length - 1].getAttribute('data-rowIndex'), 10);
            this.onKeydownEnd(rowIndex);
        } else {
            this.grid.verticalScrollContainer.scrollTo(this.grid.verticalScrollContainer.igxForOf.length - 1);
            this.grid.verticalScrollContainer.onChunkLoad
                .pipe(first()).subscribe(() => {
                    const rows = this.getAllRows();
                    if (rows.length > 0) {
                        const rowIndex = parseInt(rows[rows.length - 1].getAttribute('data-rowIndex'), 10);
                        this.onKeydownEnd(rowIndex);
                    }
                });
        }
    }

    public performTab(currentRowEl, rowIndex, visibleColumnIndex) {
        if (this.grid.unpinnedColumns[this.grid.unpinnedColumns.length - 1].visibleIndex === visibleColumnIndex) {
            if (this.isRowInEditMode(rowIndex)) {
                this.grid.rowEditTabs.first.element.nativeElement.focus();
                return;
            }
            if (this.grid.rowList.find(row => row.index === rowIndex + 1)) {
                this.navigateDown(currentRowEl, rowIndex, 0);
            }
        } else {
            const cell = this.getCellElementByVisibleIndex(rowIndex, visibleColumnIndex);
            if (cell) {
                if (this.grid.rowEditable && this.isRowInEditMode(rowIndex)) {
                    this.moveNextEditable(cell, rowIndex, visibleColumnIndex);
                    return;
                }
                this.onKeydownArrowRight(cell, rowIndex, visibleColumnIndex);
            }
        }
    }

    public moveFocusToFilterCell() {
<<<<<<< HEAD
        this.grid.rowList.find(row => row instanceof IgxGridRowComponent).cells.first._clearCellSelection();
        const visColLength = this.grid.unpinnedColumns.length;
        if (this.isColumnFullyVisible(visColLength - 1)) {
            const lastFilterCellIndex = this.grid.filterCellList.length - 1;
            this.grid.filteringService.focusFilterCellChip(this.grid.filterCellList[lastFilterCellIndex].column, false);
=======
        this.grid.rowList.find(row => row instanceof  IgxGridRowComponent).cells.first._clearCellSelection();
        const columns = this.grid.filteringService.unpinnedFilterableColumns;
        if (this.isColumnFullyVisible(columns.length - 1)) {
            this.grid.filteringService.focusFilterCellChip(columns[columns.length - 1], false);
>>>>>>> aba5a48d
        } else {
            this.grid.filteringService.scrollToFilterCell(columns[columns.length - 1], false);
        }
    }

    public performShiftTabKey(currentRowEl, rowIndex, visibleColumnIndex) {
        if (visibleColumnIndex === 0) {
            if (this.isRowInEditMode(rowIndex)) {
                this.grid.rowEditTabs.last.element.nativeElement.focus();
                return;
            }
            if (rowIndex === 0 && this.grid.allowFiltering) {
                this.moveFocusToFilterCell();
            } else {
                this.navigateUp(currentRowEl, rowIndex,
                    this.grid.unpinnedColumns[this.grid.unpinnedColumns.length - 1].visibleIndex);
            }
        } else {
            const cell = currentRowEl.querySelector(`igx-grid-cell[data-visibleIndex="${visibleColumnIndex}"]`);
            if (cell) {
                if (this.grid.rowEditable && this.isRowInEditMode(rowIndex)) {
                    this.movePreviousEditable(rowIndex, visibleColumnIndex);
                    return;
                }
                this.onKeydownArrowLeft(cell, rowIndex, visibleColumnIndex);
            }
        }
    }

    private performHorizontalScrollToCell(rowIndex, visibleColumnIndex) {
        const unpinnedIndex = this.getColumnUnpinnedIndex(visibleColumnIndex);
        this.grid.parentVirtDir.onChunkLoad
            .pipe(first())
            .subscribe(() => {
                this.getCellElementByVisibleIndex(rowIndex, visibleColumnIndex).focus();
            });
        this.horizontalScroll(rowIndex).scrollTo(unpinnedIndex);
    }
    private getRowByIndex(index) {
        return this.isTreeGrid ? this.grid.nativeElement.querySelector(
            `igx-tree-grid-row[data-rowindex="${index}"]`) :
            this.grid.nativeElement.querySelector(
                `igx-grid-row[data-rowindex="${index}"]`);
    }

    private getAllRows() {
        return this.isTreeGrid ? this.grid.nativeElement.querySelectorAll('igx-tree-grid-row') :
            this.grid.nativeElement.querySelectorAll('igx-grid-row');
    }

    private get isTreeGrid() {
        return this.grid.nativeElement.tagName.toLowerCase() === 'igx-tree-grid';
    }
}<|MERGE_RESOLUTION|>--- conflicted
+++ resolved
@@ -416,18 +416,10 @@
     }
 
     public moveFocusToFilterCell() {
-<<<<<<< HEAD
         this.grid.rowList.find(row => row instanceof IgxGridRowComponent).cells.first._clearCellSelection();
-        const visColLength = this.grid.unpinnedColumns.length;
-        if (this.isColumnFullyVisible(visColLength - 1)) {
-            const lastFilterCellIndex = this.grid.filterCellList.length - 1;
-            this.grid.filteringService.focusFilterCellChip(this.grid.filterCellList[lastFilterCellIndex].column, false);
-=======
-        this.grid.rowList.find(row => row instanceof  IgxGridRowComponent).cells.first._clearCellSelection();
         const columns = this.grid.filteringService.unpinnedFilterableColumns;
         if (this.isColumnFullyVisible(columns.length - 1)) {
             this.grid.filteringService.focusFilterCellChip(columns[columns.length - 1], false);
->>>>>>> aba5a48d
         } else {
             this.grid.filteringService.scrollToFilterCell(columns[columns.length - 1], false);
         }
