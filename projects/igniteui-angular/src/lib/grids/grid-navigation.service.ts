--- conflicted
+++ resolved
@@ -159,7 +159,6 @@
 
     }
 
-<<<<<<< HEAD
     public movePreviousEditable(rowIndex, currentColumnVisibleIndex) {
         const prevEditableColumnIndex = this.findNextEditable(MoveDirection.LEFT, currentColumnVisibleIndex - 1);
         this.focusNextEditableTarget(rowIndex, prevEditableColumnIndex);
@@ -172,38 +171,6 @@
 
     public focusNextEditableTarget(rowIndex: number, columnIndex: number) {
         if (columnIndex === -1 && this.grid.rowEditTabs) {
-=======
-    public movePreviousEditable(element, selectedNode: ISelectionNode) {
-        const rowIndex = selectedNode.row;
-        const visibleColumnIndex = selectedNode.column;
-        const addedIndex = this.isColumnEditable(visibleColumnIndex - 1) ?
-            0 :
-            this.findNextEditable(MoveDirection.LEFT, visibleColumnIndex - 1);
-        if (addedIndex === -1) {
-            this.grid.rowEditTabs.last.element.nativeElement.focus();
-            return;
-        }
-        const editableIndex = visibleColumnIndex - 1 - addedIndex;
-        if (this.getColumnUnpinnedIndex(editableIndex) === -1 && this.grid.pinnedColumns.length) {
-            // if target is NOT pinned and there are pinned columns
-            // since addedIndex !== -1, there will always be a target
-            this.getCellElementByVisibleIndex(rowIndex, editableIndex).focus();
-        } else if (!this.isColumnLeftFullyVisible(editableIndex)) {  // if not fully visible, perform scroll
-            this.performHorizontalScrollToCell(rowIndex, editableIndex);
-        } else {
-            this.getCellElementByVisibleIndex(rowIndex, editableIndex).focus(); // if fully visible, just focus
-        }
-    }
-
-    public moveNextEditable(element, selectedNode: ISelectionNode) {
-        const rowIndex = selectedNode.row;
-        const visibleColumnIndex = selectedNode.column;
-        let addedIndex = 0;
-        addedIndex = this.isColumnEditable(visibleColumnIndex + 1) ?
-            0 :
-            this.findNextEditable(MoveDirection.RIGHT, visibleColumnIndex + 1);
-        if (addedIndex === -1 && this.grid.rowEditTabs) { // no previous edit column -> go to RE buttons
->>>>>>> ab8479f0
             this.grid.rowEditTabs.first.element.nativeElement.focus();
         } else {
             if (this.isColumnFullyVisible(columnIndex) && this.isColumnLeftFullyVisible(columnIndex)) {
@@ -445,15 +412,10 @@
         }
     }
 
-<<<<<<< HEAD
-    // TODO: move edit navigation from here to separate methods
-    public performTab(currentRowEl, rowIndex, visibleColumnIndex, isSummaryRow = false) {
-=======
     public performTab(currentRowEl, selectedNode: ISelectionNode) {
         const rowIndex = selectedNode.row;
         const visibleColumnIndex = selectedNode.column;
         const isSummaryRow = selectedNode.isSummaryRow;
->>>>>>> ab8479f0
         if (isSummaryRow && rowIndex === 0 &&
             this.grid.unpinnedColumns[this.grid.unpinnedColumns.length - 1].visibleIndex === visibleColumnIndex) {
             return;
@@ -477,11 +439,7 @@
             const cell = this.getCellElementByVisibleIndex(rowIndex, visibleColumnIndex, isSummaryRow);
             if (cell) {
                 if (this.grid.rowEditable && this.isRowInEditMode(rowIndex)) {
-<<<<<<< HEAD
                     this.moveNextEditable(rowIndex, visibleColumnIndex);
-=======
-                    this.moveNextEditable(cell, selectedNode);
->>>>>>> ab8479f0
                     return;
                 }
                 this.onKeydownArrowRight(cell, selectedNode);
