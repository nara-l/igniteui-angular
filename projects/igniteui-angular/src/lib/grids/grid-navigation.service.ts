--- conflicted
+++ resolved
@@ -122,10 +122,7 @@
                 element.nextElementSibling.focus({ preventScroll: true });
             }
         } else {
-<<<<<<< HEAD
             this.getFocusableGrid().nativeElement.focus({ preventScroll: true });
-=======
->>>>>>> 9820ca00
             this.performHorizontalScrollToCell(rowIndex, visibleColumnIndex + 1, isSummary);
         }
     }
@@ -138,10 +135,7 @@
         if (!element.previousElementSibling && this.grid.pinnedColumns.length && index === - 1) {
             element.parentNode.previousElementSibling.focus({ preventScroll: true });
         } else if (!this.isColumnLeftFullyVisible(visibleColumnIndex - 1)) {
-<<<<<<< HEAD
             this.getFocusableGrid().nativeElement.focus({ preventScroll: true });
-=======
->>>>>>> 9820ca00
             this.performHorizontalScrollToCell(rowIndex, visibleColumnIndex - 1, isSummary);
         } else {
             element.previousElementSibling.focus({ preventScroll: true });
@@ -244,7 +238,7 @@
                 `${cellSelector}[data-visibleIndex="${visibleColumnIndex}"]`);
             cells[0].focus();
         } else {
-            this.grid.nativeElement.focus({ preventScroll: true });
+           this.getFocusableGrid().nativeElement.focus({ preventScroll: true });
             this.grid.verticalScrollContainer.scrollTo(0);
             this.grid.verticalScrollContainer.onChunkLoad
                 .pipe(first()).subscribe(() => {
@@ -264,7 +258,7 @@
                 `${cellSelector}[data-visibleIndex="${visibleColumnIndex}"]`);
             cells[cells.length - 1].focus();
         } else {
-            this.grid.nativeElement.focus({ preventScroll: true });
+           this.getFocusableGrid().nativeElement.focus({ preventScroll: true });
             this.grid.verticalScrollContainer.scrollTo(this.grid.verticalScrollContainer.igxForOf.length - 1);
             this.grid.verticalScrollContainer.onChunkLoad
                 .pipe(first()).subscribe(() => {
@@ -282,7 +276,7 @@
         const containerTopOffset = parseInt(this.verticalDisplayContainerElement.style.top, 10);
         if (!rowElement.previousElementSibling ||
             rowElement.previousElementSibling.offsetTop < Math.abs(containerTopOffset)) {
-            this.grid.nativeElement.focus({ preventScroll: true });
+           this.getFocusableGrid().nativeElement.focus({ preventScroll: true });
             this.grid.verticalScrollContainer.scrollTo(currentRowIndex - 1);
             this.grid.verticalScrollContainer.onChunkLoad
                 .pipe(first())
@@ -316,7 +310,7 @@
         const targetEndTopOffset = rowElement.nextElementSibling ?
             rowElement.nextElementSibling.offsetTop + rowHeight + parseInt(this.verticalDisplayContainerElement.style.top, 10) :
             containerHeight + rowHeight;
-        this.grid.nativeElement.focus({ preventScroll: true });
+       this.getFocusableGrid().nativeElement.focus({ preventScroll: true });
         if (containerHeight && containerHeight < targetEndTopOffset) {
             const nextIndex = currentRowIndex + 1;
             this.grid.verticalScrollContainer.scrollTo(nextIndex);
@@ -342,7 +336,7 @@
                 if (cell) { cell.focus(); }
                 return cell;
             }
-            this.grid.nativeElement.focus({ preventScroll: true });
+           this.getFocusableGrid().nativeElement.focus({ preventScroll: true });
             this.performHorizontalScrollToCell(parseInt(
             rowElement.getAttribute('data-rowindex'), 10), visibleColumnIndex, isSummaryRow);
         }
@@ -361,7 +355,7 @@
             if (!horizontalScroll.clientWidth || parseInt(horizontalScroll.scrollLeft, 10) <= 1 || this.grid.pinnedColumns.length) {
                 this.navigateTop(0);
             } else {
-                this.grid.nativeElement.focus({ preventScroll: true });
+               this.getFocusableGrid().nativeElement.focus({ preventScroll: true });
                 this.horizontalScroll(this.grid.dataRowList.first.index).scrollTo(0);
                 this.grid.parentVirtDir.onChunkLoad
                     .pipe(first())
@@ -380,7 +374,7 @@
             const rowIndex = parseInt(rows[rows.length - 1].getAttribute('data-rowIndex'), 10);
             this.onKeydownEnd(rowIndex);
         } else {
-            this.grid.nativeElement.focus({ preventScroll: true });
+            this.getFocusableGrid().nativeElement.focus({ preventScroll: true });
             this.grid.verticalScrollContainer.scrollTo(this.grid.verticalScrollContainer.igxForOf.length - 1);
             this.grid.verticalScrollContainer.onChunkLoad
                 .pipe(first()).subscribe(() => {
@@ -580,7 +574,7 @@
 
     private performHorizontalScrollToCell(rowIndex, visibleColumnIndex, isSummary = false) {
         const unpinnedIndex = this.getColumnUnpinnedIndex(visibleColumnIndex);
-        this.grid.nativeElement.focus({ preventScroll: true });
+       this.getFocusableGrid().nativeElement.focus({ preventScroll: true });
         this.grid.parentVirtDir.onChunkLoad
             .pipe(first())
             .subscribe(() => {
