import { Component, ViewChild, OnInit } from '@angular/core';
import { async, TestBed, fakeAsync, tick } from '@angular/core/testing';
import { By } from '@angular/platform-browser';
import { NoopAnimationsModule } from '@angular/platform-browser/animations';
import { take } from 'rxjs/operators';
import { IgxColumnComponent, IgxGridCellComponent, IgxGridComponent, IgxGridModule, IGridCellEventArgs } from './index';
import { SortingDirection } from '../../data-operations/sorting-expression.interface';
import { UIInteractions, wait } from '../../test-utils/ui-interactions.spec';
import { HelperUtils} from '../../test-utils/helper-utils.spec';
import { configureTestSuite } from '../../test-utils/configure-suite';
import { IgxStringFilteringOperand } from '../../data-operations/filtering-condition';
import { SampleTestData } from '../../test-utils/sample-test-data.spec';

const DEBOUNCETIME = 30;

describe('IgxGrid - Cell component', () => {
    configureTestSuite();

    const CELL_CSS_CLASS = '.igx-grid__td';

    beforeEach(async(() => {
        TestBed.configureTestingModule({
            declarations: [
                DefaultGridComponent,
                VirtualGridComponent,
                NoColumnWidthGridComponent,
                CellEditingTestComponent,
                CellEditingScrollTestComponent,
                ConditionalCellStyleTestComponent,
                ColumnEditablePropertyTestComponent,
                GridColumnWidthsComponent
            ],
            imports: [NoopAnimationsModule, IgxGridModule.forRoot()]
        }).compileComponents();
    }));

    it('@Input properties and getters', () => {
        const fix = TestBed.createComponent(DefaultGridComponent);
        fix.detectChanges();

        const grid = fix.componentInstance.instance;
        const firstIndexCell = grid.getCellByColumn(0, 'index');

        expect(firstIndexCell.columnIndex).toEqual(grid.columnList.first.index);
        expect(firstIndexCell.rowIndex).toEqual(grid.rowList.first.index);
        expect(firstIndexCell.grid).toBe(grid);
        expect(firstIndexCell.nativeElement).toBeDefined();
        expect(firstIndexCell.nativeElement.textContent).toMatch('1');
        expect(firstIndexCell.readonly).toBe(true);
        expect(firstIndexCell.describedby).toMatch(`${grid.id}_${firstIndexCell.column.field}`);
    });

    it('selection and selection events', () => {
        const fix = TestBed.createComponent(DefaultGridComponent);
        fix.detectChanges();

        const grid = fix.componentInstance.instance;
        const rv = fix.debugElement.query(By.css(CELL_CSS_CLASS));
        const cell = grid.getCellByColumn(0, 'index');

        expect(rv.nativeElement.getAttribute('aria-selected')).toMatch('false');

        spyOn(grid.onSelection, 'emit').and.callThrough();
        const event = new Event('focus');
        rv.nativeElement.dispatchEvent(event);
        const args: IGridCellEventArgs = {
            cell,
            event
        };

        fix.detectChanges();

        expect(grid.onSelection.emit).toHaveBeenCalledWith(args);
        expect(cell.focused).toBe(true);
        expect(cell.selected).toBe(true);
        expect(rv.nativeElement.getAttribute('aria-selected')).toMatch('true');
        expect(cell).toBe(fix.componentInstance.selectedCell);
    });

    it('Should trigger onCellClick event when click into cell', () => {
        const fix = TestBed.createComponent(DefaultGridComponent);
        fix.detectChanges();

        const grid = fix.componentInstance.instance;
        const cellElem = fix.debugElement.query(By.css(CELL_CSS_CLASS));
        const firstCell = grid.getCellByColumn(0, 'index');

        spyOn(grid.onCellClick, 'emit').and.callThrough();
        const event = new Event('click');
        cellElem.nativeElement.dispatchEvent(event);
        const args: IGridCellEventArgs = {
            cell: firstCell,
            event
        };

        fix.detectChanges();

        expect(grid.onCellClick.emit).toHaveBeenCalledWith(args);
        expect(firstCell).toBe(fix.componentInstance.clickedCell);
    });

    it('Should trigger onContextMenu event when right click into cell', () => {
        const fix = TestBed.createComponent(DefaultGridComponent);
        fix.detectChanges();

        const grid = fix.componentInstance.instance;
        const cellElem = fix.debugElement.query(By.css(CELL_CSS_CLASS));
        const firstCell = grid.getCellByColumn(0, 'index');

        spyOn(grid.onContextMenu, 'emit').and.callThrough();
        const event = new Event('contextmenu');
        cellElem.nativeElement.dispatchEvent(event);
        const args: IGridCellEventArgs = {
            cell: firstCell,
            event
        };

        fix.detectChanges();

        expect(grid.onContextMenu.emit).toHaveBeenCalledWith(args);
        expect(firstCell).toBe(fix.componentInstance.clickedCell);
    });

    it('Should trigger onDoubleClick event when double click into cell', () => {
        const fix = TestBed.createComponent(DefaultGridComponent);
        fix.detectChanges();

        const grid = fix.componentInstance.instance;
        const cellElem = fix.debugElement.query(By.css(CELL_CSS_CLASS));
        const firstCell = grid.getCellByColumn(0, 'index');

        spyOn(grid.onDoubleClick, 'emit').and.callThrough();
        const event = new Event('dblclick');
        cellElem.nativeElement.dispatchEvent(event);
        const args: IGridCellEventArgs = {
            cell: firstCell,
            event
        };

        fix.detectChanges();

        expect(grid.onDoubleClick.emit).toHaveBeenCalledWith(args);
        expect(firstCell).toBe(fix.componentInstance.clickedCell);
    });

    describe('Cell Editing', () => {
        configureTestSuite();

        describe('Cell Editing - test edit templates, sorting and filtering', () => {
            configureTestSuite();
            let fixture;
            let grid: IgxGridComponent;
            beforeEach(() => {
                fixture = TestBed.createComponent(CellEditingTestComponent);
                fixture.detectChanges();
                grid = fixture.componentInstance.grid;
            });

            it('should be able to enter edit mode on dblclick, enter and f2', (async () => {
                const rv = fixture.debugElement.query(By.css(CELL_CSS_CLASS));
                const cell = grid.getCellByColumn(0, 'fullName');

                rv.nativeElement.dispatchEvent(new Event('focus'));
                fixture.detectChanges();

                rv.triggerEventHandler('dblclick', {});
                await wait();
                expect(cell.inEditMode).toBe(true);

                UIInteractions.triggerKeyDownEvtUponElem('escape', rv.nativeElement, true);
                await wait(DEBOUNCETIME);
                expect(cell.inEditMode).toBe(false);

                UIInteractions.triggerKeyDownEvtUponElem('enter', rv.nativeElement, true);
                await wait(DEBOUNCETIME);
                expect(cell.inEditMode).toBe(true);

                UIInteractions.triggerKeyDownEvtUponElem('escape', rv.nativeElement, true);
                await wait(DEBOUNCETIME);
                expect(cell.inEditMode).toBe(false);

                UIInteractions.triggerKeyDownEvtUponElem('f2', rv.nativeElement, true);
                await wait(DEBOUNCETIME);
                expect(cell.inEditMode).toBe(true);

                UIInteractions.triggerKeyDownEvtUponElem('escape', rv.nativeElement, true);
                await wait(DEBOUNCETIME);
                expect(cell.inEditMode).toBe(false);
            }));

            it('should be able to edit cell which is a Primary Key', (async () => {
                grid.primaryKey = 'personNumber';
                fixture.detectChanges();

                const cell = grid.getCellByColumn(0, 'personNumber');
                const cellDomPK = fixture.debugElement.queryAll(By.css(CELL_CSS_CLASS))[4];

                fixture.detectChanges();
                cellDomPK.triggerEventHandler('dblclick', {});
                await wait();
                expect(cell.inEditMode).toBe(true);

                const editTemplate = cellDomPK.query(By.css('input[type=\'number\']'));
                UIInteractions.sendInput(editTemplate, 87);
                await wait();

                fixture.detectChanges();
                UIInteractions.triggerKeyDownEvtUponElem('enter', cellDomPK.nativeElement, true);
                await wait(DEBOUNCETIME);

                fixture.detectChanges();
                expect(cell.inEditMode).toBe(false);
                expect(cell.value).toBe(87);
            }));

            it('edit template should be accourding column data type -- number', (async () => {
                const cell = grid.getCellByColumn(0, 'age');
                const cellDomNumber = fixture.debugElement.queryAll(By.css(CELL_CSS_CLASS))[1];

                cellDomNumber.triggerEventHandler('dblclick', {});
                await wait();

                expect(cell.inEditMode).toBe(true);
                const editTemplate = cellDomNumber.query(By.css('input[type=\'number\']'));
                expect(editTemplate).toBeDefined();

                UIInteractions.sendInput(editTemplate, 0.3698);
                await wait();
                UIInteractions.triggerKeyDownEvtUponElem('enter', cellDomNumber.nativeElement, true);
                await wait(DEBOUNCETIME);

                fixture.detectChanges();
                expect(cell.inEditMode).toBe(false);
                expect(parseFloat(cell.value)).toBe(0.3698);
                expect(editTemplate.nativeElement.type).toBe('number');
            }));

            it('should validate input data when edit numeric column', (async () => {
                const cell = grid.getCellByColumn(0, 'age');
                const cellDomNumber = fixture.debugElement.queryAll(By.css(CELL_CSS_CLASS))[1];
                const expectedValue = 0;
                let editValue = 'some696';

                cellDomNumber.triggerEventHandler('dblclick', {});
                await wait();


                const editTemplate = cellDomNumber.query(By.css('input[type=\'number\']'));
                UIInteractions.sendInput(editTemplate, editValue);
                await wait();
                UIInteractions.triggerKeyDownEvtUponElem('enter', cellDomNumber.nativeElement, true);
                await wait(DEBOUNCETIME);

                fixture.detectChanges();
                expect(cell.inEditMode).toBe(false);
                expect(parseFloat(cell.value)).toBe(expectedValue);

                cellDomNumber.triggerEventHandler('dblclick', {});
                await wait();

                editValue = '';
                UIInteractions.sendInput(editTemplate, editValue);
                await wait();
                UIInteractions.triggerKeyDownEvtUponElem('enter', cellDomNumber.nativeElement, true);
                await wait(DEBOUNCETIME);

                fixture.detectChanges();
                expect(cell.inEditMode).toBe(false);
                expect(parseFloat(cell.value)).toBe(expectedValue);
            }));

            it('edit template should be accourding column data type -- boolean', (async () => {
                const cell = grid.getCellByColumn(0, 'isActive');
                const cellDomBoolean = fixture.debugElement.queryAll(By.css(CELL_CSS_CLASS))[2];

                cellDomBoolean.triggerEventHandler('dblclick', {});
                await wait();

                expect(cell.inEditMode).toBe(true);

                const editTemplate = cellDomBoolean.query(By.css('.igx-checkbox')).query(By.css('.igx-checkbox__label'));
                expect(editTemplate).toBeDefined();
                expect(cell.value).toBe(true);

                editTemplate.nativeElement.click();
                await wait();

                UIInteractions.triggerKeyDownEvtUponElem('enter', cellDomBoolean.nativeElement, true);
                await wait(DEBOUNCETIME);

                fixture.detectChanges();
                expect(cell.inEditMode).toBe(false);
                expect(cell.value).toBe(false);
            }));

            it('edit template should be accourding column data type -- date', (async () => {
                const cell = grid.getCellByColumn(0, 'birthday');
                const cellDomDate = fixture.debugElement.queryAll(By.css(CELL_CSS_CLASS))[3];
                const selectedDate = new Date('04/12/2017');

                cellDomDate.triggerEventHandler('dblclick', {});
                await wait();

                expect(cell.inEditMode).toBe(true);
                const datePicker = cellDomDate.query(By.css('igx-datepicker')).componentInstance;
                expect(datePicker).toBeDefined();

                datePicker.selectDate(selectedDate);
                await wait();

                expect(datePicker.value).toBe(selectedDate);
                UIInteractions.triggerKeyDownEvtUponElem('enter', cellDomDate.nativeElement, true);
                await wait(DEBOUNCETIME);

                fixture.detectChanges();
                expect(cell.inEditMode).toBe(false);
                expect(cell.value.getTime()).toBe(selectedDate.getTime());
            }));

            it('should exit edit mode on filtering', (async () => {
                const cell = grid.getCellByColumn(0, 'fullName');
                const cellDom = fixture.debugElement.queryAll(By.css(CELL_CSS_CLASS))[0];
                const cellValue = cell.value;

                cellDom.triggerEventHandler('dblclick', {});
                await wait();

                const editTemplate = cellDom.query(By.css('input'));
                expect(cell.inEditMode).toBe(true);

                UIInteractions.sendInput(editTemplate, 'Rick Gilmore');
                await wait();

                grid.filter('fullName', 'Al', IgxStringFilteringOperand.instance().condition('equals'));
                fixture.detectChanges();
                cell.gridAPI.clear_filter(cell.gridID, 'fullName');
                fixture.detectChanges();

                expect(cell.inEditMode).toBe(false);
                expect(cell.value).toBe(cellValue);
            }));

            it('should not throw errors when update cell to value, which does not match filter criteria', (async () => {
                grid.filter('personNumber', 1, IgxStringFilteringOperand.instance().condition('equals'));
                fixture.detectChanges();

                const cell = grid.getCellByColumn(0, 'personNumber');
                const cellDomPK = fixture.debugElement.queryAll(By.css(CELL_CSS_CLASS))[4];
                const previousCell = grid.getCellByColumn(0, 'birthday');

                cellDomPK.triggerEventHandler('dblclick', {});
                await wait();
                expect(cell.inEditMode).toBe(true);

                const editTemplate = cellDomPK.query(By.css('input[type=\'number\']'));
                UIInteractions.sendInput(editTemplate, 9);
                await wait();

                expect (() => previousCell.onClick({})).not.toThrow();
            }));

            it('should exit edit mode on sorting', (async () => {
                const cell = grid.getCellByColumn(0, 'fullName');
                const cellDom = fixture.debugElement.queryAll(By.css(CELL_CSS_CLASS))[0];

                cellDom.triggerEventHandler('dblclick', {});
                await wait();

                const editTemplate = cellDom.query(By.css('input'));
                expect(cell.inEditMode).toBe(true);
                UIInteractions.sendInput(editTemplate, 'Rick Gilmore');
                await wait();

                grid.sort({ fieldName: 'age', dir: SortingDirection.Desc, ignoreCase: false });
                fixture.detectChanges();

                expect(cell.gridAPI.get_cell_inEditMode(cell.gridID)).toBeNull();
            }));

            it('should update correct cell when sorting is applied', (async () => {
                grid.sort( {fieldName: 'age',  dir: SortingDirection.Desc, ignoreCase: false});
                fixture.detectChanges();

                const cell = grid.getCellByColumn(0, 'fullName');
                const cellDom = fixture.debugElement.queryAll(By.css(CELL_CSS_CLASS))[0];
                cellDom.triggerEventHandler('dblclick', {});
                await wait();

                const editTemplate = cellDom.query(By.css('input'));
                expect(cell.inEditMode).toBe(true);
                expect(cell.editValue).toBe('Tom Riddle');
                UIInteractions.sendInput(editTemplate, 'Rick Gilmore');
                await wait();

                expect(cell.gridAPI.get_cell_inEditMode(cell.gridID).cell.editValue).toBe('Rick Gilmore');
                UIInteractions.triggerKeyDownEvtUponElem('enter', cellDom.nativeElement, true);
                await wait(DEBOUNCETIME);

                fixture.detectChanges();
                expect(cell.value).toBe('Rick Gilmore');
                expect(cell.gridAPI.get_cell_inEditMode(cell.gridID)).toBeNull();
            }));
        });

        describe('EditMode - on scroll, pin, blur', () => {
            configureTestSuite();
            let fixture;
            let grid;
            const CELL_CLASS_IN_EDIT_MODE = 'igx_grid__cell--edit';
            beforeEach(async() => {
                fixture = TestBed.createComponent(CellEditingScrollTestComponent);
                fixture.detectChanges();

                grid = fixture.componentInstance.grid;
            });

            it('edit mode - leaves edit mode on blur', (async () => {
                const rv = fixture.debugElement.query(By.css(CELL_CSS_CLASS));
                const cell = grid.getCellByColumn(0, 'firstName');
                const button = fixture.debugElement.query(By.css('.btnTest'));

                cell.column.editable = true;
                rv.nativeElement.dispatchEvent(new Event('focus'));
                await wait();
                fixture.detectChanges();

                UIInteractions.triggerKeyDownEvtUponElem('enter', rv.nativeElement, true);
                await wait(DEBOUNCETIME);
                fixture.detectChanges();

                expect(cell.inEditMode).toBe(true);

                button.nativeElement.dispatchEvent(new Event('click'));
                await wait();
                fixture.detectChanges();

                expect(cell.inEditMode).toBe(true);
            }));

            it('edit mode - exit edit mode and submit when pin/unpin unpin column', (async () => {
                let cell = grid.getCellByColumn(0, 'firstName');
                const cellDom = fixture.debugElement.queryAll(By.css(CELL_CSS_CLASS))[0];

                cellDom.triggerEventHandler('dblclick', {});
                await wait();
                fixture.detectChanges();

                expect(cell.gridAPI.get_cell_inEditMode(grid.id)).toBeDefined();
                const editTemplate = cellDom.query(By.css('input'));
                UIInteractions.sendInput(editTemplate, 'Gary Martin');
                await wait();
                fixture.detectChanges();

                grid.pinColumn('firstName');
                expect(cell.gridAPI.get_cell_inEditMode(grid.id)).toBeNull();
                expect(grid.pinnedColumns.length).toBe(1);
                cell = grid.getCellByColumn(0, 'firstName');
                expect(cell.value).toBe('Gary Martin');
                cell = grid.getCellByColumn(1, 'firstName');
                const cellValue = cell.value;
                cell.inEditMode = true;
                await wait();
                fixture.detectChanges();

                expect(cell.gridAPI.get_cell_inEditMode(grid.id)).toBeDefined();
                grid.unpinColumn('firstName');
                expect(grid.pinnedColumns.length).toBe(0);
                expect(cell.gridAPI.get_cell_inEditMode(grid.id)).toBeNull();
                expect(cell.inEditMode).toBe(false);
                expect(cell.value).toBe(cellValue);
            }));


            it('edit mode - leaves cell in edit mode on scroll', (async () => {
                const cell = grid.getCellByColumn(0, 'firstName');
                const cellDom = fixture.debugElement.queryAll(By.css(CELL_CSS_CLASS))[0];
                const editableCellId = cell.cellID;
                cellDom.triggerEventHandler('dblclick', {});
                await wait();
                fixture.detectChanges();

                let editCellID = cell.gridAPI.get_cell_inEditMode(cell.gridID).cellID;
                expect(editableCellId.columnID).toBe(editCellID.columnID);
                expect(editableCellId.rowIndex).toBe(editCellID.rowIndex);
                expect(JSON.stringify(editableCellId.rowID)).toBe(JSON.stringify(editCellID.rowID));

                fixture.componentInstance.scrollTop(1000);
                await wait(100);
                fixture.detectChanges();
                fixture.componentInstance.scrollLeft(800);
                await wait(100);
                fixture.detectChanges();

                editCellID = cell.gridAPI.get_cell_inEditMode(cell.gridID).cellID;
                expect(editableCellId.columnID).toBe(editCellID.columnID);
                expect(editableCellId.rowIndex).toBe(editCellID.rowIndex);
                expect(JSON.stringify(editableCellId.rowID)).toBe(JSON.stringify(editCellID.rowID));
            }));

            it('When cell in editMode and try to navigate with `ArrowDown` - focus should remain over the input.', (async () => {
                const verticalScroll = grid.verticalScrollContainer.getVerticalScroll();
                const cellElem = fixture.debugElement.query(By.css(CELL_CSS_CLASS)).nativeElement;
                expect(cellElem.classList.contains(CELL_CLASS_IN_EDIT_MODE)).toBe(false);

                cellElem.dispatchEvent(new Event('focus'));
                cellElem.dispatchEvent(new MouseEvent('dblclick'));
                await wait(50);
                fixture.detectChanges();

                let inputElem: HTMLInputElement = document.activeElement as HTMLInputElement;
                let elem = UIInteractions.findCellByInputElem(cellElem, inputElem);
                expect(cellElem).toBe(elem);
                expect(cellElem.classList.contains(CELL_CLASS_IN_EDIT_MODE)).toBe(true);
                UIInteractions.triggerKeyDownEvtUponElem('ArrowDown', inputElem, true);
                await wait(DEBOUNCETIME);
                fixture.detectChanges();

                inputElem = document.activeElement as HTMLInputElement;
                elem = UIInteractions.findCellByInputElem(cellElem, inputElem);
                expect(cellElem).toBe(elem);
                expect(cellElem.classList.contains(CELL_CLASS_IN_EDIT_MODE)).toBe(true);
                expect(verticalScroll.scrollTop).toBe(0);
            }));

            it('When cell in editMode and try to navigate with `ArrowUp` - focus should remain over the input.', (async () => {
                const verticalScroll = grid.verticalScrollContainer.getVerticalScroll();
                let expectedScroll;
                let cellElem;
                fixture.componentInstance.scrollTop(1000);
                await wait(500);
                fixture.detectChanges();

                const testCells = grid.getColumnByName('firstName').cells;
                cellElem = testCells[testCells.length - 1].nativeElement;

                cellElem.dispatchEvent(new Event('focus'));
                cellElem.dispatchEvent(new MouseEvent('dblclick'));
                await wait(50);
                fixture.detectChanges();

                let inputElem: HTMLInputElement = document.activeElement as HTMLInputElement;
                let elem = UIInteractions.findCellByInputElem(cellElem, inputElem);
                expect(cellElem).toBe(elem);
                expect(cellElem.classList.contains(CELL_CLASS_IN_EDIT_MODE)).toBe(true);
                expectedScroll = verticalScroll.scrollTop;

                UIInteractions.triggerKeyDownEvtUponElem('ArrowUp', inputElem, true);
                await wait(DEBOUNCETIME);
                fixture.detectChanges();

                inputElem = document.activeElement as HTMLInputElement;
                elem = UIInteractions.findCellByInputElem(cellElem, inputElem);
                expect(cellElem).toBe(elem);
                expect(cellElem.classList.contains(CELL_CLASS_IN_EDIT_MODE)).toBe(true);
                expect(verticalScroll.scrollTop).toBe(expectedScroll);
            }));

            it('When cell in editMode and try to navigate with `ArrowRight` - focus should remain over the input.', (async () => {
                const cellElem = fixture.debugElement.query(By.css(CELL_CSS_CLASS)).nativeElement;
                const virtRow = grid.getRowByIndex(0).virtDirRow;
                expect(cellElem.classList.contains(CELL_CLASS_IN_EDIT_MODE)).toBe(false);

                cellElem.dispatchEvent(new Event('focus'));
                cellElem.dispatchEvent(new MouseEvent('dblclick'));
                await wait(50);
                fixture.detectChanges();

                const inputElem: HTMLInputElement = document.activeElement as HTMLInputElement;
                let elem = UIInteractions.findCellByInputElem(cellElem, inputElem);
                expect(cellElem).toBe(elem);
                expect(cellElem.classList.contains(CELL_CLASS_IN_EDIT_MODE)).toBe(true);

                UIInteractions.triggerKeyDownEvtUponElem('arrowright', inputElem, true);
                await wait(DEBOUNCETIME);
                fixture.detectChanges();

                const displayContainer = parseInt(virtRow.dc.instance._viewContainer.element.nativeElement.style.left, 10);
                elem = UIInteractions.findCellByInputElem(cellElem, document.activeElement);
                expect(cellElem).toBe(elem);
                expect(cellElem.classList.contains(CELL_CLASS_IN_EDIT_MODE)).toBe(true);
                expect(displayContainer).toBe(0);
            }));

            it('When cell in editMode and try to navigate with `ArrowLeft` - focus should remain over the input.', (async () => {
                let cellElem;
                const virtRow = grid.getRowByIndex(0).virtDirRow;
                let virtRowStyle;

                fixture.componentInstance.scrollLeft(800);
                await wait(100);
                fixture.detectChanges();

                const testCells = fixture.debugElement.query(By.css('igx-grid-row')).queryAll(By.css('igx-grid-cell'));
                cellElem = testCells[testCells.length - 1].nativeElement;

                cellElem.dispatchEvent(new Event('focus'));
                cellElem.dispatchEvent(new MouseEvent('dblclick'));
                await wait(50);
                fixture.detectChanges();

                let inputElem: HTMLInputElement = document.activeElement as HTMLInputElement;
                let elem = UIInteractions.findCellByInputElem(cellElem, inputElem);
                expect(cellElem).toBe(elem);
                expect(cellElem.classList.contains(CELL_CLASS_IN_EDIT_MODE)).toBe(true);
                virtRowStyle = parseInt(virtRow.dc.instance._viewContainer.element.nativeElement.style.left, 10);
                UIInteractions.triggerKeyDownEvtUponElem('ArrowLeft', inputElem, fixture);
                await wait(DEBOUNCETIME);
                fixture.detectChanges();

                inputElem = document.activeElement as HTMLInputElement;
                elem = UIInteractions.findCellByInputElem(cellElem, inputElem);
                expect(cellElem).toBe(elem);
                expect(cellElem.classList.contains(CELL_CLASS_IN_EDIT_MODE)).toBe(true);
                expect(parseInt(virtRow.dc.instance._viewContainer.element.nativeElement.style.left, 10))
                    .toBe(virtRowStyle);
            }));
        });
    });

    it('should fit last cell in the available display container when there is vertical scroll.', async(() => {
        const fix = TestBed.createComponent(VirtualGridComponent);
        fix.detectChanges();
        const rows = fix.componentInstance.instance.rowList;
        rows.forEach((item) => {
            expect(item.cells.last.width).toEqual('182px');
        });
    }));

    it('should use default column width for cells with width in %.', fakeAsync(() => {
        const fix = TestBed.createComponent(VirtualGridComponent);
        fix.componentInstance.cols.forEach(() => {
            // delete this.width;
        });
        fix.componentInstance.defaultWidth = '25%';
        tick();
        fix.detectChanges();
        const rows = fix.componentInstance.instance.rowList;
        rows.forEach((item) => {
            expect(item.cells.last.width).toEqual('25%');
        });
    }));

    it('should fit last cell in the available display container when there is vertical and horizontal scroll.', (async () => {
        const fix = TestBed.createComponent(VirtualGridComponent);
        fix.componentInstance.cols = fix.componentInstance.generateCols(100);
        fix.componentInstance.data = fix.componentInstance.generateData(1000);
        fix.detectChanges();

        const grid = fix.componentInstance.instance;
        const rows = fix.nativeElement.querySelectorAll('igx-grid-row');
        const firsCell = rows[1].querySelectorAll('igx-grid-cell')[0];

        expect(firsCell.textContent.trim()).toEqual('0');

        fix.componentInstance.scrollLeft(999999);
        await wait(200);
        // This won't work always in debugging mode due to the angular native events behavior, so errors are expected
        fix.detectChanges();
        const cells = rows[1].querySelectorAll('igx-grid-cell');
        const lastCell = cells[cells.length - 1];
        const verticalScroll = grid.verticalScrollContainer.getVerticalScroll();

        expect(lastCell.textContent.trim()).toEqual('990');

        // Calculate where the end of the cell is. Relative left position should equal the grid calculated width
        expect(lastCell.getBoundingClientRect().left +
            lastCell.offsetWidth +
            verticalScroll.offsetWidth).toEqual(grid.calcWidth);
    }));

    it('should not reduce the width of last pinned cell when there is vertical scroll.', fakeAsync(() => {
        const fix = TestBed.createComponent(VirtualGridComponent);
        fix.detectChanges();
        const columns = fix.componentInstance.instance.columnList;
        const lastCol: IgxColumnComponent = columns.last;
        lastCol.pinned = true;
        tick();
        fix.detectChanges();
        lastCol.cells.forEach((cell) => {
            expect(cell.width).toEqual('200px');
        });
        const rows = fix.componentInstance.instance.rowList;
        rows.forEach((item) => {
            expect(item.cells.last.width).toEqual('182px');
        });
    }));

    it('should not make last column width 0 when no column width is set', async(() => {
        const fix = TestBed.createComponent(NoColumnWidthGridComponent);
        fix.detectChanges();
        const columns = fix.componentInstance.instance.columnList;
        const lastCol: IgxColumnComponent = columns.last;
        lastCol.cells.forEach((cell) => {
            expect(cell.nativeElement.clientWidth).toBeGreaterThan(100);
        });
    }));

<<<<<<< HEAD
    it('should not make last column smaller when vertical scrollbar is on the right of last cell', () => {
        GridColumnWidthsComponent.COLUMN_WIDTH = '30px';
        const fix = TestBed.createComponent(GridColumnWidthsComponent);
        fix.detectChanges();
        const grid = fix.componentInstance.instance;

        const lastColumnCells = grid.columns[grid.columns.length - 1].cells;
        lastColumnCells.forEach(function (item) {
            expect(item.width).toEqual('30px');
        });
    });

    it('should make last column smaller when vertical scrollbar is on the left of last cell', async () => {
        GridColumnWidthsComponent.COLUMN_WIDTH = '500px';
        const fix = TestBed.createComponent(GridColumnWidthsComponent);
        fix.detectChanges();
        const grid = fix.componentInstance.instance;

        const scrollbar = grid.parentVirtDir.getHorizontalScroll();
        scrollbar.scrollLeft = 10000;
        fix.detectChanges();

        await wait(100);

        const lastColumnCells = grid.columns[grid.columns.length - 1].cells;
        fix.detectChanges();
        lastColumnCells.forEach(function (item) {
            expect(item.width).toEqual('482px');
        });
    });

    xit('keyboard navigation - should allow navigating down in virtualized grid.', async() => {
        const fix = TestBed.createComponent(VirtualGridComponent);
        fix.detectChanges();
        const grid = fix.componentInstance.instance;
        const cell = grid.getCellByColumn(4, 'index');
        cell.onFocus(new Event('focus'));
        await wait(DEBOUNCETIME);
        fix.detectChanges();
        // navigate down to 100th row.
        await HelperUtils.navigateVerticallyToIndex(grid, 4, 100);
        fix.detectChanges();
        expect(fix.componentInstance.selectedCell.rowIndex).toEqual(100);
    });

   xit('keyboard navigation - should allow navigating up in virtualized grid.', async() => {
        const fix = TestBed.createComponent(VirtualGridComponent);
        fix.detectChanges();

        const grid = fix.componentInstance.instance;
        grid.verticalScrollContainer.addScrollTop(5000);

        await wait(200);
        fix.detectChanges();

        const cell = grid.getCellByColumn(104, 'index');
        cell.onFocus(new Event('focus'));
        fix.detectChanges();

        await HelperUtils.navigateVerticallyToIndex(grid, 104, 0);
        fix.detectChanges();

        expect(fix.componentInstance.selectedCell.rowIndex).toEqual(0);
    });

    it('keyboard navigation - should allow horizontal navigation in virtualized grid.', async() => {
        const fix = TestBed.createComponent(VirtualGridComponent);
        const cols = [];
        for (let i = 0; i < 10; i++) {
            cols.push({ field: 'col' + i });
        }
        fix.componentInstance.cols = cols;
        fix.componentInstance.data = fix.componentInstance.generateData(1000);
        fix.detectChanges();
        const grid = fix.componentInstance.instance;
        const cell = grid.getCellByColumn(0, 'col3');
        await navigateHorizontallyToIndex(grid, cell, 9);
        expect(fix.componentInstance.selectedCell.columnIndex).toEqual(9);
        await navigateHorizontallyToIndex(grid, fix.componentInstance.selectedCell, 1);
        expect(fix.componentInstance.selectedCell.columnIndex).toEqual(1);
    });

    xit('keyboard navigation - should allow horizontal navigation in virtualized grid with pinned cols.', async() => {
        const fix = TestBed.createComponent(VirtualGridComponent);
        const cols = [];
        for (let i = 0; i < 10; i++) {
            cols.push({ field: 'col' + i });
        }
        fix.componentInstance.cols = cols;
        fix.componentInstance.data = fix.componentInstance.generateData(1000);
        fix.detectChanges();
        const grid = fix.componentInstance.instance;

        grid.pinColumn('col1');
        grid.pinColumn('col3');
        fix.detectChanges();
        const cell = grid.getCellByColumn(0, 'col1');
        await navigateHorizontallyToIndex(grid, cell, 9);
        expect(fix.componentInstance.selectedCell.visibleColumnIndex).toEqual(9);
        await navigateHorizontallyToIndex(grid, fix.componentInstance.selectedCell, 1);
        expect(fix.componentInstance.selectedCell.visibleColumnIndex).toEqual(1);
    });

    xit('keyboard navigation - should allow vertical navigation in virtualized grid with pinned cols.', async() => {
        const fix = TestBed.createComponent(VirtualGridComponent);
        fix.detectChanges();
        const grid = fix.componentInstance.instance;
        grid.pinColumn('index');

        const cell = grid.getCellByColumn(4, 'index');
        cell.onFocus(new Event('focus'));
        fix.detectChanges();
        // navigate down to 100th row.
        await HelperUtils.navigateVerticallyToIndex(grid, 4, 100);
        fix.detectChanges();
        expect(fix.componentInstance.selectedCell.rowIndex).toEqual(100);
    });

    it('keyboard navigation - should scroll into view the not fully visible cells when navigating down', async() => {
        const fix = TestBed.createComponent(VirtualGridComponent);
        fix.componentInstance.cols = fix.componentInstance.generateCols(100);
        fix.componentInstance.data = fix.componentInstance.generateData(1000);
        fix.detectChanges();

        const grid = fix.componentInstance.instance;
        const rows = fix.nativeElement.querySelectorAll('igx-grid-row');
        const cell = rows[3].querySelectorAll('igx-grid-cell')[1];
        const bottomRowHeight = rows[4].offsetHeight;
        const displayContainer = fix.nativeElement.querySelectorAll('igx-display-container')[1];
        const bottomCellVisibleHeight = displayContainer.parentElement.offsetHeight % bottomRowHeight;

        cell.dispatchEvent(new Event('focus'));
        await wait(50);

        fix.detectChanges();
        expect(fix.componentInstance.selectedCell.value).toEqual(30);
        expect(fix.componentInstance.selectedCell.column.field).toMatch('1');
        const curCell = grid.getCellByColumn(3, '1');
        curCell.nativeElement.dispatchEvent(new KeyboardEvent('keydown', { key: 'ArrowDown' }));
        await wait(50);

        fix.detectChanges();
        expect(parseInt(displayContainer.style.top, 10)).toBeLessThanOrEqual(-1 * (grid.rowHeight - bottomCellVisibleHeight));
        expect(displayContainer.parentElement.scrollTop).toEqual(0);
        expect(fix.componentInstance.selectedCell.value).toEqual(40);
        expect(fix.componentInstance.selectedCell.column.field).toMatch('1');
        });

    it('keyboard navigation - should scroll into view the not fully visible cells when navigating up', async() => {
        const fix = TestBed.createComponent(VirtualGridComponent);
        fix.componentInstance.cols = fix.componentInstance.generateCols(100);
        fix.componentInstance.data = fix.componentInstance.generateData(1000);

        fix.detectChanges();
        const grid = fix.componentInstance.instance;
        const displayContainer = fix.nativeElement.querySelectorAll('igx-display-container')[1];
        fix.componentInstance.scrollTop(25);
        await wait(50);

        fix.detectChanges();
        expect(displayContainer.style.top).toEqual('-25px');
        const rows = fix.nativeElement.querySelectorAll('igx-grid-row');
        const cell = rows[1].querySelectorAll('igx-grid-cell')[1];
        cell.dispatchEvent(new Event('focus'));
        await wait(50);

        fix.detectChanges();
        expect(fix.componentInstance.selectedCell.value).toEqual(10);
        expect(fix.componentInstance.selectedCell.column.field).toMatch('1');

        const curCell = grid.getCellByColumn(1, '1');
        curCell.nativeElement.dispatchEvent(new KeyboardEvent('keydown', { key: 'ArrowUp'}));
        await wait(50);
        fix.detectChanges();

        fix.detectChanges();
        expect(displayContainer.style.top).toEqual('0px');
        expect(fix.componentInstance.selectedCell.value).toEqual(0);
        expect(fix.componentInstance.selectedCell.column.field).toMatch('1');
    });

    it('keyboard navigation - should allow navigating first/last cell in column with down/up and Cntr key.', async() => {
        const fix = TestBed.createComponent(VirtualGridComponent);
        fix.detectChanges();

        const grid = fix.componentInstance.instance;
        grid.verticalScrollContainer.addScrollTop(5000);

        await wait(DEBOUNCETIME);
        fix.detectChanges();

        let cell = grid.getCellByColumn(104, 'value');
        cell.nativeElement.dispatchEvent(new Event('focus'));
        await wait(DEBOUNCETIME);
        fix.detectChanges();

        expect(cell.selected).toBe(true);
        expect(cell.focused).toBe(true);
        cell.nativeElement.dispatchEvent(new KeyboardEvent('keydown', { key: 'ArrowDown', ctrlKey: true }));
        await wait(200);
        fix.detectChanges();

        let selectedCellFromGrid = grid.selectedCells[0];
        expect(fix.componentInstance.selectedCell.value).toEqual(9990);
        expect(fix.componentInstance.selectedCell.column.field).toMatch('value');
        expect(fix.componentInstance.selectedCell.rowIndex).toEqual(999);
        expect(selectedCellFromGrid.value).toEqual(9990);
        expect(selectedCellFromGrid.column.field).toMatch('value');
        expect(selectedCellFromGrid.rowIndex).toEqual(999);

        cell = grid.getCellByColumn(998, 'other');
        cell.nativeElement.dispatchEvent(new Event('focus'));
        await wait(DEBOUNCETIME);
        fix.detectChanges();

        expect(cell.selected).toBe(true);
        expect(cell.focused).toBe(true);
        cell.nativeElement.dispatchEvent(new KeyboardEvent('keydown', { key: 'ArrowUp', ctrlKey: true }));
        await wait(200);
        fix.detectChanges();

        expect(fix.componentInstance.selectedCell.value).toEqual(0);
        expect(fix.componentInstance.selectedCell.column.field).toMatch('other');
        expect(fix.componentInstance.selectedCell.rowIndex).toEqual(0);
        expect(grid.verticalScrollContainer.getVerticalScroll().scrollTop ).toEqual(0);
        selectedCellFromGrid = grid.selectedCells[0];
        expect(selectedCellFromGrid.value).toEqual(0);
        expect(selectedCellFromGrid.column.field).toMatch('other');
        expect(selectedCellFromGrid.rowIndex).toEqual(0);
    });

    it('keyboard navigation - should allow navigating first/last cell in column with home/end and Cntr key.', async() => {
        const fix = TestBed.createComponent(VirtualGridComponent);
        fix.componentInstance.cols = fix.componentInstance.generateCols(50);
        fix.componentInstance.data = fix.componentInstance.generateData(500);
        fix.detectChanges();

        const grid = fix.componentInstance.instance;
        grid.verticalScrollContainer.addScrollTop(5000);

        await wait(DEBOUNCETIME);
        fix.detectChanges();

        let cell = grid.getCellByColumn(101, '2');
        cell.nativeElement.dispatchEvent(new Event('focus'));
        await wait(DEBOUNCETIME);
        fix.detectChanges();

        expect(cell.selected).toBe(true);
        expect(cell.focused).toBe(true);
        cell.nativeElement.dispatchEvent(new KeyboardEvent('keydown', { key: 'Home', ctrlKey: true }));
        await wait(200);
        fix.detectChanges();

        let selectedCellFromGrid = grid.selectedCells[0];
        expect(fix.componentInstance.selectedCell.value).toEqual(0);
        expect(fix.componentInstance.selectedCell.column.field).toMatch('0');
        expect(fix.componentInstance.selectedCell.rowIndex).toEqual(0);
        expect(selectedCellFromGrid.value).toEqual(0);
        expect(selectedCellFromGrid.column.field).toMatch('0');
        expect(selectedCellFromGrid.rowIndex).toEqual(0);
        expect(grid.verticalScrollContainer.getVerticalScroll().scrollTop ).toEqual(0);

        cell = grid.getCellByColumn(4, '2');
        cell.nativeElement.dispatchEvent(new Event('focus'));
        await wait(DEBOUNCETIME);
        fix.detectChanges();

        cell.nativeElement.dispatchEvent(new KeyboardEvent('keydown', { key: 'End', ctrlKey: true }));
        await wait(200);
        fix.detectChanges();

        expect(fix.componentInstance.selectedCell.value).toEqual(244510);
        expect(fix.componentInstance.selectedCell.column.field).toMatch('49');
        expect(fix.componentInstance.selectedCell.rowIndex).toEqual(499);

        selectedCellFromGrid = grid.selectedCells[0];
        expect(selectedCellFromGrid.value).toEqual(244510);
        expect(selectedCellFromGrid.column.field).toMatch('49');
        expect(selectedCellFromGrid.rowIndex).toEqual(499);
    });

    it('keyboard navigation - should scroll into view the not fully visible cells when navigating left', async() => {
        const fix = TestBed.createComponent(VirtualGridComponent);
        fix.componentInstance.cols = fix.componentInstance.generateCols(100);
        fix.componentInstance.data = fix.componentInstance.generateData(1000);

        fix.detectChanges();
        const grid = fix.componentInstance.instance;
        const rows = fix.nativeElement.querySelectorAll('igx-grid-row');
        const rowDisplayContainer = rows[1].querySelector('igx-display-container');
        fix.componentInstance.scrollLeft(50);
        await wait(50);
        fix.detectChanges();

        expect(rowDisplayContainer.style.left).toEqual('-50px');
        const cell = rows[1].querySelectorAll('igx-grid-cell')[1];
        cell.dispatchEvent(new Event('focus'));
        await wait(50);

        fix.detectChanges();
        expect(fix.componentInstance.selectedCell.value).toEqual(10);
        expect(fix.componentInstance.selectedCell.column.field).toMatch('1');
        const curCell = grid.getCellByColumn(1, '1');
        curCell.nativeElement.dispatchEvent(new KeyboardEvent('keydown', { key: 'ArrowLeft', ctrlKey: false }));
        await wait(50);

        fix.detectChanges();
        expect(rowDisplayContainer.style.left).toEqual('0px');
        expect(fix.componentInstance.selectedCell.value).toEqual(0);
        expect(fix.componentInstance.selectedCell.column.field).toMatch('0');
    });

    it('keyboard navigation - should scroll into view the not fully visible cells when navigating right', async() => {
        const fix = TestBed.createComponent(VirtualGridComponent);
        fix.componentInstance.cols = fix.componentInstance.generateCols(100);
        fix.componentInstance.data = fix.componentInstance.generateData(1000);
        fix.detectChanges();

        const grid = fix.componentInstance.instance;
        const rows = fix.nativeElement.querySelectorAll('igx-grid-row');
        const rowDisplayContainer = rows[1].querySelector('igx-display-container');
        expect(rowDisplayContainer.style.left).toEqual('0px');
        const cell = rows[1].querySelectorAll('igx-grid-cell')[2];
        cell.dispatchEvent(new Event('focus'));
        await wait(50);
        fix.detectChanges();
        expect(fix.componentInstance.selectedCell.value).toEqual(20);
        expect(fix.componentInstance.selectedCell.column.field).toMatch('2');
        const curCell = grid.getCellByColumn(1, '2');
        curCell.nativeElement.dispatchEvent(new KeyboardEvent('keydown', { key: 'ArrowRight', ctrlKey: false }));
        await wait(50);

        fix.detectChanges();
        expect(rowDisplayContainer.style.left).toEqual('-25px');
        expect(fix.componentInstance.selectedCell.value).toEqual(30);
        expect(fix.componentInstance.selectedCell.column.field).toMatch('3');
    });

=======
>>>>>>> 08d16b90
    it('should be able to conditionally style cells', async(() => {
        const fixture = TestBed.createComponent(ConditionalCellStyleTestComponent);
        fixture.detectChanges();

        const grid = fixture.componentInstance.grid;

        grid.getColumnByName('UnitsInStock').cells.forEach((cell) => {
            expect(cell.nativeElement.classList).toContain('test1');
        });

        const indexColCells = grid.getColumnByName('ProductID').cells;

        expect(indexColCells[3].nativeElement.classList).not.toContain('test');
        expect(indexColCells[4].nativeElement.classList).toContain('test2');
        expect(indexColCells[5].nativeElement.classList).toContain('test');
        expect(indexColCells[6].nativeElement.classList).toContain('test');

        expect(grid.getColumnByName('ProductName').cells[4].nativeElement.classList).toContain('test2');
        expect(grid.getColumnByName('InStock').cells[4].nativeElement.classList).toContain('test2');
        expect(grid.getColumnByName('OrderDate').cells[4].nativeElement.classList).toContain('test2');
    }));

    it('Cell editing (when rowEditable=false) - default column editable value is false', fakeAsync(() => {
        const fixture = TestBed.createComponent(ColumnEditablePropertyTestComponent);
        fixture.detectChanges();
         const grid = fixture.componentInstance.grid;
         const columns: IgxColumnComponent[] = grid.columnList.toArray();
        expect(columns[0].editable).toBeFalsy();
        expect(columns[1].editable).toBeFalsy();
        expect(columns[2].editable).toBeTruthy();
        expect(columns[3].editable).toBeTruthy();
        expect(columns[4].editable).toBeFalsy();
        expect(columns[5].editable).toBeFalsy();
    }));
});

@Component({
    template: `
        <igx-grid
            (onSelection)="cellSelected($event)"
            (onCellClick)="cellClick($event)"
            (onContextMenu)="cellRightClick($event)"
            (onDoubleClick)="doubleClick($event)"
            [data]="data"
            [autoGenerate]="true">
        </igx-grid>
    `
})
export class DefaultGridComponent {

    public data = [
        { index: 1, value: 1 },
        { index: 2, value: 2 }
    ];

    public selectedCell: IgxGridCellComponent;
    public clickedCell: IgxGridCellComponent;

    @ViewChild(IgxGridComponent, { read: IgxGridComponent })
    public instance: IgxGridComponent;

    public cellSelected(event: IGridCellEventArgs) {
        this.selectedCell = event.cell;
    }

    public cellClick(evt) {
        this.clickedCell = evt.cell;
    }

    public cellRightClick(evt) {
        this.clickedCell = evt.cell;
    }

    public doubleClick(evt) {
        this.clickedCell = evt.cell;
    }
}

@Component({
    template: `
        <igx-grid [height]="gridHeight" [columnWidth]="defaultWidth" [width]="gridWidth" [data]="data" (onSelection)="cellSelected($event)">
            <igx-column *ngFor="let c of cols" [field]="c.field" [header]="c.field" [width]="c.width">
            </igx-column>
        </igx-grid>
    `
})
export class VirtualGridComponent {

    @ViewChild(IgxGridComponent, { read: IgxGridComponent })
    public instance: IgxGridComponent;

    public gridWidth = '700px';
    public gridHeight = '300px';
    public data = [];
    public cols = [
        { field: 'index' },
        { field: 'value' },
        { field: 'other' },
        { field: 'another' }
    ];
    public defaultWidth = '200px';
    public selectedCell: IgxGridCellComponent;

    constructor() {
        this.data = this.generateData(1000);
    }

    public generateCols(numCols: number, defaultColWidth = null) {
        const cols = [];
        for (let j = 0; j < numCols; j++) {
            cols.push({
                field: j.toString(),
                width: defaultColWidth !== null ? defaultColWidth : j % 8 < 2 ? 100 : (j % 6) * 125
            });
        }
        return cols;
    }

    public generateData(numRows: number) {
        const data = [];

        for (let i = 0; i < numRows; i++) {
            const obj = {};
            for (let j = 0; j < this.cols.length; j++) {
                const col = this.cols[j].field;
                obj[col] = 10 * i * j;
            }
            data.push(obj);
        }
        return data;
    }

    public cellSelected(event: IGridCellEventArgs) {
        this.selectedCell = event.cell;
    }

    public scrollTop(newTop: number) {
        this.instance.verticalScrollContainer.getVerticalScroll().scrollTop = newTop;
    }

    public scrollLeft(newLeft: number) {
        this.instance.parentVirtDir.getHorizontalScroll().scrollLeft = newLeft;
    }
}

@Component({
    template: `
        <igx-grid [height]="'300px'" [width]="'800px'" [data]="data" [autoGenerate]="true"></igx-grid>
    `
})
export class NoColumnWidthGridComponent {
    public data = [];
    @ViewChild(IgxGridComponent, { read: IgxGridComponent })
    public instance: IgxGridComponent;
    constructor() {
        this.data = this.generateData();
    }
    public generateData() {
        const data = [];
        for (let i = 0; i < 1000; i++) {
            data.push({ index: i, value: i, other: i, another: i });
        }
        return data;
    }
}

@Component({
    template: `
        <igx-grid [data]="data">
            <igx-column [editable]="true" field="FirstName"></igx-column>
            <igx-column field="LastName"></igx-column>
            <igx-column field="age"></igx-column>
        </igx-grid>
        <input type="text" value="text" id="input-test" />
    `
})
export class GridWithEditableColumnComponent {

    @ViewChild(IgxGridComponent) public grid: IgxGridComponent;

    public data = [
        { FirstName: 'John', LastName: 'Brown', age: 20 },
        { FirstName: 'Ben', LastName: 'Affleck', age: 30 },
        { FirstName: 'Tom', LastName: 'Riddle', age: 50 }
    ];
}

@Component({
    template: `
        <igx-grid [data]="data">
            <igx-column [editable]="true" field="fullName"></igx-column>
            <igx-column field="age" [editable]="true" [dataType]="'number'"></igx-column>
            <igx-column field="isActive" [editable]="true" [dataType]="'boolean'"></igx-column>
            <igx-column field="birthday" [editable]="true" [dataType]="'date'"></igx-column>
            <igx-column [editable]="true" field="personNumber" [dataType]="'number'"></igx-column>
        </igx-grid>
    `
})
export class CellEditingTestComponent {

    @ViewChild(IgxGridComponent) public grid: IgxGridComponent;

    public data = [
        { personNumber: 0, fullName: 'John Brown', age: 20, isActive: true, birthday: new Date('08/08/2001') },
        { personNumber: 1, fullName: 'Ben Affleck', age: 30, isActive: false, birthday: new Date('08/08/1991') },
        { personNumber: 2, fullName: 'Tom Riddle', age: 50, isActive: true, birthday: new Date('08/08/1961') }
    ];
}
@Component({
    template: `
        <igx-grid [data]="data" width="300px" height="250px">
            <igx-column [editable]="true" field="firstName"></igx-column>
            <igx-column [editable]="true" field="lastName"></igx-column>
            <igx-column field="age" [editable]="true" [dataType]="'number'"></igx-column>
            <igx-column field="isActive" [editable]="true" [dataType]="'boolean'"></igx-column>
            <igx-column field="birthday" [editable]="true" [dataType]="'date'"></igx-column>
            <igx-column field="fullName" [editable]="true"></igx-column>
        </igx-grid>
        <button class="btnTest">Test</button>
    `
})
export class CellEditingScrollTestComponent {

    @ViewChild(IgxGridComponent) public grid: IgxGridComponent;

    public data = [
        { firstName: 'John', lastName: 'Brown', age: 20, isActive: true, birthday: new Date('08/08/2001'), fullName: 'John Brown' },
        { firstName: 'Ben', lastName: 'Hudson', age: 30, isActive: false, birthday: new Date('08/08/1991'), fullName: 'Ben Hudson' },
        { firstName: 'Tom', lastName: 'Riddle', age: 50, isActive: true, birthday: new Date('08/08/1967'), fullName: 'Tom Riddle' },
        { firstName: 'John', lastName: 'David', age: 27, isActive: true, birthday: new Date('08/08/1990'), fullName: 'John David' },
        { firstName: 'David', lastName: 'Affleck', age: 36, isActive: false, birthday: new Date('08/08/1982'), fullName: 'David Affleck' },
        { firstName: 'Jimmy', lastName: 'Johnson', age: 57, isActive: true, birthday: new Date('08/08/1961'), fullName: 'Jimmy Johnson' },
        { firstName: 'Martin', lastName: 'Brown', age: 31, isActive: true, birthday: new Date('08/08/1987'), fullName: 'Martin Brown' },
        { firstName: 'Tomas', lastName: 'Smith', age: 81, isActive: false, birthday: new Date('08/08/1931'), fullName: 'Tomas Smith' },
        { firstName: 'Michael', lastName: 'Parker', age: 48, isActive: true, birthday: new Date('08/08/1970'), fullName: 'Michael Parker' }
    ];

    public scrollTop(newTop: number) {
        this.grid.verticalScrollContainer.getVerticalScroll().scrollTop = newTop;
    }

    public scrollLeft(newLeft: number) {
        this.grid.parentVirtDir.getHorizontalScroll().scrollLeft = newLeft;
    }
}

@Component({
    template: `
    <igx-grid #grid [data]="data" [primaryKey]="'ProductID'" [width]="'900px'" [height]="'500px'" [rowSelectable]="true">
        <igx-column *ngFor="let c of columns" [field]="c.field"
                                              [header]="c.field"
                                              [width]="c.width"
                                              [movable]="true"
                                              [groupable]="true"
                                              [resizable]="true"
                                              [sortable]="true"
                                              [filterable]="true"
                                              [editable]="true"
                                              [cellClasses]="c.cellClasses">
        </igx-column>
    </igx-grid>`,
    styleUrls: ['../../test-utils/grid-cell-style-testing.scss'],
})
export class ConditionalCellStyleTestComponent implements OnInit {
    public data: Array<any>;
    public columns: Array<any>;

    @ViewChild('grid') public grid: IgxGridComponent;

    cellClasses;
    cellClasses1;

    callback = (rowData: any, columnKey: any) => {
        return rowData[columnKey] >= 5;
    }

    callback1 = (rowData: any) => {
        return rowData[this.grid.primaryKey] === 5;
    }

    public ngOnInit(): void {
        this.cellClasses = {
            'test': this.callback,
            'test2': this.callback1
        };

        this.cellClasses1 = {
            'test2': this.callback1
        };

        this.columns = [
            { field: 'ProductID', width: 100, cellClasses: this.cellClasses },
            { field: 'ProductName', width: 200, cellClasses: this.cellClasses1 },
            { field: 'InStock', width: 150, cellClasses: this.cellClasses1 },
            { field: 'UnitsInStock', width: 150, cellClasses: {'test1' : true } },
            { field: 'OrderDate', width: 150, cellClasses: this.cellClasses1 }
        ];
        this.data = SampleTestData.foodProductDataExtended();
    }
}

@Component({
    template: `
        <igx-grid [data]="data" width="300px" height="250px">
            <igx-column field="firstName"></igx-column>
            <igx-column field="lastName"></igx-column>
            <igx-column field="age" [editable]="true" [dataType]="'number'"></igx-column>
            <igx-column field="isActive" [editable]="true" [dataType]="'boolean'"></igx-column>
            <igx-column field="birthday" [editable]="false" [dataType]="'date'"></igx-column>
            <igx-column field="fullName" [editable]="false"></igx-column>
        </igx-grid>
        <button class="btnTest">Test</button>
    `
})
export class ColumnEditablePropertyTestComponent {
     @ViewChild(IgxGridComponent) public grid: IgxGridComponent;
     public data = [
        { personNumber: 0, fullName: 'John Brown', age: 20, isActive: true, birthday: new Date('08/08/2001') },
        { personNumber: 1, fullName: 'Ben Affleck', age: 30, isActive: false, birthday: new Date('08/08/1991') },
        { personNumber: 2, fullName: 'Tom Riddle', age: 50, isActive: true, birthday: new Date('08/08/1961') }
    ];
}

@Component({
    template: `
        <igx-grid #grid
            [data]="data"
            [primaryKey]="'0'"
            [height]="'300px'">
            <igx-column *ngFor="let column of columns;"
                        [field]="column.field"
                        [width]="column.width">
            </igx-column>
        </igx-grid>
    `
})
export class GridColumnWidthsComponent {
    public static COLUMN_WIDTH;
     @ViewChild('grid', { read: IgxGridComponent })
    public instance: IgxGridComponent;
    public data;
    public columns;
    private columnsLenght: Number = 4;

    constructor() {
        const mydata = [];

        const mycolumns = [];

        for (let i = 0; i < 10; i++) {
            const record = {};
            for (let j = 0; j < this.columnsLenght; j++) {
                record['' + j] = j + i;
            }
            mydata.push(record);
            this.data = mydata;
        }

        for (let i = 0; i < this.columnsLenght; i++) {
            mycolumns.push({ field: '' + i, width: GridColumnWidthsComponent.COLUMN_WIDTH });
        }

        this.columns = mycolumns;
    }
}<|MERGE_RESOLUTION|>--- conflicted
+++ resolved
@@ -695,7 +695,6 @@
         });
     }));
 
-<<<<<<< HEAD
     it('should not make last column smaller when vertical scrollbar is on the right of last cell', () => {
         GridColumnWidthsComponent.COLUMN_WIDTH = '30px';
         const fix = TestBed.createComponent(GridColumnWidthsComponent);
@@ -727,316 +726,6 @@
         });
     });
 
-    xit('keyboard navigation - should allow navigating down in virtualized grid.', async() => {
-        const fix = TestBed.createComponent(VirtualGridComponent);
-        fix.detectChanges();
-        const grid = fix.componentInstance.instance;
-        const cell = grid.getCellByColumn(4, 'index');
-        cell.onFocus(new Event('focus'));
-        await wait(DEBOUNCETIME);
-        fix.detectChanges();
-        // navigate down to 100th row.
-        await HelperUtils.navigateVerticallyToIndex(grid, 4, 100);
-        fix.detectChanges();
-        expect(fix.componentInstance.selectedCell.rowIndex).toEqual(100);
-    });
-
-   xit('keyboard navigation - should allow navigating up in virtualized grid.', async() => {
-        const fix = TestBed.createComponent(VirtualGridComponent);
-        fix.detectChanges();
-
-        const grid = fix.componentInstance.instance;
-        grid.verticalScrollContainer.addScrollTop(5000);
-
-        await wait(200);
-        fix.detectChanges();
-
-        const cell = grid.getCellByColumn(104, 'index');
-        cell.onFocus(new Event('focus'));
-        fix.detectChanges();
-
-        await HelperUtils.navigateVerticallyToIndex(grid, 104, 0);
-        fix.detectChanges();
-
-        expect(fix.componentInstance.selectedCell.rowIndex).toEqual(0);
-    });
-
-    it('keyboard navigation - should allow horizontal navigation in virtualized grid.', async() => {
-        const fix = TestBed.createComponent(VirtualGridComponent);
-        const cols = [];
-        for (let i = 0; i < 10; i++) {
-            cols.push({ field: 'col' + i });
-        }
-        fix.componentInstance.cols = cols;
-        fix.componentInstance.data = fix.componentInstance.generateData(1000);
-        fix.detectChanges();
-        const grid = fix.componentInstance.instance;
-        const cell = grid.getCellByColumn(0, 'col3');
-        await navigateHorizontallyToIndex(grid, cell, 9);
-        expect(fix.componentInstance.selectedCell.columnIndex).toEqual(9);
-        await navigateHorizontallyToIndex(grid, fix.componentInstance.selectedCell, 1);
-        expect(fix.componentInstance.selectedCell.columnIndex).toEqual(1);
-    });
-
-    xit('keyboard navigation - should allow horizontal navigation in virtualized grid with pinned cols.', async() => {
-        const fix = TestBed.createComponent(VirtualGridComponent);
-        const cols = [];
-        for (let i = 0; i < 10; i++) {
-            cols.push({ field: 'col' + i });
-        }
-        fix.componentInstance.cols = cols;
-        fix.componentInstance.data = fix.componentInstance.generateData(1000);
-        fix.detectChanges();
-        const grid = fix.componentInstance.instance;
-
-        grid.pinColumn('col1');
-        grid.pinColumn('col3');
-        fix.detectChanges();
-        const cell = grid.getCellByColumn(0, 'col1');
-        await navigateHorizontallyToIndex(grid, cell, 9);
-        expect(fix.componentInstance.selectedCell.visibleColumnIndex).toEqual(9);
-        await navigateHorizontallyToIndex(grid, fix.componentInstance.selectedCell, 1);
-        expect(fix.componentInstance.selectedCell.visibleColumnIndex).toEqual(1);
-    });
-
-    xit('keyboard navigation - should allow vertical navigation in virtualized grid with pinned cols.', async() => {
-        const fix = TestBed.createComponent(VirtualGridComponent);
-        fix.detectChanges();
-        const grid = fix.componentInstance.instance;
-        grid.pinColumn('index');
-
-        const cell = grid.getCellByColumn(4, 'index');
-        cell.onFocus(new Event('focus'));
-        fix.detectChanges();
-        // navigate down to 100th row.
-        await HelperUtils.navigateVerticallyToIndex(grid, 4, 100);
-        fix.detectChanges();
-        expect(fix.componentInstance.selectedCell.rowIndex).toEqual(100);
-    });
-
-    it('keyboard navigation - should scroll into view the not fully visible cells when navigating down', async() => {
-        const fix = TestBed.createComponent(VirtualGridComponent);
-        fix.componentInstance.cols = fix.componentInstance.generateCols(100);
-        fix.componentInstance.data = fix.componentInstance.generateData(1000);
-        fix.detectChanges();
-
-        const grid = fix.componentInstance.instance;
-        const rows = fix.nativeElement.querySelectorAll('igx-grid-row');
-        const cell = rows[3].querySelectorAll('igx-grid-cell')[1];
-        const bottomRowHeight = rows[4].offsetHeight;
-        const displayContainer = fix.nativeElement.querySelectorAll('igx-display-container')[1];
-        const bottomCellVisibleHeight = displayContainer.parentElement.offsetHeight % bottomRowHeight;
-
-        cell.dispatchEvent(new Event('focus'));
-        await wait(50);
-
-        fix.detectChanges();
-        expect(fix.componentInstance.selectedCell.value).toEqual(30);
-        expect(fix.componentInstance.selectedCell.column.field).toMatch('1');
-        const curCell = grid.getCellByColumn(3, '1');
-        curCell.nativeElement.dispatchEvent(new KeyboardEvent('keydown', { key: 'ArrowDown' }));
-        await wait(50);
-
-        fix.detectChanges();
-        expect(parseInt(displayContainer.style.top, 10)).toBeLessThanOrEqual(-1 * (grid.rowHeight - bottomCellVisibleHeight));
-        expect(displayContainer.parentElement.scrollTop).toEqual(0);
-        expect(fix.componentInstance.selectedCell.value).toEqual(40);
-        expect(fix.componentInstance.selectedCell.column.field).toMatch('1');
-        });
-
-    it('keyboard navigation - should scroll into view the not fully visible cells when navigating up', async() => {
-        const fix = TestBed.createComponent(VirtualGridComponent);
-        fix.componentInstance.cols = fix.componentInstance.generateCols(100);
-        fix.componentInstance.data = fix.componentInstance.generateData(1000);
-
-        fix.detectChanges();
-        const grid = fix.componentInstance.instance;
-        const displayContainer = fix.nativeElement.querySelectorAll('igx-display-container')[1];
-        fix.componentInstance.scrollTop(25);
-        await wait(50);
-
-        fix.detectChanges();
-        expect(displayContainer.style.top).toEqual('-25px');
-        const rows = fix.nativeElement.querySelectorAll('igx-grid-row');
-        const cell = rows[1].querySelectorAll('igx-grid-cell')[1];
-        cell.dispatchEvent(new Event('focus'));
-        await wait(50);
-
-        fix.detectChanges();
-        expect(fix.componentInstance.selectedCell.value).toEqual(10);
-        expect(fix.componentInstance.selectedCell.column.field).toMatch('1');
-
-        const curCell = grid.getCellByColumn(1, '1');
-        curCell.nativeElement.dispatchEvent(new KeyboardEvent('keydown', { key: 'ArrowUp'}));
-        await wait(50);
-        fix.detectChanges();
-
-        fix.detectChanges();
-        expect(displayContainer.style.top).toEqual('0px');
-        expect(fix.componentInstance.selectedCell.value).toEqual(0);
-        expect(fix.componentInstance.selectedCell.column.field).toMatch('1');
-    });
-
-    it('keyboard navigation - should allow navigating first/last cell in column with down/up and Cntr key.', async() => {
-        const fix = TestBed.createComponent(VirtualGridComponent);
-        fix.detectChanges();
-
-        const grid = fix.componentInstance.instance;
-        grid.verticalScrollContainer.addScrollTop(5000);
-
-        await wait(DEBOUNCETIME);
-        fix.detectChanges();
-
-        let cell = grid.getCellByColumn(104, 'value');
-        cell.nativeElement.dispatchEvent(new Event('focus'));
-        await wait(DEBOUNCETIME);
-        fix.detectChanges();
-
-        expect(cell.selected).toBe(true);
-        expect(cell.focused).toBe(true);
-        cell.nativeElement.dispatchEvent(new KeyboardEvent('keydown', { key: 'ArrowDown', ctrlKey: true }));
-        await wait(200);
-        fix.detectChanges();
-
-        let selectedCellFromGrid = grid.selectedCells[0];
-        expect(fix.componentInstance.selectedCell.value).toEqual(9990);
-        expect(fix.componentInstance.selectedCell.column.field).toMatch('value');
-        expect(fix.componentInstance.selectedCell.rowIndex).toEqual(999);
-        expect(selectedCellFromGrid.value).toEqual(9990);
-        expect(selectedCellFromGrid.column.field).toMatch('value');
-        expect(selectedCellFromGrid.rowIndex).toEqual(999);
-
-        cell = grid.getCellByColumn(998, 'other');
-        cell.nativeElement.dispatchEvent(new Event('focus'));
-        await wait(DEBOUNCETIME);
-        fix.detectChanges();
-
-        expect(cell.selected).toBe(true);
-        expect(cell.focused).toBe(true);
-        cell.nativeElement.dispatchEvent(new KeyboardEvent('keydown', { key: 'ArrowUp', ctrlKey: true }));
-        await wait(200);
-        fix.detectChanges();
-
-        expect(fix.componentInstance.selectedCell.value).toEqual(0);
-        expect(fix.componentInstance.selectedCell.column.field).toMatch('other');
-        expect(fix.componentInstance.selectedCell.rowIndex).toEqual(0);
-        expect(grid.verticalScrollContainer.getVerticalScroll().scrollTop ).toEqual(0);
-        selectedCellFromGrid = grid.selectedCells[0];
-        expect(selectedCellFromGrid.value).toEqual(0);
-        expect(selectedCellFromGrid.column.field).toMatch('other');
-        expect(selectedCellFromGrid.rowIndex).toEqual(0);
-    });
-
-    it('keyboard navigation - should allow navigating first/last cell in column with home/end and Cntr key.', async() => {
-        const fix = TestBed.createComponent(VirtualGridComponent);
-        fix.componentInstance.cols = fix.componentInstance.generateCols(50);
-        fix.componentInstance.data = fix.componentInstance.generateData(500);
-        fix.detectChanges();
-
-        const grid = fix.componentInstance.instance;
-        grid.verticalScrollContainer.addScrollTop(5000);
-
-        await wait(DEBOUNCETIME);
-        fix.detectChanges();
-
-        let cell = grid.getCellByColumn(101, '2');
-        cell.nativeElement.dispatchEvent(new Event('focus'));
-        await wait(DEBOUNCETIME);
-        fix.detectChanges();
-
-        expect(cell.selected).toBe(true);
-        expect(cell.focused).toBe(true);
-        cell.nativeElement.dispatchEvent(new KeyboardEvent('keydown', { key: 'Home', ctrlKey: true }));
-        await wait(200);
-        fix.detectChanges();
-
-        let selectedCellFromGrid = grid.selectedCells[0];
-        expect(fix.componentInstance.selectedCell.value).toEqual(0);
-        expect(fix.componentInstance.selectedCell.column.field).toMatch('0');
-        expect(fix.componentInstance.selectedCell.rowIndex).toEqual(0);
-        expect(selectedCellFromGrid.value).toEqual(0);
-        expect(selectedCellFromGrid.column.field).toMatch('0');
-        expect(selectedCellFromGrid.rowIndex).toEqual(0);
-        expect(grid.verticalScrollContainer.getVerticalScroll().scrollTop ).toEqual(0);
-
-        cell = grid.getCellByColumn(4, '2');
-        cell.nativeElement.dispatchEvent(new Event('focus'));
-        await wait(DEBOUNCETIME);
-        fix.detectChanges();
-
-        cell.nativeElement.dispatchEvent(new KeyboardEvent('keydown', { key: 'End', ctrlKey: true }));
-        await wait(200);
-        fix.detectChanges();
-
-        expect(fix.componentInstance.selectedCell.value).toEqual(244510);
-        expect(fix.componentInstance.selectedCell.column.field).toMatch('49');
-        expect(fix.componentInstance.selectedCell.rowIndex).toEqual(499);
-
-        selectedCellFromGrid = grid.selectedCells[0];
-        expect(selectedCellFromGrid.value).toEqual(244510);
-        expect(selectedCellFromGrid.column.field).toMatch('49');
-        expect(selectedCellFromGrid.rowIndex).toEqual(499);
-    });
-
-    it('keyboard navigation - should scroll into view the not fully visible cells when navigating left', async() => {
-        const fix = TestBed.createComponent(VirtualGridComponent);
-        fix.componentInstance.cols = fix.componentInstance.generateCols(100);
-        fix.componentInstance.data = fix.componentInstance.generateData(1000);
-
-        fix.detectChanges();
-        const grid = fix.componentInstance.instance;
-        const rows = fix.nativeElement.querySelectorAll('igx-grid-row');
-        const rowDisplayContainer = rows[1].querySelector('igx-display-container');
-        fix.componentInstance.scrollLeft(50);
-        await wait(50);
-        fix.detectChanges();
-
-        expect(rowDisplayContainer.style.left).toEqual('-50px');
-        const cell = rows[1].querySelectorAll('igx-grid-cell')[1];
-        cell.dispatchEvent(new Event('focus'));
-        await wait(50);
-
-        fix.detectChanges();
-        expect(fix.componentInstance.selectedCell.value).toEqual(10);
-        expect(fix.componentInstance.selectedCell.column.field).toMatch('1');
-        const curCell = grid.getCellByColumn(1, '1');
-        curCell.nativeElement.dispatchEvent(new KeyboardEvent('keydown', { key: 'ArrowLeft', ctrlKey: false }));
-        await wait(50);
-
-        fix.detectChanges();
-        expect(rowDisplayContainer.style.left).toEqual('0px');
-        expect(fix.componentInstance.selectedCell.value).toEqual(0);
-        expect(fix.componentInstance.selectedCell.column.field).toMatch('0');
-    });
-
-    it('keyboard navigation - should scroll into view the not fully visible cells when navigating right', async() => {
-        const fix = TestBed.createComponent(VirtualGridComponent);
-        fix.componentInstance.cols = fix.componentInstance.generateCols(100);
-        fix.componentInstance.data = fix.componentInstance.generateData(1000);
-        fix.detectChanges();
-
-        const grid = fix.componentInstance.instance;
-        const rows = fix.nativeElement.querySelectorAll('igx-grid-row');
-        const rowDisplayContainer = rows[1].querySelector('igx-display-container');
-        expect(rowDisplayContainer.style.left).toEqual('0px');
-        const cell = rows[1].querySelectorAll('igx-grid-cell')[2];
-        cell.dispatchEvent(new Event('focus'));
-        await wait(50);
-        fix.detectChanges();
-        expect(fix.componentInstance.selectedCell.value).toEqual(20);
-        expect(fix.componentInstance.selectedCell.column.field).toMatch('2');
-        const curCell = grid.getCellByColumn(1, '2');
-        curCell.nativeElement.dispatchEvent(new KeyboardEvent('keydown', { key: 'ArrowRight', ctrlKey: false }));
-        await wait(50);
-
-        fix.detectChanges();
-        expect(rowDisplayContainer.style.left).toEqual('-25px');
-        expect(fix.componentInstance.selectedCell.value).toEqual(30);
-        expect(fix.componentInstance.selectedCell.column.field).toMatch('3');
-    });
-
-=======
->>>>>>> 08d16b90
     it('should be able to conditionally style cells', async(() => {
         const fixture = TestBed.createComponent(ConditionalCellStyleTestComponent);
         fixture.detectChanges();
