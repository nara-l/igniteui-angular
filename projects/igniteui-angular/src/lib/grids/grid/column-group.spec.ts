import { async, TestBed, ComponentFixture, fakeAsync, tick } from '@angular/core/testing';
import { IgxGridModule } from './grid.module';
import { IgxGridComponent } from './grid.component';
import { Component, ViewChild, DebugElement, OnInit, TemplateRef, ElementRef } from '@angular/core';
import { NoopAnimationsModule } from '@angular/platform-browser/animations';
import { IgxColumnComponent } from '../columns/column.component';
import { IgxColumnGroupComponent } from '../columns/column-group.component';
import { SortingDirection } from '../../data-operations/sorting-expression.interface';
import { By } from '@angular/platform-browser';
import { SampleTestData } from '../../test-utils/sample-test-data.spec';
import { DefaultSortingStrategy } from '../../data-operations/sorting-strategy';
import { IgxStringFilteringOperand } from '../../data-operations/filtering-condition';
import { configureTestSuite } from '../../test-utils/configure-suite';
import { IgxGridHeaderComponent } from '../headers/grid-header.component';
import { GridSummaryFunctions } from '../../test-utils/grid-functions.spec';
import { wait } from '../../test-utils/ui-interactions.spec';
<<<<<<< HEAD
=======
import { DropPosition } from '../moving/moving.service';
>>>>>>> 283d4faf

const GRID_COL_THEAD_TITLE_CLASS = 'igx-grid__th-title';
const GRID_COL_GROUP_THEAD_TITLE_CLASS = 'igx-grid__thead-title';
const GRID_COL_GROUP_THEAD_GROUP_CLASS = 'igx-grid__thead-group';
const GRID_COL_THEAD_CLASS = '.igx-grid__th';

describe('IgxGrid - multi-column headers #grid', () => {
    configureTestSuite();

    beforeAll(async(() => {
        TestBed.configureTestingModule({
            declarations: [
                OneGroupOneColGridComponent,
                OneGroupThreeColsGridComponent,
                BlueWhaleGridComponent,
                ColumnGroupTestComponent,
                ColumnGroupChildLevelTestComponent,
                ColumnGroupFourLevelTestComponent,
                ThreeGroupsThreeColumnsGridComponent,
                ColumnGroupTwoGroupsTestComponent,
                NestedColGroupsGridComponent,
                StegosaurusGridComponent,
                ColumnGroupGroupingTestComponent,
                EmptyColGridComponent,
                OneColPerGroupGridComponent,
                NestedColumnGroupsGridComponent,
                DynamicGridComponent,
                NumberColWidthGridComponent,
                NestedColGroupsWithTemplatesGridComponent,
                DynamicColGroupsGridComponent
            ],
            imports: [
                NoopAnimationsModule,
                IgxGridModule
            ]
        }).compileComponents();
    }));

    it('should initialize a grid with column groups', fakeAsync(/** height/width setter rAF */() => {
        const fixture = TestBed.createComponent(ColumnGroupTestComponent);
        fixture.detectChanges();
        const grid = fixture.componentInstance.grid;
        grid.ngAfterViewInit();
        const expectedColumnGroups = 5;
        const expectedLevel = 2;

        expect(grid.columnList.filter(col => col.columnGroup).length).toEqual(expectedColumnGroups);
        expect(grid.getColumnByName('ContactName').level).toEqual(expectedLevel);
    }));

    it('column hiding - parent level', fakeAsync(() => {
        const fixture = TestBed.createComponent(ColumnGroupFourLevelTestComponent);
        fixture.detectChanges();
        const grid = fixture.componentInstance.grid;
        grid.ngAfterViewInit();
        tick();
        const addressGroup = grid.columnList.filter(c => c.header === 'Address Information')[0];

        addressGroup.hidden = true;
        fixture.detectChanges();
        tick();

        expect(document.querySelectorAll('igx-grid-header').length).toEqual(4);
        expect(document.querySelectorAll('igx-grid-header-group').length).toEqual(6);
    }));

    it('column hiding - child level', fakeAsync(() => {
        const fixture = TestBed.createComponent(ColumnGroupChildLevelTestComponent);
        fixture.detectChanges();
        const grid = fixture.componentInstance.grid;
        tick();
        const addressGroup = grid.columnList.filter(c => c.header === 'Address')[0];

        addressGroup.children.first.hidden = true;
        fixture.detectChanges();
        tick();

        expect(document.querySelectorAll('igx-grid-header-group').length).toEqual(5);
        expect(addressGroup.children.first.hidden).toBe(true);
        expect(addressGroup.children.first.children.toArray().every(c => c.hidden === true)).toEqual(true);
    }));

    it('column hiding - Verify column hiding of Individual column and Child column', fakeAsync(() => {
        const fixture = TestBed.createComponent(ColumnGroupFourLevelTestComponent);
        fixture.detectChanges();
        const grid = fixture.componentInstance.grid;
        tick();
        testGroupsAndColumns(18, 11);

        // Hide individual column
        grid.getColumnByName('ID').hidden = true;
        fixture.detectChanges();
        tick();

        testGroupsAndColumns(17, 10);

        // Hide column in goup
        grid.getColumnByName('CompanyName').hidden = true;
        fixture.detectChanges();
        tick();
        expect(document.querySelectorAll('igx-grid-header-group').length).toEqual(16);
        expect(fixture.debugElement.queryAll(By.css(GRID_COL_THEAD_CLASS)).length).toEqual(9);

        grid.getColumnByName('Address').hidden = true;
        fixture.detectChanges();
        tick();

        testGroupsAndColumns(15, 8);
    }));

    it('column hiding - Verify when 2 of 2 child columns are hidden, the Grouped column would be hidden as well.', fakeAsync(() => {
        const fixture = TestBed.createComponent(ColumnGroupFourLevelTestComponent);
        fixture.detectChanges();
        const grid = fixture.componentInstance.grid;
        tick();

        testGroupsAndColumns(18, 11);

        // Hide 2 columns in the group
        grid.getColumnByName('ContactName').hidden = true;
        fixture.detectChanges();
        tick();
        grid.getColumnByName('ContactTitle').hidden = true;
        fixture.detectChanges();
        tick();

        testGroupsAndColumns(15, 9);
        expect(getColGroup(grid, 'Person Details').hidden).toEqual(true);

        // Show one of the columns
        grid.getColumnByName('ContactName').hidden = false;
        fixture.detectChanges();
        tick();

        testGroupsAndColumns(17, 10);
        expect(getColGroup(grid, 'Person Details').hidden).toEqual(false);
    }));

    it('column hiding - Verify when 1 child column and 1 group are hidden, the Grouped column would be hidden as well.',
        fakeAsync(() => {
            const fixture = TestBed.createComponent(ColumnGroupFourLevelTestComponent);
            fixture.detectChanges();
            const grid = fixture.componentInstance.grid;
            tick();

            testGroupsAndColumns(18, 11);

            // Hide 2 columns in the group
            grid.getColumnByName('CompanyName').hidden = true;
            fixture.detectChanges();
            tick();
            getColGroup(grid, 'Person Details').hidden = true;
            fixture.detectChanges();
            tick();

            testGroupsAndColumns(13, 8);
            expect(getColGroup(grid, 'General Information').hidden).toEqual(true);

            // Show the group
            getColGroup(grid, 'Person Details').hidden = false;
            fixture.detectChanges();
            tick();
            testGroupsAndColumns(17, 10);
            expect(getColGroup(grid, 'General Information').hidden).toEqual(false);
        }));



    it('Width should be correct. Column group with column. No width.', fakeAsync(/** height/width setter rAF */() => {
        const fixture = TestBed.createComponent(OneGroupOneColGridComponent);
        fixture.detectChanges();
        const componentInstance = fixture.componentInstance;
        const grid = componentInstance.grid;
        grid.ngAfterViewInit();
        tick();

        const locationColGroup = getColGroup(grid, 'Location');
        expect(parseInt(locationColGroup.width, 10) + grid.scrollSize).toBe(parseInt(componentInstance.gridWrapperWidthPx, 10));
        const cityColumn = grid.getColumnByName('City');
        expect(parseInt(cityColumn.width, 10) + grid.scrollSize).toBe(parseInt(componentInstance.gridWrapperWidthPx, 10));
    }));

    it('Width should be correct. Column group with column. Width in px.', fakeAsync(() => {
        const fixture = TestBed.createComponent(OneGroupOneColGridComponent);
        fixture.detectChanges();
        const gridWidth = '600px';
        const gridWidthPx = parseInt(gridWidth, 10);
        const componentInstance = fixture.componentInstance;
        const grid = componentInstance.grid;
        grid.ngAfterViewInit();
        grid.width = gridWidth;
        fixture.detectChanges();

        const locationColGroup = getColGroup(grid, 'Location');
        expect(parseInt(locationColGroup.width, 10) + grid.scrollSize).toBe(gridWidthPx);
        const cityColumn = grid.getColumnByName('City');
        expect(parseInt(cityColumn.width, 10) + grid.scrollSize).toBe(gridWidthPx);
    }));

    it('Width should be correct. Column group with column. Width in percent.', fakeAsync(() => {
        const fixture = TestBed.createComponent(OneGroupOneColGridComponent);
        fixture.detectChanges();
        const grid = fixture.componentInstance.grid;
        grid.ngAfterViewInit();
        const gridWidth = '50%';
        const componentInstance = fixture.componentInstance;
        grid.width = gridWidth;
        tick();
        fixture.detectChanges();

        const locationColGroup = getColGroup(grid, 'Location');
        const gridWidthInPx = ((parseInt(gridWidth, 10) / 100) *
            parseInt(componentInstance.gridWrapperWidthPx, 10) - grid.scrollSize) + 'px';
        expect(locationColGroup.width).toBe(gridWidthInPx);
        const cityColumn = grid.getColumnByName('City');
        expect(cityColumn.width).toBe(gridWidthInPx);
    }));

    it('Width should be correct. Column group with column. Column width in px.', fakeAsync(/** height/width setter rAF */() => {
        const fixture = TestBed.createComponent(OneGroupOneColGridComponent);
        fixture.detectChanges();
        const gridColWidth = '200px';
        const componentInstance = fixture.componentInstance;
        const grid = componentInstance.grid;
        grid.ngAfterViewInit();
        grid.columnWidth = gridColWidth;
        tick();
        fixture.detectChanges();

        const locationColGroup = getColGroup(grid, 'Location');
        expect(locationColGroup.width).toBe(gridColWidth);
        const cityColumn = grid.getColumnByName('City');
        expect(cityColumn.width).toBe(gridColWidth);
    }));

    it('Width should be correct. Column group with column. Column width in percent.', fakeAsync(/** height/width setter rAF */() => {
        const fixture = TestBed.createComponent(OneGroupOneColGridComponent);
        fixture.detectChanges();
        const gridColWidth = '50%';
        const componentInstance = fixture.componentInstance;
        const grid = componentInstance.grid;
        grid.ngAfterViewInit();
        grid.columnWidth = gridColWidth;
        fixture.detectChanges();

        const locationColGroup = getColGroup(grid, 'Location');
        const expectedWidth = (grid.calcWidth / 2) + 'px';
        expect(locationColGroup.width).toBe(expectedWidth);
        const cityColumn = grid.getColumnByName('City');
        expect(cityColumn.width).toBe(gridColWidth);
    }));

    it('Width should be correct. Column group with column. Column with width in px.', fakeAsync(/** height/width setter rAF */() => {
        const fixture = TestBed.createComponent(OneGroupOneColGridComponent);
        fixture.detectChanges();
        const columnWidth = '200px';
        const componentInstance = fixture.componentInstance;
        const grid = componentInstance.grid;
        grid.ngAfterViewInit();
        componentInstance.columnWidth = columnWidth;
        fixture.detectChanges();

        const locationColGroup = getColGroup(grid, 'Location');
        expect(locationColGroup.width).toBe(columnWidth);
        const cityColumn = grid.getColumnByName('City');
        expect(cityColumn.width).toBe(columnWidth);
    }));

    it('Width should be correct. Column group with column. Column with width in percent.', fakeAsync(/** height/width setter rAF */() => {
        const fixture = TestBed.createComponent(OneGroupOneColGridComponent);
        fixture.detectChanges();
        const columnWidth = '50%';
        const componentInstance = fixture.componentInstance;
        const grid = componentInstance.grid;
        grid.ngAfterViewInit();
        componentInstance.columnWidth = columnWidth;
        fixture.detectChanges();

        const locationColGroup = getColGroup(grid, 'Location');
        const expectedWidth = (grid.calcWidth / 2) + 'px';
        expect(locationColGroup.width).toBe(expectedWidth);
        const cityColumn = grid.getColumnByName('City');
        expect(cityColumn.width).toBe(columnWidth);
    }));

    it('Width should be correct. Column group with three columns. No width.', fakeAsync(/** height/width setter rAF */() => {
        const fixture = TestBed.createComponent(OneGroupThreeColsGridComponent);
        fixture.detectChanges();

        const componentInstance = fixture.componentInstance;
        const grid = componentInstance.grid;
        grid.ngAfterViewInit();


        const scrWitdh = grid.nativeElement.querySelector('.igx-grid__tbody-scrollbar').getBoundingClientRect().width;
        const availableWidth = (parseInt(componentInstance.gridWrapperWidthPx, 10) - scrWitdh).toString();
        const locationColGroup = getColGroup(grid, 'Location');
        const colWidth = Math.floor(parseInt(availableWidth, 10) / 3);
        const colWidthPx = colWidth + 'px';
        expect(locationColGroup.width).toBe((Math.round(colWidth) * 3) + 'px');
        const countryColumn = grid.getColumnByName('Country');
        expect(countryColumn.width).toBe(colWidthPx);
        const regionColumn = grid.getColumnByName('Region');
        expect(regionColumn.width).toBe(colWidthPx);
        const cityColumn = grid.getColumnByName('City');
        expect(cityColumn.width).toBe(colWidthPx);
    }));

    it('Width should be correct. Column group with three columns. Width in px.', fakeAsync(() => {
        const fixture = TestBed.createComponent(OneGroupThreeColsGridComponent);
        fixture.detectChanges();
        const componentInstance = fixture.componentInstance;
        const gridWidth = '600px';
        const grid = componentInstance.grid;
        grid.ngAfterViewInit();
        grid.width = gridWidth;
        tick();
        fixture.detectChanges();
        const scrWitdh = grid.nativeElement.querySelector('.igx-grid__tbody-scrollbar').getBoundingClientRect().width;
        const gridWidthInPx = parseInt(gridWidth, 10) - scrWitdh;
        const colWidth = Math.floor(gridWidthInPx / 3);
        const colWidthPx = colWidth + 'px';
        const locationColGroup = getColGroup(grid, 'Location');
        expect(locationColGroup.width).toBe((Math.round(colWidth) * 3) + 'px');
        const countryColumn = grid.getColumnByName('Country');
        expect(countryColumn.width).toBe(colWidthPx);
        const regionColumn = grid.getColumnByName('Region');
        expect(regionColumn.width).toBe(colWidthPx);
        const cityColumn = grid.getColumnByName('City');
        expect(cityColumn.width).toBe(colWidthPx);
    }));

    it('Width should be correct. Column group with three columns. Columns with mixed width - px and percent.', async() => {
        const fixture = TestBed.createComponent(OneGroupThreeColsGridComponent);
        fixture.detectChanges();
        const componentInstance = fixture.componentInstance;
        const grid = componentInstance.grid;
        const col1 = grid.getColumnByName('Country');
        const col2 = grid.getColumnByName('Region');
        const col3 = grid.getColumnByName('City');


        col1.width = '200px';
        col2.width = '20%';
        col3.width = '50%';

        fixture.detectChanges();

        // check group has correct size.
        let locationColGroup = getColGroup(grid, 'Location');
        let expectedWidth = (200 + Math.round(grid.calcWidth * 0.7)) + 'px';
        expect(locationColGroup.width).toBe(expectedWidth);

        // check header and content have same size.
        const col1Header = grid.getColumnByName('Country').headerCell.elementRef.nativeElement;
        const cell1 = grid.getRowByIndex(0).cells.toArray()[0].nativeElement;
        expect(col1Header.offsetWidth).toEqual(cell1.offsetWidth);

        let col2Header = grid.getColumnByName('Region').headerCell.elementRef.nativeElement;
        let cell2 = grid.getRowByIndex(0).cells.toArray()[1].nativeElement;
        expect(col2Header.offsetWidth).toEqual(cell2.offsetWidth);

        let col3Header = grid.getColumnByName('City').headerCell.elementRef.nativeElement;
        let cell3 = grid.getRowByIndex(0).cells.toArray()[2].nativeElement;
        expect(col3Header.offsetWidth).toEqual(cell3.offsetWidth);

        // check that if grid is resized, group size is updated.

        componentInstance.gridWrapperWidthPx = '500';
        fixture.detectChanges();

        await wait(100);
        fixture.detectChanges();

        locationColGroup = getColGroup(grid, 'Location');
        expectedWidth = (200 + Math.round(grid.calcWidth * 0.7)) + 'px';
        expect(locationColGroup.width).toBe(expectedWidth);

        col2Header = grid.getColumnByName('Region').headerCell.elementRef.nativeElement;
        cell2 = grid.getRowByIndex(0).cells.toArray()[1].nativeElement;
        expect(col2Header.offsetWidth).toEqual(cell2.offsetWidth);

        col3Header = grid.getColumnByName('City').headerCell.elementRef.nativeElement;
        cell3 = grid.getRowByIndex(0).cells.toArray()[2].nativeElement;
        expect(col3Header.offsetWidth).toEqual(cell3.offsetWidth);
    });

    it('Width should be correct. Column group with three columns. Columns with mixed width - px, percent and null.', () => {
        const fixture = TestBed.createComponent(OneGroupThreeColsGridComponent);
        fixture.detectChanges();
        const componentInstance = fixture.componentInstance;
        const grid = componentInstance.grid;
        const col1 = grid.getColumnByName('Country');
        const col2 = grid.getColumnByName('Region');
        const col3 = grid.getColumnByName('City');


        col1.width = '200px';
        col2.width = '20%';
        col3.width = null;

        fixture.detectChanges();

        // check group has correct size. Should fill available space in grid since one column has no width.
        const locationColGroup = getColGroup(grid, 'Location');
        const expectedWidth = grid.calcWidth - 1 + 'px';
        expect(locationColGroup.width).toBe(expectedWidth);

        // check header and content have same size.
        const col1Header = grid.getColumnByName('Country').headerCell.elementRef.nativeElement;
        const cell1 = grid.getRowByIndex(0).cells.toArray()[0].nativeElement;
        expect(col1Header.offsetWidth).toEqual(cell1.offsetWidth);

        const col2Header = grid.getColumnByName('Region').headerCell.elementRef.nativeElement;
        const cell2 = grid.getRowByIndex(0).cells.toArray()[1].nativeElement;
        expect(col2Header.offsetWidth).toEqual(cell2.offsetWidth);

        const col3Header = grid.getColumnByName('City').headerCell.elementRef.nativeElement;
        const cell3 = grid.getRowByIndex(0).cells.toArray()[2].nativeElement;
        expect(col3Header.offsetWidth).toEqual(cell3.offsetWidth);
    });

    it('Width should be correct. Column group with three columns. Width in percent.', fakeAsync(() => {
        const fixture = TestBed.createComponent(OneGroupThreeColsGridComponent);
        fixture.detectChanges();
        const gridWidth = '50%';
        const componentInstance = fixture.componentInstance;
        const grid = componentInstance.grid;
        grid.ngAfterViewInit();
        grid.width = gridWidth;
        tick();
        fixture.detectChanges();

        const scrWitdh = grid.nativeElement.querySelector('.igx-grid__tbody-scrollbar').getBoundingClientRect().width;

        const gridWidthInPx = (parseInt(gridWidth, 10) / 100) *
            parseInt(componentInstance.gridWrapperWidthPx, 10) - scrWitdh;
        const colWidth = Math.floor(gridWidthInPx / 3);
        const colWidthPx = colWidth + 'px';
        const locationColGroup = getColGroup(grid, 'Location');
        expect(locationColGroup.width).toBe((Math.round(colWidth) * 3) + 'px');
        const countryColumn = grid.getColumnByName('Country');
        expect(countryColumn.width).toBe(colWidthPx);
        const regionColumn = grid.getColumnByName('Region');
        expect(regionColumn.width).toBe(colWidthPx);
        const cityColumn = grid.getColumnByName('City');
        expect(cityColumn.width).toBe(colWidthPx);
    }));

    it('Width should be correct. Column group with three columns. Column width in px.', fakeAsync(/** height/width setter rAF */() => {
        const fixture = TestBed.createComponent(OneGroupThreeColsGridComponent);
        fixture.detectChanges();
        const gridColWidth = '200px';
        const componentInstance = fixture.componentInstance;
        const grid = componentInstance.grid;
        grid.ngAfterViewInit();
        grid.columnWidth = gridColWidth;
        fixture.detectChanges();

        const locationColGroup = getColGroup(grid, 'Location');
        const gridWidth = parseInt(gridColWidth, 10) * 3;
        expect(locationColGroup.width).toBe(gridWidth + 'px');
        const countryColumn = grid.getColumnByName('Country');
        expect(countryColumn.width).toBe(gridColWidth);
        const regionColumn = grid.getColumnByName('Region');
        expect(regionColumn.width).toBe(gridColWidth);
        const cityColumn = grid.getColumnByName('City');
        expect(cityColumn.width).toBe(gridColWidth);
    }));

    it('Width should be correct. Colum group with three columns. Column width in percent.', fakeAsync(/** height/width setter rAF */() => {
        const fixture = TestBed.createComponent(OneGroupThreeColsGridComponent);
        fixture.detectChanges();
        const gridColWidth = '20%';
        const componentInstance = fixture.componentInstance;
        const grid = componentInstance.grid;
        grid.ngAfterViewInit();
        grid.columnWidth = gridColWidth;
        fixture.detectChanges();

        const locationColGroup = getColGroup(grid, 'Location');
        const expectedWidth = (Math.floor(grid.calcWidth * 0.2) * 3) + 'px';
        expect(locationColGroup.width).toBe(expectedWidth);
        const countryColumn = grid.getColumnByName('Country');
        expect(countryColumn.width).toBe(gridColWidth);
        const regionColumn = grid.getColumnByName('Region');
        expect(regionColumn.width).toBe(gridColWidth);
        const cityColumn = grid.getColumnByName('City');
        expect(cityColumn.width).toBe(gridColWidth);
    }));

    it('Width should be correct. Column group with three columns. Columns with width in px.',
        fakeAsync(/** height/width setter rAF */() => {
            const fixture = TestBed.createComponent(OneGroupThreeColsGridComponent);
            fixture.detectChanges();
            const columnWidth = '200px';
            const componentInstance = fixture.componentInstance;
            const grid = componentInstance.grid;
            grid.ngAfterViewInit();
            componentInstance.columnWidth = columnWidth;
            fixture.detectChanges();

            const locationColGroup = getColGroup(grid, 'Location');
            const groupWidth = parseInt(columnWidth, 10) * 3;
            expect(locationColGroup.width).toBe(groupWidth + 'px');
            const countryColumn = grid.getColumnByName('Country');
            expect(countryColumn.width).toBe(columnWidth);
            const regionColumn = grid.getColumnByName('Region');
            expect(regionColumn.width).toBe(columnWidth);
            const cityColumn = grid.getColumnByName('City');
            expect(cityColumn.width).toBe(columnWidth);
        }));

    it('Width should be correct. Column group with three columns. Columns with width in percent.',
<<<<<<< HEAD
    fakeAsync(/** height/width setter rAF */() => {
        const fixture = TestBed.createComponent(OneGroupThreeColsGridComponent);
        fixture.detectChanges();
        const columnWidth = '20%';
        const componentInstance = fixture.componentInstance;
        const grid = componentInstance.grid;
        grid.ngAfterViewInit();
        componentInstance.columnWidth = columnWidth;
        fixture.detectChanges();

        const locationColGroup = getColGroup(grid, 'Location');
        const expectedWidth = (Math.floor(grid.calcWidth * 0.2) * 3) + 'px';
        expect(locationColGroup.width).toBe(expectedWidth);
        const countryColumn = grid.getColumnByName('Country');
        expect(countryColumn.width).toBe(columnWidth);
        const regionColumn = grid.getColumnByName('Region');
        expect(regionColumn.width).toBe(columnWidth);
        const cityColumn = grid.getColumnByName('City');
        expect(cityColumn.width).toBe(columnWidth);
    }));
=======
        fakeAsync(/** height/width setter rAF */() => {
            const fixture = TestBed.createComponent(OneGroupThreeColsGridComponent);
            fixture.detectChanges();
            const columnWidth = '20%';
            const groupWidth = '60%';
            const componentInstance = fixture.componentInstance;
            const grid = componentInstance.grid;
            grid.ngAfterViewInit();
            componentInstance.columnWidth = columnWidth;
            fixture.detectChanges();

            const locationColGroup = getColGroup(grid, 'Location');
            expect(locationColGroup.width).toBe(groupWidth);
            const countryColumn = grid.getColumnByName('Country');
            expect(countryColumn.width).toBe(columnWidth);
            const regionColumn = grid.getColumnByName('Region');
            expect(regionColumn.width).toBe(columnWidth);
            const cityColumn = grid.getColumnByName('City');
            expect(cityColumn.width).toBe(columnWidth);
        }));
>>>>>>> 283d4faf

    it('API method level should return correct values', fakeAsync(() => {
        const fixture = TestBed.createComponent(ColumnGroupFourLevelTestComponent);
        fixture.detectChanges();
        const grid = fixture.componentInstance.grid;
        grid.getColumnByName('Fax').hidden = true;
        fixture.detectChanges();
        tick();
        getColGroup(grid, 'Person Details').hidden = true;
        fixture.detectChanges();
        tick();

        expect(grid.columnList.filter(col => col.columnGroup).length).toEqual(7);

        // Get level of column
        expect(grid.getColumnByName('ID').level).toEqual(0);
        expect(grid.getColumnByName('CompanyName').level).toEqual(1);
        expect(grid.getColumnByName('Country').level).toEqual(2);
        expect(grid.getColumnByName('City').level).toEqual(3);
        expect(grid.getColumnByName('PostalCode').level).toEqual(2);
        // Get level of hidden column
        expect(grid.getColumnByName('Fax').level).toEqual(2);
        // Get level of column in hidden group
        expect(grid.getColumnByName('ContactTitle').level).toEqual(2);

        // Get level of grouped column
        expect(getColGroup(grid, 'General Information').level).toEqual(0);
        expect(getColGroup(grid, 'Location').level).toEqual(1);
        expect(getColGroup(grid, 'Location City').level).toEqual(2);
        expect(getColGroup(grid, 'Contact Information').level).toEqual(1);
        expect(getColGroup(grid, 'Postal Code').level).toEqual(1);
        // Get level of hidden group
        expect(getColGroup(grid, 'Person Details').level).toEqual(1);
    }));

    it('API method columnGroup should return correct values', fakeAsync(() => {
        const fixture = TestBed.createComponent(ColumnGroupFourLevelTestComponent);
        fixture.detectChanges();
        const grid = fixture.componentInstance.grid;
        grid.getColumnByName('Fax').hidden = true;
        fixture.detectChanges();
        tick();
        getColGroup(grid, 'Person Details').hidden = true;
        fixture.detectChanges();
        tick();

        expect(grid.columnList.filter(col => col.columnGroup).length).toEqual(7);
        // Get columnGroup of column
        expect(grid.getColumnByName('ID').columnGroup).toEqual(false);
        expect(grid.getColumnByName('Fax').columnGroup).toEqual(false);
        expect(grid.getColumnByName('ContactTitle').columnGroup).toEqual(false);

        // Get columnGroup of grouped column
        expect(getColGroup(grid, 'General Information').columnGroup).toEqual(true);
        expect(getColGroup(grid, 'Location City').columnGroup).toEqual(true);
        expect(getColGroup(grid, 'Contact Information').columnGroup).toEqual(true);
        expect(getColGroup(grid, 'Postal Code').columnGroup).toEqual(true);
        expect(getColGroup(grid, 'Person Details').columnGroup).toEqual(true);
    }));

    it('API method allChildren should return correct values', fakeAsync(() => {
        const fixture = TestBed.createComponent(ColumnGroupFourLevelTestComponent);
        fixture.detectChanges();
        const grid = fixture.componentInstance.grid;
        grid.getColumnByName('Fax').hidden = true;
        fixture.detectChanges();
        tick();
        getColGroup(grid, 'Person Details').hidden = true;
        fixture.detectChanges();
        tick();

        expect(grid.columnList.filter(col => col.columnGroup).length).toEqual(7);
        // Get allChildren of column
        expect(grid.getColumnByName('ID').allChildren.length).toEqual(0);
        expect(grid.getColumnByName('PostalCode').allChildren.length).toEqual(0);
        // Get allChildren of hidden column
        expect(grid.getColumnByName('Fax').allChildren.length).toEqual(0);

        // Get allChildren of group
        const genInfGroupedColumnAllChildren = getColGroup(grid, 'General Information').allChildren;
        expect(genInfGroupedColumnAllChildren.length).toEqual(4);
        expect(genInfGroupedColumnAllChildren.indexOf(getColGroup(grid, 'Person Details'))).toBeGreaterThanOrEqual(0);

        // Get allChildren of hidden group
        expect(getColGroup(grid, 'Person Details').allChildren.length).toEqual(2);

        // Get allChildren of group with one column
        const postCodeGroupedColumnAllChildren = getColGroup(grid, 'Postal Code').allChildren;
        expect(postCodeGroupedColumnAllChildren.length).toEqual(1);
        expect(postCodeGroupedColumnAllChildren.indexOf(grid.getColumnByName('PostalCode'))).toEqual(0);

        // Get allChildren of group with hidden columns and more levels
        const addressGroupedColumnAllChildren = getColGroup(grid, 'Address Information').allChildren;
        expect(addressGroupedColumnAllChildren.length).toEqual(11);
        expect(addressGroupedColumnAllChildren.indexOf(getColGroup(grid, 'Postal Code'))).toBeGreaterThanOrEqual(0);
        expect(addressGroupedColumnAllChildren.indexOf(grid.getColumnByName('PostalCode'))).toBeGreaterThanOrEqual(0);
        expect(addressGroupedColumnAllChildren.indexOf(grid.getColumnByName('Address'))).toBeGreaterThanOrEqual(0);
        expect(addressGroupedColumnAllChildren.indexOf(grid.getColumnByName('Country'))).toBeGreaterThanOrEqual(0);
        expect(addressGroupedColumnAllChildren.indexOf(grid.getColumnByName('Fax'))).toBeGreaterThanOrEqual(0);
        expect(addressGroupedColumnAllChildren.indexOf(getColGroup(grid, 'General Information'))).toEqual(-1);
    }));

    it('API method children should return correct values', fakeAsync(() => {
        const fixture = TestBed.createComponent(ColumnGroupFourLevelTestComponent);
        fixture.detectChanges();
        const grid = fixture.componentInstance.grid;
        grid.getColumnByName('Fax').hidden = true;
        fixture.detectChanges();
        tick();
        getColGroup(grid, 'Person Details').hidden = true;
        fixture.detectChanges();
        tick();

        expect(grid.columnList.filter(col => col.columnGroup).length).toEqual(7);

        // Get children of grouped column
        expect(getColGroup(grid, 'General Information').children.length).toEqual(2);

        // Get children of hidden group
        expect(getColGroup(grid, 'Person Details').children.length).toEqual(2);

        // Get children of group with one column
        const postCodeGroupedColumnAllChildren = getColGroup(grid, 'Postal Code').children;
        expect(postCodeGroupedColumnAllChildren.length).toEqual(1);

        // Get children of group with more levels
        const addressGroupedColumnAllChildren = getColGroup(grid, 'Address Information').children;
        expect(addressGroupedColumnAllChildren.length).toEqual(3);
    }));

    it('API method topLevelParent should return correct values', fakeAsync(() => {
        const fixture = TestBed.createComponent(ColumnGroupFourLevelTestComponent);
        fixture.detectChanges();
        const grid = fixture.componentInstance.grid;
        grid.getColumnByName('Fax').hidden = true;
        fixture.detectChanges();
        tick();
        getColGroup(grid, 'Person Details').hidden = true;
        fixture.detectChanges();
        tick();

        expect(grid.columnList.filter(col => col.columnGroup).length).toEqual(7);

        // Get topLevelParent of column with no group
        expect(grid.getColumnByName('ID').topLevelParent).toBeNull();

        // Get topLevelParent of column
        const addressGroupedColumn = getColGroup(grid, 'Address Information');
        expect(grid.getColumnByName('PostalCode').topLevelParent).toEqual(addressGroupedColumn);
        expect(grid.getColumnByName('Fax').topLevelParent).toEqual(addressGroupedColumn);
        expect(grid.getColumnByName('Country').topLevelParent).toEqual(addressGroupedColumn);

        const genInfGroupedColumn = getColGroup(grid, 'General Information');
        expect(grid.getColumnByName('ContactName').topLevelParent).toEqual(genInfGroupedColumn);
        expect(grid.getColumnByName('CompanyName').topLevelParent).toEqual(genInfGroupedColumn);

        // Get topLevelParent of top group
        expect(genInfGroupedColumn.topLevelParent).toBeNull();
        expect(addressGroupedColumn.topLevelParent).toBeNull();

        // Get topLevelParent of group
        expect(getColGroup(grid, 'Person Details').topLevelParent).toEqual(genInfGroupedColumn);
        expect(getColGroup(grid, 'Postal Code').topLevelParent).toEqual(addressGroupedColumn);
        expect(getColGroup(grid, 'Location City').topLevelParent).toEqual(addressGroupedColumn);
    }));

    it('Should render column group headers correctly.', async () => {
        const fixture = TestBed.createComponent(BlueWhaleGridComponent);
        fixture.detectChanges();
        const componentInstance = fixture.componentInstance;
        const grid = componentInstance.grid;
        grid.ngAfterViewInit();
        const columnWidthPx = parseInt(componentInstance.columnWidth, 10);
        // 2 levels of column group and 1 level of columns
        const gridHeadersDepth = 3;

        const firstGroupChildrenCount = 100;
        const secondGroupChildrenCount = 2;
        const secondSubGroupChildrenCount = 50;
        const secondSubGroupHeadersDepth = 2;

        fixture.detectChanges();
        const firstGroup = fixture.debugElement.query(By.css('.firstGroup'));
        testColumnGroupHeaderRendering(firstGroup, firstGroupChildrenCount * columnWidthPx,
            gridHeadersDepth * grid.defaultRowHeight, componentInstance.firstGroupTitle,
            'firstGroupColumn', firstGroupChildrenCount);

        let horizontalScroll = grid.headerContainer.getScroll();
        let scrollToNextGroup = firstGroupChildrenCount * columnWidthPx + columnWidthPx;
        horizontalScroll.scrollLeft = scrollToNextGroup;


        fixture.detectChanges();
        await wait(200);
        const secondGroup = fixture.debugElement.query(By.css('.secondGroup'));
        testColumnGroupHeaderRendering(secondGroup,
            secondGroupChildrenCount * secondSubGroupChildrenCount * columnWidthPx,
            gridHeadersDepth * grid.defaultRowHeight, componentInstance.secondGroupTitle,
            'secondSubGroup', 0);

        const secondSubGroups = secondGroup.queryAll(By.css('.secondSubGroup'));
        testColumnGroupHeaderRendering(secondSubGroups[0],
            secondSubGroupChildrenCount * columnWidthPx,
            secondSubGroupHeadersDepth * grid.defaultRowHeight, componentInstance.secondSubGroupTitle,
            'secondSubGroupColumn', secondSubGroupChildrenCount);

        testColumnGroupHeaderRendering(secondSubGroups[1],
            secondSubGroupChildrenCount * columnWidthPx,
            secondSubGroupHeadersDepth * grid.defaultRowHeight, componentInstance.secondSubGroupTitle,
            'secondSubGroupColumn', secondSubGroupChildrenCount);

        horizontalScroll = grid.headerContainer.getScroll();
        scrollToNextGroup = horizontalScroll.scrollLeft +
            secondSubGroupHeadersDepth * secondSubGroupChildrenCount * columnWidthPx;

        horizontalScroll.scrollLeft = scrollToNextGroup;

        fixture.detectChanges();
        await wait(200);

        const idColumn = fixture.debugElement.query(By.css('.lonelyId'));
        testColumnHeaderRendering(idColumn, columnWidthPx,
            gridHeadersDepth * grid.defaultRowHeight, componentInstance.idHeaderTitle);

        const companyNameColumn = fixture.debugElement.query(By.css('.companyName'));
        testColumnHeaderRendering(companyNameColumn, columnWidthPx,
            2 * grid.defaultRowHeight, componentInstance.companyNameTitle);

        const personDetailsColumn = fixture.debugElement.query(By.css('.personDetails'));
        testColumnGroupHeaderRendering(personDetailsColumn, 2 * columnWidthPx,
            2 * grid.defaultRowHeight, componentInstance.personDetailsTitle,
            'personDetailsColumn', 2);

    });

    it('column pinning - Pin a column in a group using property.', fakeAsync(() => {
        PinningTests.testColumnGroupPinning((component) => {
            component.contactTitleCol.pinned = true;
            tick();
        }, (component) => {
            component.contactTitleCol.pinned = false;
            tick();
        });
    }));

    it('column pinning - Pin a column in a group using grid API.', fakeAsync(() => {
        PinningTests.testColumnGroupPinning((component) => {
            component.grid.pinColumn(component.contactTitleCol);
            tick();
        }, (component) => {
            component.grid.unpinColumn(component.contactTitleCol);
            tick();
        });
    }));

    it('column pinning - Pin an inner column group using property.', fakeAsync(() => {
        PinningTests.testColumnGroupPinning((component) => {
            component.pDetailsColGroup.pinned = true;
            tick();
        }, (component) => {
            component.pDetailsColGroup.pinned = false;
            tick();
        });
    }));

    it('column pinning - Pin an inner column group using grid API.', fakeAsync(() => {
        PinningTests.testColumnGroupPinning((component) => {
            component.grid.pinColumn(component.pDetailsColGroup);
            tick();
        }, (component) => {
            component.grid.unpinColumn(component.pDetailsColGroup);
            tick();
        });
    }));

    it('column pinning - Pin a group using property.', fakeAsync(() => {
        PinningTests.testColumnGroupPinning((component) => {
            component.genInfoColGroup.pinned = true;
            tick();
        }, (component) => {
            component.genInfoColGroup.pinned = false;
            tick();
        });
    }));

    it('column pinning - Pin a group using API.', fakeAsync(() => {
        PinningTests.testColumnGroupPinning((component) => {
            component.grid.pinColumn(component.genInfoColGroup);
            tick();
        }, (component) => {
            component.grid.unpinColumn(component.genInfoColGroup);
            tick();
        });
    }));

    it('column pinning - Verify pin a not fully visble group', fakeAsync(() => {
        const fixture = TestBed.createComponent(ColumnGroupTwoGroupsTestComponent);
        fixture.detectChanges();
        const ci = fixture.componentInstance;
        const grid = ci.grid;
        tick();
        expect(grid.pinnedColumns.length).toEqual(0);
        expect(grid.unpinnedColumns.length).toEqual(13);

        // Pin a Group which is not fully visble
        const grAdressInf = getColGroup(grid, 'Address Information');
        tick();
        grAdressInf.pinned = true;
        fixture.detectChanges();
        tick();

        // Verify group and all its children are not pinned
        testColumnPinning(grAdressInf, true);

        expect(grid.getCellByColumn(0, 'ID')).toBeDefined();
        expect(grid.getCellByColumn(0, 'Country')).toBeDefined();
        expect(grid.getCellByColumn(0, 'City')).toBeDefined();

        expect(grid.getCellByColumn(0, 'ID').value).toEqual('ALFKI');
        expect(grid.getCellByColumn(0, 'Country').value).toEqual('Germany');
        expect(grid.getCellByColumn(0, 'City').value).toEqual('Berlin');
    }));

    it('Should pin column groups using indexes correctly.', fakeAsync(() => {
        const fixture = TestBed.createComponent(StegosaurusGridComponent);
        fixture.detectChanges();

        const ci = fixture.componentInstance;
        const grid = ci.grid;

        ci.genInfoColGroup.pinned = true;
        tick();
        fixture.detectChanges();
        ci.idCol.pinned = true;
        tick();
        fixture.detectChanges();
        ci.postalCodeColGroup.pinned = true;
        tick();
        fixture.detectChanges();
        ci.cityColGroup.pinned = true;
        tick();
        fixture.detectChanges();

        testColumnsVisibleIndexes(ci.genInfoColList.concat(ci.idCol)
            .concat(ci.postalCodeColList).concat(ci.cityColList).concat(ci.countryColList)
            .concat(ci.regionColList).concat(ci.addressColList).concat(ci.phoneColList)
            .concat(ci.faxColList));

        // unpinning with index
        expect(grid.unpinColumn(ci.genInfoColGroup, 2)).toBe(true);
        fixture.detectChanges();
        const postUnpinningColList = [ci.idCol].concat(ci.postalCodeColList).concat(ci.cityColList)
            .concat(ci.countryColList).concat(ci.regionColList).concat(ci.genInfoColList)
            .concat(ci.addressColList).concat(ci.phoneColList).concat(ci.faxColList);
        testColumnsVisibleIndexes(postUnpinningColList);
        testColumnPinning(ci.genInfoColGroup, false);

        // pinning to non-existent index
        expect(grid.pinColumn(ci.genInfoColGroup, 15)).toBe(false);
        fixture.detectChanges();
        testColumnsVisibleIndexes(postUnpinningColList);
        testColumnPinning(ci.genInfoColGroup, false);

        // pinning to negative index
        expect(grid.pinColumn(ci.genInfoColGroup, -15)).toBe(false);
        fixture.detectChanges();
        testColumnsVisibleIndexes(postUnpinningColList);
        testColumnPinning(ci.genInfoColGroup, false);

        // pinning with index
        expect(grid.pinColumn(ci.genInfoColGroup, 2)).toBe(true);
        fixture.detectChanges();
        const postPinningColList = [ci.idCol].concat(ci.postalCodeColList).concat(ci.genInfoColList)
            .concat(ci.cityColList).concat(ci.countryColList).concat(ci.regionColList)
            .concat(ci.addressColList).concat(ci.phoneColList).concat(ci.faxColList);
        testColumnsVisibleIndexes(postPinningColList);
        testColumnPinning(ci.genInfoColGroup, true);

        // // unpinning to non-existent index
        // expect(grid.unpinColumn(ci.genInfoColGroup, 15)).toBe(false);
        // testColumnsVisibleIndexes(postPinningColList);
        // testColumnPinning(ci.genInfoColGroup, true);

        // // unpinning to negative index
        // expect(grid.unpinColumn(ci.genInfoColGroup, -15)).toBe(false);
        // testColumnsVisibleIndexes(postPinningColList);
        // testColumnPinning(ci.genInfoColGroup, true);
    }));

    it('Should initially pin the whole group when one column of the group is pinned', fakeAsync(() => {
        const fixture = TestBed.createComponent(ThreeGroupsThreeColumnsGridComponent);
        fixture.componentInstance.cnPinned = true;
        fixture.detectChanges();
        const contactTitle = fixture.componentInstance.grid.getColumnByName('ContactTitle');
        expect(contactTitle.pinned).toBeTruthy();
    }));

    it('Should not allow moving group to another level via API.', fakeAsync(/** height/width setter rAF */() => {
        const fixture = TestBed.createComponent(ColumnGroupTestComponent);
        fixture.detectChanges();
        const componentInstance = fixture.componentInstance;
        const grid = componentInstance.grid;
        grid.ngAfterViewInit();

        expect(grid.pinnedColumns.length).toEqual(0);
        expect(grid.unpinnedColumns.length).toEqual(16);
        expect(grid.rowList.first.cells.first.value).toMatch('ALFKI');
        expect(grid.rowList.first.cells.toArray()[1].value).toMatch('Alfreds Futterkiste');
        expect(grid.rowList.first.cells.toArray()[2].value).toMatch('Maria Anders');
        expect(grid.rowList.first.cells.toArray()[3].value).toMatch('Sales Representative');

        // Pin a column
        const colID = grid.getColumnByName('ID');
        colID.pinned = true;
        fixture.detectChanges();

        expect(grid.pinnedColumns.length).toEqual(1);
        expect(grid.unpinnedColumns.length).toEqual(15);
        expect(colID.visibleIndex).toEqual(0);
        expect(grid.rowList.first.cells.first.value).toMatch('ALFKI');

        // Try to move a group column to pinned area, where there is non group column
        const contName = grid.getColumnByName('ContactName');
        grid.moveColumn(contName, colID);
        fixture.detectChanges();

        // pinning should be unsuccesfull !
        expect(grid.pinnedColumns.length).toEqual(1);
        expect(grid.unpinnedColumns.length).toEqual(15);
        expect(grid.rowList.first.cells.first.value).toMatch('ALFKI');

        // pin grouped column to the pinned area
        const genGroup = getColGroup(grid, 'General Information');
        genGroup.pinned = true;
        fixture.detectChanges();

        expect(grid.pinnedColumns.length).toEqual(6);
        expect(grid.unpinnedColumns.length).toEqual(10);
        expect(genGroup.visibleIndex).toEqual(1);
        expect(colID.visibleIndex).toEqual(0);

        expect(grid.rowList.first.cells.first.value).toMatch('ALFKI');
        expect(grid.rowList.first.cells.toArray()[1].value).toMatch('Alfreds Futterkiste');
        expect(grid.rowList.first.cells.toArray()[2].value).toMatch('Maria Anders');
        expect(grid.rowList.first.cells.toArray()[3].value).toMatch('Sales Representative');

        // pin grouped column to the pinned area
        const compName = grid.getColumnByName('CompanyName');
        const persDetails = getColGroup(grid, 'Person Details');
        const contTitle = grid.getColumnByName('ContactTitle');

        grid.moveColumn(colID, genGroup);
        grid.moveColumn(compName, persDetails);
        grid.moveColumn(contName, contTitle);
        fixture.detectChanges();

        expect(grid.rowList.first.cells.first.value).toMatch('Sales Representative');
        expect(grid.rowList.first.cells.toArray()[1].value).toMatch('Maria Anders');
        expect(grid.rowList.first.cells.toArray()[2].value).toMatch('Alfreds Futterkiste');
        expect(grid.rowList.first.cells.toArray()[3].value).toMatch('ALFKI');
    }));

    it('Should move column group correctly. One level column groups.', fakeAsync(() => {
        const fixture = TestBed.createComponent(ThreeGroupsThreeColumnsGridComponent);
        fixture.detectChanges();
        const ci = fixture.componentInstance;
        const grid = ci.grid;
        const genInfoCols = [ci.genInfoColGroup, ci.companyNameCol,
        ci.contactNameCol, ci.contactTitleCol];
        const locCols = [ci.locationColGroup, ci.countryCol, ci.regionCol, ci.cityCol];
        const contactInfoCols = [ci.contactInfoColGroup, ci.phoneCol, ci.faxCol, ci.postalCodeCol];

        testColumnsOrder(genInfoCols.concat(locCols).concat(contactInfoCols));

        // moving last to be first
        grid.moveColumn(ci.contactInfoColGroup, ci.genInfoColGroup, DropPosition.BeforeDropTarget);
        tick();
        fixture.detectChanges();
        testColumnsOrder(contactInfoCols.concat(genInfoCols).concat(locCols));

        // moving first to be last
        grid.moveColumn(ci.contactInfoColGroup, ci.locationColGroup);
        tick();
        fixture.detectChanges();
        testColumnsOrder(genInfoCols.concat(locCols).concat(contactInfoCols));

        // moving inner to be last
        grid.moveColumn(ci.locationColGroup, ci.contactInfoColGroup);
        tick();
        fixture.detectChanges();
        testColumnsOrder(genInfoCols.concat(contactInfoCols).concat(locCols));

        // moving inner to be first
        grid.moveColumn(ci.contactInfoColGroup, ci.genInfoColGroup, DropPosition.BeforeDropTarget);
        tick();
        fixture.detectChanges();
        testColumnsOrder(contactInfoCols.concat(genInfoCols).concat(locCols));

        // moving to the same spot, no change expected
        grid.moveColumn(ci.genInfoColGroup, ci.genInfoColGroup);
        tick();
        fixture.detectChanges();
        testColumnsOrder(contactInfoCols.concat(genInfoCols).concat(locCols));

        // moving column group to the place of a column, no change expected
        grid.moveColumn(ci.genInfoColGroup, ci.countryCol);
        tick();
        fixture.detectChanges();
        testColumnsOrder(contactInfoCols.concat(genInfoCols).concat(locCols));
    }));

    it('Should move columns within column groups. One level column groups.', fakeAsync(() => {
        const fixture = TestBed.createComponent(ThreeGroupsThreeColumnsGridComponent);
        fixture.detectChanges();
        const ci = fixture.componentInstance;
        const grid = ci.grid;
        const genInfoAndLocCols = [ci.genInfoColGroup, ci.companyNameCol,
        ci.contactNameCol, ci.contactTitleCol, ci.locationColGroup, ci.countryCol,
        ci.regionCol, ci.cityCol];

        // moving last to be first
        grid.moveColumn(ci.postalCodeCol, ci.phoneCol, DropPosition.BeforeDropTarget);
        tick();
        fixture.detectChanges();
        testColumnsOrder(genInfoAndLocCols.concat([ci.contactInfoColGroup,
        ci.postalCodeCol, ci.phoneCol, ci.faxCol]));

        // moving first to be last
        grid.moveColumn(ci.postalCodeCol, ci.faxCol);
        tick();
        fixture.detectChanges();
        testColumnsOrder(genInfoAndLocCols.concat([ci.contactInfoColGroup,
        ci.phoneCol, ci.faxCol, ci.postalCodeCol]));

        // moving inner to be last
        grid.moveColumn(ci.faxCol, ci.postalCodeCol);
        tick();
        fixture.detectChanges();
        testColumnsOrder(genInfoAndLocCols.concat([ci.contactInfoColGroup,
        ci.phoneCol, ci.postalCodeCol, ci.faxCol]));

        // moving inner to be first
        grid.moveColumn(ci.postalCodeCol, ci.phoneCol, DropPosition.BeforeDropTarget);
        tick();
        fixture.detectChanges();
        testColumnsOrder(genInfoAndLocCols.concat([ci.contactInfoColGroup,
        ci.postalCodeCol, ci.phoneCol, ci.faxCol]));

        // moving to the sample spot, no change expected
        grid.moveColumn(ci.postalCodeCol, ci.postalCodeCol);
        tick();
        fixture.detectChanges();
        testColumnsOrder(genInfoAndLocCols.concat([ci.contactInfoColGroup,
        ci.postalCodeCol, ci.phoneCol, ci.faxCol]));

        // moving column to the place of its column group, no change expected
        grid.moveColumn(ci.postalCodeCol, ci.contactInfoColGroup);
        tick();
        fixture.detectChanges();
        testColumnsOrder(genInfoAndLocCols.concat([ci.contactInfoColGroup,
        ci.postalCodeCol, ci.phoneCol, ci.faxCol]));

        //// moving column to the place of a column group, no change expected
        grid.moveColumn(ci.postalCodeCol, ci.genInfoColGroup);
        tick();
        fixture.detectChanges();
        testColumnsOrder(genInfoAndLocCols.concat([ci.contactInfoColGroup,
        ci.postalCodeCol, ci.phoneCol, ci.faxCol]));
    }));

    it('Should move columns and groups. Two level column groups.', fakeAsync(() => {
        const fixture = TestBed.createComponent(NestedColGroupsGridComponent);
        fixture.detectChanges();
        const ci = fixture.componentInstance;
        const grid = ci.grid;

        // moving a two-level col
        grid.moveColumn(ci.phoneCol, ci.locationColGroup, DropPosition.BeforeDropTarget);
        tick();
        fixture.detectChanges();
        testColumnsOrder([ci.contactInfoColGroup, ci.phoneCol, ci.locationColGroup, ci.countryCol,
        ci.genInfoColGroup, ci.companyNameCol, ci.cityCol]);

        // moving a three-level col
        grid.moveColumn(ci.cityCol, ci.contactInfoColGroup, DropPosition.BeforeDropTarget);
        tick();
        fixture.detectChanges();
        const colsOrder = [ci.cityCol, ci.contactInfoColGroup, ci.phoneCol,
        ci.locationColGroup, ci.countryCol, ci.genInfoColGroup, ci.companyNameCol];
        testColumnsOrder(colsOrder);

        // moving between different groups, hould stay the same
        grid.moveColumn(ci.locationColGroup, ci.companyNameCol);
        tick();
        fixture.detectChanges();
        testColumnsOrder(colsOrder);

        // moving between different levels, should stay the same
        grid.moveColumn(ci.countryCol, ci.phoneCol);
        tick();
        testColumnsOrder(colsOrder);

        // moving between different levels, should stay the same
        grid.moveColumn(ci.cityCol, ci.phoneCol);
        tick();
        fixture.detectChanges();
        testColumnsOrder(colsOrder);

        grid.moveColumn(ci.genInfoColGroup, ci.companyNameCol);
        tick();
        fixture.detectChanges();
        testColumnsOrder(colsOrder);

        grid.moveColumn(ci.locationColGroup, ci.contactInfoColGroup);
        tick();
        fixture.detectChanges();
        testColumnsOrder(colsOrder);
    }));

    it('Should move columns and groups. Pinning enabled.', fakeAsync(() => {
        const fixture = TestBed.createComponent(StegosaurusGridComponent);
        fixture.detectChanges();
        const ci = fixture.componentInstance;

        ci.idCol.pinned = true;
        tick();
        fixture.detectChanges();
        ci.genInfoColGroup.pinned = true;
        tick();
        fixture.detectChanges();
        ci.postalCodeColGroup.pinned = true;
        tick();
        fixture.detectChanges();
        ci.cityColGroup.pinned = true;
        tick();
        fixture.detectChanges();

        // moving group from unpinned to pinned
        ci.grid.moveColumn(ci.phoneColGroup, ci.idCol, DropPosition.BeforeDropTarget);
        tick();
        fixture.detectChanges();
        let postMovingOrder = ci.phoneColList.concat([ci.idCol]).concat(ci.genInfoColList)
            .concat(ci.postalCodeColList).concat(ci.cityColList).concat(ci.countryColList)
            .concat(ci.regionColList).concat(ci.addressColList).concat(ci.faxColList);
        testColumnsVisibleIndexes(postMovingOrder);
        testColumnPinning(ci.phoneColGroup, true);
        testColumnPinning(ci.idCol, true);

        // moving sub group to different parent, should not be allowed
        ci.grid.moveColumn(ci.pDetailsColGroup, ci.regionCol);
        tick();
        fixture.detectChanges();
        testColumnsVisibleIndexes(postMovingOrder);
        testColumnPinning(ci.pDetailsColGroup, true);
        testColumnPinning(ci.regionCol, false);

        // moving pinned group as firstly unpinned
        ci.grid.moveColumn(ci.idCol, ci.cityColGroup);
        tick();
        fixture.detectChanges();
        ci.idCol.pinned = false;
        tick();
        fixture.detectChanges();
        postMovingOrder = ci.phoneColList.concat(ci.genInfoColList)
            .concat(ci.postalCodeColList).concat(ci.cityColList).concat([ci.idCol])
            .concat(ci.countryColList).concat(ci.regionColList)
            .concat(ci.addressColList).concat(ci.faxColList);
        testColumnsVisibleIndexes(postMovingOrder);
        testColumnPinning(ci.idCol, false);
        testColumnPinning(ci.countryColGroup, false);

        // moving column to different parent, shound not be allowed
        ci.grid.moveColumn(ci.postalCodeCol, ci.cityCol);
        tick();
        fixture.detectChanges();
        testColumnsVisibleIndexes(postMovingOrder);
        testColumnPinning(ci.postalCodeCol, true);
        testColumnPinning(ci.cityCol, true);
    }));

    it('sorting - sort a grouped column by API', fakeAsync(() => {
        const fixture = TestBed.createComponent(ColumnGroupFourLevelTestComponent);
        fixture.detectChanges();
        const grid = fixture.componentInstance.grid;

        // Verify columns and groups
        testGroupsAndColumns(18, 11);

        grid.getColumnByName('CompanyName').sortable = true;
        tick();
        grid.getColumnByName('ContactName').sortable = true;
        tick();
        fixture.detectChanges();
        // Sort column
        grid.sort({ fieldName: 'CompanyName', dir: SortingDirection.Asc, ignoreCase: true });
        fixture.detectChanges();

        // Verify columns and groups
        testGroupsAndColumns(18, 11);

        // Verify cells
        expect(grid.getCellByColumn(0, 'ID').value).toEqual('ALFKI');
        expect(grid.getCellByColumn(0, 'ContactTitle').value).toEqual('Sales Representative');
        expect(grid.getCellByColumn(0, 'CompanyName').value).toEqual('Alfreds Futterkiste');
        expect(grid.getCellByColumn(4, 'ID').value).toEqual('BSBEV');
        expect(grid.getCellByColumn(4, 'ContactTitle').value).toEqual('Sales Representative');
        expect(grid.getCellByColumn(4, 'Country').value).toEqual('UK');

        grid.clearSort();
        tick();
        fixture.detectChanges();
        // Verify columns and groups
        testGroupsAndColumns(18, 11);

        // Verify cells
        expect(grid.getCellByColumn(0, 'ID').value).toEqual('ALFKI');
        expect(grid.getCellByColumn(0, 'ContactTitle').value).toEqual('Sales Representative');
        expect(grid.getCellByColumn(0, 'CompanyName').value).toEqual('Alfreds Futterkiste');
        expect(grid.getCellByColumn(4, 'ID').value).toEqual('BERGS');
        expect(grid.getCellByColumn(4, 'Country').value).toEqual('Sweden');

        // sort column which is not in the view
        grid.sort({ fieldName: 'ContactName', dir: SortingDirection.Asc, ignoreCase: true });
        fixture.detectChanges();

        // Verify columns and groups
        testGroupsAndColumns(18, 11);

        // Verify cells
        expect(grid.getCellByColumn(0, 'ID').value).toEqual('ANATR');
        expect(grid.getCellByColumn(0, 'ContactTitle').value).toEqual('Owner');
        expect(grid.getCellByColumn(0, 'CompanyName').value).toEqual('Ana Trujillo Emparedados y helados');
        expect(grid.getCellByColumn(3, 'ID').value).toEqual('FAMIA');
        expect(grid.getCellByColumn(3, 'ContactTitle').value).toEqual('Marketing Assistant');
        expect(grid.getCellByColumn(3, 'Country').value).toEqual('Brazil');
    }));

    it('sorting - sort a grouped column by clicking on header cell UI', fakeAsync(() => {
        const fixture = TestBed.createComponent(ColumnGroupFourLevelTestComponent);
        fixture.detectChanges();
        const grid = fixture.componentInstance.grid;

        // Verify columns and groups
        testGroupsAndColumns(18, 11);

        grid.getColumnByName('CompanyName').sortable = true;
        tick();
        fixture.detectChanges();

        // Sort column by clicking on it
        const contactTitleHeaderCell = fixture.debugElement.queryAll(By.css(GRID_COL_THEAD_CLASS))[3];
        contactTitleHeaderCell.triggerEventHandler('click', new Event('click'));
        tick();
        fixture.detectChanges();

        // Verify columns and groups
        testGroupsAndColumns(18, 11);
        // Verify cells
        expect(grid.getCellByColumn(0, 'ID').value).toEqual('ALFKI');
        expect(grid.getCellByColumn(0, 'ContactTitle').value).toEqual('Sales Representative');
        expect(grid.getCellByColumn(0, 'CompanyName').value).toEqual('Alfreds Futterkiste');
        expect(grid.getCellByColumn(4, 'ID').value).toEqual('BERGS');
        expect(grid.getCellByColumn(4, 'ContactTitle').value).toEqual('Order Administrator');
        expect(grid.getCellByColumn(4, 'Country').value).toEqual('Sweden');
    }));

    it('summaries - verify summaries when there are grouped columns', fakeAsync(() => {
        const fixture = TestBed.createComponent(ColumnGroupFourLevelTestComponent);
        fixture.detectChanges();
        const grid = fixture.componentInstance.grid;
        const allColumns = grid.columnList;
        allColumns.forEach((col) => {
            if (!col.columnGroup) {
                col.hasSummary = true;
            }
        });
        fixture.detectChanges();

        const summaryRow = GridSummaryFunctions.getRootSummaryRow(fixture);
        GridSummaryFunctions.verifyColumnSummaries(summaryRow, 0, ['Count'], ['27']);
        GridSummaryFunctions.verifyColumnSummaries(summaryRow, 1, ['Count'], ['27']);
        GridSummaryFunctions.verifyColumnSummaries(summaryRow, 2, ['Count'], ['27']);
        GridSummaryFunctions.verifyColumnSummaries(summaryRow, 3, ['Count'], ['27']);
        GridSummaryFunctions.verifyColumnSummaries(summaryRow, 4, ['Count'], ['27']);
        GridSummaryFunctions.verifyColumnSummaries(summaryRow, 5, ['Count'], ['27']);
        GridSummaryFunctions.verifyColumnSummaries(summaryRow, 6, ['Count'], ['27']);
    }));

    it('filtering - filter a grouped column', fakeAsync(() => {
        const fixture = TestBed.createComponent(ColumnGroupFourLevelTestComponent);
        fixture.detectChanges();
        const grid = fixture.componentInstance.grid;
        const initialRowListLenght = grid.rowList.length;
        // Verify columns and groups
        testGroupsAndColumns(18, 11);

        grid.getColumnByName('ContactTitle').filterable = true;
        tick();
        grid.getColumnByName('PostalCode').filterable = true;
        tick();
        fixture.detectChanges();

        // Filter column
        grid.filter('ContactTitle', 'Accounting Manager',
            IgxStringFilteringOperand.instance().condition('equals'), true);
        tick();
        fixture.detectChanges();
        expect(grid.rowList.length).toEqual(2);

        // Verify columns and groups
        testGroupsAndColumns(18, 11);

        // Filter column
        grid.filter('PostalCode', '28', IgxStringFilteringOperand.instance().condition('contains'), true);
        tick();
        fixture.detectChanges();
        expect(grid.rowList.length).toEqual(1);

        // Reset filters
        grid.clearFilter('ContactTitle');
        tick();
        grid.clearFilter('PostalCode');
        tick();
        fixture.detectChanges();

        expect(grid.rowList.length).toEqual(initialRowListLenght);
        // Verify columns and groups
        testGroupsAndColumns(18, 11);

        // Filter column with no match
        grid.filter('ContactTitle', 'no items', IgxStringFilteringOperand.instance().condition('equals'), true);
        tick();
        fixture.detectChanges();
        expect(grid.rowList.length).toEqual(0);
        // Verify columns and groups
        testGroupsAndColumns(18, 11);

        // Clear filter
        grid.clearFilter('ContactTitle');
        tick();
        fixture.detectChanges();

        expect(grid.rowList.length).toEqual(initialRowListLenght);
        // Verify columns and groups
        testGroupsAndColumns(18, 11);
    }));



    it('grouping - verify grouping when there are grouped columns', fakeAsync(/** height/width setter rAF */() => {
        const fixture = TestBed.createComponent(ColumnGroupGroupingTestComponent);
        fixture.detectChanges();
        const grid = fixture.componentInstance.grid;
        grid.ngAfterViewInit();

        // Verify columns and groups
        testGroupsAndColumns(9, 6);

        grid.getColumnByName('ContactTitle').groupable = true;
        grid.getColumnByName('Country').groupable = true;
        grid.getColumnByName('Phone').groupable = true;
        fixture.detectChanges();

        grid.groupBy({
            fieldName: 'ContactTitle', dir: SortingDirection.Desc, ignoreCase: false,
            strategy: DefaultSortingStrategy.instance()
        });

        fixture.detectChanges();

        // verify grouping expressions
        const grExprs = grid.groupingExpressions;
        expect(grExprs.length).toEqual(1);
        expect(grExprs[0].fieldName).toEqual('ContactTitle');

        // verify rows
        const groupRows = grid.groupsRowList.toArray();
        const dataRows = grid.dataRowList.toArray();

        expect(groupRows.length).toEqual(5);
        expect(dataRows.length).toEqual(11);

        // Verify first grouped row
        const firstGroupedRow = groupRows[0].groupRow;
        expect(firstGroupedRow.value).toEqual('Sales Representative');
        expect(firstGroupedRow.records.length).toEqual(4);
    }));

    it('Should not render empty column group.', fakeAsync(/** height/width setter rAF */() => {
        const fixture = TestBed.createComponent(EmptyColGridComponent);
        fixture.detectChanges();
        const ci = fixture.componentInstance;

        // Empty column group should not be displayed
        const emptyColGroup = fixture.debugElement.query(By.css('.emptyColGroup'));
        expect(parseInt(ci.emptyColGroup.width, 10)).toBe(0);
        expect(emptyColGroup).toBe(null);
    }));

    it('Should render headers correctly when having a column per group.', fakeAsync(/** height/width setter rAF */() => {
        const fixture = TestBed.createComponent(OneColPerGroupGridComponent);
        fixture.detectChanges();
        const ci = fixture.componentInstance;
        const grid = ci.grid;

        const addressColGroup = fixture.debugElement.query(By.css('.addressColGroup'));
        const addressColGroupDepth = 2; // one-level children
        const addressColGroupChildrenCount = 1;

        testColumnGroupHeaderRendering(addressColGroup, parseInt(ci.columnWidth, 10),
            addressColGroupDepth * grid.defaultRowHeight, ci.addressColGroupTitle,
            'addressCol', addressColGroupChildrenCount);

        const addressCol = fixture.debugElement.query(By.css('.addressCol'));

        testColumnHeaderRendering(addressCol, parseInt(ci.columnWidth, 10),
            grid.defaultRowHeight, ci.addressColTitle);

        const phoneColGroup = fixture.debugElement.query(By.css('.phoneColGroup'));
        const phoneColGroupDepth = 2; // one-level children
        const phoneColGroupChildrenCount = 1;

        testColumnGroupHeaderRendering(phoneColGroup, parseInt(ci.phoneColWidth, 10),
            phoneColGroupDepth * grid.defaultRowHeight, ci.phoneColGroupTitle,
            'phoneCol', phoneColGroupChildrenCount);

        const phoneCol = fixture.debugElement.query(By.css('.phoneCol'));

        testColumnHeaderRendering(phoneCol, parseInt(ci.phoneColWidth, 10),
            grid.defaultRowHeight, ci.phoneColTitle);

        const faxColGroup = fixture.debugElement.query(By.css('.faxColGroup'));
        const faxColGroupDepth = 2; // one-level children
        const faxColGroupChildrenCount = 1;

        testColumnGroupHeaderRendering(faxColGroup, parseInt(ci.faxColWidth, 10),
            faxColGroupDepth * grid.defaultRowHeight, ci.faxColGroupTitle, 'faxCol',
            faxColGroupChildrenCount);

        const faxCol = fixture.debugElement.query(By.css('.faxCol'));

        testColumnHeaderRendering(faxCol, parseInt(ci.faxColWidth, 10),
            grid.defaultRowHeight, ci.faxColTitle);
    }));

    it('Should render headers correctly when having nested column groups.', fakeAsync(/** height/width setter rAF */() => {
        const fixture = TestBed.createComponent(NestedColumnGroupsGridComponent);
        fixture.detectChanges();
        NestedColGroupsTests.testHeadersRendering(fixture);
    }));

    it('Should render headers correctly when having nested column groups with huge header text.',
   /** height/width setter rAF */() => {
            const fixture = TestBed.createComponent(NestedColumnGroupsGridComponent);
            fixture.detectChanges();
            const ci = fixture.componentInstance;
            const grid = ci.grid;
            grid.ngAfterViewInit();

            const title = 'Lorem Ipsum is simply dummy text of the printing and typesetting' +
                ' industry.Lorem Ipsum has been the industry\'s standard dummy text ever since' +
                ' the 1500s, when an unknown printer took a galley of type and scrambled it to' +
                ' make a type specimen book. It has survived not only five centuries, but also the' +
                ' leap into electronic typesetting, remaining essentially unchanged.It was popularised' +
                ' in the 1960s with the release of Letraset sheets containing Lorem Ipsum passages, and' +
                ' more recently with desktop publishing software like Aldus PageMaker including versions of Lorem Ipsum.';
            ci.masterColGroupTitle = ci.firstSlaveColGroupTitle =
                ci.secondSlaveColGroupTitle = ci.addressColTitle = ci.phoneColTitle =
                ci.faxColTitle = ci.cityColTitle = title;


            fixture.detectChanges();
            fixture.detectChanges();
            NestedColGroupsTests.testHeadersRendering(fixture);
        });

    it('Should emit "columnInit" event when having multi-column headers.', fakeAsync(/** height/width setter rAF */() => {
        const fixture = TestBed.createComponent(NestedColumnGroupsGridComponent);
        const ci = fixture.componentInstance;
        const grid = ci.grid;

        spyOn(grid.onColumnInit, 'emit').and.callThrough();
        fixture.detectChanges();
        const colsCount = 4;
        const colGroupsCount = 3;

        expect(grid.onColumnInit.emit).toHaveBeenCalledTimes(colsCount + colGroupsCount);
    }));

    it('Should fire "columnInit" event when adding a multi-column header.', fakeAsync(/** height/width setter rAF */() => {
        const fixture = TestBed.createComponent(DynamicGridComponent);
        const ci = fixture.componentInstance;
        const grid = ci.grid;
        fixture.detectChanges();

        spyOn(grid.onColumnInit, 'emit').and.callThrough();
        ci.mchCount.push({});
        fixture.detectChanges();
        const colsCount = 2; // 1 col group and 1 col
        expect(grid.onColumnInit.emit).toHaveBeenCalledTimes(colsCount);
    }));

    it('Should not throw exception if multi-column header columns width is set as number',
        fakeAsync(/** height/width setter rAF */() => {
            expect(() => {
                const fixture = TestBed.createComponent(NumberColWidthGridComponent);
                fixture.detectChanges();
            }).not.toThrow();
        }));

    it('Should correctly initialize column group templates.', fakeAsync(() => {
        const fixture = TestBed.createComponent(NestedColGroupsWithTemplatesGridComponent);
        fixture.detectChanges();
        const ci = fixture.componentInstance;
        const locationColGroup = ci.locationColGroup;
        const contactInfoColGroup = ci.contactInfoColGroup;

        expect(locationColGroup.headerTemplate).toBeDefined();
        expect(contactInfoColGroup.headerTemplate).toBeUndefined();

        const headerSpans: DebugElement[] = fixture.debugElement.queryAll(By.css('.col-group-template'));
        expect(headerSpans.length).toBe(1);
        expect(headerSpans[0].nativeElement.textContent).toMatch('Column group template');
    }));

    it('Should correctly change column group templates dynamically.', fakeAsync(() => {
        const fixture = TestBed.createComponent(NestedColGroupsWithTemplatesGridComponent);
        fixture.detectChanges();
        const ci = fixture.componentInstance;
        const locationColGroup = ci.locationColGroup;
        const genInfoColGroup = ci.genInfoColGroup;
        const headerTemplate = ci.dynamicColGroupTemplate;

        locationColGroup.headerTemplate = headerTemplate;
        genInfoColGroup.headerTemplate = headerTemplate;
        fixture.detectChanges();

        let headerSpans: DebugElement[] = fixture.debugElement.queryAll(By.css('.dynamic-col-group-template'));
        expect(headerSpans.length).toBe(2);
        headerSpans.forEach(headerSpan => {
            expect(headerSpan.nativeElement.textContent).toMatch('Dynamic column group template');
        });

        locationColGroup.headerTemplate = null;
        fixture.detectChanges();

        headerSpans = fixture.debugElement.queryAll(By.css('.dynamic-col-group-template'));
        expect(headerSpans.length).toBe(1);
        headerSpans.forEach(headerSpan => {
            expect(headerSpan.nativeElement.textContent).toMatch('Dynamic column group template');
        });
        headerSpans = fixture.debugElement.queryAll(By.css('.col-group-template'));
        expect(headerSpans.length).toBe(0);
        headerSpans = fixture.debugElement.queryAll(By.css('.' + GRID_COL_GROUP_THEAD_TITLE_CLASS));
        expect(headerSpans[1].nativeElement.textContent).toBe('Location');
    }));

    it('There shouldn\'t be any errors when dynamically removing a column group with filtering enabled', () => {
        const fixture = TestBed.createComponent(DynamicColGroupsGridComponent);
        fixture.detectChanges();

        const grid = fixture.componentInstance.grid;
        const button = fixture.componentInstance.removeBtn;

        let columnLength = grid.columnList.length;
        let firstColumnGroup = grid.columnList.first;
        let expectedColumnName = 'First';
        let expectedColumnListLength = 10;

        expect(firstColumnGroup.header).toEqual(expectedColumnName);
        expect(expectedColumnListLength).toEqual(columnLength);

        expect(() => {
            // Delete first column group
            button.nativeElement.dispatchEvent(new Event('click'));
            fixture.detectChanges();

            // Delete first column group
            button.nativeElement.dispatchEvent(new Event('click'));
            fixture.detectChanges();
        }).not.toThrow();

        firstColumnGroup = grid.columnList.first;
        expectedColumnName = 'Third';
        columnLength = grid.columnList.length;
        expectedColumnListLength = 3;

        expect(firstColumnGroup.header).toEqual(expectedColumnName);
        expect(expectedColumnListLength).toEqual(columnLength);
    });

    xit('There shouldn\'t be any errors when dynamically removing or adding a column in column group', () => {
        const fixture = TestBed.createComponent(DynamicColGroupsGridComponent);
        fixture.detectChanges();

        const grid = fixture.componentInstance.grid;

        expect(grid.columnList.length).toEqual(10);

        expect(() => {
            // Delete column
            fixture.componentInstance.columnGroups[0].columns.splice(0, 1);
            fixture.detectChanges();
        }).not.toThrow();

        expect(grid.columnList.length).toEqual(9);

        expect(() => {
            // Add column
            fixture.componentInstance.columnGroups[0].columns.push({ field: 'Fax', type: 'string' });
            fixture.detectChanges();
        }).not.toThrow();

        expect(grid.columnList.length).toEqual(10);

        expect(() => {
            // Update column
            fixture.componentInstance.columnGroups[0].columns[1] = { field: 'City', type: 'string' };
            fixture.detectChanges();
        }).not.toThrow();

        expect(grid.columnList.length).toEqual(10);
    });

    it('should set title attribute on column group header spans', () => {
        const fixture = TestBed.createComponent(ColumnGroupTestComponent);
        fixture.detectChanges();

        const grid = fixture.componentInstance.grid;
        const generalGroup = grid.columnList.find(c => c.header === 'General Information');
        generalGroup.elementRef.nativeElement.title = 'General Information Title';
        fixture.detectChanges();

        const headers = fixture.debugElement.queryAll(By.css('.' + GRID_COL_GROUP_THEAD_TITLE_CLASS));
        const generalHeader = headers.find(h => h.nativeElement.textContent === 'General Information');
        const addressHeader = headers.find(h => h.nativeElement.textContent === 'Address Information');

        expect(generalHeader.nativeElement.firstElementChild.title).toBe('General Information Title');
        expect(addressHeader.nativeElement.firstElementChild.title).toBe('Address Information');
    });
});

@Component({
    template: `
    <div id="grid-wrapper" [style.width.px]="gridWrapperWidthPx">
        <igx-grid #grid [data]="data" [height]='gridHeight'>
            <igx-column-group header="Location">
                <igx-column field="City" [width]='columnWidth'></igx-column>
            </igx-column-group>
        </igx-grid>
    </div>
    `
})
export class OneGroupOneColGridComponent {
    @ViewChild('grid', { static: true }) public grid: IgxGridComponent;
    public gridWrapperWidthPx = '1000';
    public gridHeight = '500px';
    public columnWidth: string;
    data = SampleTestData.contactInfoDataFull();
}

@Component({
    template: `
    <div id="grid-wrapper" [style.width.px]="gridWrapperWidthPx">
        <igx-grid #grid [data]="data" [height]='gridHeight'>
            <igx-column-group header="Location">
                <igx-column field="Country" [width]='columnWidth'></igx-column>
                <igx-column field="Region" [width]='columnWidth'></igx-column>
                <igx-column field="City" [width]='columnWidth'></igx-column>
            </igx-column-group>
        </igx-grid>
    </div>
    `
})
export class OneGroupThreeColsGridComponent {
    @ViewChild('grid', { static: true }) public grid: IgxGridComponent;
    public gridWrapperWidthPx = '900';
    public gridHeight = '500px';
    public columnWidth: string;
    data = SampleTestData.contactInfoDataFull();
}

@Component({
    template: `
    <igx-grid #grid [data]="data" height="500px">
        <igx-column field="ID"></igx-column>
        <igx-column-group header="General Information">
            <igx-column filterable="true" sortable="true" resizable="true" field="CompanyName"></igx-column>
            <igx-column-group header="Person Details">
                <igx-column filterable="true" sortable="true" resizable="true" field="ContactName"></igx-column>
                <igx-column filterable="true" sortable="true" resizable="true" field="ContactTitle"></igx-column>
            </igx-column-group>
        </igx-column-group>
        <igx-column-group header="Address Information">
            <igx-column-group header="Location">
                <igx-column filterable="true" sortable="true" resizable="true" field="Country"></igx-column>
                <igx-column filterable="true" sortable="true" resizable="true" field="Region"></igx-column>
                <igx-column filterable="true" sortable="true" resizable="true" field="City"></igx-column>
                <igx-column filterable="true" sortable="true" resizable="true" field="Address"></igx-column>
            </igx-column-group>
            <igx-column-group header="Contact Information">
                <igx-column filterable="true" sortable="true" resizable="true" field="Phone"></igx-column>
                <igx-column filterable="true" sortable="true" resizable="true" field="Fax"></igx-column>
                <igx-column filterable="true" sortable="true" resizable="true" field="PostalCode"></igx-column>
            </igx-column-group>
        </igx-column-group>
    </igx-grid>
    `
})
export class ColumnGroupTestComponent {
    @ViewChild(IgxGridComponent, { read: IgxGridComponent, static: true })
    grid: IgxGridComponent;

    data = SampleTestData.contactInfoDataFull();
}

@Component({
    template: `
    <igx-grid #grid [data]="data" height="600px" width="800px">
        <igx-column #idCol field="ID"></igx-column>
        <igx-column-group #genInfoColGroup header="General Information">
            <igx-column #companyNameCol field="CompanyName"></igx-column>
            <igx-column-group #pDetailsColGroup header="Person Details">
                <igx-column #contactNameCol field="ContactName"></igx-column>
                <igx-column #contactTitleCol field="ContactTitle"></igx-column>
            </igx-column-group>
        </igx-column-group>
        <igx-column-group #addrInfoColGroup header="Address Information">
            <igx-column-group #locationColGroup header="Location">
                <igx-column #countryCol field="Country"></igx-column>
                <igx-column #regionCol field="Region"></igx-column>
                <igx-column-group #locCityColGroup header="Location City">
                    <igx-column #cityCol field="City"></igx-column>
                    <igx-column #addressCol field="Address"></igx-column>
                </igx-column-group>
            </igx-column-group>
            <igx-column-group #contactInfoColGroup header="Contact Information">
                <igx-column #phoneCol field="Phone"></igx-column>
                <igx-column #faxCol field="Fax"></igx-column>
            </igx-column-group>
            <igx-column-group #postalCodeColGroup header="Postal Code">
                <igx-column #postalCodeCol field="PostalCode"></igx-column>
            </igx-column-group>
        </igx-column-group>
    </igx-grid>
    `
})
export class ColumnGroupFourLevelTestComponent implements OnInit {
    @ViewChild(IgxGridComponent, { read: IgxGridComponent, static: true })
    grid: IgxGridComponent;

    @ViewChild('idCol', { read: IgxColumnComponent, static: true })
    idCol: IgxColumnComponent;

    @ViewChild('genInfoColGroup', { read: IgxColumnGroupComponent, static: true })
    genInfoColGroup: IgxColumnGroupComponent;
    @ViewChild('companyNameCol', { read: IgxColumnComponent, static: true })
    companyNameCol: IgxColumnComponent;
    @ViewChild('pDetailsColGroup', { read: IgxColumnGroupComponent, static: true })
    pDetailsColGroup: IgxColumnGroupComponent;
    @ViewChild('contactNameCol', { read: IgxColumnComponent, static: true })
    contactNameCol: IgxColumnComponent;
    @ViewChild('contactTitleCol', { read: IgxColumnComponent, static: true })
    contactTitleCol: IgxColumnComponent;

    public genInfoColsAndGroups = [];

    @ViewChild('addrInfoColGroup', { read: IgxColumnGroupComponent, static: true })
    addrInfoColGroup: IgxColumnGroupComponent;
    @ViewChild('locationColGroup', { read: IgxColumnGroupComponent, static: true })
    locationColGroup: IgxColumnGroupComponent;
    @ViewChild('countryCol', { read: IgxColumnComponent, static: true })
    countryCol: IgxColumnComponent;
    @ViewChild('regionCol', { read: IgxColumnComponent, static: true })
    regionCol: IgxColumnComponent;
    @ViewChild('locCityColGroup', { read: IgxColumnGroupComponent, static: true })
    locCityColGroup: IgxColumnGroupComponent;
    @ViewChild('cityCol', { read: IgxColumnComponent, static: true })
    cityCol: IgxColumnComponent;
    @ViewChild('addressCol', { read: IgxColumnComponent, static: true })
    addressCol: IgxColumnComponent;
    @ViewChild('contactInfoColGroup', { read: IgxColumnGroupComponent, static: true })
    contactInfoColGroup: IgxColumnGroupComponent;
    @ViewChild('phoneCol', { read: IgxColumnComponent, static: true })
    phoneCol: IgxColumnComponent;
    @ViewChild('faxCol', { read: IgxColumnComponent, static: true })
    faxCol: IgxColumnComponent;
    @ViewChild('postalCodeColGroup', { read: IgxColumnGroupComponent, static: true })
    postalCodeColGroup: IgxColumnGroupComponent;
    @ViewChild('postalCodeCol', { read: IgxColumnComponent, static: true })
    postalCodeCol: IgxColumnComponent;

    public addressColsAndGroups = [];
    public colsAndGroupsNaturalOrder = [];

    data = SampleTestData.contactInfoDataFull();

    ngOnInit() {
        this.genInfoColsAndGroups = [this.genInfoColGroup, this.companyNameCol, this.pDetailsColGroup,
        this.contactNameCol, this.contactTitleCol];

        this.addressColsAndGroups = [this.addrInfoColGroup, this.locationColGroup, this.countryCol,
        this.regionCol, this.locCityColGroup, this.cityCol, this.addressCol, this.contactInfoColGroup,
        this.phoneCol, this.faxCol, this.postalCodeColGroup, this.postalCodeCol];

        this.colsAndGroupsNaturalOrder = [this.idCol].concat(this.genInfoColsAndGroups)
            .concat(this.addressColsAndGroups);
    }
}

@Component({
    template: `
    <igx-grid #grid [data]="data" height="600px" width="800px">
        <igx-column field="ID"></igx-column>
        <igx-column-group header="Address">
            <igx-column-group header="Location">
                <igx-column field="Country"></igx-column>
                <igx-column field="Region"></igx-column>
                <igx-column-group header="Location City">
                    <igx-column field="City"></igx-column>
                    <igx-column field="Address"></igx-column>
                </igx-column-group>
            </igx-column-group>
            <igx-column-group header="Contact Information">
                <igx-column field="Phone"></igx-column>
                <igx-column field="Fax"></igx-column>
            </igx-column-group>
        </igx-column-group>
    </igx-grid>
    `
})
export class ColumnGroupChildLevelTestComponent {
    @ViewChild(IgxGridComponent, { read: IgxGridComponent, static: true })
    grid: IgxGridComponent;

    data = SampleTestData.contactInfoDataFull();
}

@Component({
    template: `
    <igx-grid #grid [data]="data" height="1000px">
        <igx-column field="ID"></igx-column>
        <igx-column-group header="General Information">
             <igx-column field="ContactName"></igx-column>
             <igx-column field="ContactTitle"></igx-column>
        </igx-column-group>
        <igx-column-group header="Address Information">
                <igx-column field="Country"></igx-column>
                <igx-column field="City"></igx-column>
				<igx-column-group header="Phone Information">
				    <igx-column field="Phone"></igx-column>
				</igx-column-group>
        </igx-column-group>
    </igx-grid>
    `
})
export class ColumnGroupGroupingTestComponent {
    @ViewChild(IgxGridComponent, { read: IgxGridComponent, static: true })
    grid: IgxGridComponent;

    data = SampleTestData.contactInfoData();
}

@Component({
    template: `
    <igx-grid #grid [data]="data" height="600px" width="800px">
        <igx-column field="ID"></igx-column>
        <igx-column-group header="General Information">
            <igx-column  field="CompanyName"></igx-column>
            <igx-column-group header="Person Details">
                <igx-column field="ContactName"></igx-column>
                <igx-column field="ContactTitle"></igx-column>
            </igx-column-group>
        </igx-column-group>
        <igx-column-group header="Address Information">
            <igx-column field="Region"></igx-column>
            <igx-column-group header="Location">
                <igx-column field="Country"></igx-column>
                <igx-column-group header="Location City">
                    <igx-column field="City"></igx-column>
                    <igx-column field="Address"></igx-column>
                </igx-column-group>
            </igx-column-group>
        </igx-column-group>
    </igx-grid>
       `
})
export class ColumnGroupTwoGroupsTestComponent {
    @ViewChild(IgxGridComponent, { read: IgxGridComponent, static: true })
    grid: IgxGridComponent;

    data = SampleTestData.contactInfoDataFull();
}

@Component({
    template: `
    <igx-grid #grid [data]="data" height="600px" width="1000px">
        <igx-column-group #genInfoColGroup header="General Information">
            <igx-column #companyNameCol field="CompanyName" [pinned]="cnPinned"></igx-column>
            <igx-column #contactNameCol field="ContactName"></igx-column>
            <igx-column #contactTitleCol field="ContactTitle"></igx-column>
        </igx-column-group>
        <igx-column-group #locationColGroup header="Location">
            <igx-column #countryCol field="Country"></igx-column>
            <igx-column #regionCol field="Region"></igx-column>
            <igx-column #cityCol field="City"></igx-column>
        </igx-column-group>
        <igx-column-group #contactInfoColGroup header="Contact Information">
            <igx-column #phoneCol field="Phone"></igx-column>
            <igx-column #faxCol field="Fax"></igx-column>
            <igx-column #postalCodeCol field="PostalCode"></igx-column>
        </igx-column-group>
    </igx-grid>
    `
})
export class ThreeGroupsThreeColumnsGridComponent {
    @ViewChild(IgxGridComponent, { read: IgxGridComponent, static: true })
    grid: IgxGridComponent;

    @ViewChild('genInfoColGroup', { read: IgxColumnGroupComponent, static: true })
    genInfoColGroup: IgxColumnGroupComponent;
    @ViewChild('companyNameCol', { read: IgxColumnComponent, static: true })
    companyNameCol: IgxColumnComponent;
    @ViewChild('contactNameCol', { read: IgxColumnComponent, static: true })
    contactNameCol: IgxColumnComponent;
    @ViewChild('contactTitleCol', { read: IgxColumnComponent, static: true })
    contactTitleCol: IgxColumnComponent;

    @ViewChild('locationColGroup', { read: IgxColumnGroupComponent, static: true })
    locationColGroup: IgxColumnGroupComponent;
    @ViewChild('countryCol', { read: IgxColumnComponent, static: true })
    countryCol: IgxColumnComponent;
    @ViewChild('regionCol', { read: IgxColumnComponent, static: true })
    regionCol: IgxColumnComponent;
    @ViewChild('cityCol', { read: IgxColumnComponent, static: true })
    cityCol: IgxColumnComponent;

    @ViewChild('contactInfoColGroup', { read: IgxColumnGroupComponent, static: true })
    contactInfoColGroup: IgxColumnGroupComponent;
    @ViewChild('phoneCol', { read: IgxColumnComponent, static: true })
    phoneCol: IgxColumnComponent;
    @ViewChild('faxCol', { read: IgxColumnComponent, static: true })
    faxCol: IgxColumnComponent;
    @ViewChild('postalCodeCol', { read: IgxColumnComponent, static: true })
    postalCodeCol: IgxColumnComponent;

    data = SampleTestData.contactInfoDataFull();
    public cnPinned = false;
}

@Component({
    template: `
    <igx-grid #grid [data]="data" height="600px" width="1000px">
        <igx-column-group #contactInfoColGroup header="Contact Info">
            <igx-column-group #locationColGroup header="Location">
                <igx-column #countryCol field="Country"></igx-column>
            </igx-column-group>
            <igx-column #phoneCol field="Phone"></igx-column>
        </igx-column-group>
        <igx-column-group #genInfoColGroup header="General Information">
            <igx-column #companyNameCol field="CompanyName"></igx-column>
        </igx-column-group>
        <igx-column #cityCol field="City"></igx-column>
    </igx-grid>
    `
})
export class NestedColGroupsGridComponent {
    @ViewChild(IgxGridComponent, { read: IgxGridComponent, static: true })
    grid: IgxGridComponent;

    @ViewChild('contactInfoColGroup', { read: IgxColumnGroupComponent, static: true })
    contactInfoColGroup: IgxColumnGroupComponent;
    @ViewChild('locationColGroup', { read: IgxColumnGroupComponent, static: true })
    locationColGroup: IgxColumnGroupComponent;
    @ViewChild('countryCol', { read: IgxColumnComponent, static: true })
    countryCol: IgxColumnComponent;
    @ViewChild('phoneCol', { read: IgxColumnComponent, static: true })
    phoneCol: IgxColumnComponent;

    @ViewChild('genInfoColGroup', { read: IgxColumnGroupComponent, static: true })
    genInfoColGroup: IgxColumnGroupComponent;
    @ViewChild('companyNameCol', { read: IgxColumnComponent, static: true })
    companyNameCol: IgxColumnComponent;

    @ViewChild('cityCol', { read: IgxColumnComponent, static: true })
    cityCol: IgxColumnComponent;

    data = SampleTestData.contactInfoDataFull();
}

@Component({
    template: `
        <igx-grid [data]="data" [allowFiltering]="true">
            <igx-column-group *ngFor="let colGroup of columnGroups" [header]="colGroup.columnHeader">
                <igx-column *ngFor="let column of colGroup.columns" [field]="column.field" [dataType]="column.type"
                    [filterable]="true"></igx-column>
            </igx-column-group>
        </igx-grid>
        <article>
            <button #removeFirstColGroup (click)="removeFirstColumnGroup()">Remove first column group</button>
        </article>
    `
})
export class DynamicColGroupsGridComponent {

    @ViewChild(IgxGridComponent, { static: true })
    public grid: IgxGridComponent;

    @ViewChild('removeFirstColGroup', { static: true })
    public removeBtn: ElementRef;

    public columnGroups: Array<any>;
    public data = SampleTestData.contactInfoDataFull();

    constructor() {
        this.columnGroups = [
            {
                columnHeader: 'First', columns: [
                    { field: 'ID', type: 'string' },
                    { field: 'CompanyName', type: 'string' },
                    { field: 'ContactName', type: 'string' },
                ]
            },
            {
                columnHeader: 'Second', columns: [
                    { field: 'ContactTitle', type: 'string' },
                    { field: 'Address', type: 'string' },
                ]
            },
            {
                columnHeader: 'Third', columns: [
                    { field: 'PostlCode', type: 'string' },
                    { field: 'Contry', type: 'string' },
                ]
            },
        ];
    }

    public removeFirstColumnGroup() {
        this.columnGroups = this.columnGroups.splice(1, this.columnGroups.length - 1);
    }

}

@Component({
    template: `
    <igx-grid #grid [data]="data" height="600px" width="1000px" columnWidth="100px">
        <igx-column #idCol field="ID" header="Id"></igx-column>
        <igx-column-group #genInfoColGroup header="General Information">
            <igx-column #companyNameCol field="CompanyName" header="Company Name"></igx-column>
            <igx-column-group #pDetailsColGroup header="Person Details">
                <igx-column #contactNameCol field="ContactName" header="Contact Name"></igx-column>
                <igx-column #contactTitleCol field="ContactTitle" header="Contact Title"></igx-column>
            </igx-column-group>
        </igx-column-group>
        <igx-column-group #postalCodeColGroup header="Postal Code">
            <igx-column #postalCodeCol field="PostalCode" header="Postal Code"></igx-column>
        </igx-column-group>
        <igx-column-group #cityColGroup header="City Group">
            <igx-column #cityCol field="City" header="City"></igx-column>
        </igx-column-group>
        <igx-column-group #countryColGroup header="Country Group">
            <igx-column #countryCol field="Country" header="Country"></igx-column>
        </igx-column-group>
        <igx-column-group #regionColGroup header="Region Group">
            <igx-column #regionCol field="Region" header="Region"></igx-column>
        </igx-column-group>
        <igx-column-group #addressColGroup header="Address Group">
            <igx-column #addressCol field="Address" header="Address"></igx-column>
        </igx-column-group>
        <igx-column-group #phoneColGroup header="Phone Group">
            <igx-column #phoneCol field="Phone" header="Phone"></igx-column>
        </igx-column-group>
        <igx-column-group #faxColGroup header="Fax Group">
            <igx-column #faxCol field="Fax" header="Fax"></igx-column>
        </igx-column-group>
    </igx-grid>
    `
})
export class StegosaurusGridComponent implements OnInit {
    @ViewChild(IgxGridComponent, { read: IgxGridComponent, static: true })
    grid: IgxGridComponent;

    @ViewChild('idCol', { read: IgxColumnComponent, static: true })
    idCol: IgxColumnComponent;

    @ViewChild('genInfoColGroup', { read: IgxColumnGroupComponent, static: true })
    genInfoColGroup: IgxColumnGroupComponent;
    @ViewChild('companyNameCol', { read: IgxColumnComponent, static: true })
    companyNameCol: IgxColumnComponent;
    @ViewChild('pDetailsColGroup', { read: IgxColumnGroupComponent, static: true })
    pDetailsColGroup: IgxColumnGroupComponent;
    @ViewChild('contactNameCol', { read: IgxColumnComponent, static: true })
    contactNameCol: IgxColumnComponent;
    @ViewChild('contactTitleCol', { read: IgxColumnComponent, static: true })
    contactTitleCol: IgxColumnComponent;

    @ViewChild('postalCodeColGroup', { read: IgxColumnGroupComponent, static: true })
    postalCodeColGroup: IgxColumnGroupComponent;
    @ViewChild('postalCodeCol', { read: IgxColumnComponent, static: true })
    postalCodeCol: IgxColumnComponent;

    @ViewChild('cityColGroup', { read: IgxColumnGroupComponent, static: true })
    cityColGroup: IgxColumnGroupComponent;
    @ViewChild('cityCol', { read: IgxColumnComponent, static: true })
    cityCol: IgxColumnComponent;

    @ViewChild('countryColGroup', { read: IgxColumnGroupComponent, static: true })
    countryColGroup: IgxColumnGroupComponent;
    @ViewChild('countryCol', { read: IgxColumnComponent, static: true })
    countryCol: IgxColumnComponent;

    @ViewChild('regionColGroup', { read: IgxColumnGroupComponent, static: true })
    regionColGroup: IgxColumnGroupComponent;
    @ViewChild('regionCol', { read: IgxColumnComponent, static: true })
    regionCol: IgxColumnComponent;

    @ViewChild('addressColGroup', { read: IgxColumnGroupComponent, static: true })
    addressColGroup: IgxColumnGroupComponent;
    @ViewChild('addressCol', { read: IgxColumnComponent, static: true })
    addressCol: IgxColumnComponent;

    @ViewChild('phoneColGroup', { read: IgxColumnGroupComponent, static: true })
    phoneColGroup: IgxColumnGroupComponent;
    @ViewChild('phoneCol', { read: IgxColumnComponent, static: true })
    phoneCol: IgxColumnComponent;

    @ViewChild('faxColGroup', { read: IgxColumnGroupComponent, static: true })
    faxColGroup: IgxColumnGroupComponent;
    @ViewChild('faxCol', { read: IgxColumnComponent, static: true })
    faxCol: IgxColumnComponent;

    public genInfoColList;
    public postalCodeColList;
    public cityColList;
    public countryColList;
    public regionColList;
    public addressColList;
    public phoneColList;
    public faxColList;

    data = SampleTestData.contactInfoDataFull();

    ngOnInit() {
        this.genInfoColList = [this.genInfoColGroup, this.companyNameCol, this.pDetailsColGroup,
        this.contactNameCol, this.contactTitleCol];
        this.postalCodeColList = [this.postalCodeColGroup, this.postalCodeCol];
        this.cityColList = [this.cityColGroup, this.cityCol];
        this.countryColList = [this.countryColGroup, this.countryCol];
        this.regionColList = [this.regionColGroup, this.regionCol];
        this.addressColList = [this.addressColGroup, this.addressCol];
        this.phoneColList = [this.phoneColGroup, this.phoneCol];
        this.faxColList = [this.faxColGroup, this.faxCol];
    }
}

@Component({
    template: `
        <igx-grid #grid [data]="data" [height]="gridHeight" [columnWidth]="columnWidth">
            <igx-column-group headerGroupClasses="firstGroup" [header]="firstGroupTitle">
                <igx-column headerClasses="firstGroupColumn" field="ID" *ngFor="let item of hunderdItems;"></igx-column>
            </igx-column-group>
            <igx-column-group headerGroupClasses="secondGroup" [header]="secondGroupTitle">
                <igx-column-group headerGroupClasses="secondSubGroup" [header]="secondSubGroupTitle">
                    <igx-column headerClasses="secondSubGroupColumn" field="ID" *ngFor="let item of fiftyItems;"></igx-column>
                </igx-column-group>
                <igx-column-group headerGroupClasses="secondSubGroup" [header]="secondSubGroupTitle">
                    <igx-column  headerClasses="secondSubGroupColumn" field="ID" *ngFor="let item of fiftyItems;"></igx-column>
                </igx-column-group>
            </igx-column-group>
            <igx-column headerClasses="lonelyId" [header]="idHeaderTitle" field="ID"></igx-column>
            <igx-column-group header="General Information">
                <igx-column headerClasses="companyName" [header]="companyNameTitle" field="CompanyName"></igx-column>
                <igx-column-group headerGroupClasses="personDetails" [header]="personDetailsTitle">
                    <igx-column headerClasses="personDetailsColumn" field="ContactName"></igx-column>
                    <igx-column headerClasses="personDetailsColumn" field="ContactTitle"></igx-column>
                </igx-column-group>
            </igx-column-group>
            <igx-column-group header="Address Information">
                <igx-column-group header="Location">
                    <igx-column field="Country"></igx-column>
                    <igx-column field="Region"></igx-column>
                    <igx-column field="City"></igx-column>
                    <igx-column field="Address"></igx-column>
                </igx-column-group>
                <igx-column-group header="Contact Information">
                    <igx-column field="Phone"></igx-column>
                    <igx-column field="Fax"></igx-column>
                    <igx-column field="PostalCode"></igx-column>
                </igx-column-group>
            </igx-column-group>
        </igx-grid>
    `
})
export class BlueWhaleGridComponent {
    @ViewChild(IgxGridComponent, { read: IgxGridComponent, static: true })
    grid: IgxGridComponent;

    public gridHeight = '500px';
    public columnWidth = '100px';
    data = SampleTestData.contactInfoDataFull();

    hunderdItems = new Array(100);
    fiftyItems = new Array(50);

    firstGroupTitle = '100 IDs';
    secondGroupTitle = '2 col groups with 50 IDs each';
    secondSubGroupTitle = '50 IDs';
    idHeaderTitle = 'ID';
    companyNameTitle = 'Company Name';
    personDetailsTitle = 'Person Details';
}

@Component({
    template: `
        <igx-grid #grid [data]="data" height="600px" columnWidth="100px">
            <igx-column-group headerGroupClasses="emptyColGroup" #emptyColGroup header="First Group">
            </igx-column-group>
        </igx-grid>
    `
})
export class EmptyColGridComponent {
    @ViewChild(IgxGridComponent, { read: IgxGridComponent, static: true })
    grid: IgxGridComponent;

    @ViewChild('emptyColGroup', { read: IgxColumnGroupComponent, static: true })
    emptyColGroup: IgxColumnGroupComponent;

    data = SampleTestData.contactInfoDataFull();
}

@Component({
    template: `
        <igx-grid #grid [data]="data" height="600px" [columnWidth]="columnWidth">
            <igx-column-group headerGroupClasses="addressColGroup" [header]="addressColGroupTitle">
                <igx-column headerClasses="addressCol" field="Address" [header]="addressColTitle"></igx-column>
            </igx-column-group>
            <igx-column-group headerGroupClasses="phoneColGroup" [header]="phoneColGroupTitle">
                <igx-column headerClasses="phoneCol" field="Phone" [header]="phoneColTitle" [width]="phoneColWidth"></igx-column>
            </igx-column-group>
            <igx-column-group headerGroupClasses="faxColGroup" [header]="faxColGroupTitle">
                <igx-column headerClasses="faxCol" field="Fax" [header]="faxColTitle" [width]="faxColWidth"></igx-column>
            </igx-column-group>
        </igx-grid>
    `
})
export class OneColPerGroupGridComponent {
    @ViewChild(IgxGridComponent, { read: IgxGridComponent, static: true })
    grid: IgxGridComponent;

    columnWidth = '100px';
    phoneColWidth = '200px';
    faxColWidth = '300px';

    addressColGroupTitle = 'Address Group';
    addressColTitle = 'Address';

    phoneColGroupTitle = 'Phone Group';
    phoneColTitle = 'Phone';

    faxColGroupTitle = 'Fax Group';
    faxColTitle = 'Fax';

    data = SampleTestData.contactInfoDataFull();
}

@Component({
    template: `
        <igx-grid #grid [data]="data" height="600px" [columnWidth]="columnWidth">
            <igx-column-group headerGroupClasses="masterColGroup" [header]="masterColGroupTitle">
                <igx-column-group headerGroupClasses="firstSlaveColGroup slaveColGroup" [header]="firstSlaveColGroupTitle">
                    <igx-column headerClasses="addressCol firstSlaveChild" field="Address" [header]="addressColTitle"></igx-column>
                    <igx-column headerClasses="phoneCol firstSlaveChild" field="Phone" [header]="phoneColTitle" [width]="phoneColWidth">
                    </igx-column>
                </igx-column-group>
                <igx-column-group headerGroupClasses="secondSlaveColGroup slaveColGroup" [header]="secondSlaveColGroupTitle">
                    <igx-column headerClasses="faxCol secondSlaveChild" field="Fax" [header]="faxColTitle" [width]="faxColWidth">
                    </igx-column>
                    <igx-column headerClasses="cityCol secondSlaveChild" field="City" [header]="cityColTitle" [width]="cityColWidth">
                    </igx-column>
                </igx-column-group>
            </igx-column-group>
        </igx-grid>
    `
})
export class NestedColumnGroupsGridComponent {
    @ViewChild(IgxGridComponent, { read: IgxGridComponent, static: true })
    grid: IgxGridComponent;

    columnWidth = '100px';
    phoneColWidth = '200px';
    faxColWidth = '300px';
    cityColWidth = '400px';

    masterColGroupTitle = 'Master';
    firstSlaveColGroupTitle = 'Slave 1';
    secondSlaveColGroupTitle = 'Slave 2';

    addressColTitle = 'Address';
    phoneColTitle = 'Phone';
    faxColTitle = 'Fax';
    cityColTitle = 'City';

    data = SampleTestData.contactInfoDataFull();
}

@Component({
    template: `
        <igx-grid #grid [data]="data" height="500px" columnWidth="100px">
            <igx-column-group header="MCH" *ngFor="let item of mchCount;">
                <igx-column field="City"></igx-column>
            </igx-column-group>
        </igx-grid>
    `
})
export class DynamicGridComponent {
    @ViewChild(IgxGridComponent, { read: IgxGridComponent, static: true })
    grid: IgxGridComponent;
    mchCount = new Array(1);

    data = SampleTestData.contactInfoDataFull();
}

@Component({
    template: `
        <igx-grid #grid [data]="data" height="500px">
            <igx-column-group header="MCH">
                <igx-column *ngFor="let c of columns"
                    [field]="c.field"
                    [header]="c.field"
                    [width]="c.width"></igx-column>
            </igx-column-group>
        </igx-grid>
    `
})
export class NumberColWidthGridComponent {
    @ViewChild(IgxGridComponent, { read: IgxGridComponent, static: true })
    grid: IgxGridComponent;

    data = SampleTestData.contactInfoDataFull();

    columns = [
        { field: 'ID', width: 100 },
        { field: 'CompanyName', width: 200 },
        { field: 'ContactName', width: 150 },
        { field: 'City', width: 100 },
    ];
}

@Component({
    template: `
    <ng-template #dynamicColGroupTemplate>
        <span class="dynamic-col-group-template">Dynamic column group template</span>
    </ng-template>
    <igx-grid #grid [data]="data" height="600px" width="1000px">
        <igx-column-group #contactInfoColGroup header="Contact Info">
            <igx-column-group #locationColGroup header="Location">
                <ng-template igxHeader>
                    <span class="col-group-template">Column group template</span>
                </ng-template>
                <igx-column #countryCol field="Country"></igx-column>
            </igx-column-group>
            <igx-column #phoneCol field="Phone"></igx-column>
        </igx-column-group>
        <igx-column-group #genInfoColGroup header="General Information">
            <igx-column #companyNameCol field="CompanyName"></igx-column>
        </igx-column-group>
        <igx-column #cityCol field="City"></igx-column>
    </igx-grid>
    `
})
export class NestedColGroupsWithTemplatesGridComponent {
    @ViewChild(IgxGridComponent, { read: IgxGridComponent, static: true })
    grid: IgxGridComponent;

    @ViewChild('contactInfoColGroup', { read: IgxColumnGroupComponent, static: true })
    contactInfoColGroup: IgxColumnGroupComponent;
    @ViewChild('locationColGroup', { read: IgxColumnGroupComponent, static: true })
    locationColGroup: IgxColumnGroupComponent;
    @ViewChild('countryCol', { read: IgxColumnComponent, static: true })
    countryCol: IgxColumnComponent;
    @ViewChild('phoneCol', { read: IgxColumnComponent, static: true })
    phoneCol: IgxColumnComponent;

    @ViewChild('genInfoColGroup', { read: IgxColumnGroupComponent, static: true })
    genInfoColGroup: IgxColumnGroupComponent;
    @ViewChild('companyNameCol', { read: IgxColumnComponent, static: true })
    companyNameCol: IgxColumnComponent;

    @ViewChild('cityCol', { read: IgxColumnComponent, static: true })
    cityCol: IgxColumnComponent;

    @ViewChild('dynamicColGroupTemplate', { read: TemplateRef, static: true })
    dynamicColGroupTemplate: TemplateRef<any>;

    data = SampleTestData.contactInfoDataFull();
}

function getColGroup(grid: IgxGridComponent, headerName: string): IgxColumnGroupComponent {
    const colGroups = grid.columnList.filter(c => c.columnGroup && c.header === headerName);
    if (colGroups.length === 0) {
        return null;
    } else if (colGroups.length === 1) {
        return colGroups[0];
    } else {
        throw new Error('More than one column group found.');
    }
}

// tests column and column group header rendering
function testColumnGroupHeaderRendering(column: DebugElement, width: number, height: number,
    title: string, descendentColumnCssClass?: string, descendentColumnCount?: number) {

    expect(column.nativeElement.offsetHeight).toBe(height);
    expect(column.nativeElement.offsetWidth).toBe(width);

    const colHeaderTitle = column.children
        .filter(c => c.nativeElement.classList.contains(GRID_COL_GROUP_THEAD_TITLE_CLASS))[0];
    expect(colHeaderTitle.nativeElement.textContent).toBe(title);

    const colGroupDirectChildren = column.children
        .filter(c => c.nativeElement.classList.contains(GRID_COL_GROUP_THEAD_GROUP_CLASS))[0]
        .children.filter(c => {
            const header = c.query(By.directive(IgxGridHeaderComponent));
            return header.nativeElement.classList.contains(descendentColumnCssClass);
        });

    expect(colGroupDirectChildren.length).toBe(descendentColumnCount);
}

function testColumnHeaderRendering(column: DebugElement, width: number, height: number,
    title: string) {
    expect(column.nativeElement.offsetHeight).toBe(height);
    expect(column.nativeElement.offsetWidth).toBe(width);

    const colHeaderTitle = column.children
        .filter(c => c.nativeElement.classList.contains(GRID_COL_THEAD_TITLE_CLASS))[0];
    expect(colHeaderTitle.nativeElement.textContent.trim()).toBe(title);
}

function testColumnsOrder(columns: IgxColumnComponent[]) {
    testColumnsIndexes(columns);
    testColumnsVisibleIndexes(columns);
}

function testColumnsIndexes(columns: IgxColumnComponent[]) {
    for (let index = 0; index < columns.length; index++) {
        expect(columns[index].index).toBe(index);
    }
}

function testColumnsVisibleIndexes(columns: IgxColumnComponent[]) {
    let visibleIndex = 0;
    for (let index = 0; index < columns.length; index++) {
        expect(columns[index].visibleIndex).toBe(visibleIndex);
        if (!(columns[index] instanceof IgxColumnGroupComponent)) {
            visibleIndex++;
        }
    }
}

function testGroupsAndColumns(groups: number, columns: number) {
    expect(document.querySelectorAll('igx-grid-header-group').length).toEqual(groups);
    expect(document.querySelectorAll(GRID_COL_THEAD_CLASS).length).toEqual(columns);
}

function testColumnPinning(column: IgxColumnComponent, isPinned: boolean) {
    expect(column.pinned).toBe(isPinned);
    expect(column.allChildren.every(c => c.pinned === isPinned)).toEqual(true);
}


type PinUnpinFunc = (component: ColumnGroupFourLevelTestComponent) => void;

class PinningTests {
    static testColumnGroupPinning(pinGenInfoColFunc: PinUnpinFunc, unpinGenInfoColFunc: PinUnpinFunc) {
        const fixture = TestBed.createComponent(ColumnGroupFourLevelTestComponent);
        fixture.detectChanges();
        const ci = fixture.componentInstance;
        const grid = ci.grid;
        expect(grid.pinnedColumns.length).toEqual(0);
        expect(grid.unpinnedColumns.length).toEqual(18);

        // Pin a column in a group
        pinGenInfoColFunc(ci);

        // Verify the topParent group is pinned
        testColumnPinning(ci.genInfoColGroup, true);
        testColumnPinning(ci.idCol, false);
        testColumnPinning(ci.addrInfoColGroup, false);
        testColumnsIndexes(ci.colsAndGroupsNaturalOrder);
        testColumnsVisibleIndexes(ci.genInfoColsAndGroups.concat(ci.idCol).concat(ci.addrInfoColGroup));

        expect(grid.pinnedColumns.length).toEqual(5);
        expect(grid.unpinnedColumns.length).toEqual(13);

        // Unpin a column
        unpinGenInfoColFunc(ci);

        // Verify the topParent group is not pinned
        testColumnPinning(ci.genInfoColGroup, false);
        testColumnPinning(ci.idCol, false);
        testColumnPinning(ci.addrInfoColGroup, false);
        testColumnsOrder(ci.colsAndGroupsNaturalOrder);

        expect(grid.pinnedColumns.length).toEqual(0);
        expect(grid.unpinnedColumns.length).toEqual(18);
    }
}

class NestedColGroupsTests {
    static testHeadersRendering(fixture: ComponentFixture<NestedColumnGroupsGridComponent>) {
        const ci = fixture.componentInstance;
        const grid = ci.grid;
        const firstSlaveColGroup = fixture.debugElement.query(By.css('.firstSlaveColGroup'));
        const firstSlaveColGroupDepth = 2; // one-level children
        const firstSlaveColGroupChildrenCount = 2;
        const firstSlaveColGroupWidth = parseInt(ci.columnWidth, 10) + parseInt(ci.phoneColWidth, 10);

        testColumnGroupHeaderRendering(firstSlaveColGroup, firstSlaveColGroupWidth,
            firstSlaveColGroupDepth * grid.defaultRowHeight,
            ci.firstSlaveColGroupTitle, 'firstSlaveChild', firstSlaveColGroupChildrenCount);

        const secondSlaveColGroup = fixture.debugElement.query(By.css('.secondSlaveColGroup'));
        const secondSlaveColGroupDepth = 2; // one-level children
        const secondSlaveColGroupChildrenCount = 2;
        const secondSlaveColGroupWidth = parseInt(ci.faxColWidth, 10) + parseInt(ci.cityColWidth, 10);

        testColumnGroupHeaderRendering(secondSlaveColGroup, secondSlaveColGroupWidth,
            secondSlaveColGroupDepth * grid.defaultRowHeight,
            ci.secondSlaveColGroupTitle, 'secondSlaveChild', secondSlaveColGroupChildrenCount);

        const masterColGroup = fixture.debugElement.query(By.css('.masterColGroup'));
        const masterColGroupWidth = firstSlaveColGroupWidth + secondSlaveColGroupWidth;
        const masterSlaveColGroupDepth = 3;
        const masterColGroupChildrenCount = 0;

        testColumnGroupHeaderRendering(masterColGroup, masterColGroupWidth,
            masterSlaveColGroupDepth * grid.defaultRowHeight, ci.masterColGroupTitle,
            'slaveColGroup', masterColGroupChildrenCount);
    }
}<|MERGE_RESOLUTION|>--- conflicted
+++ resolved
@@ -14,10 +14,7 @@
 import { IgxGridHeaderComponent } from '../headers/grid-header.component';
 import { GridSummaryFunctions } from '../../test-utils/grid-functions.spec';
 import { wait } from '../../test-utils/ui-interactions.spec';
-<<<<<<< HEAD
-=======
 import { DropPosition } from '../moving/moving.service';
->>>>>>> 283d4faf
 
 const GRID_COL_THEAD_TITLE_CLASS = 'igx-grid__th-title';
 const GRID_COL_GROUP_THEAD_TITLE_CLASS = 'igx-grid__thead-title';
@@ -532,7 +529,6 @@
         }));
 
     it('Width should be correct. Column group with three columns. Columns with width in percent.',
-<<<<<<< HEAD
     fakeAsync(/** height/width setter rAF */() => {
         const fixture = TestBed.createComponent(OneGroupThreeColsGridComponent);
         fixture.detectChanges();
@@ -553,28 +549,6 @@
         const cityColumn = grid.getColumnByName('City');
         expect(cityColumn.width).toBe(columnWidth);
     }));
-=======
-        fakeAsync(/** height/width setter rAF */() => {
-            const fixture = TestBed.createComponent(OneGroupThreeColsGridComponent);
-            fixture.detectChanges();
-            const columnWidth = '20%';
-            const groupWidth = '60%';
-            const componentInstance = fixture.componentInstance;
-            const grid = componentInstance.grid;
-            grid.ngAfterViewInit();
-            componentInstance.columnWidth = columnWidth;
-            fixture.detectChanges();
-
-            const locationColGroup = getColGroup(grid, 'Location');
-            expect(locationColGroup.width).toBe(groupWidth);
-            const countryColumn = grid.getColumnByName('Country');
-            expect(countryColumn.width).toBe(columnWidth);
-            const regionColumn = grid.getColumnByName('Region');
-            expect(regionColumn.width).toBe(columnWidth);
-            const cityColumn = grid.getColumnByName('City');
-            expect(cityColumn.width).toBe(columnWidth);
-        }));
->>>>>>> 283d4faf
 
     it('API method level should return correct values', fakeAsync(() => {
         const fixture = TestBed.createComponent(ColumnGroupFourLevelTestComponent);
