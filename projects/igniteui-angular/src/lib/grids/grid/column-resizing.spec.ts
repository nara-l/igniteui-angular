--- conflicted
+++ resolved
@@ -383,6 +383,19 @@
             expect(column.width).toEqual('63px');
         }));
 
+        it('should autosize column programmatically based only on header.', fakeAsync(() => {
+            const fixture = TestBed.createComponent(LargePinnedColGridComponent);
+            fixture.detectChanges();
+    
+            const column = fixture.componentInstance.grid.columnList.filter(c => c.field === 'ReleaseDate')[0];
+            expect(column.width).toEqual('100px');
+    
+            column.autosize(true);
+            fixture.detectChanges();
+    
+            expect(parseInt(column.width, 10)).toEqual(111);
+        }));
+
         it('should autosize pinned column programmatically.', fakeAsync(/** height/width setter rAF */() => {
             const column = grid.getColumnByName('Released');
             expect(column.width).toEqual('100px');
@@ -578,202 +591,6 @@
         }));
     });
 
-<<<<<<< HEAD
-    it('should autosize column programmatically.', async() => {
-        const fixture = TestBed.createComponent(LargePinnedColGridComponent);
-        fixture.detectChanges();
-
-        const column = fixture.componentInstance.grid.columnList.filter(c => c.field === 'ID')[0];
-        expect(column.width).toEqual('100px');
-
-        column.autosize();
-        fixture.detectChanges();
-
-        expect(column.width).toEqual('63px');
-
-        // height/width setter rAF
-        await wait(16);
-    });
-
-    it('should autosize column programmatically based only on header.', async() => {
-        const fixture = TestBed.createComponent(LargePinnedColGridComponent);
-        fixture.detectChanges();
-
-        const column = fixture.componentInstance.grid.columnList.filter(c => c.field === 'ReleaseDate')[0];
-        expect(column.width).toEqual('100px');
-
-        column.autosize(true);
-        fixture.detectChanges();
-
-        expect(parseInt(column.width, 10)).toEqual(111);
-
-        // height/width setter rAF
-        await wait(16);
-    });
-
-    it('should autosize pinned column programmatically.', async() => {
-        const fixture = TestBed.createComponent(LargePinnedColGridComponent);
-        fixture.detectChanges();
-
-        const column = fixture.componentInstance.grid.columnList.filter(c => c.field === 'Released')[0];
-        expect(column.width).toEqual('100px');
-
-        column.autosize();
-        fixture.detectChanges();
-
-        expect(column.width).toEqual('95px');
-
-        // height/width setter rAF
-        await wait(16);
-    });
-
-    it('should autosize last pinned column programmatically.', async() => {
-        const fixture = TestBed.createComponent(LargePinnedColGridComponent);
-        fixture.detectChanges();
-
-        const column = fixture.componentInstance.grid.columnList.filter(c => c.field === 'Items')[0];
-        expect(column.width).toEqual('100px');
-
-        column.autosize();
-        fixture.detectChanges();
-
-        expect(column.width).toEqual('92px');
-
-        // height/width setter rAF
-        await wait(16);
-    });
-
-    it('should autosize templated column programmatically.', async() => {
-        const fixture = TestBed.createComponent(GridFeaturesComponent);
-        fixture.detectChanges();
-
-        const column = fixture.componentInstance.grid.columnList.filter(c => c.field === 'Category')[0];
-        expect(column.width).toEqual('150px');
-
-        column.autosize();
-        fixture.detectChanges();
-
-        expect(column.width).toEqual('89px');
-
-        // height/width setter rAF
-        await wait(16);
-    });
-
-    it('should autosize filterable/sortable/resizable/movable column programmatically.', async() => {
-        const fixture = TestBed.createComponent(MultiColumnHeadersComponent);
-        fixture.detectChanges();
-
-        const column = fixture.componentInstance.grid.columnList.filter(c => c.field === 'Missing')[0];
-        expect(column.width).toEqual('100px');
-
-        column.autosize();
-        fixture.detectChanges();
-        // the exact width is different between chrome and chrome headless so an exact match is erroneous
-        expect(Math.abs(parseInt(column.width, 10) - 120)).toBeLessThan(2);
-
-        // height/width setter rAF
-        await wait(16);
-    });
-
-    it('should autosize MCHs programmatically.', async() => {
-        const fixture = TestBed.createComponent(MultiColumnHeadersComponent);
-        fixture.detectChanges();
-
-        let column = fixture.componentInstance.grid.columnList.filter(c => c.field === 'CompanyName')[0];
-        expect(column.width).toEqual('130px');
-
-        column.autosize();
-        fixture.detectChanges();
-        expect(column.width).toEqual('239px');
-
-        column = fixture.componentInstance.grid.columnList.filter(c => c.field === 'ContactName')[0];
-        expect(column.width).toEqual('100px');
-
-        column.autosize();
-        fixture.detectChanges();
-        expect(column.width).toEqual('148px');
-
-        column = fixture.componentInstance.grid.columnList.filter(c => c.field === 'Region')[0];
-        expect(column.width).toEqual('150px');
-
-        column.autosize();
-        fixture.detectChanges();
-        expect(column.width).toEqual('85px');
-
-        column = fixture.componentInstance.grid.columnList.filter(c => c.field === 'Country')[0];
-        expect(column.width).toEqual('90px');
-
-        column.autosize();
-        fixture.detectChanges();
-        expect(column.width).toEqual('111px');
-
-        // height/width setter rAF
-        await wait(16);
-    });
-
-    it('should autosize column when minWidth is set.', async() => {
-        const fixture = TestBed.createComponent(LargePinnedColGridComponent);
-        fixture.detectChanges();
-
-        const column = fixture.componentInstance.grid.columnList.filter(c => c.field === 'ID')[0];
-        column.minWidth = '70px';
-        expect(column.minWidth).toEqual('70px');
-
-        column.autosize();
-        fixture.detectChanges();
-
-        expect(column.width).toEqual('63px');
-
-        // height/width setter rAF
-        await wait(16);
-    });
-
-    it('should size headers correctly when column width is below the allowed minimum.', () => {
-        const fixture = TestBed.createComponent(ColGridComponent);
-        fixture.detectChanges();
-
-        const headers = fixture.debugElement.queryAll(By.css(COLUMN_HEADER_CLASS));
-        const headerGroups = fixture.debugElement.queryAll(By.css(COLUMN_HEADER_GROUP_CLASS));
-        const filteringCells = fixture.debugElement.queryAll(By.css(COLUMN_FILTER_CELL_SELECTOR));
-
-        expect(headers[0].nativeElement.getBoundingClientRect().width).toBe(49);
-        expect(headers[1].nativeElement.getBoundingClientRect().width).toBe(50);
-        expect(headers[2].nativeElement.getBoundingClientRect().width).toBe(49);
-
-        expect(filteringCells[0].nativeElement.getBoundingClientRect().width).toBe(49);
-        expect(filteringCells[1].nativeElement.getBoundingClientRect().width).toBe(50);
-        expect(filteringCells[2].nativeElement.getBoundingClientRect().width).toBe(49);
-
-        expect(headerGroups[0].nativeElement.getBoundingClientRect().width).toBe(48);
-        expect(headerGroups[1].nativeElement.getBoundingClientRect().width).toBe(50);
-        expect(headerGroups[2].nativeElement.getBoundingClientRect().width).toBe(48);
-    });
-
-    it('should size headers correctly when column width is in %.', () => {
-        const fixture = TestBed.createComponent(ColPercentageGridComponent);
-        fixture.detectChanges();
-        const grid = fixture.componentInstance.grid;
-        grid.ngAfterViewInit();
-
-        const headers = fixture.debugElement.queryAll(By.css(COLUMN_HEADER_CLASS));
-        const headerGroups = fixture.debugElement.queryAll(By.css(COLUMN_HEADER_GROUP_CLASS));
-        const filteringCells = fixture.debugElement.queryAll(By.css(COLUMN_FILTER_CELL_SELECTOR));
-        const expectedWidth = (parseInt(grid.width, 10) - grid.scrollSize) / 4;
-        expect(headers[0].nativeElement.getBoundingClientRect().width).toBeCloseTo(expectedWidth, 0);
-        expect(headers[1].nativeElement.getBoundingClientRect().width).toBeCloseTo(expectedWidth, 0);
-        expect(headers[2].nativeElement.getBoundingClientRect().width).toBeCloseTo(expectedWidth, 0);
-        expect(headers[3].nativeElement.getBoundingClientRect().width).toBeCloseTo(expectedWidth, 0);
-
-        expect(filteringCells[0].nativeElement.getBoundingClientRect().width).toBeCloseTo(expectedWidth, 0);
-        expect(filteringCells[1].nativeElement.getBoundingClientRect().width).toBeCloseTo(expectedWidth, 0);
-        expect(filteringCells[2].nativeElement.getBoundingClientRect().width).toBeCloseTo(expectedWidth, 0);
-        expect(filteringCells[3].nativeElement.getBoundingClientRect().width).toBeCloseTo(expectedWidth, 0);
-
-        expect(headerGroups[0].nativeElement.getBoundingClientRect().width).toBeCloseTo(expectedWidth, 0);
-        expect(headerGroups[1].nativeElement.getBoundingClientRect().width).toBeCloseTo(expectedWidth, 0);
-        expect(headerGroups[2].nativeElement.getBoundingClientRect().width).toBeCloseTo(expectedWidth, 0);
-        expect(headerGroups[3].nativeElement.getBoundingClientRect().width).toBeCloseTo(expectedWidth, 0);
-=======
     describe('Different columns widths tests: ', () => {
         it('should resize columns with initial width of null.', fakeAsync(() => {
             const fixture = TestBed.createComponent(NullColumnsComponent);
@@ -881,7 +698,6 @@
             expect(headerGroups[2].nativeElement.getBoundingClientRect().width).toBeCloseTo(expectedWidth, 0);
             expect(headerGroups[3].nativeElement.getBoundingClientRect().width).toBeCloseTo(expectedWidth, 0);
         });
->>>>>>> 51c6c27f
     });
 });
 
