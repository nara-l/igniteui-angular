--- conflicted
+++ resolved
@@ -8,8 +8,6 @@
 import { IgxColumnComponent } from '../columns/column.component';
 import { IColumnSelectionEventArgs } from '../common/events';
 
-<<<<<<< HEAD
-=======
 const SELECTED_COLUMN_CLASS = 'igx-grid__th--selected';
 const SELECTED_COLUMN_CELL_CLASS = 'igx-grid__td--column-selected';
 
@@ -24,7 +22,6 @@
 { ProductID: 9, ProductName: 'Teatime Chocolate Biscuits' },
 { ProductID: 10, ProductName: 'Chocolate' }];
 
->>>>>>> 5e360734
 describe('IgxGrid - Column Selection #grid', () => {
     configureTestSuite();
     let fix: ComponentFixture<any>;
