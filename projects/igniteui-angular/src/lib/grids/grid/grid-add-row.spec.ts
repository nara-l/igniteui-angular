import { IgxGridModule, IgxGridComponent } from './public_api';
import { NoopAnimationsModule } from '@angular/platform-browser/animations';
import { async, TestBed, fakeAsync } from '@angular/core/testing';
import { configureTestSuite } from '../../test-utils/configure-suite';
import { DebugElement } from '@angular/core';
import { GridFunctions } from '../../test-utils/grid-functions.spec';
import {
    IgxAddRowComponent, IgxGridRowEditingTransactionComponent
} from '../../test-utils/grid-samples.spec';

import { By } from '@angular/platform-browser';
import { IgxActionStripComponent } from '../../action-strip/action-strip.component';
import { IgxActionStripModule } from '../../action-strip/action-strip.module';
<<<<<<< HEAD
import { UIInteractions } from '../../test-utils/ui-interactions.spec';
import { DefaultGridMasterDetailComponent } from './grid.master-detail.spec';
import { ColumnLayoutTestComponent } from './grid.multi-row-layout.spec';
=======
import { UIInteractions, wait } from '../../test-utils/ui-interactions.spec';
>>>>>>> 2b5c0d66

describe('IgxGrid - Row Adding #grid', () => {
        let fixture;
        let grid: IgxGridComponent;
        let gridContent: DebugElement;
        let actionStrip: IgxActionStripComponent;
    configureTestSuite();
    beforeAll(async(() => {
        TestBed.configureTestingModule({
            declarations: [
                IgxAddRowComponent,
                ColumnLayoutTestComponent
            ],
            imports: [
                NoopAnimationsModule,
                IgxActionStripModule,
                IgxGridModule]
        }).compileComponents();
    }));

    describe('General tests', () => {
        beforeEach(fakeAsync(/** height/width setter rAF */() => {
            fixture = TestBed.createComponent(IgxAddRowComponent);
            fixture.detectChanges();
            grid = fixture.componentInstance.grid;
            gridContent = GridFunctions.getGridContent(fixture);
            actionStrip = fixture.componentInstance.actionStrip;
        }));

        it('Should be able to enter add row mode on action strip click', () => {
            const row = grid.rowList.first;
            actionStrip.show(row);
            fixture.detectChanges();
            const addRowIcon = fixture.debugElement.queryAll(By.css(`igx-grid-editing-actions igx-icon`))[1];
            addRowIcon.parent.triggerEventHandler('click', new Event('click'));
            fixture.detectChanges();
            const addRow = grid.getRowByIndex(1);
            expect(addRow.addRow).toBeTrue();
        });

        it('Should be able to enter add row mode through the exposed API method.', () => {
            const rows = grid.rowList.toArray();
            rows[0].beginAddRow();
            fixture.detectChanges();
            let addRow = grid.getRowByIndex(1);
            expect(addRow.addRow).toBeTrue();

            UIInteractions.triggerEventHandlerKeyDown('escape', gridContent);
            fixture.detectChanges();
            addRow = grid.getRowByIndex(1);
            expect(addRow.addRow).toBeFalse();

            rows[1].beginAddRow();
            fixture.detectChanges();
            addRow = grid.getRowByIndex(2);
            expect(addRow.addRow).toBeTrue();
        });

        it('Should display the banner above the row if there is no room underneath it', () => {
            grid.paging = true;
            grid.perPage = 7;
            fixture.detectChanges();

            const lastRow = grid.rowList.last;
            const lastRowIndex = lastRow.index;
            actionStrip.show(lastRow);
            fixture.detectChanges();

            const addRowIcon = fixture.debugElement.queryAll(By.css(`igx-grid-editing-actions igx-icon`))[1];
            addRowIcon.parent.triggerEventHandler('click', new Event('click'));
            fixture.detectChanges();


            const addRow = grid.getRowByIndex(lastRowIndex + 1);
            expect(addRow.addRow).toBeTrue();

            const banner = GridFunctions.getRowEditingOverlay(fixture);
            fixture.detectChanges();
            const bannerBottom = banner.getBoundingClientRect().bottom;
            const addRowTop = addRow.nativeElement.getBoundingClientRect().top;

            // The banner appears above the row
            expect(bannerBottom).toBeLessThanOrEqual(addRowTop);

            // No much space between the row and the banner
            expect(addRowTop - bannerBottom).toBeLessThan(2);
        });

        it('Should not be able to enter add row mode when rowEditing is disabled', () => {
            grid.rowEditable = false;
            fixture.detectChanges();

            grid.rowList.first.beginAddRow();
            fixture.detectChanges();

            const banner = GridFunctions.getRowEditingOverlay(fixture);
            expect(banner).toBeNull();
            expect(grid.getRowByIndex(1).addRow).toBeFalse();
        });

<<<<<<< HEAD
        it('Should emit all grid editing events as per row editing specification', () => {

        });

        it('Should generate correct row ID based on the primary column type', () => {

        });

        it('Should correctly add new row as last row', () => {

        });
    });

    describe('Exit add row mode tests', () => {
        beforeEach(fakeAsync(/** height/width setter rAF */() => {
            fixture = TestBed.createComponent(IgxAddRowComponent);
            fixture.detectChanges();
            grid = fixture.componentInstance.grid;
            gridContent = GridFunctions.getGridContent(fixture);
            actionStrip = fixture.componentInstance.actionStrip;
        }));

        it('Should exit add row mode and commit on clicking DONE button in the overlay', () => {

        });

        it('Should exit add row mode and discard on clicking CANCEL button in the overlay', () => {

        });

        it('Should exit add row mode and discard on ESC KEYDOWN', () => {

        });

        it('Should exit add row mode and commit on ENTER KEYDOWN.', () => {

        });
    });

    describe('Row Adding - Paging and MRL tests', () => {
        beforeEach(fakeAsync(/** height/width setter rAF */() => {
            fixture = TestBed.createComponent(IgxAddRowComponent);
            fixture.detectChanges();
            grid = fixture.componentInstance.grid;
            gridContent = GridFunctions.getGridContent(fixture);
        }));

        it('Should preserve the changes after page navigation', () => {

        });

        it('Should save changes when changing page count', () => {

        });
    });

    describe('Row Adding - Filtering tests', () => {
        beforeEach(fakeAsync(/** height/width setter rAF */() => {
            fixture = TestBed.createComponent(IgxAddRowComponent);
            fixture.detectChanges();
            grid = fixture.componentInstance.grid;
            gridContent = GridFunctions.getGridContent(fixture);
            actionStrip = fixture.componentInstance.actionStrip;
        }));

        it('Should exit add row mode on filter applied', () => {

        });

        it('Filtering should consider newly added rows', () => {

        });

        it('Should not show the action strip "Show" button if added row is filtered out', () => {

        });
    });

    describe('Row Adding - Sorting tests', () => {
        beforeEach(fakeAsync(/** height/width setter rAF */() => {
            fixture = TestBed.createComponent(IgxAddRowComponent);
            fixture.detectChanges();
            grid = fixture.componentInstance.grid;
            gridContent = GridFunctions.getGridContent(fixture);
            actionStrip = fixture.componentInstance.actionStrip;
        }));

        it('Should exit add row mode and discard on sorting', () => {

        });

        it('Sorting should consider newly added rows', () => {

        });

        it('Should go to correct row via the the action strip "Show" button when row is added in sorted grid', () => {

        });
    });

    describe('Row Adding - Master detail view', () => {
        beforeEach(fakeAsync(/** height/width setter rAF */() => {
            fixture = TestBed.createComponent(DefaultGridMasterDetailComponent);
            fixture.detectChanges();
            grid = fixture.componentInstance.grid;
            gridContent = GridFunctions.getGridContent(fixture);
        }));

        it('Should collapse expanded detail view before spawning add row UI', () => {

        });
    });

    describe('Row Adding - MRL tests', () => {
        beforeEach(fakeAsync(/** height/width setter rAF */() => {
            fixture = TestBed.createComponent(ColumnLayoutTestComponent);
            fixture.detectChanges();
            grid = fixture.componentInstance.grid;
            gridContent = GridFunctions.getGridContent(fixture);
        }));

        it('Should render adding row with correct multi row layout', () => {

        });
    });

    describe('Row Adding - Group by', () => {
        beforeEach(fakeAsync(/** height/width setter rAF */() => {
            fixture = TestBed.createComponent(IgxAddRowComponent);
            fixture.detectChanges();
            grid = fixture.componentInstance.grid;
            gridContent = GridFunctions.getGridContent(fixture);
        }));

        it('Should show the action strip "Show" button if added row is in collapsed group and on click should expand the group and scroll to the correct added row', () => {

        });
    });

    describe('Row Adding - Summaries', () => {
        beforeEach(fakeAsync(/** height/width setter rAF */() => {
            fixture = TestBed.createComponent(IgxAddRowComponent);
            fixture.detectChanges();
            grid = fixture.componentInstance.grid;
            gridContent = GridFunctions.getGridContent(fixture);
        }));

        it('Should update summaries after adding new row', () => {

        });
    });

    describe('Row Adding - Column manipulations', () => {
        beforeEach(fakeAsync(/** height/width setter rAF */() => {
            fixture = TestBed.createComponent(IgxAddRowComponent);
            fixture.detectChanges();
            grid = fixture.componentInstance.grid;
            gridContent = GridFunctions.getGridContent(fixture);
        }));

        it('Should exit add row mode when moving a column', () => {

        });

        it('Should exit add row mode when pinning/unpinning a column', () => {

        });

        it('Should exit add row mode when resizing a column', () => {

        });

        it('Should exit add row mode when hiding a column', () => {

        });
    });

    describe('Row Adding - Transactions', () => {
        beforeEach(fakeAsync(/** height/width setter rAF */() => {
            fixture = TestBed.createComponent(IgxGridRowEditingTransactionComponent);
            fixture.detectChanges();
            grid = fixture.componentInstance.grid;
            gridContent = GridFunctions.getGridContent(fixture);
        }));

        it('Should create ADD transaction when adding a new row', () => {

        });

        it('All updates on uncommitted add row should be merged into one ADD transaction', () => {

        });
=======
        it('should navigate to added row on snackbar button click.', async() => {
            const rows = grid.rowList.toArray();
            const dataCount = grid.data.length;
            rows[0].beginAddRow();
            fixture.detectChanges();

            grid.endEdit(true);
            fixture.detectChanges();

            // check row is in data
            expect(grid.data.length).toBe(dataCount + 1);

            const addedRec = grid.data[grid.data.length - 1];

            grid.addRowSnackbar.triggerAction();
            fixture.detectChanges();

            await wait(100);
            fixture.detectChanges();

            // check added row is rendered and is in view
            const row = grid.getRowByKey(addedRec[grid.primaryKey]);
            expect(row).not.toBeNull();
            const gridOffsets = grid.tbody.nativeElement.getBoundingClientRect();
            const rowOffsets = row.nativeElement.getBoundingClientRect();
            expect(rowOffsets.top >= gridOffsets.top && rowOffsets.bottom <= gridOffsets.bottom).toBeTruthy();
        });

        it('should navigate to added row on snackbar button click when row is not in current view.', async() => {
            grid.paging = true;
            grid.perPage = 5;
            fixture.detectChanges();

            const rows = grid.rowList.toArray();
            const dataCount = grid.data.length;

            rows[0].beginAddRow();
            fixture.detectChanges();

            grid.endEdit(true);
            fixture.detectChanges();

            // check row is in data
            expect(grid.data.length).toBe(dataCount + 1);

            const addedRec = grid.data[grid.data.length - 1];

            grid.addRowSnackbar.triggerAction();
            fixture.detectChanges();

            await wait(100);
            fixture.detectChanges();

            // check page is correct
            expect(grid.page).toBe(5);

             // check added row is rendered and is in view
             const row = grid.getRowByKey(addedRec[grid.primaryKey]);
             expect(row).not.toBeNull();
             const gridOffsets = grid.tbody.nativeElement.getBoundingClientRect();
             const rowOffsets = row.nativeElement.getBoundingClientRect();
             expect(rowOffsets.top >= gridOffsets.top && rowOffsets.bottom <= gridOffsets.bottom).toBeTruthy();
        });

>>>>>>> 2b5c0d66
    });
});<|MERGE_RESOLUTION|>--- conflicted
+++ resolved
@@ -11,13 +11,9 @@
 import { By } from '@angular/platform-browser';
 import { IgxActionStripComponent } from '../../action-strip/action-strip.component';
 import { IgxActionStripModule } from '../../action-strip/action-strip.module';
-<<<<<<< HEAD
-import { UIInteractions } from '../../test-utils/ui-interactions.spec';
 import { DefaultGridMasterDetailComponent } from './grid.master-detail.spec';
 import { ColumnLayoutTestComponent } from './grid.multi-row-layout.spec';
-=======
 import { UIInteractions, wait } from '../../test-utils/ui-interactions.spec';
->>>>>>> 2b5c0d66
 
 describe('IgxGrid - Row Adding #grid', () => {
         let fixture;
@@ -118,200 +114,6 @@
             expect(grid.getRowByIndex(1).addRow).toBeFalse();
         });
 
-<<<<<<< HEAD
-        it('Should emit all grid editing events as per row editing specification', () => {
-
-        });
-
-        it('Should generate correct row ID based on the primary column type', () => {
-
-        });
-
-        it('Should correctly add new row as last row', () => {
-
-        });
-    });
-
-    describe('Exit add row mode tests', () => {
-        beforeEach(fakeAsync(/** height/width setter rAF */() => {
-            fixture = TestBed.createComponent(IgxAddRowComponent);
-            fixture.detectChanges();
-            grid = fixture.componentInstance.grid;
-            gridContent = GridFunctions.getGridContent(fixture);
-            actionStrip = fixture.componentInstance.actionStrip;
-        }));
-
-        it('Should exit add row mode and commit on clicking DONE button in the overlay', () => {
-
-        });
-
-        it('Should exit add row mode and discard on clicking CANCEL button in the overlay', () => {
-
-        });
-
-        it('Should exit add row mode and discard on ESC KEYDOWN', () => {
-
-        });
-
-        it('Should exit add row mode and commit on ENTER KEYDOWN.', () => {
-
-        });
-    });
-
-    describe('Row Adding - Paging and MRL tests', () => {
-        beforeEach(fakeAsync(/** height/width setter rAF */() => {
-            fixture = TestBed.createComponent(IgxAddRowComponent);
-            fixture.detectChanges();
-            grid = fixture.componentInstance.grid;
-            gridContent = GridFunctions.getGridContent(fixture);
-        }));
-
-        it('Should preserve the changes after page navigation', () => {
-
-        });
-
-        it('Should save changes when changing page count', () => {
-
-        });
-    });
-
-    describe('Row Adding - Filtering tests', () => {
-        beforeEach(fakeAsync(/** height/width setter rAF */() => {
-            fixture = TestBed.createComponent(IgxAddRowComponent);
-            fixture.detectChanges();
-            grid = fixture.componentInstance.grid;
-            gridContent = GridFunctions.getGridContent(fixture);
-            actionStrip = fixture.componentInstance.actionStrip;
-        }));
-
-        it('Should exit add row mode on filter applied', () => {
-
-        });
-
-        it('Filtering should consider newly added rows', () => {
-
-        });
-
-        it('Should not show the action strip "Show" button if added row is filtered out', () => {
-
-        });
-    });
-
-    describe('Row Adding - Sorting tests', () => {
-        beforeEach(fakeAsync(/** height/width setter rAF */() => {
-            fixture = TestBed.createComponent(IgxAddRowComponent);
-            fixture.detectChanges();
-            grid = fixture.componentInstance.grid;
-            gridContent = GridFunctions.getGridContent(fixture);
-            actionStrip = fixture.componentInstance.actionStrip;
-        }));
-
-        it('Should exit add row mode and discard on sorting', () => {
-
-        });
-
-        it('Sorting should consider newly added rows', () => {
-
-        });
-
-        it('Should go to correct row via the the action strip "Show" button when row is added in sorted grid', () => {
-
-        });
-    });
-
-    describe('Row Adding - Master detail view', () => {
-        beforeEach(fakeAsync(/** height/width setter rAF */() => {
-            fixture = TestBed.createComponent(DefaultGridMasterDetailComponent);
-            fixture.detectChanges();
-            grid = fixture.componentInstance.grid;
-            gridContent = GridFunctions.getGridContent(fixture);
-        }));
-
-        it('Should collapse expanded detail view before spawning add row UI', () => {
-
-        });
-    });
-
-    describe('Row Adding - MRL tests', () => {
-        beforeEach(fakeAsync(/** height/width setter rAF */() => {
-            fixture = TestBed.createComponent(ColumnLayoutTestComponent);
-            fixture.detectChanges();
-            grid = fixture.componentInstance.grid;
-            gridContent = GridFunctions.getGridContent(fixture);
-        }));
-
-        it('Should render adding row with correct multi row layout', () => {
-
-        });
-    });
-
-    describe('Row Adding - Group by', () => {
-        beforeEach(fakeAsync(/** height/width setter rAF */() => {
-            fixture = TestBed.createComponent(IgxAddRowComponent);
-            fixture.detectChanges();
-            grid = fixture.componentInstance.grid;
-            gridContent = GridFunctions.getGridContent(fixture);
-        }));
-
-        it('Should show the action strip "Show" button if added row is in collapsed group and on click should expand the group and scroll to the correct added row', () => {
-
-        });
-    });
-
-    describe('Row Adding - Summaries', () => {
-        beforeEach(fakeAsync(/** height/width setter rAF */() => {
-            fixture = TestBed.createComponent(IgxAddRowComponent);
-            fixture.detectChanges();
-            grid = fixture.componentInstance.grid;
-            gridContent = GridFunctions.getGridContent(fixture);
-        }));
-
-        it('Should update summaries after adding new row', () => {
-
-        });
-    });
-
-    describe('Row Adding - Column manipulations', () => {
-        beforeEach(fakeAsync(/** height/width setter rAF */() => {
-            fixture = TestBed.createComponent(IgxAddRowComponent);
-            fixture.detectChanges();
-            grid = fixture.componentInstance.grid;
-            gridContent = GridFunctions.getGridContent(fixture);
-        }));
-
-        it('Should exit add row mode when moving a column', () => {
-
-        });
-
-        it('Should exit add row mode when pinning/unpinning a column', () => {
-
-        });
-
-        it('Should exit add row mode when resizing a column', () => {
-
-        });
-
-        it('Should exit add row mode when hiding a column', () => {
-
-        });
-    });
-
-    describe('Row Adding - Transactions', () => {
-        beforeEach(fakeAsync(/** height/width setter rAF */() => {
-            fixture = TestBed.createComponent(IgxGridRowEditingTransactionComponent);
-            fixture.detectChanges();
-            grid = fixture.componentInstance.grid;
-            gridContent = GridFunctions.getGridContent(fixture);
-        }));
-
-        it('Should create ADD transaction when adding a new row', () => {
-
-        });
-
-        it('All updates on uncommitted add row should be merged into one ADD transaction', () => {
-
-        });
-=======
         it('should navigate to added row on snackbar button click.', async() => {
             const rows = grid.rowList.toArray();
             const dataCount = grid.data.length;
@@ -376,6 +178,197 @@
              expect(rowOffsets.top >= gridOffsets.top && rowOffsets.bottom <= gridOffsets.bottom).toBeTruthy();
         });
 
->>>>>>> 2b5c0d66
+        it('Should emit all grid editing events as per row editing specification', () => {
+
+        });
+
+        it('Should generate correct row ID based on the primary column type', () => {
+
+        });
+
+        it('Should correctly add new row as last row', () => {
+
+        });
+    });
+
+    describe('Exit add row mode tests', () => {
+        beforeEach(fakeAsync(/** height/width setter rAF */() => {
+            fixture = TestBed.createComponent(IgxAddRowComponent);
+            fixture.detectChanges();
+            grid = fixture.componentInstance.grid;
+            gridContent = GridFunctions.getGridContent(fixture);
+            actionStrip = fixture.componentInstance.actionStrip;
+        }));
+
+        it('Should exit add row mode and commit on clicking DONE button in the overlay', () => {
+
+        });
+
+        it('Should exit add row mode and discard on clicking CANCEL button in the overlay', () => {
+
+        });
+
+        it('Should exit add row mode and discard on ESC KEYDOWN', () => {
+
+        });
+
+        it('Should exit add row mode and commit on ENTER KEYDOWN.', () => {
+
+        });
+    });
+
+    describe('Row Adding - Paging and MRL tests', () => {
+        beforeEach(fakeAsync(/** height/width setter rAF */() => {
+            fixture = TestBed.createComponent(IgxAddRowComponent);
+            fixture.detectChanges();
+            grid = fixture.componentInstance.grid;
+            gridContent = GridFunctions.getGridContent(fixture);
+        }));
+
+        it('Should preserve the changes after page navigation', () => {
+
+        });
+
+        it('Should save changes when changing page count', () => {
+
+        });
+    });
+
+    describe('Row Adding - Filtering tests', () => {
+        beforeEach(fakeAsync(/** height/width setter rAF */() => {
+            fixture = TestBed.createComponent(IgxAddRowComponent);
+            fixture.detectChanges();
+            grid = fixture.componentInstance.grid;
+            gridContent = GridFunctions.getGridContent(fixture);
+            actionStrip = fixture.componentInstance.actionStrip;
+        }));
+
+        it('Should exit add row mode on filter applied', () => {
+
+        });
+
+        it('Filtering should consider newly added rows', () => {
+
+        });
+
+        it('Should not show the action strip "Show" button if added row is filtered out', () => {
+
+        });
+    });
+
+    describe('Row Adding - Sorting tests', () => {
+        beforeEach(fakeAsync(/** height/width setter rAF */() => {
+            fixture = TestBed.createComponent(IgxAddRowComponent);
+            fixture.detectChanges();
+            grid = fixture.componentInstance.grid;
+            gridContent = GridFunctions.getGridContent(fixture);
+            actionStrip = fixture.componentInstance.actionStrip;
+        }));
+
+        it('Should exit add row mode and discard on sorting', () => {
+
+        });
+
+        it('Sorting should consider newly added rows', () => {
+
+        });
+
+        it('Should go to correct row via the the action strip "Show" button when row is added in sorted grid', () => {
+
+        });
+    });
+
+    describe('Row Adding - Master detail view', () => {
+        beforeEach(fakeAsync(/** height/width setter rAF */() => {
+            fixture = TestBed.createComponent(DefaultGridMasterDetailComponent);
+            fixture.detectChanges();
+            grid = fixture.componentInstance.grid;
+            gridContent = GridFunctions.getGridContent(fixture);
+        }));
+
+        it('Should collapse expanded detail view before spawning add row UI', () => {
+
+        });
+    });
+
+    describe('Row Adding - MRL tests', () => {
+        beforeEach(fakeAsync(/** height/width setter rAF */() => {
+            fixture = TestBed.createComponent(ColumnLayoutTestComponent);
+            fixture.detectChanges();
+            grid = fixture.componentInstance.grid;
+            gridContent = GridFunctions.getGridContent(fixture);
+        }));
+
+        it('Should render adding row with correct multi row layout', () => {
+
+        });
+    });
+
+    describe('Row Adding - Group by', () => {
+        beforeEach(fakeAsync(/** height/width setter rAF */() => {
+            fixture = TestBed.createComponent(IgxAddRowComponent);
+            fixture.detectChanges();
+            grid = fixture.componentInstance.grid;
+            gridContent = GridFunctions.getGridContent(fixture);
+        }));
+
+        it('Should show the action strip "Show" button if added row is in collapsed group and on click should expand the group and scroll to the correct added row', () => {
+
+        });
+    });
+
+    describe('Row Adding - Summaries', () => {
+        beforeEach(fakeAsync(/** height/width setter rAF */() => {
+            fixture = TestBed.createComponent(IgxAddRowComponent);
+            fixture.detectChanges();
+            grid = fixture.componentInstance.grid;
+            gridContent = GridFunctions.getGridContent(fixture);
+        }));
+
+        it('Should update summaries after adding new row', () => {
+
+        });
+    });
+
+    describe('Row Adding - Column manipulations', () => {
+        beforeEach(fakeAsync(/** height/width setter rAF */() => {
+            fixture = TestBed.createComponent(IgxAddRowComponent);
+            fixture.detectChanges();
+            grid = fixture.componentInstance.grid;
+            gridContent = GridFunctions.getGridContent(fixture);
+        }));
+
+        it('Should exit add row mode when moving a column', () => {
+
+        });
+
+        it('Should exit add row mode when pinning/unpinning a column', () => {
+
+        });
+
+        it('Should exit add row mode when resizing a column', () => {
+
+        });
+
+        it('Should exit add row mode when hiding a column', () => {
+
+        });
+    });
+
+    describe('Row Adding - Transactions', () => {
+        beforeEach(fakeAsync(/** height/width setter rAF */() => {
+            fixture = TestBed.createComponent(IgxGridRowEditingTransactionComponent);
+            fixture.detectChanges();
+            grid = fixture.componentInstance.grid;
+            gridContent = GridFunctions.getGridContent(fixture);
+        }));
+
+        it('Should create ADD transaction when adding a new row', () => {
+
+        });
+
+        it('All updates on uncommitted add row should be merged into one ADD transaction', () => {
+
+        });
     });
 });