import { IgxGridModule, IgxGridComponent } from './public_api';
import { NoopAnimationsModule } from '@angular/platform-browser/animations';
import { async, TestBed, fakeAsync } from '@angular/core/testing';
import { configureTestSuite } from '../../test-utils/configure-suite';
import { DebugElement } from '@angular/core';
import { GridFunctions, GridSummaryFunctions } from '../../test-utils/grid-functions.spec';
import {
    IgxAddRowComponent, IgxGridRowEditingTransactionComponent
} from '../../test-utils/grid-samples.spec';

import { By } from '@angular/platform-browser';
import { IgxActionStripComponent } from '../../action-strip/action-strip.component';
import { IgxActionStripModule } from '../../action-strip/action-strip.module';
import { DefaultGridMasterDetailComponent } from './grid.master-detail.spec';
import { ColumnLayoutTestComponent } from './grid.multi-row-layout.spec';
import { UIInteractions, wait } from '../../test-utils/ui-interactions.spec';
<<<<<<< HEAD
import { IgxStringFilteringOperand } from '../../data-operations/filtering-condition';
import { SortingDirection } from '../../data-operations/sorting-expression.interface';
import { DefaultSortingStrategy } from '../../data-operations/sorting-strategy';
import { TransactionType } from '../../services/public_api';

=======
import { IgxGridRowComponent } from './grid-row.component';
>>>>>>> de253a68

describe('IgxGrid - Row Adding #grid', () => {
        const SUMMARY_ROW = 'igx-grid-summary-row';
        let fixture;
        let grid: IgxGridComponent;
        let gridContent: DebugElement;
        let actionStrip: IgxActionStripComponent;
    configureTestSuite();
    beforeAll( async(() => {
        TestBed.configureTestingModule({
            declarations: [
                IgxAddRowComponent,
                ColumnLayoutTestComponent,
                DefaultGridMasterDetailComponent,
                IgxGridRowEditingTransactionComponent
            ],
            imports: [
                NoopAnimationsModule,
                IgxActionStripModule,
                IgxGridModule]
        }).compileComponents();
    }));

    describe('General tests', () => {
        beforeEach(fakeAsync(/** height/width setter rAF */() => {
            fixture = TestBed.createComponent(IgxAddRowComponent);
            fixture.detectChanges();
            grid = fixture.componentInstance.grid;
            gridContent = GridFunctions.getGridContent(fixture);
            actionStrip = fixture.componentInstance.actionStrip;
        }));

        it('Should be able to enter add row mode on action strip click', () => {
            const row = grid.rowList.first;
            actionStrip.show(row);
            fixture.detectChanges();
            const addRowIcon = fixture.debugElement.queryAll(By.css(`igx-grid-editing-actions igx-icon`))[1];
            addRowIcon.parent.triggerEventHandler('click', new Event('click'));
            fixture.detectChanges();
            const addRow = grid.getRowByIndex(1);
            expect(addRow.addRow).toBeTrue();
        });

        it('Should be able to enter add row mode through the exposed API method.', () => {
            const rows = grid.rowList.toArray();
            rows[0].beginAddRow();
            fixture.detectChanges();
            let addRow = grid.getRowByIndex(1);
            expect(addRow.addRow).toBeTrue();

            UIInteractions.triggerEventHandlerKeyDown('escape', gridContent);
            fixture.detectChanges();
            addRow = grid.getRowByIndex(1);
            expect(addRow.addRow).toBeFalse();

            rows[1].beginAddRow();
            fixture.detectChanges();
            addRow = grid.getRowByIndex(2);
            expect(addRow.addRow).toBeTrue();
        });

        it('Should display the banner above the row if there is no room underneath it', () => {
            grid.paging = true;
            grid.perPage = 7;
            fixture.detectChanges();

            const lastRow = grid.rowList.last;
            const lastRowIndex = lastRow.index;
            actionStrip.show(lastRow);
            fixture.detectChanges();

            const addRowIcon = fixture.debugElement.queryAll(By.css(`igx-grid-editing-actions igx-icon`))[1];
            addRowIcon.parent.triggerEventHandler('click', new Event('click'));
            fixture.detectChanges();


            const addRow = grid.getRowByIndex(lastRowIndex + 1);
            expect(addRow.addRow).toBeTrue();

            const banner = GridFunctions.getRowEditingOverlay(fixture);
            fixture.detectChanges();
            const bannerBottom = banner.getBoundingClientRect().bottom;
            const addRowTop = addRow.nativeElement.getBoundingClientRect().top;

            // The banner appears above the row
            expect(bannerBottom).toBeLessThanOrEqual(addRowTop);

            // No much space between the row and the banner
            expect(addRowTop - bannerBottom).toBeLessThan(2);
        });

        it('Should be able to enter add row mode on Alt + plus key.', () => {
            GridFunctions.focusFirstCell(fixture);
            fixture.detectChanges();

            UIInteractions.triggerEventHandlerKeyDown('+', gridContent, true, false, false);
            fixture.detectChanges();

            const addRow = grid.getRowByIndex(1);
            expect(addRow.addRow).toBeTrue();

        });

        it('Should not be able to enter add row mode on Alt + Shift + plus key.', () => {
            GridFunctions.focusFirstCell(fixture);
            fixture.detectChanges();

            UIInteractions.triggerEventHandlerKeyDown('+', gridContent, true, true, false);
            fixture.detectChanges();

            const banner = GridFunctions.getRowEditingOverlay(fixture);
            expect(banner).toBeNull();
            expect(grid.getRowByIndex(1).addRow).toBeFalse();
        });

        it('Should not be able to enter add row mode when rowEditing is disabled', () => {
            grid.rowEditable = false;
            fixture.detectChanges();

            grid.rowList.first.beginAddRow();
            fixture.detectChanges();

            const banner = GridFunctions.getRowEditingOverlay(fixture);
            expect(banner).toBeNull();
            expect(grid.getRowByIndex(1).addRow).toBeFalse();
        });

        it('Should allow adding row from pinned row.', () => {
            let row = grid.getRowByIndex(0);
            row.pin();
            fixture.detectChanges();
            expect(grid.pinnedRecords.length).toBe(1);

            row = grid.getRowByIndex(0);
            row.beginAddRow();
            fixture.detectChanges();

            // add row should be pinned
            const addRow = grid.getRowByIndex(1) as IgxGridRowComponent;
            expect(addRow.addRow).toBe(true);
            expect(grid.pinnedRows[1]).toBe(addRow);

            grid.endEdit(true);
            fixture.detectChanges();

            // added record should be pinned.
            expect(grid.pinnedRecords.length).toBe(2);
            expect(grid.pinnedRecords[1]).toBe(grid.data[grid.data.length - 1]);

        });
        it('Should allow adding row from ghost row.', () => {
            const row = grid.getRowByIndex(0);
            row.pin();
            fixture.detectChanges();
            expect(grid.pinnedRecords.length).toBe(1);

            const ghostRow = grid.getRowByIndex(1);
            ghostRow.beginAddRow();
            fixture.detectChanges();

            // add row should be unpinned
            const addRow = grid.getRowByIndex(2);
            expect(addRow.addRow).toBe(true);
            expect(grid.pinnedRows.length).toBe(1);

            grid.endEdit(true);
            fixture.detectChanges();

            // added record should be unpinned.
            expect(grid.pinnedRecords.length).toBe(1);
            expect(grid.unpinnedRecords[grid.unpinnedRecords.length - 1]).toBe(grid.data[grid.data.length - 1]);
        });
        it('should navigate to added row on snackbar button click.', async() => {
            const rows = grid.rowList.toArray();
            const dataCount = grid.data.length;
            rows[0].beginAddRow();
            fixture.detectChanges();

            grid.endEdit(true);
            fixture.detectChanges();

            // check row is in data
            expect(grid.data.length).toBe(dataCount + 1);

            const addedRec = grid.data[grid.data.length - 1];

            grid.addRowSnackbar.triggerAction();
            fixture.detectChanges();

            await wait(100);
            fixture.detectChanges();

            // check added row is rendered and is in view
            const row = grid.getRowByKey(addedRec[grid.primaryKey]);
            expect(row).not.toBeNull();
            const gridOffsets = grid.tbody.nativeElement.getBoundingClientRect();
            const rowOffsets = row.nativeElement.getBoundingClientRect();
            expect(rowOffsets.top >= gridOffsets.top && rowOffsets.bottom <= gridOffsets.bottom).toBeTruthy();
        });

        it('should navigate to added row on snackbar button click when row is not in current view.', async() => {
            grid.paging = true;
            grid.perPage = 5;
            fixture.detectChanges();

            const rows = grid.rowList.toArray();
            const dataCount = grid.data.length;

            rows[0].beginAddRow();
            fixture.detectChanges();

            grid.endEdit(true);
            fixture.detectChanges();

            // check row is in data
            expect(grid.data.length).toBe(dataCount + 1);

            const addedRec = grid.data[grid.data.length - 1];

            grid.addRowSnackbar.triggerAction();
            fixture.detectChanges();

            await wait(100);
            fixture.detectChanges();

            // check page is correct
            expect(grid.page).toBe(5);

             // check added row is rendered and is in view
             const row = grid.getRowByKey(addedRec[grid.primaryKey]);
             expect(row).not.toBeNull();
             const gridOffsets = grid.tbody.nativeElement.getBoundingClientRect();
             const rowOffsets = row.nativeElement.getBoundingClientRect();
             expect(rowOffsets.top >= gridOffsets.top && rowOffsets.bottom <= gridOffsets.bottom).toBeTruthy();
        });

        it('Should emit all grid editing events as per row editing specification', () => {
            spyOn(grid.cellEditEnter, 'emit').and.callThrough();
            spyOn(grid.cellEditDone, 'emit').and.callThrough();
            spyOn(grid.rowEditEnter, 'emit').and.callThrough();
            // spyOn(grid.rowEditDone, 'emit').and.callThrough();

            const row = grid.getRowByIndex(0);
            row.beginAddRow();
            fixture.detectChanges();

            const newRow = grid.getRowByIndex(1);
            expect(newRow.addRow).toBeTrue();
            expect(grid.cellEditEnter.emit).toHaveBeenCalled();
            expect(grid.rowEditEnter.emit).toHaveBeenCalled();

            const cell =  grid.getCellByColumn(1, 'CompanyName');
            const cellInput = cell.nativeElement.querySelector('[igxinput]');
            UIInteractions.setInputElementValue(cellInput, 'aaa');
            fixture.detectChanges();

            UIInteractions.triggerEventHandlerKeyDown('enter', gridContent);
            fixture.detectChanges();

            expect(grid.cellEditDone.emit).toHaveBeenCalled();
            // Remove comments when editing events merge in master
            // expect(grid.rowEditDone.emit).toHaveBeenCalled();
        });

        it('Should generate correct row ID based on the primary column type', () => {
            const column = grid.columns.find(col => col.field === grid.primaryKey);
            const type = column.dataType;

            const row = grid.getRowByIndex(0);
            row.beginAddRow();
            fixture.detectChanges();

            const newRow = grid.getRowByIndex(1);
            expect(newRow.addRow).toBeTrue();
            const cell = newRow.cells.find(c => c.column === column);
            expect(typeof(cell.value)).toBe(type);
        });
    });

    describe('Exit add row mode tests', () => {
        beforeEach(fakeAsync(/** height/width setter rAF */() => {
            fixture = TestBed.createComponent(IgxAddRowComponent);
            fixture.detectChanges();
            grid = fixture.componentInstance.grid;
            gridContent = GridFunctions.getGridContent(fixture);
            actionStrip = fixture.componentInstance.actionStrip;
        }));

        it('Should exit add row mode and commit on clicking DONE button in the overlay', () => {
            const dataLength = grid.data.length;
            const row = grid.rowList.first;
            row.beginAddRow();
            fixture.detectChanges();

            let newRow = grid.getRowByIndex(1);
            expect(newRow.addRow).toBeTrue();

            const doneButtonElement = GridFunctions.getRowEditingDoneButton(fixture);
            doneButtonElement.click();
            fixture.detectChanges();

            newRow = grid.getRowByIndex(1);
            expect(newRow.addRow).toBeFalse();
            expect(grid.data.length).toBe(dataLength + 1);
        });

        it('Should exit add row mode and discard on clicking CANCEL button in the overlay', () => {
            const dataLength = grid.data.length;
            const row = grid.rowList.first;
            row.beginAddRow();
            fixture.detectChanges();

            let newRow = grid.getRowByIndex(1);
            expect(newRow.addRow).toBeTrue();

            const cancelButtonElement = GridFunctions.getRowEditingCancelButton(fixture);
            cancelButtonElement.click();
            fixture.detectChanges();

            newRow = grid.getRowByIndex(1);
            expect(newRow.addRow).toBeFalse();
            expect(grid.data.length).toBe(dataLength);
        });

        it('Should exit add row mode and discard on ESC KEYDOWN', () => {
            const dataLength = grid.data.length;
            const row = grid.rowList.first;
            row.beginAddRow();
            fixture.detectChanges();

            let newRow = grid.getRowByIndex(1);
            expect(newRow.addRow).toBeTrue();

            UIInteractions.triggerEventHandlerKeyDown('escape', gridContent);
            fixture.detectChanges();

            newRow = grid.getRowByIndex(1);
            expect(newRow.addRow).toBeFalse();
            expect(grid.data.length).toBe(dataLength);
        });

        it('Should exit add row mode and commit on ENTER KEYDOWN.', () => {
            const dataLength = grid.data.length;
            const row = grid.rowList.first;
            row.beginAddRow();
            fixture.detectChanges();

            let newRow = grid.getRowByIndex(1);
            expect(newRow.addRow).toBeTrue();

            UIInteractions.triggerEventHandlerKeyDown('enter', gridContent);
            fixture.detectChanges();

            newRow = grid.getRowByIndex(1);
            expect(newRow.addRow).toBeFalse();
            expect(grid.data.length).toBe(dataLength + 1);
        });
    });

    describe('Row Adding - Paging tests', () => {
        beforeEach(fakeAsync(/** height/width setter rAF */() => {
            fixture = TestBed.createComponent(IgxAddRowComponent);
            fixture.detectChanges();
            grid = fixture.componentInstance.grid;
            gridContent = GridFunctions.getGridContent(fixture);
        }));

        it('Should preserve the changes after page navigation', () => {
            const dataLength = grid.data.length;
            grid.paging = true;
            grid.perPage = 5;
            fixture.detectChanges();

            const row = grid.rowList.first;
            row.beginAddRow();
            fixture.detectChanges();

            GridFunctions.navigateToLastPage(grid.nativeElement);
            fixture.detectChanges();
            expect(grid.data.length).toBe(dataLength + 1);
            const addedRow = grid.data[grid.data.length - 1];
            expect(addedRow).toBe(grid.rowList.last.rowData);
        });

        it('Should save changes when changing page count', () => {
            const dataLength = grid.data.length;
            grid.paging = true;
            grid.perPage = 5;
            fixture.detectChanges();

            const row = grid.rowList.first;
            row.beginAddRow();
            fixture.detectChanges();

            const select = GridFunctions.getGridPageSelectElement(fixture);
            select.click();
            fixture.detectChanges();
            const selectList = fixture.debugElement.query(By.css('.igx-drop-down__list-scroll'));
            selectList.children[2].nativeElement.click();
            fixture.detectChanges();
            expect(grid.data.length).toBe(dataLength + 1);
        });
    });

    describe('Row Adding - Filtering tests', () => {
        beforeEach(fakeAsync(/** height/width setter rAF */() => {
            fixture = TestBed.createComponent(IgxAddRowComponent);
            fixture.detectChanges();
            grid = fixture.componentInstance.grid;
            gridContent = GridFunctions.getGridContent(fixture);
            actionStrip = fixture.componentInstance.actionStrip;
        }));

        it('Should exit add row mode on filter applied and discard', () => {
            spyOn(grid, 'endEdit').and.callThrough();

            const dataLength = grid.data.length;
            const row = grid.rowList.first;
            row.beginAddRow();
            fixture.detectChanges();

            grid.filter('CompanyName', 'al', IgxStringFilteringOperand.instance().condition('contains'), true);
            fixture.detectChanges();

            expect(grid.endEdit).toHaveBeenCalled();
            expect(grid.data.length).toBe(dataLength);
        });

        it('Filtering should consider newly added rows', () => {
            grid.filter('CompanyName', 'al', IgxStringFilteringOperand.instance().condition('contains'), true);
            fixture.detectChanges();
            expect(grid.dataView.length).toBe(4);

            const row = grid.getRowByIndex(0);
            row.beginAddRow();
            fixture.detectChanges();

            const newRow = grid.getRowByIndex(1);
            expect(newRow.addRow).toBeTrue();

            const cell =  grid.getCellByColumn(1, 'CompanyName');
            const cellInput = cell.nativeElement.querySelector('[igxinput]');
            UIInteractions.setInputElementValue(cellInput, 'Alan');
            grid.endEdit(true);
            fixture.detectChanges();

            expect(grid.dataView.length).toBe(5);
        });

        it('Should not show the action strip "Show" button if added row is filtered out', () => {
            grid.filter('CompanyName', 'al', IgxStringFilteringOperand.instance().condition('contains'), true);
            fixture.detectChanges();

            const row = grid.getRowByIndex(0);
            row.beginAddRow();
            fixture.detectChanges();

            const newRow = grid.getRowByIndex(1);
            expect(newRow.addRow).toBeTrue();

            const cell =  grid.getCellByColumn(1, 'CompanyName');
            const cellInput = cell.nativeElement.querySelector('[igxinput]');
            UIInteractions.setInputElementValue(cellInput, 'Xuary');
            grid.endEdit(true);
            fixture.detectChanges();

            expect(grid.dataView.length).toBe(4);
            expect(grid.addRowSnackbar.actionText).toBe('');
        });
    });

    describe('Row Adding - Sorting tests', () => {
        beforeEach(fakeAsync(/** height/width setter rAF */() => {
            fixture = TestBed.createComponent(IgxAddRowComponent);
            fixture.detectChanges();
            grid = fixture.componentInstance.grid;
            gridContent = GridFunctions.getGridContent(fixture);
            actionStrip = fixture.componentInstance.actionStrip;
        }));

        it('Should exit add row mode and discard on sorting', () => {
            spyOn(grid, 'endEdit').and.callThrough();

            const dataLength = grid.data.length;
            const row = grid.rowList.first;
            row.beginAddRow();
            fixture.detectChanges();

            grid.sort({
                fieldName: 'CompanyName', dir: SortingDirection.Asc, ignoreCase: true,
                strategy: DefaultSortingStrategy.instance()
            });
            fixture.detectChanges();

            expect(grid.data.length).toBe(dataLength);
            expect(grid.endEdit).toHaveBeenCalled();
        });

        it('Sorting should consider newly added rows', () => {
            grid.sort({
                fieldName: 'CompanyName', dir: SortingDirection.Asc, ignoreCase: true,
                strategy: DefaultSortingStrategy.instance()
            });
            fixture.detectChanges();

            const row = grid.getRowByIndex(0);
            row.beginAddRow();
            fixture.detectChanges();

            const newRow = grid.getRowByIndex(1);
            expect(newRow.addRow).toBeTrue();

            const cell =  grid.getCellByColumn(1, 'CompanyName');
            const cellInput = cell.nativeElement.querySelector('[igxinput]');
            UIInteractions.setInputElementValue(cellInput, 'Azua');
            grid.endEdit(true);
            fixture.detectChanges();

            expect(grid.getCellByColumn(4, 'CompanyName').value).toBe('Azua');
        });
    });

    describe('Row Adding - Master detail view', () => {
        beforeEach(fakeAsync(/** height/width setter rAF */() => {
            fixture = TestBed.createComponent(DefaultGridMasterDetailComponent);
            fixture.detectChanges();
            grid = fixture.componentInstance.grid;
            gridContent = GridFunctions.getGridContent(fixture);
        }));

       it('Should collapse expanded detail view before spawning add row UI', () => {
            grid.rowEditable = true;
            fixture.detectChanges();
            const row = grid.rowList.first;
            grid.expandRow(row.rowID);
            fixture.detectChanges();
            expect(row.expanded).toBeTrue();

            row.beginAddRow();
            fixture.detectChanges();
            expect(row.expanded).toBeFalse();
            expect(grid.getRowByIndex(1).addRow).toBeTrue();
        });
    });

    describe('Row Adding - MRL tests', () => {
        beforeEach(fakeAsync(/** height/width setter rAF */() => {
            fixture = TestBed.createComponent(ColumnLayoutTestComponent);
            fixture.detectChanges();
            grid = fixture.componentInstance.grid;
        }));

        it('Should render adding row with correct multi row layout', () => {
            grid.rowEditable = true;
            fixture.detectChanges();
            const gridFirstRow = grid.rowList.first;
            const firstRowCells = gridFirstRow.cells.toArray();
            const headerCells = grid.headerGroups.first.children.toArray();
            // headers are aligned to cells
            GridFunctions.verifyLayoutHeadersAreAligned(headerCells, firstRowCells);

            gridFirstRow.beginAddRow();
            fixture.detectChanges();
            const newRow = grid.getRowByIndex(1);
            expect(newRow.addRow).toBeTrue();
            const newRowCells = newRow.cells.toArray();
            GridFunctions.verifyLayoutHeadersAreAligned(headerCells, newRowCells);
        });
    });

    describe('Row Adding - Group by', () => {
        beforeEach(fakeAsync(/** height/width setter rAF */() => {
            fixture = TestBed.createComponent(IgxAddRowComponent);
            fixture.detectChanges();
            grid = fixture.componentInstance.grid;
            gridContent = GridFunctions.getGridContent(fixture);
        }));

        it('Should show the action strip "Show" button if added row is in collapsed group and on click should expand the group and scroll to the correct added row', () => {
            grid.groupBy({
                fieldName: 'CompanyName', dir: SortingDirection.Asc, ignoreCase: true,
                strategy: DefaultSortingStrategy.instance()
            });
            fixture.detectChanges();

            const groupRows = grid.groupsRowList.toArray();
            grid.toggleGroup(groupRows[2].groupRow);
            fixture.detectChanges();
            expect(groupRows[2].expanded).toBeFalse();

            let row = grid.getRowByIndex(1);
            row.beginAddRow();
            fixture.detectChanges();

            const cell =  grid.getCellByColumn(2, 'CompanyName');
            const cellInput = cell.nativeElement.querySelector('[igxinput]');
            UIInteractions.setInputElementValue(cellInput, 'Antonio Moreno Taquería');
            grid.endEdit(true);
            fixture.detectChanges();
            const addedRec = grid.data[grid.data.length - 1];

            expect(grid.addRowSnackbar.actionText).toBe('SHOW');
            grid.addRowSnackbar.triggerAction();
            fixture.detectChanges();
            row = grid.getRowByKey(addedRec[grid.primaryKey]);

            expect(row).not.toBeNull();
            expect(groupRows[2].expanded).toBeTrue();
            expect(groupRows[2].groupRow.records.length).toEqual(2);
            expect(groupRows[2].groupRow.records[1]).toBe(row.rowData);
        });
    });

    describe('Row Adding - Summaries', () => {
        beforeEach(fakeAsync(/** height/width setter rAF */() => {
            fixture = TestBed.createComponent(IgxAddRowComponent);
            fixture.detectChanges();
            grid = fixture.componentInstance.grid;
            gridContent = GridFunctions.getGridContent(fixture);
        }));

        it('Should update summaries after adding new row', () => {
            grid.getColumnByName('ID').hasSummary = true;
            fixture.detectChanges();
            let summaryRow = fixture.debugElement.query(By.css(SUMMARY_ROW));
            GridSummaryFunctions.verifyColumnSummaries(summaryRow, 0, ['Count'], ['27']);

            grid.rowList.first.beginAddRow();
            fixture.detectChanges();

            grid.endEdit(true);
            fixture.detectChanges();

            summaryRow = fixture.debugElement.query(By.css(SUMMARY_ROW));
            GridSummaryFunctions.verifyColumnSummaries(summaryRow, 0, ['Count'], ['28']);
        });
    });

    describe('Row Adding - Column manipulations', () => {
        beforeEach(fakeAsync(/** height/width setter rAF */() => {
            fixture = TestBed.createComponent(IgxAddRowComponent);
            fixture.detectChanges();
            grid = fixture.componentInstance.grid;
            gridContent = GridFunctions.getGridContent(fixture);
        }));

        it('Should exit add row mode when moving a column', () => {
            spyOn(grid, 'endEdit').and.callThrough();
            const dataLength = grid.data.length;
            const row = grid.rowList.first;
            row.beginAddRow();
            fixture.detectChanges();
            expect(grid.getRowByIndex(1).addRow).toBeTrue();
            expect(grid.rowEditingOverlay.collapsed).toEqual(false);

            grid.moveColumn(grid.columns[1], grid.columns[2]);
            fixture.detectChanges();

            expect(grid.endEdit).toHaveBeenCalled();
            expect(grid.data.length).toBe(dataLength + 1);
            expect(grid.rowEditingOverlay.collapsed).toEqual(true);
        });

        it('Should exit add row mode when pinning/unpinning a column', () => {
            spyOn(grid, 'endEdit').and.callThrough();
            const dataLength = grid.data.length;
            const row = grid.rowList.first;
            row.beginAddRow();
            fixture.detectChanges();

            expect(grid.getRowByIndex(1).addRow).toBeTrue();
            expect(grid.rowEditingOverlay.collapsed).toEqual(false);

            grid.pinColumn('CompanyName');
            fixture.detectChanges();

            expect(grid.endEdit).toHaveBeenCalled();
            expect(grid.data.length).toBe(dataLength + 1);
            expect(grid.rowEditingOverlay.collapsed).toEqual(true);

            row.beginAddRow();
            fixture.detectChanges();
            grid.unpinColumn('CompanyName');
            fixture.detectChanges();

            expect(grid.endEdit).toHaveBeenCalled();
            expect(grid.data.length).toBe(dataLength + 2);
            expect(grid.rowEditingOverlay.collapsed).toEqual(true);
        });

        it('Should exit add row mode when resizing a column', async() => {
            spyOn(grid, 'endEdit').and.callThrough();

            fixture.detectChanges();

            const dataLength = grid.data.length;
            const row = grid.rowList.first;
            row.beginAddRow();
            fixture.detectChanges();

            expect(grid.getRowByIndex(1).addRow).toBeTrue();
            expect(grid.rowEditingOverlay.collapsed).toEqual(false);

            const headers: DebugElement[] = fixture.debugElement.queryAll(By.css('.igx-grid__thead-item'));
            const headerResArea = headers[2].children[3].nativeElement;
            UIInteractions.simulateMouseEvent('mousedown', headerResArea, 400, 0);
            await wait(200);
            fixture.detectChanges();
            const resizer = GridFunctions.getResizer(fixture).nativeElement;
            expect(resizer).toBeDefined();
            UIInteractions.simulateMouseEvent('mousemove', resizer, 450, 0);
            UIInteractions.simulateMouseEvent('mouseup', resizer, 450, 0);
            fixture.detectChanges();

            expect(grid.endEdit).toHaveBeenCalled();
            expect(grid.data.length).toBe(dataLength + 1);
            expect(grid.rowEditingOverlay.collapsed).toEqual(true);
        });

        it('Should exit add row mode when hiding a column', () => {
            spyOn(grid, 'endEdit').and.callThrough();
            const dataLength = grid.data.length;
            const row = grid.rowList.first;
            row.beginAddRow();
            fixture.detectChanges();
            expect(grid.getRowByIndex(1).addRow).toBeTrue();
            expect(grid.rowEditingOverlay.collapsed).toEqual(false);

            const column = grid.columnList.filter(c => c.field === 'ContactName')[0];
            column.hidden = true;
            fixture.detectChanges();

            expect(grid.endEdit).toHaveBeenCalled();
            expect(grid.data.length).toBe(dataLength);
            expect(grid.rowEditingOverlay.collapsed).toEqual(true);
        });
    });

    describe('Row Adding - Transactions', () => {
        beforeEach(fakeAsync(/** height/width setter rAF */() => {
            fixture = TestBed.createComponent(IgxGridRowEditingTransactionComponent);
            fixture.detectChanges();
            grid = fixture.componentInstance.grid;
            gridContent = GridFunctions.getGridContent(fixture);
        }));

        it('Should create ADD transaction when adding a new row', () => {
            const row = grid.rowList.first;
            row.beginAddRow();
            fixture.detectChanges();

            grid.endEdit(true);
            fixture.detectChanges();
            const states = grid.transactions.getAggregatedChanges(true);

            expect(states.length).toEqual(1);
            expect(states[0].type).toEqual(TransactionType.ADD);
        });

        it('All updates on uncommitted add row should be merged into one ADD transaction', () => {
            const row = grid.rowList.first;
            row.beginAddRow();
            fixture.detectChanges();

            grid.endEdit(true);
            fixture.detectChanges();
            let states = grid.transactions.getAggregatedChanges(true);
            expect(states.length).toEqual(1);
            expect(states[0].type).toEqual(TransactionType.ADD);

            const cell =  grid.getCellByColumn(grid.dataView.length - 1, 'ProductName');
            cell.update('aaa');
            fixture.detectChanges();
            states = grid.transactions.getAggregatedChanges(true);
            expect(states.length).toEqual(1);
            expect(states[0].type).toEqual(TransactionType.ADD);
            expect(states[0].newValue['ProductName']).toEqual('aaa');
        });
    });
});<|MERGE_RESOLUTION|>--- conflicted
+++ resolved
@@ -14,15 +14,12 @@
 import { DefaultGridMasterDetailComponent } from './grid.master-detail.spec';
 import { ColumnLayoutTestComponent } from './grid.multi-row-layout.spec';
 import { UIInteractions, wait } from '../../test-utils/ui-interactions.spec';
-<<<<<<< HEAD
 import { IgxStringFilteringOperand } from '../../data-operations/filtering-condition';
 import { SortingDirection } from '../../data-operations/sorting-expression.interface';
 import { DefaultSortingStrategy } from '../../data-operations/sorting-strategy';
 import { TransactionType } from '../../services/public_api';
-
-=======
 import { IgxGridRowComponent } from './grid-row.component';
->>>>>>> de253a68
+
 
 describe('IgxGrid - Row Adding #grid', () => {
         const SUMMARY_ROW = 'igx-grid-summary-row';
