--- conflicted
+++ resolved
@@ -12,12 +12,9 @@
 import { UIInteractions, wait } from '../../test-utils/ui-interactions.spec';
 import { setupGridScrollDetection, resizeObserverIgnoreError } from '../../test-utils/helper-utils.spec';
 import { DefaultSortingStrategy } from 'igniteui-angular';
-<<<<<<< HEAD
 import { GridSelectionMode } from '../types';
 
-=======
 import { GridSelectionFunctions } from '../../test-utils/grid-functions.spec';
->>>>>>> b250661c
 
 describe('IgxGrid - Cell selection #grid', () => {
     configureTestSuite();
