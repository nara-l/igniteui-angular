import { async, TestBed, fakeAsync } from '@angular/core/testing';
import { IgxGridModule } from './grid.module';
import { IgxGridComponent } from './grid.component';
import { NoopAnimationsModule } from '@angular/platform-browser/animations';
import { configureTestSuite } from '../../test-utils/configure-suite';
import {
    CollapsibleColumnGroupTestComponent,
    CollapsibleGroupsTemplatesTestComponent,
    CollapsibleGroupsDynamicColComponent
} from '../../test-utils/grid-samples.spec';
import { GridFunctions } from '../../test-utils/grid-functions.spec';
import { UIInteractions, wait } from '../../test-utils/ui-interactions.spec';
import { SortingDirection } from '../../data-operations/sorting-expression.interface';

describe('IgxGrid - multi-column headers #grid', () => {
    configureTestSuite();
<<<<<<< HEAD
=======
    let contactInf;
    let countryInf;
    let addressInf;
    let regionInf;
    let regionCol;
    let phoneCol;
    let country;

>>>>>>> 91abda75
    beforeEach(async(() => {
        TestBed.configureTestingModule({
            declarations: [
                CollapsibleColumnGroupTestComponent,
                CollapsibleGroupsTemplatesTestComponent,
                CollapsibleGroupsDynamicColComponent
            ],
            imports: [
                NoopAnimationsModule,
                IgxGridModule
            ]
        }).compileComponents();
    }));

    describe('Base Tests', () => {
        let fixture;
        let grid: IgxGridComponent;
<<<<<<< HEAD
        let contactInf;
        let countryInf;
        let addressInf;
        let regionInf;
        let cityInf;
        let phoneCol;
        let countryCol;
        let emptyCol;
=======
>>>>>>> 91abda75

        beforeEach(fakeAsync(/** height/width setter rAF */() => {
            fixture = TestBed.createComponent(CollapsibleColumnGroupTestComponent);
            fixture.detectChanges();
            grid = fixture.componentInstance.grid;
            contactInf = GridFunctions.getColGroup(grid, 'Contact Information');
            countryInf = GridFunctions.getColGroup(grid, 'Country Information');
            addressInf = GridFunctions.getColGroup(grid, 'Address Information');
            regionInf = GridFunctions.getColGroup(grid, 'Region Information');
            cityInf = GridFunctions.getColGroup(grid, 'City Information');
            phoneCol = grid.getColumnByName('Phone');
            countryCol = grid.getColumnByName('Country');
            emptyCol = grid.getColumnByName('Empty');
        }));

        it('verify setting collapsible to a column group ', () => {
            GridFunctions.verifyColumnIsHidden(contactInf, false, 10);
            GridFunctions.verifyColumnIsHidden(countryInf, true, 10);

            GridFunctions.verifyGroupIsExpanded(fixture, addressInf);
            GridFunctions.verifyGroupIsExpanded(fixture, contactInf, false);

            spyOn(addressInf.collapsibleChange, 'emit').and.callThrough();
            addressInf.collapsible = false;
            fixture.detectChanges();

            GridFunctions.verifyColumnIsHidden(contactInf, false, 19);
            GridFunctions.verifyColumnIsHidden(countryInf, false, 19);
            GridFunctions.verifyGroupIsExpanded(fixture, addressInf, false);
            expect(addressInf.collapsibleChange.emit).toHaveBeenCalledTimes(1);
            expect(addressInf.collapsibleChange.emit).toHaveBeenCalledWith(false);

            addressInf.collapsible = true;
            fixture.detectChanges();

            GridFunctions.verifyColumnIsHidden(contactInf, false, 10);
            GridFunctions.verifyColumnIsHidden(countryInf, true, 10);
            GridFunctions.verifyGroupIsExpanded(fixture, addressInf);
            expect(addressInf.collapsibleChange.emit).toHaveBeenCalledTimes(2);
            expect(addressInf.collapsibleChange.emit).toHaveBeenCalledWith(true);
        });

        it('verify setting collapsible when all the column has same visibleWhenCollapsed', () => {
            addressInf.collapsible = false;
            fixture.detectChanges();

            expect(contactInf.collapsible).toBeFalsy();
            expect(countryInf.collapsible).toBeFalsy();

            GridFunctions.verifyGroupIsExpanded(fixture, contactInf, false);
            GridFunctions.verifyGroupIsExpanded(fixture, countryInf, false);

            countryCol.visibleWhenCollapsed = false;
            phoneCol.visibleWhenCollapsed = true;

            fixture.detectChanges();

            expect(contactInf.collapsible).toBeTruthy();
            expect(countryInf.collapsible).toBeTruthy();

            GridFunctions.verifyGroupIsExpanded(fixture, contactInf);
            GridFunctions.verifyGroupIsExpanded(fixture, countryInf);

            GridFunctions.verifyColumnIsHidden(countryCol, false, 12);
            GridFunctions.verifyColumnIsHidden(emptyCol, false, 12);
            GridFunctions.verifyColumnIsHidden(regionInf, true, 12);

            GridFunctions.verifyColumnIsHidden(grid.getColumnByName('Fax'), false, 12);
            GridFunctions.verifyColumnIsHidden(phoneCol, true, 12);
        });

        it('verify setting expanded to a column group', () => {
            spyOn(addressInf.expandedChange, 'emit').and.callThrough();
            addressInf.expanded = false;
            fixture.detectChanges();

            expect(addressInf.expanded).toBeFalsy();
            GridFunctions.verifyColumnIsHidden(contactInf, true, 16);
            GridFunctions.verifyColumnIsHidden(countryInf, false, 16);

            GridFunctions.verifyGroupIsExpanded(fixture, addressInf, true, false);
            expect(addressInf.expandedChange.emit).toHaveBeenCalledTimes(1);
            expect(addressInf.expandedChange.emit).toHaveBeenCalledWith(false);

            addressInf.expanded = true;
            fixture.detectChanges();

            expect(addressInf.expanded).toBeTruthy();
            GridFunctions.verifyColumnIsHidden(contactInf, false, 10);
            GridFunctions.verifyColumnIsHidden(countryInf, true, 10);

            GridFunctions.verifyGroupIsExpanded(fixture, addressInf);
            expect(addressInf.expandedChange.emit).toHaveBeenCalledTimes(2);
            expect(addressInf.expandedChange.emit).toHaveBeenCalledWith(true);
        });

        it('verify setting expanded to a column group form UI', () => {
            spyOn(addressInf.expandedChange, 'emit').and.callThrough();
            GridFunctions.clickGroupExpandIndicator(fixture, addressInf.header);
            fixture.detectChanges();

            expect(addressInf.expanded).toBeFalsy();
            GridFunctions.verifyColumnIsHidden(contactInf, true, 16);
            GridFunctions.verifyColumnIsHidden(countryInf, false, 16);

            GridFunctions.verifyGroupIsExpanded(fixture, addressInf, true, false);
            expect(addressInf.expandedChange.emit).toHaveBeenCalledTimes(1);
            expect(addressInf.expandedChange.emit).toHaveBeenCalledWith(false);

            GridFunctions.clickGroupExpandIndicator(fixture, addressInf.header);
            fixture.detectChanges();

            expect(addressInf.expanded).toBeTruthy();
            GridFunctions.verifyColumnIsHidden(contactInf, false, 10);
            GridFunctions.verifyColumnIsHidden(countryInf, true, 10);

            GridFunctions.verifyGroupIsExpanded(fixture, addressInf);
            expect(addressInf.expandedChange.emit).toHaveBeenCalledTimes(2);
            expect(addressInf.expandedChange.emit).toHaveBeenCalledWith(true);
        });

        it('verify setting visibleWhenCollapseChange when group is expanded', () => {
            addressInf.expanded = false;
            countryCol.visibleWhenCollapsed = false;
            regionInf.visibleWhenCollapsed = false;
            fixture.detectChanges();
            spyOn(countryCol.visibleWhenCollapsedChange, 'emit').and.callThrough();
            spyOn(cityInf.visibleWhenCollapsedChange, 'emit').and.callThrough();
            spyOn(emptyCol.visibleWhenCollapsedChange, 'emit').and.callThrough();

            GridFunctions.verifyGroupIsExpanded(fixture, countryInf);
            GridFunctions.verifyColumnsAreHidden([countryCol, emptyCol, regionInf], false, 13);
            GridFunctions.verifyColumnIsHidden(cityInf, true, 13);

            // Change visibleWhenCollapsed to column country
            countryCol.visibleWhenCollapsed = true;
            fixture.detectChanges();

            GridFunctions.verifyGroupIsExpanded(fixture, countryInf);
            GridFunctions.verifyColumnsAreHidden([countryCol, cityInf], true, 12);
            GridFunctions.verifyColumnsAreHidden([emptyCol, regionInf], false, 12);
            expect(countryCol.visibleWhenCollapsedChange.emit).toHaveBeenCalledTimes(1);
            expect(countryCol.visibleWhenCollapsedChange.emit).toHaveBeenCalledWith(true);

            // Change visibleWhenCollapsed to group
            cityInf.visibleWhenCollapsed = false;
            fixture.detectChanges();

            GridFunctions.verifyGroupIsExpanded(fixture, countryInf);
            GridFunctions.verifyColumnIsHidden(countryCol, true, 15);
            GridFunctions.verifyColumnsAreHidden([emptyCol, regionInf, cityInf], false, 15);
            expect(cityInf.visibleWhenCollapsedChange.emit).toHaveBeenCalledTimes(1);
            expect(cityInf.visibleWhenCollapsedChange.emit).toHaveBeenCalledWith(false);

            // Change visibleWhenCollapsed form null false
            emptyCol.visibleWhenCollapsed = true;
            fixture.detectChanges();

            GridFunctions.verifyGroupIsExpanded(fixture, countryInf);
            GridFunctions.verifyColumnsAreHidden([countryCol, emptyCol], true, 14);
            GridFunctions.verifyColumnsAreHidden([regionInf, cityInf], false, 14);
            expect(emptyCol.visibleWhenCollapsedChange.emit).toHaveBeenCalledTimes(1);
            expect(emptyCol.visibleWhenCollapsedChange.emit).toHaveBeenCalledWith(true);
        });

        it('verify setting visibleWhenCollapseChange when group is collapsed', () => {
            addressInf.expanded = false;
            countryCol.visibleWhenCollapsed = false;
            regionInf.visibleWhenCollapsed = false;
            countryInf.expanded = false;
            fixture.detectChanges();

            spyOn(regionInf.visibleWhenCollapsedChange, 'emit').and.callThrough();
            spyOn(cityInf.visibleWhenCollapsedChange, 'emit').and.callThrough();
            spyOn(countryCol.visibleWhenCollapsedChange, 'emit').and.callThrough();

            // set visibleWhenCollapsed to true
            regionInf.visibleWhenCollapsed = true;
            fixture.detectChanges();

            GridFunctions.verifyGroupIsExpanded(fixture, countryInf, true, false);
            GridFunctions.verifyColumnIsHidden(countryCol, true, 15);
            GridFunctions.verifyColumnsAreHidden([regionInf, cityInf, emptyCol], false, 15);

            // set visibleWhenCollapsed to false
            cityInf.visibleWhenCollapsed = false;
            fixture.detectChanges();

            GridFunctions.verifyGroupIsExpanded(fixture, countryInf, true, false);
            GridFunctions.verifyColumnsAreHidden([countryCol, cityInf], true, 12);
            GridFunctions.verifyColumnsAreHidden([regionInf, emptyCol], false, 12);

            // set visibleWhenCollapsed to null
            countryCol.visibleWhenCollapsed = undefined;
            fixture.detectChanges();

            GridFunctions.verifyGroupIsExpanded(fixture, countryInf, true, false);
            GridFunctions.verifyColumnsAreHidden([countryCol, cityInf], true, 12);
            GridFunctions.verifyColumnsAreHidden([regionInf, emptyCol], false, 12);

            // verify events
            expect(regionInf.visibleWhenCollapsedChange.emit).toHaveBeenCalledTimes(1);
            expect(regionInf.visibleWhenCollapsedChange.emit).toHaveBeenCalledWith(true);
            expect(cityInf.visibleWhenCollapsedChange.emit).toHaveBeenCalledTimes(1);
            expect(cityInf.visibleWhenCollapsedChange.emit).toHaveBeenCalledWith(false);
            expect(countryCol.visibleWhenCollapsedChange.emit).toHaveBeenCalledTimes(1);
            expect(countryCol.visibleWhenCollapsedChange.emit).toHaveBeenCalledWith(undefined);
        });

        it('verify ARIA Support', () => {
            const contactInfHeader = GridFunctions.getColumnGroupHeaderCell(contactInf.header, fixture);
            const addressInfHeader = GridFunctions.getColumnGroupHeaderCell(addressInf.header, fixture);

            expect(contactInfHeader.attributes['role']).toEqual('columnheader');
            expect(addressInfHeader.attributes['role']).toEqual('columnheader');

            expect(contactInfHeader.attributes['tabindex']).toEqual('0');
            expect(addressInfHeader.attributes['tabindex']).toEqual('0');

            expect(contactInfHeader.attributes['aria-label']).toEqual(contactInf.header);
            expect(addressInfHeader.attributes['aria-label']).toEqual(addressInf.header);
            expect(addressInfHeader.attributes['aria-expanded']).toEqual('true');

            addressInf.expanded = false;
            fixture.detectChanges();
            expect(addressInfHeader.attributes['aria-expanded']).toEqual('false');
        });
    });

    describe('Templates Tests', () => {
        let fixture;
        let grid: IgxGridComponent;

        beforeEach(fakeAsync(/** height/width setter rAF */() => {
            fixture = TestBed.createComponent(CollapsibleGroupsTemplatesTestComponent);
            fixture.detectChanges();
            grid = fixture.componentInstance.grid;
        }));

        it('verify that templates can be defined in the markup', () => {
            const generalInf = GridFunctions.getColGroup(grid, 'General Information');
            GridFunctions.verifyGroupIsExpanded(fixture, generalInf, true, true, ['remove', 'add']);

            generalInf.expanded = false;
            fixture.detectChanges();

            GridFunctions.verifyGroupIsExpanded(fixture, generalInf, true, false, ['remove', 'add']);
        });

        it('verify setting templates by property', () => {
            const addressInf = GridFunctions.getColGroup(grid, 'Address Information');
            GridFunctions.verifyGroupIsExpanded(fixture, addressInf);

            // Set template
            addressInf.collapsibleIndicatorTemplate = fixture.componentInstance.indicatorTemplate;
            fixture.detectChanges();

            GridFunctions.verifyGroupIsExpanded(fixture, addressInf, true, true, ['lock', 'lock_open']);

            addressInf.expanded = false;
            fixture.detectChanges();

            GridFunctions.verifyGroupIsExpanded(fixture, addressInf, true, false, ['lock', 'lock_open']);

            // remove template
            addressInf.collapsibleIndicatorTemplate = null;
            fixture.detectChanges();

            GridFunctions.verifyGroupIsExpanded(fixture, addressInf, true, false);
        });
    });

<<<<<<< HEAD
    describe('Dynamic Columns Tests', () => {
        let fixture;
        let grid: IgxGridComponent;

        beforeEach(fakeAsync(/** height/width setter rAF */() => {
            pending('The test will work when use Angular 9');
            fixture = TestBed.createComponent(CollapsibleGroupsDynamicColComponent);
            fixture.detectChanges();
            grid = fixture.componentInstance.grid;
        }));

        it('verify adding columns', () => {
            const firstGroup = GridFunctions.getColGroup(grid, 'First');
            GridFunctions.verifyGroupIsExpanded(fixture, firstGroup, false);
            fixture.detectChanges();

            // add a column to first group
            fixture.componentInstance.columnGroups[0].columns.push({ field: 'Fax', type: 'string', visibleWhenCollapsed: false  });
            fixture.detectChanges();

            GridFunctions.verifyGroupIsExpanded(fixture, firstGroup);

            firstGroup.expanded = false;
            fixture.detectChanges();

            GridFunctions.verifyGroupIsExpanded(fixture, firstGroup, true, false);
            GridFunctions.verifyColumnsAreHidden(
                [grid.getColumnByName('ID'), grid.getColumnByName('CompanyName'), grid.getColumnByName('ContactName')], false, 7);
            GridFunctions.verifyColumnIsHidden(grid.getColumnByName('Fax'), true, 7);
        });

        it('verify deleting columns', () => {
            const secondGroup = GridFunctions.getColGroup(grid, 'Second');
            GridFunctions.verifyGroupIsExpanded(fixture, secondGroup);
            fixture.detectChanges();

            // delete a column
            fixture.componentInstance.columnGroups[1].columns.pop();
            fixture.detectChanges();

            GridFunctions.verifyGroupIsExpanded(fixture, secondGroup);

            GridFunctions.verifyColumnIsHidden(grid.getColumnByName('PostlCode'), false, 6);

            // delete another column
            fixture.componentInstance.columnGroups[1].columns = fixture.componentInstance.columnGroups[1].columns.splice(2);
            fixture.detectChanges();

            GridFunctions.verifyGroupIsExpanded(fixture, secondGroup, false);
        });

        it('verify updating columns', () => {
            const secondGroup = GridFunctions.getColGroup(grid, 'Second');
            const firstGroup = GridFunctions.getColGroup(grid, 'First');

            GridFunctions.verifyGroupIsExpanded(fixture, firstGroup, false);
            GridFunctions.verifyGroupIsExpanded(fixture, secondGroup);

            // update a column a column
            fixture.componentInstance.columnGroups[0].columns[0].visibleWhenCollapsed = false;
            fixture.detectChanges();
            fixture.detectChanges();

            GridFunctions.verifyGroupIsExpanded(fixture, firstGroup);
            GridFunctions.verifyColumnsAreHidden([grid.getColumnByName('CompanyName'), grid.getColumnByName('ContactName')], true, 5);
            GridFunctions.verifyColumnIsHidden(grid.getColumnByName('ID'), false, 5);

            // update a column in second group
            GridFunctions.verifyColumnIsHidden(grid.getColumnByName('ContactTitle'), true, 5);
            fixture.componentInstance.columnGroups[1].columns[0].visibleWhenCollapsed = false;
            fixture.detectChanges();
            fixture.detectChanges();

            GridFunctions.verifyColumnIsHidden(grid.getColumnByName('ContactTitle'), false, 6);

            fixture.componentInstance.columnGroups[1].columns[1].visibleWhenCollapsed = false;
            fixture.detectChanges();
            fixture.detectChanges();

            GridFunctions.verifyGroupIsExpanded(fixture, secondGroup, false);
        });
    });
});
=======
    describe('Integration Tests', () => {
        let fixture;
        let grid: IgxGridComponent;

        beforeEach(fakeAsync(() => {
            fixture = TestBed.createComponent(CollapsibleColumnGroupTestComponent);
            fixture.detectChanges();
            grid = fixture.componentInstance.grid;
            regionInf = GridFunctions.getColGroup(grid, 'Region Information');
            countryInf = GridFunctions.getColGroup(grid, 'Country Information');
            contactInf = GridFunctions.getColGroup(grid, 'Contact Information');
            addressInf = GridFunctions.getColGroup(grid, 'Address Information');
            regionCol = grid.getColumnByName('Region');
            phoneCol = grid.getColumnByName('Phone');
            country = grid.getColumnByName('Country');
        }));

        it('Hiding: Verify that expanded state is preserved when hide column group', () => {
            addressInf.expanded = false;
            fixture.detectChanges();

            GridFunctions.verifyGroupIsExpanded(fixture, addressInf.header, true, false);
            addressInf.hidden = true;
            fixture.detectChanges();

            GridFunctions.verifyColumnIsHidden(addressInf, true, 6);
            addressInf.hidden = false;
            fixture.detectChanges();

            GridFunctions.verifyColumnIsHidden(addressInf, false, 16);
            GridFunctions.verifyGroupIsExpanded(fixture, addressInf.header, true, false);

            addressInf.expanded = true;
            fixture.detectChanges();

            GridFunctions.verifyColumnIsHidden(addressInf, false, 10);
            GridFunctions.verifyGroupIsExpanded(fixture, addressInf.header, true, true);
            addressInf.hidden = true;
            fixture.detectChanges();

            GridFunctions.verifyColumnIsHidden(addressInf, true, 6);
            addressInf.hidden = false;
            fixture.detectChanges();

            GridFunctions.verifyColumnIsHidden(addressInf, false, 10);
            GridFunctions.verifyGroupIsExpanded(fixture, addressInf.header, true, true);
        });

        it('Hiding: Verify that column can be hidden when the group is expanded', () => {
            expect(addressInf.expanded).toBe(true);
            GridFunctions.verifyColumnIsHidden(phoneCol, false, 10);
            phoneCol.hidden = true;
            fixture.detectChanges();

            expect(addressInf.expanded).toBe(true);
            GridFunctions.verifyGroupIsExpanded(fixture, addressInf.header, true, true);
            GridFunctions.verifyColumnIsHidden(phoneCol, true, 9);
            phoneCol.hidden = false;
            fixture.detectChanges();

            expect(addressInf.expanded).toBe(true);
            GridFunctions.verifyGroupIsExpanded(fixture, addressInf.header, true, true);
            GridFunctions.verifyColumnIsHidden(phoneCol, false, 10);
        });

        it('Hiding: Verify collapse a group when for a column disableHiding is set', () => {
            phoneCol.disableHiding = true;
            fixture.detectChanges();

            addressInf.expanded = false;
            fixture.detectChanges();

            expect(phoneCol.disableHiding).toBe(true);
            GridFunctions.verifyColumnIsHidden(phoneCol, true, 16);
            GridFunctions.verifyGroupIsExpanded(fixture, addressInf.header, true, false);
        });

        it(`Hiding: Verify that when a column has set to hidden to true and
            visibleWhenCollapseChange to false, it is previewed in expanded group`, () => {
            expect(addressInf.collapsible).toBe(true);
            expect(fixture.componentInstance.hideContactInformation).toBe(true);

            GridFunctions.verifyColumnIsHidden(contactInf, false, 10);
            GridFunctions.verifyGroupIsExpanded(fixture, addressInf.header, true, true);

            contactInf.hidden = true;
            fixture.detectChanges();

            GridFunctions.verifyColumnIsHidden(contactInf, true, 6);
            contactInf.hidden = false;
            fixture.detectChanges();

            GridFunctions.verifyColumnIsHidden(contactInf, false, 10);
            GridFunctions.verifyGroupIsExpanded(fixture, addressInf.header, true, true);
        });

        it('Pinning: Verify that expanded state is preserved when pin column group', () => {
            expect(addressInf.pinned).toBe(false);
            expect(addressInf.expanded).toBe(true);
            GridFunctions.verifyGroupIsExpanded(fixture, addressInf.header, true, true);
            addressInf.pinned = true;
            fixture.detectChanges();

            expect(addressInf.pinned).toBe(true);
            expect(addressInf.expanded).toBe(true);
            GridFunctions.verifyGroupIsExpanded(fixture, addressInf.header, true, true);
            addressInf.expanded = false;
            fixture.detectChanges();

            expect(addressInf.pinned).toBe(true);
            expect(addressInf.expanded).toBe(false);
            GridFunctions.verifyGroupIsExpanded(fixture, addressInf.header, true, false);
            addressInf.pinned = false;
            fixture.detectChanges();

            expect(addressInf.pinned).toBe(false);
            expect(addressInf.expanded).toBe(false);
            GridFunctions.verifyGroupIsExpanded(fixture, addressInf.header, true, false);
        });

        it('Editing: Verify edit mode is closed when expand/collapse a group', () => {
            const contactNameCol = grid.getColumnByName('ContactName');
            const cell = grid.getCellByColumn(0, 'ContactName');
            contactNameCol.editable = true;
            fixture.detectChanges();

            UIInteractions.triggerKeyDownEvtUponElem('enter', cell.nativeElement, true);
            fixture.detectChanges();

            expect(cell.editMode).toBe(true);
            addressInf.expanded = false;
            fixture.detectChanges();

            GridFunctions.verifyGroupIsExpanded(fixture, addressInf.header, true, false);
            expect(cell.editMode).toBe(false);
        });

        it('Row Editing: Verify edit mode is closed when expand/collapse a group', () => {
            grid.primaryKey = 'ID';
            fixture.detectChanges();

            grid.rowEditable = true;
            fixture.detectChanges();
            addressInf.expanded = false;
            fixture.detectChanges();

            const cell = grid.getCellByColumn(0, 'Country');
            fixture.detectChanges();

            UIInteractions.triggerKeyDownEvtUponElem('enter', cell.nativeElement, true);
            fixture.detectChanges();

            expect(cell.editMode).toBe(true);
            expect(grid.crudService.row).not.toBeNull();
            addressInf.expanded = true;
            fixture.detectChanges();

            expect(grid.crudService.row).toBeNull();
            GridFunctions.verifyGroupIsExpanded(fixture, addressInf.header, true, true);
        });

        it('Moving: Verify that expanded state is preserved when move column group', () => {
            const generalInf = GridFunctions.getColGroup(grid, 'General Information');

            expect(addressInf.expanded).toBeTruthy();
            expect(generalInf.collapsible).toBeFalsy();
            expect(generalInf.visibleIndex).toBe(1);

            grid.moveColumn(generalInf, addressInf);
            fixture.detectChanges();

            expect(addressInf.expanded).toBeTruthy();
            expect(generalInf.collapsible).toBeFalsy();
            expect(generalInf.visibleIndex).toBe(3);
            addressInf.expanded = false;
            fixture.detectChanges();

            expect(addressInf.expanded).toBeFalsy();
            grid.moveColumn(generalInf, addressInf);
            fixture.detectChanges();

            expect(addressInf.expanded).toBeFalsy();
            expect(generalInf.collapsible).toBeFalsy();
            expect(generalInf.visibleIndex).toBe(1);
        });

        it('Moving: Verify moving column inside the group', () => {
            const postalCode = grid.getColumnByName('PostalCode');
            addressInf.expanded = false;
            country.visibleWhenCollapsed = false;
            regionInf.visibleWhenCollapsed = false;
            postalCode.visibleWhenCollapsed = false;
            fixture.detectChanges();

            expect(regionInf.expanded).toBe(true);
            expect(countryInf.expanded).toBe(true);
            expect(country.visibleIndex).toBe(4);

            grid.moveColumn(country, regionInf);
            fixture.detectChanges();

            expect(regionInf.expanded).toBe(true);
            GridFunctions.verifyGroupIsExpanded(fixture, regionInf.header, true, true);
            expect(countryInf.expanded).toBe(true);
            GridFunctions.verifyGroupIsExpanded(fixture, countryInf.header, true, true);
            expect(country.visibleIndex).toBe(6);
        });

        it('Search: search when a group is expanded', async() => {
            const highlightClass = '.igx-highlight';
            grid.findNext('Mexico');
            await wait(30);
            fixture.detectChanges();

            let spans = fixture.nativeElement.querySelectorAll(highlightClass);
            expect(spans.length).toBe(0);

            addressInf.expanded = false;
            fixture.detectChanges();

            spans = fixture.nativeElement.querySelectorAll(highlightClass);
            expect(spans.length).toBe(2);
        });

        it('Group By: test when group by a column', () => {
            addressInf.expanded = false;
            country.visibleWhenCollapsed = false;
            regionInf.visibleWhenCollapsed = false;
            fixture.detectChanges();

            GridFunctions.verifyGroupIsExpanded(fixture, countryInf.header, true, true);
            grid.groupBy({ fieldName: 'Country', dir: SortingDirection.Asc, ignoreCase: false });
            fixture.detectChanges();

            GridFunctions.verifyGroupIsExpanded(fixture, countryInf.header, true, true);
            GridFunctions.verifyColumnIsHidden(country, false, 13);
            grid.hideGroupedColumns = true;
            fixture.detectChanges();

            GridFunctions.verifyGroupIsExpanded(fixture, countryInf.header, true, true);
            GridFunctions.verifyColumnIsHidden(country, true, 12);
        });
    });
});
>>>>>>> 91abda75
<|MERGE_RESOLUTION|>--- conflicted
+++ resolved
@@ -14,17 +14,15 @@
 
 describe('IgxGrid - multi-column headers #grid', () => {
     configureTestSuite();
-<<<<<<< HEAD
-=======
     let contactInf;
     let countryInf;
     let addressInf;
     let regionInf;
-    let regionCol;
+    let cityInf;
     let phoneCol;
-    let country;
-
->>>>>>> 91abda75
+    let countryCol;
+    let emptyCol;
+
     beforeEach(async(() => {
         TestBed.configureTestingModule({
             declarations: [
@@ -42,17 +40,6 @@
     describe('Base Tests', () => {
         let fixture;
         let grid: IgxGridComponent;
-<<<<<<< HEAD
-        let contactInf;
-        let countryInf;
-        let addressInf;
-        let regionInf;
-        let cityInf;
-        let phoneCol;
-        let countryCol;
-        let emptyCol;
-=======
->>>>>>> 91abda75
 
         beforeEach(fakeAsync(/** height/width setter rAF */() => {
             fixture = TestBed.createComponent(CollapsibleColumnGroupTestComponent);
@@ -151,7 +138,7 @@
 
         it('verify setting expanded to a column group form UI', () => {
             spyOn(addressInf.expandedChange, 'emit').and.callThrough();
-            GridFunctions.clickGroupExpandIndicator(fixture, addressInf.header);
+            GridFunctions.clickGroupExpandIndicator(fixture, addressInf);
             fixture.detectChanges();
 
             expect(addressInf.expanded).toBeFalsy();
@@ -162,7 +149,7 @@
             expect(addressInf.expandedChange.emit).toHaveBeenCalledTimes(1);
             expect(addressInf.expandedChange.emit).toHaveBeenCalledWith(false);
 
-            GridFunctions.clickGroupExpandIndicator(fixture, addressInf.header);
+            GridFunctions.clickGroupExpandIndicator(fixture, addressInf);
             fixture.detectChanges();
 
             expect(addressInf.expanded).toBeTruthy();
@@ -290,6 +277,7 @@
             fixture = TestBed.createComponent(CollapsibleGroupsTemplatesTestComponent);
             fixture.detectChanges();
             grid = fixture.componentInstance.grid;
+            addressInf = GridFunctions.getColGroup(grid, 'Address Information');
         }));
 
         it('verify that templates can be defined in the markup', () => {
@@ -303,7 +291,6 @@
         });
 
         it('verify setting templates by property', () => {
-            const addressInf = GridFunctions.getColGroup(grid, 'Address Information');
             GridFunctions.verifyGroupIsExpanded(fixture, addressInf);
 
             // Set template
@@ -325,7 +312,6 @@
         });
     });
 
-<<<<<<< HEAD
     describe('Dynamic Columns Tests', () => {
         let fixture;
         let grid: IgxGridComponent;
@@ -408,8 +394,7 @@
             GridFunctions.verifyGroupIsExpanded(fixture, secondGroup, false);
         });
     });
-});
-=======
+
     describe('Integration Tests', () => {
         let fixture;
         let grid: IgxGridComponent;
@@ -422,16 +407,15 @@
             countryInf = GridFunctions.getColGroup(grid, 'Country Information');
             contactInf = GridFunctions.getColGroup(grid, 'Contact Information');
             addressInf = GridFunctions.getColGroup(grid, 'Address Information');
-            regionCol = grid.getColumnByName('Region');
             phoneCol = grid.getColumnByName('Phone');
-            country = grid.getColumnByName('Country');
+            countryCol = grid.getColumnByName('Country');
         }));
 
         it('Hiding: Verify that expanded state is preserved when hide column group', () => {
             addressInf.expanded = false;
             fixture.detectChanges();
 
-            GridFunctions.verifyGroupIsExpanded(fixture, addressInf.header, true, false);
+            GridFunctions.verifyGroupIsExpanded(fixture, addressInf, true, false);
             addressInf.hidden = true;
             fixture.detectChanges();
 
@@ -440,13 +424,13 @@
             fixture.detectChanges();
 
             GridFunctions.verifyColumnIsHidden(addressInf, false, 16);
-            GridFunctions.verifyGroupIsExpanded(fixture, addressInf.header, true, false);
+            GridFunctions.verifyGroupIsExpanded(fixture, addressInf, true, false);
 
             addressInf.expanded = true;
             fixture.detectChanges();
 
             GridFunctions.verifyColumnIsHidden(addressInf, false, 10);
-            GridFunctions.verifyGroupIsExpanded(fixture, addressInf.header, true, true);
+            GridFunctions.verifyGroupIsExpanded(fixture, addressInf, true, true);
             addressInf.hidden = true;
             fixture.detectChanges();
 
@@ -455,7 +439,7 @@
             fixture.detectChanges();
 
             GridFunctions.verifyColumnIsHidden(addressInf, false, 10);
-            GridFunctions.verifyGroupIsExpanded(fixture, addressInf.header, true, true);
+            GridFunctions.verifyGroupIsExpanded(fixture, addressInf, true, true);
         });
 
         it('Hiding: Verify that column can be hidden when the group is expanded', () => {
@@ -465,13 +449,13 @@
             fixture.detectChanges();
 
             expect(addressInf.expanded).toBe(true);
-            GridFunctions.verifyGroupIsExpanded(fixture, addressInf.header, true, true);
+            GridFunctions.verifyGroupIsExpanded(fixture, addressInf, true, true);
             GridFunctions.verifyColumnIsHidden(phoneCol, true, 9);
             phoneCol.hidden = false;
             fixture.detectChanges();
 
             expect(addressInf.expanded).toBe(true);
-            GridFunctions.verifyGroupIsExpanded(fixture, addressInf.header, true, true);
+            GridFunctions.verifyGroupIsExpanded(fixture, addressInf, true, true);
             GridFunctions.verifyColumnIsHidden(phoneCol, false, 10);
         });
 
@@ -484,7 +468,7 @@
 
             expect(phoneCol.disableHiding).toBe(true);
             GridFunctions.verifyColumnIsHidden(phoneCol, true, 16);
-            GridFunctions.verifyGroupIsExpanded(fixture, addressInf.header, true, false);
+            GridFunctions.verifyGroupIsExpanded(fixture, addressInf, true, false);
         });
 
         it(`Hiding: Verify that when a column has set to hidden to true and
@@ -493,7 +477,7 @@
             expect(fixture.componentInstance.hideContactInformation).toBe(true);
 
             GridFunctions.verifyColumnIsHidden(contactInf, false, 10);
-            GridFunctions.verifyGroupIsExpanded(fixture, addressInf.header, true, true);
+            GridFunctions.verifyGroupIsExpanded(fixture, addressInf, true, true);
 
             contactInf.hidden = true;
             fixture.detectChanges();
@@ -503,31 +487,31 @@
             fixture.detectChanges();
 
             GridFunctions.verifyColumnIsHidden(contactInf, false, 10);
-            GridFunctions.verifyGroupIsExpanded(fixture, addressInf.header, true, true);
+            GridFunctions.verifyGroupIsExpanded(fixture, addressInf, true, true);
         });
 
         it('Pinning: Verify that expanded state is preserved when pin column group', () => {
             expect(addressInf.pinned).toBe(false);
             expect(addressInf.expanded).toBe(true);
-            GridFunctions.verifyGroupIsExpanded(fixture, addressInf.header, true, true);
+            GridFunctions.verifyGroupIsExpanded(fixture, addressInf, true, true);
             addressInf.pinned = true;
             fixture.detectChanges();
 
             expect(addressInf.pinned).toBe(true);
             expect(addressInf.expanded).toBe(true);
-            GridFunctions.verifyGroupIsExpanded(fixture, addressInf.header, true, true);
+            GridFunctions.verifyGroupIsExpanded(fixture, addressInf, true, true);
             addressInf.expanded = false;
             fixture.detectChanges();
 
             expect(addressInf.pinned).toBe(true);
             expect(addressInf.expanded).toBe(false);
-            GridFunctions.verifyGroupIsExpanded(fixture, addressInf.header, true, false);
+            GridFunctions.verifyGroupIsExpanded(fixture, addressInf, true, false);
             addressInf.pinned = false;
             fixture.detectChanges();
 
             expect(addressInf.pinned).toBe(false);
             expect(addressInf.expanded).toBe(false);
-            GridFunctions.verifyGroupIsExpanded(fixture, addressInf.header, true, false);
+            GridFunctions.verifyGroupIsExpanded(fixture, addressInf, true, false);
         });
 
         it('Editing: Verify edit mode is closed when expand/collapse a group', () => {
@@ -543,7 +527,7 @@
             addressInf.expanded = false;
             fixture.detectChanges();
 
-            GridFunctions.verifyGroupIsExpanded(fixture, addressInf.header, true, false);
+            GridFunctions.verifyGroupIsExpanded(fixture, addressInf, true, false);
             expect(cell.editMode).toBe(false);
         });
 
@@ -568,7 +552,7 @@
             fixture.detectChanges();
 
             expect(grid.crudService.row).toBeNull();
-            GridFunctions.verifyGroupIsExpanded(fixture, addressInf.header, true, true);
+            GridFunctions.verifyGroupIsExpanded(fixture, addressInf, true, true);
         });
 
         it('Moving: Verify that expanded state is preserved when move column group', () => {
@@ -599,23 +583,23 @@
         it('Moving: Verify moving column inside the group', () => {
             const postalCode = grid.getColumnByName('PostalCode');
             addressInf.expanded = false;
-            country.visibleWhenCollapsed = false;
+            countryCol.visibleWhenCollapsed = false;
             regionInf.visibleWhenCollapsed = false;
             postalCode.visibleWhenCollapsed = false;
             fixture.detectChanges();
 
             expect(regionInf.expanded).toBe(true);
             expect(countryInf.expanded).toBe(true);
-            expect(country.visibleIndex).toBe(4);
-
-            grid.moveColumn(country, regionInf);
+            expect(countryCol.visibleIndex).toBe(4);
+
+            grid.moveColumn(countryCol, regionInf);
             fixture.detectChanges();
 
             expect(regionInf.expanded).toBe(true);
-            GridFunctions.verifyGroupIsExpanded(fixture, regionInf.header, true, true);
+            GridFunctions.verifyGroupIsExpanded(fixture, regionInf, true, true);
             expect(countryInf.expanded).toBe(true);
-            GridFunctions.verifyGroupIsExpanded(fixture, countryInf.header, true, true);
-            expect(country.visibleIndex).toBe(6);
+            GridFunctions.verifyGroupIsExpanded(fixture, countryInf, true, true);
+            expect(countryCol.visibleIndex).toBe(6);
         });
 
         it('Search: search when a group is expanded', async() => {
@@ -636,22 +620,21 @@
 
         it('Group By: test when group by a column', () => {
             addressInf.expanded = false;
-            country.visibleWhenCollapsed = false;
+            countryCol.visibleWhenCollapsed = false;
             regionInf.visibleWhenCollapsed = false;
             fixture.detectChanges();
 
-            GridFunctions.verifyGroupIsExpanded(fixture, countryInf.header, true, true);
+            GridFunctions.verifyGroupIsExpanded(fixture, countryInf, true, true);
             grid.groupBy({ fieldName: 'Country', dir: SortingDirection.Asc, ignoreCase: false });
             fixture.detectChanges();
 
-            GridFunctions.verifyGroupIsExpanded(fixture, countryInf.header, true, true);
-            GridFunctions.verifyColumnIsHidden(country, false, 13);
+            GridFunctions.verifyGroupIsExpanded(fixture, countryInf, true, true);
+            GridFunctions.verifyColumnIsHidden(countryCol, false, 13);
             grid.hideGroupedColumns = true;
             fixture.detectChanges();
 
-            GridFunctions.verifyGroupIsExpanded(fixture, countryInf.header, true, true);
-            GridFunctions.verifyColumnIsHidden(country, true, 12);
+            GridFunctions.verifyGroupIsExpanded(fixture, countryInf, true, true);
+            GridFunctions.verifyColumnIsHidden(countryCol, true, 12);
         });
     });
-});
->>>>>>> 91abda75
+});