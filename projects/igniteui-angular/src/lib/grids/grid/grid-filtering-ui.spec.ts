import { Component, ViewChild, DebugElement, NgModule, ChangeDetectorRef, AfterViewInit } from '@angular/core';
import { async, discardPeriodicTasks, fakeAsync, TestBed, tick, flush } from '@angular/core/testing';
import { By } from '@angular/platform-browser';
import { NoopAnimationsModule } from '@angular/platform-browser/animations';
import { Calendar } from '../../calendar/calendar';
import { IgxInputDirective } from '../../directives/input/input.directive';
import { IgxGridComponent } from './grid.component';
import { IgxGridModule } from './index';
import { IgxButtonDirective } from '../../directives/button/button.directive';
import { UIInteractions, wait } from '../../test-utils/ui-interactions.spec';
import { configureTestSuite } from '../../test-utils/configure-suite';
import { IgxNumberFilteringOperand,
    IgxDateFilteringOperand,
    IgxBooleanFilteringOperand,
    IgxStringFilteringOperand,
    IgxFilteringOperand } from '../../data-operations/filtering-condition';
import { IgxDatePickerComponent } from '../../date-picker/date-picker.component';
import { IgxGridFilteringCellComponent } from '../filtering/grid-filtering-cell.component';
import { IgxGridHeaderComponent } from '../grid-header.component';
import { IgxGridFilteringRowComponent } from '../filtering/grid-filtering-row.component';
import { GridFunctions } from '../../test-utils/grid-functions.spec';
import { IgxBadgeComponent } from '../../badge/badge.component';
import { IgxCheckboxComponent } from '../../checkbox/checkbox.component';
import { SortingDirection } from '../../data-operations/sorting-expression.interface';
import { DefaultSortingStrategy } from '../../data-operations/sorting-strategy';
import { IgxGridHeaderGroupComponent } from '../grid-header-group.component';
import { changei18n, getCurrentResourceStrings } from '../../core/i18n/resources';
import { registerLocaleData } from '@angular/common';
import localeDE from '@angular/common/locales/de';
import { FilterMode } from '../tree-grid';
import { FilteringExpressionsTree } from '../../data-operations/filtering-expressions-tree';
import { FilteringLogic } from '../../data-operations/filtering-expression.interface';
import { IgxChipComponent } from '../../chips/chip.component';
import { IgxGridExcelStyleFilteringModule } from '../filtering/excel-style/grid.excel-style-filtering.module';
import { ExpressionUI } from '../filtering/grid-filtering.service';

const FILTER_UI_ROW = 'igx-grid-filtering-row';

describe('IgxGrid - Filtering actions', () => {
    configureTestSuite();
    beforeEach(async(() => {
        TestBed.configureTestingModule({
            declarations: [
                IgxGridFilteringComponent
            ],
            imports: [
                NoopAnimationsModule,
                IgxGridModule]
        })
            .compileComponents();
    }));

    afterEach(() => {
        UIInteractions.clearOverlay();
    });

    // UI tests string column, empty input
    it('UI tests on string column', fakeAsync(() => {
        const fix = TestBed.createComponent(IgxGridFilteringComponent);
        fix.detectChanges();

        const grid = fix.componentInstance.grid;
        const filteringCells = fix.debugElement.queryAll(By.css('igx-grid-filtering-cell'));
        filteringCells[1].query(By.css('igx-chip')).nativeElement.click();
        fix.detectChanges();

        const filterUIRow = fix.debugElement.query(By.css(FILTER_UI_ROW));
        const filterIcon = filterUIRow.query(By.css('igx-icon'));
        let input = filterUIRow.query(By.directive(IgxInputDirective));

        const reset = filterUIRow.queryAll(By.css('button'))[0];
        const close = filterUIRow.queryAll(By.css('button'))[1];

        expect(grid.rowList.length).toEqual(8);

        // open dropdown
        filterIcon.nativeElement.click();
        tick();
        fix.detectChanges();

        const ddList = fix.debugElement.query(By.css('div.igx-drop-down__list.igx-toggle'));
        const ddItems = ddList.nativeElement.children;

        // iterate over not unary conditions when input is empty
        // starts with
        verifyFilterUIPosition(filterUIRow, grid);

        ddItems[2].click();
        tick();
        fix.detectChanges();

        expect(grid.rowList.length).toEqual(8);
        expect(close.nativeElement.classList.contains('igx-button--disabled')).toBeFalsy();
        expect(reset.nativeElement.classList.contains('igx-button--disabled')).toBeTruthy();
        expect(input.nativeElement.offsetHeight).toBeGreaterThan(0);

        // open dropdown
        filterIcon.nativeElement.click();
        tick();
        fix.detectChanges();
        // ends with
        ddItems[3].click();
        tick();
        fix.detectChanges();

        expect(grid.rowList.length).toEqual(8);
        expect(close.nativeElement.classList.contains('igx-button--disabled')).toBeFalsy();
        expect(reset.nativeElement.classList.contains('igx-button--disabled')).toBeTruthy();
        expect(input.nativeElement.offsetHeight).toBeGreaterThan(0);

        // open dropdown
        filterIcon.nativeElement.click();
        tick();
        fix.detectChanges();
        // does not contain
        ddItems[1].click();
        tick();
        fix.detectChanges();

        expect(grid.rowList.length).toEqual(8);
        expect(close.nativeElement.classList.contains('igx-button--disabled')).toBeFalsy();
        expect(reset.nativeElement.classList.contains('igx-button--disabled')).toBeTruthy();
        expect(input.nativeElement.offsetHeight).toBeGreaterThan(0);

        // open dropdown
        filterIcon.nativeElement.click();
        tick();
        fix.detectChanges();
        // equals
        ddItems[0].click();
        tick();
        fix.detectChanges();

        expect(grid.rowList.length).toEqual(8);
        expect(close.nativeElement.classList.contains('igx-button--disabled')).toBeFalsy();
        expect(reset.nativeElement.classList.contains('igx-button--disabled')).toBeTruthy();
        expect(input.nativeElement.offsetHeight).toBeGreaterThan(0);

        // open dropdown
        filterIcon.nativeElement.click();
        tick();
        fix.detectChanges();
        // does not equal
        ddItems[5].click();
        tick();
        fix.detectChanges();

        expect(grid.rowList.length).toEqual(8);
        expect(close.nativeElement.classList.contains('igx-button--disabled')).toBeFalsy();
        expect(reset.nativeElement.classList.contains('igx-button--disabled')).toBeTruthy();
        expect(input.nativeElement.offsetHeight).toBeGreaterThan(0);

        // open dropdown
        filterIcon.nativeElement.click();
        tick();
        fix.detectChanges();
        // empty
        ddItems[6].click();
        tick(100);
        fix.detectChanges();

        expect(grid.rowList.length).toEqual(4);
        expect(close.nativeElement.classList.contains('igx-button--disabled')).toBeFalsy();
        expect(reset.nativeElement.classList.contains('igx-button--disabled')).toBeFalsy();
        expect(input.nativeElement.offsetHeight).toBeGreaterThan(0);

        GridFunctions.removeFilterChipByIndex(0, filterUIRow);

        // open dropdown
        filterIcon.nativeElement.click();
        tick();
        fix.detectChanges();
        // not empty
        ddItems[7].click();
        tick(100);
        fix.detectChanges();

        expect(grid.rowList.length).toEqual(4);
        expect(close.nativeElement.classList.contains('igx-button--disabled')).toBeFalsy();
        expect(reset.nativeElement.classList.contains('igx-button--disabled')).toBeFalsy();
        expect(input.nativeElement.offsetHeight).toBeGreaterThan(0);

        GridFunctions.removeFilterChipByIndex(0, filterUIRow);

        // open dropdown
        filterIcon.nativeElement.click();
        tick();
        fix.detectChanges();
        // iterate over unary conditions
        // null
        ddItems[8].click();
        tick(100);
        fix.detectChanges();

        expect(grid.rowList.length).toEqual(3);
        expect(close.nativeElement.classList.contains('igx-button--disabled')).toBeFalsy();
        expect(reset.nativeElement.classList.contains('igx-button--disabled')).toBeFalsy();
        expect(input.nativeElement.offsetHeight).toBeGreaterThan(0);

        GridFunctions.removeFilterChipByIndex(0, filterUIRow);

        // open dropdown
        filterIcon.nativeElement.click();
        tick();
        fix.detectChanges();
        // not null
        ddItems[9].click();
        tick(100);
        fix.detectChanges();

        expect(grid.rowList.length).toEqual(5);
        expect(close.nativeElement.classList.contains('igx-button--disabled')).toBeFalsy();
        expect(reset.nativeElement.classList.contains('igx-button--disabled')).toBeFalsy();
        expect(input.nativeElement.offsetHeight).toBeGreaterThan(0);

        // open dropdown
        filterIcon.nativeElement.click();
        tick();
        fix.detectChanges();
        // changing from unary to not unary condition when input is empty - filtering should keep its state
        // contains
        ddItems[0].click();
        tick(100);
        fix.detectChanges();

        input = filterUIRow.query(By.directive(IgxInputDirective));
        expect(grid.rowList.length).toEqual(5);
        expect(close.nativeElement.classList.contains('igx-button--disabled')).toBeFalsy();
        // input is empty but there is filtering applied, so reset button should be active !
        expect(reset.nativeElement.classList.contains('igx-button--disabled')).toBeFalsy();
        expect(input.nativeElement.offsetHeight).toBeGreaterThan(0);
    }));

    // UI tests string column with value in input
    it('UI tests on string column', fakeAsync(() => {
        const fix = TestBed.createComponent(IgxGridFilteringComponent);
        fix.detectChanges();

        const grid = fix.componentInstance.grid;
        const filteringCells = fix.debugElement.queryAll(By.css('igx-grid-filtering-cell'));
        filteringCells[1].query(By.css('igx-chip')).nativeElement.click();
        fix.detectChanges();

        const filterUIRow = fix.debugElement.query(By.css(FILTER_UI_ROW));
        const filterIcon = filterUIRow.query(By.css('igx-icon'));
        const input = filterUIRow.query(By.directive(IgxInputDirective));

        const reset = filterUIRow.queryAll(By.css('button'))[0];
        const close = filterUIRow.queryAll(By.css('button'))[1];

        expect(grid.rowList.length).toEqual(8);

        // open dropdown
        filterIcon.nativeElement.click();
        tick();
        fix.detectChanges();

        const ddList = fix.debugElement.query(By.css('div.igx-drop-down__list.igx-toggle'));
        const ddItems = ddList.nativeElement.children;

        // iterate over not unary conditions and fill the input
        // contains
        sendInput(input, 'Ignite', fix);
        tick();
        fix.detectChanges();

        expect(grid.rowList.length).toEqual(2);
        expect(close.nativeElement.classList.contains('igx-button--disabled')).toBeFalsy();
        expect(reset.nativeElement.classList.contains('igx-button--disabled')).toBeFalsy();
        expect(input.nativeElement.offsetHeight).toBeGreaterThan(0);

        // starts with
        ddItems[2].click();
        tick(100);
        fix.detectChanges();

        sendInput(input, 'Net', fix);
        tick();
        fix.detectChanges();

        verifyFilterUIPosition(filterUIRow, grid);
        expect(grid.rowList.length).toEqual(1);
        expect(grid.getCellByColumn(0, 'ID').value).toEqual(2);
        expect(grid.getCellByColumn(0, 'ProductName').value).toMatch('NetAdvantage');
        expect(close.nativeElement.classList.contains('igx-button--disabled')).toBeFalsy();
        expect(reset.nativeElement.classList.contains('igx-button--disabled')).toBeFalsy();
        expect(input.nativeElement.offsetHeight).toBeGreaterThan(0);

        // open dropdown
        filterIcon.nativeElement.click();
        tick();
        fix.detectChanges();
        // ends with
        ddItems[3].click();
        tick(100);
        fix.detectChanges();

        sendInput(input, 'script', fix);
        tick();
        fix.detectChanges();

        expect(grid.rowList.length).toEqual(2);
        expect(close.nativeElement.classList.contains('igx-button--disabled')).toBeFalsy();
        expect(reset.nativeElement.classList.contains('igx-button--disabled')).toBeFalsy();
        expect(input.nativeElement.offsetHeight).toBeGreaterThan(0);

        // open dropdown
        filterIcon.nativeElement.click();
        tick();
        fix.detectChanges();
        // does not contain
        ddItems[1].click();
        tick(100);
        fix.detectChanges();

        expect(grid.rowList.length).toEqual(6);
        expect(close.nativeElement.classList.contains('igx-button--disabled')).toBeFalsy();
        expect(reset.nativeElement.classList.contains('igx-button--disabled')).toBeFalsy();
        expect(input.nativeElement.offsetHeight).toBeGreaterThan(0);

        // use reset button
        reset.nativeElement.click();
        tick();
        fix.detectChanges();

        expect(grid.rowList.length).toEqual(8);
        expect(close.nativeElement.classList.contains('igx-button--disabled')).toBeFalsy();
        expect(reset.nativeElement.classList.contains('igx-button--disabled')).toBeTruthy();
        expect(input.nativeElement.offsetHeight).toBeGreaterThan(0);

        // open dropdown
        filterIcon.nativeElement.click();
        tick();
        fix.detectChanges();
        // equals
        ddItems[4].click();
        tick(100);
        fix.detectChanges();

        sendInput(input, 'NetAdvantage', fix);
        tick();
        fix.detectChanges();

        expect(grid.rowList.length).toEqual(1);
        expect(close.nativeElement.classList.contains('igx-button--disabled')).toBeFalsy();
        expect(reset.nativeElement.classList.contains('igx-button--disabled')).toBeFalsy();
        expect(input.nativeElement.offsetHeight).toBeGreaterThan(0);

        // open dropdown
        filterIcon.nativeElement.click();
        tick();
        fix.detectChanges();
        // equals
        ddItems[4].click();
        tick(100);
        fix.detectChanges();

        sendInput(input, ' ', fix);
        tick();
        fix.detectChanges();

        expect(grid.rowList.length).toEqual(0);
        expect(close.nativeElement.classList.contains('igx-button--disabled')).toBeFalsy();
        expect(reset.nativeElement.classList.contains('igx-button--disabled')).toBeFalsy();
        expect(input.nativeElement.offsetHeight).toBeGreaterThan(0);
        const emptyTemplate = fix.debugElement.query(By.css('span.igx-grid__tbody-message'));
        expect(emptyTemplate.nativeElement.offsetHeight).toBeGreaterThan(0);

        // open dropdown
        filterIcon.nativeElement.click();
        tick();
        fix.detectChanges();
        // does not equal
        ddItems[5].click();
        tick(100);
        fix.detectChanges();

        sendInput(input, 'NetAdvantage', fix);
        tick();
        fix.detectChanges();

        expect(grid.rowList.length).toEqual(7);
        expect(close.nativeElement.classList.contains('igx-button--disabled')).toBeFalsy();
        expect(reset.nativeElement.classList.contains('igx-button--disabled')).toBeFalsy();
        expect(input.nativeElement.offsetHeight).toBeGreaterThan(0);
    }));

    // UI tests number column
    it('UI tests on number column', fakeAsync(() => {
        const fix = TestBed.createComponent(IgxGridFilteringComponent);
        fix.detectChanges();

        const grid = fix.componentInstance.grid;
        const filteringCells = fix.debugElement.queryAll(By.css('igx-grid-filtering-cell'));
        filteringCells[2].query(By.css('igx-chip')).nativeElement.click();
        fix.detectChanges();

        const filterUIRow = fix.debugElement.query(By.css(FILTER_UI_ROW));
        const filterIcon = filterUIRow.query(By.css('igx-icon'));
        let input = filterUIRow.query(By.directive(IgxInputDirective));

        const reset = filterUIRow.queryAll(By.css('button'))[0];
        const close = filterUIRow.queryAll(By.css('button'))[1];

        expect(grid.rowList.length).toEqual(8);
        expect(close.nativeElement.classList.contains('igx-button--disabled')).toBeFalsy();
        expect(reset.nativeElement.classList.contains('igx-button--disabled')).toBeTruthy();

        filterIcon.nativeElement.click();
        tick();
        fix.detectChanges();

        const ddList = fix.debugElement.query(By.css('div.igx-drop-down__list.igx-toggle'));
        const ddItems = ddList.nativeElement.children;

        verifyFilterUIPosition(filterUIRow, grid);

        // iterate over not unary conditions and fill the input
        // equals
        sendInput(input, 0, fix);
        tick();
        fix.detectChanges();

        expect(grid.rowList.length).toEqual(1);
        expect(grid.getCellByColumn(0, 'Downloads').value).toEqual(0);
        expect(close.nativeElement.classList.contains('igx-button--disabled')).toBeFalsy();
        expect(reset.nativeElement.classList.contains('igx-button--disabled')).toBeFalsy();
        let suffix = filterUIRow.query(By.css('igx-suffix'));
        let clear = suffix.queryAll(By.css('igx-icon'))[1];
        expect(clear.nativeElement.offsetHeight).toBeGreaterThan(0);

        // clear input value
        GridFunctions.removeFilterChipByIndex(0, filterUIRow);
        tick();
        fix.detectChanges();

        // iterate over not unary conditions when input is empty
        // open dropdown
        filterIcon.nativeElement.click();
        tick();
        fix.detectChanges();
        // does not equal
        ddItems[1].click();
        tick(100);
        fix.detectChanges();

        expect(grid.rowList.length).toEqual(8);
        expect(close.nativeElement.classList.contains('igx-button--disabled')).toBeFalsy();
        expect(reset.nativeElement.classList.contains('igx-button--disabled')).toBeTruthy();
        expect(input.nativeElement.offsetHeight).toBeGreaterThan(0);

        // open dropdown
        filterIcon.nativeElement.click();
        tick();
        fix.detectChanges();
        // greater than
        ddItems[2].click();
        tick(100);
        fix.detectChanges();

        expect(grid.rowList.length).toEqual(8);
        expect(close.nativeElement.classList.contains('igx-button--disabled')).toBeFalsy();
        expect(reset.nativeElement.classList.contains('igx-button--disabled')).toBeTruthy();
        expect(input.nativeElement.offsetHeight).toBeGreaterThan(0);

        // iterate over unary conditions
        // open dropdown
        filterIcon.nativeElement.click();
        tick();
        fix.detectChanges();
        // empty
        ddItems[6].click();
        tick(100);
        fix.detectChanges();

        expect(grid.rowList.length).toEqual(1);
        expect(close.nativeElement.classList.contains('igx-button--disabled')).toBeFalsy();
        expect(reset.nativeElement.classList.contains('igx-button--disabled')).toBeFalsy();
        expect(input.nativeElement.offsetHeight).toBeGreaterThan(0);

        // open dropdown
        filterIcon.nativeElement.click();
        tick();
        fix.detectChanges();
        // not empty
        ddItems[7].click();
        tick(100);
        fix.detectChanges();

        expect(grid.rowList.length).toEqual(7);
        expect(close.nativeElement.classList.contains('igx-button--disabled')).toBeFalsy();
        expect(reset.nativeElement.classList.contains('igx-button--disabled')).toBeFalsy();
        expect(input.nativeElement.offsetHeight).toBeGreaterThan(0);

        // open dropdown
        filterIcon.nativeElement.click();
        tick();
        fix.detectChanges();
        // null
        ddItems[8].click();
        tick(100);
        fix.detectChanges();

        expect(grid.rowList.length).toEqual(1);
        expect(close.nativeElement.classList.contains('igx-button--disabled')).toBeFalsy();
        expect(reset.nativeElement.classList.contains('igx-button--disabled')).toBeFalsy();
        expect(input.nativeElement.offsetHeight).toBeGreaterThan(0);

        // open dropdown
        filterIcon.nativeElement.click();
        tick();
        fix.detectChanges();
        // not null
        ddItems[9].click();
        tick(100);
        fix.detectChanges();

        expect(grid.rowList.length).toEqual(7);
        expect(close.nativeElement.classList.contains('igx-button--disabled')).toBeFalsy();
        expect(reset.nativeElement.classList.contains('igx-button--disabled')).toBeFalsy();
        expect(input.nativeElement.offsetHeight).toBeGreaterThan(0);

        // changing from unary to not unary condition when input is empty - filtering should keep its state
        // open dropdown
        filterIcon.nativeElement.click();
        tick();
        fix.detectChanges();
        // equals - filter should keep its state and not be reset
        ddItems[0].click();
        tick(100);
        fix.detectChanges();

        input = filterUIRow.query(By.directive(IgxInputDirective));
        expect(grid.rowList.length).toEqual(7);
        expect(close.nativeElement.classList.contains('igx-button--disabled')).toBeFalsy();
        // input is empty but there is filtering applied, so reset button should be active !
        expect(reset.nativeElement.classList.contains('igx-button--disabled')).toBeFalsy();
        expect(input.nativeElement.offsetHeight).toBeGreaterThan(0);

        // iterate over not unary conditions and fill the input
        // equals
        sendInput(input, 100, fix);
        tick();
        fix.detectChanges();

        suffix = filterUIRow.query(By.css('igx-suffix'));
        clear = suffix.queryAll(By.css('igx-icon'))[1];
        expect(grid.rowList.length).toEqual(1);
        expect(grid.getCellByColumn(0, 'Downloads').value).toEqual(100);
        expect(close.nativeElement.classList.contains('igx-button--disabled')).toBeFalsy();
        expect(reset.nativeElement.classList.contains('igx-button--disabled')).toBeFalsy();
        expect(clear.nativeElement.offsetHeight).toBeGreaterThan(0);
        expect(input.nativeElement.offsetHeight).toBeGreaterThan(0);

        // open dropdown
        filterIcon.nativeElement.click();
        tick();
        fix.detectChanges();
        // does not equal
        ddItems[1].click();
        tick(100);
        fix.detectChanges();

        expect(grid.rowList.length).toEqual(7);
        expect(close.nativeElement.classList.contains('igx-button--disabled')).toBeFalsy();
        expect(reset.nativeElement.classList.contains('igx-button--disabled')).toBeFalsy();
        expect(input.nativeElement.offsetHeight).toBeGreaterThan(0);

        // open dropdown
        filterIcon.nativeElement.click();
        tick();
        fix.detectChanges();
        // greater than
        ddItems[2].click();
        tick(100);
        fix.detectChanges();

        sendInput(input, 300, fix);
        tick();
        fix.detectChanges();

        expect(grid.rowList.length).toEqual(2);
        expect(close.nativeElement.classList.contains('igx-button--disabled')).toBeFalsy();
        expect(reset.nativeElement.classList.contains('igx-button--disabled')).toBeFalsy();
        expect(input.nativeElement.offsetHeight).toBeGreaterThan(0);

        // use reset button
        reset.nativeElement.click();
        tick();
        fix.detectChanges();

        expect(grid.rowList.length).toEqual(8);
        expect(close.nativeElement.classList.contains('igx-button--disabled')).toBeFalsy();
        expect(reset.nativeElement.classList.contains('igx-button--disabled')).toBeTruthy();
        expect(input.nativeElement.offsetHeight).toBeGreaterThan(0);
        expect(filterIcon.componentInstance.iconName).toMatch('equals');

        // open dropdown
        filterIcon.nativeElement.click();
        tick();
        fix.detectChanges();
        // less than
        ddItems[3].click();
        tick(100);
        fix.detectChanges();

        sendInput(input, 100, fix);
        tick();
        fix.detectChanges();

        expect(grid.rowList.length).toEqual(3);
        expect(close.nativeElement.classList.contains('igx-button--disabled')).toBeFalsy();
        expect(reset.nativeElement.classList.contains('igx-button--disabled')).toBeFalsy();
        expect(input.nativeElement.offsetHeight).toBeGreaterThan(0);
        expect(filterIcon.componentInstance.iconName).toMatch('less_than');

        GridFunctions.removeFilterChipByIndex(0, filterUIRow);
        clear.nativeElement.click();
        tick();
        fix.detectChanges();

        expect(grid.rowList.length).toEqual(8);
        expect(close.nativeElement.classList.contains('igx-button--disabled')).toBeFalsy();
        expect(reset.nativeElement.classList.contains('igx-button--disabled')).toBeTruthy();
        expect(input.nativeElement.offsetHeight).toBeGreaterThan(0);
        // revert to the default after
        expect(filterIcon.componentInstance.iconName).toMatch('equals');

        // open dropdown
        filterIcon.nativeElement.click();
        tick();
        fix.detectChanges();
        // greater than or equal to
        ddItems[4].click();
        tick(100);
        fix.detectChanges();

        sendInput(input, 254, fix);
        tick();
        fix.detectChanges();

        expect(grid.rowList.length).toEqual(3);
        expect(close.nativeElement.classList.contains('igx-button--disabled')).toBeFalsy();
        expect(reset.nativeElement.classList.contains('igx-button--disabled')).toBeFalsy();
        expect(input.nativeElement.offsetHeight).toBeGreaterThan(0);

        // open dropdown
        filterIcon.nativeElement.click();
        tick();
        fix.detectChanges();
        // less than or equal to
        ddItems[5].click();
        tick(100);
        fix.detectChanges();

        expect(grid.rowList.length).toEqual(6);
        expect(close.nativeElement.classList.contains('igx-button--disabled')).toBeFalsy();
        expect(reset.nativeElement.classList.contains('igx-button--disabled')).toBeFalsy();
        expect(input.nativeElement.offsetHeight).toBeGreaterThan(0);
    }));

    // UI tests boolean column
    it('UI tests on boolean column', fakeAsync(() => {
        const fix = TestBed.createComponent(IgxGridFilteringComponent);
        fix.detectChanges();

        const grid = fix.componentInstance.grid;
        const filteringCells = fix.debugElement.queryAll(By.css('igx-grid-filtering-cell'));
        filteringCells[3].query(By.css('igx-chip')).nativeElement.click();
        fix.detectChanges();
        const filterUIRow = fix.debugElement.query(By.css(FILTER_UI_ROW));
        const filterIcon = filterUIRow.query(By.css('igx-icon'));

        const reset = filterUIRow.queryAll(By.css('button'))[0];
        const close = filterUIRow.queryAll(By.css('button'))[1];

        expect(grid.rowList.length).toEqual(8);

        filterIcon.nativeElement.click();
        tick();
        fix.detectChanges();

        const ddList = fix.debugElement.query(By.css('div.igx-drop-down__list.igx-toggle'));
        const ddItems = ddList.nativeElement.children;

        verifyFilterUIPosition(filterUIRow, grid);

        // false condition
        ddItems[2].click();
        tick(100);
        fix.detectChanges();

        expect(grid.rowList.length).toEqual(2);
        expect(grid.getCellByColumn(0, 'Released').value).toBeFalsy();
        expect(grid.getCellByColumn(1, 'Released').value).toBeFalsy();
        expect(close.nativeElement.classList.contains('igx-button--disabled')).toBeFalsy();
        expect(reset.nativeElement.classList.contains('igx-button--disabled')).toBeFalsy();

        filterIcon.nativeElement.click();
        tick();
        fix.detectChanges();
        // true condition
        ddItems[1].click();
        tick(100);
        fix.detectChanges();

        expect(grid.rowList.length).toEqual(3);
        expect(grid.getCellByColumn(0, 'Released').value).toBe(true);
        expect(grid.getCellByColumn(1, 'Released').value).toBe(true);
        expect(grid.getCellByColumn(2, 'Released').value).toBe(true);
        expect(close.nativeElement.classList.contains('igx-button--disabled')).toBeFalsy();
        expect(reset.nativeElement.classList.contains('igx-button--disabled')).toBeFalsy();

        filterIcon.nativeElement.click();
        tick();
        fix.detectChanges();
        // (all) condition
        ddItems[0].click();
        tick(100);
        fix.detectChanges();

        expect(grid.rowList.length).toEqual(8);
        expect(close.nativeElement.classList.contains('igx-button--disabled')).toBeFalsy();
        expect(reset.nativeElement.classList.contains('igx-button--disabled')).toBeFalsy();

        filterIcon.nativeElement.click();
        tick();
        fix.detectChanges();
        // empty condition
        ddItems[3].click();
        tick(100);
        fix.detectChanges();

        expect(grid.rowList.length).toEqual(3);
        expect(grid.getCellByColumn(0, 'Released').value).toEqual(null);
        expect(grid.getCellByColumn(1, 'Released').value).toEqual(null);
        expect(grid.getCellByColumn(2, 'Released').value).toEqual(undefined);
        expect(close.nativeElement.classList.contains('igx-button--disabled')).toBeFalsy();
        expect(reset.nativeElement.classList.contains('igx-button--disabled')).toBeFalsy();

        filterIcon.nativeElement.click();
        tick();
        fix.detectChanges();
        // not empty condition
        ddItems[4].click();
        tick(100);
        fix.detectChanges();

        expect(grid.rowList.length).toEqual(5);
        expect(grid.getCellByColumn(0, 'Released').value).toBe(false);
        expect(grid.getCellByColumn(1, 'Released').value).toBe(true);
        expect(grid.getCellByColumn(2, 'Released').value).toBe(true);
        expect(grid.getCellByColumn(3, 'Released').value).toMatch('');
        expect(grid.getCellByColumn(4, 'Released').value).toBe(true);
        expect(close.nativeElement.classList.contains('igx-button--disabled')).toBeFalsy();
        expect(reset.nativeElement.classList.contains('igx-button--disabled')).toBeFalsy();

        filterIcon.nativeElement.click();
        tick();
        fix.detectChanges();
        // null condition
        ddItems[5].click();
        tick(100);
        fix.detectChanges();

        expect(grid.rowList.length).toEqual(2);
        expect(grid.getCellByColumn(0, 'Released').value).toEqual(null);
        expect(grid.getCellByColumn(1, 'Released').value).toEqual(null);
        expect(close.nativeElement.classList.contains('igx-button--disabled')).toBeFalsy();
        expect(reset.nativeElement.classList.contains('igx-button--disabled')).toBeFalsy();

        filterIcon.nativeElement.click();
        tick();
        fix.detectChanges();
        // not null condition
        ddItems[6].click();
        tick(100);
        fix.detectChanges();

        expect(grid.rowList.length).toEqual(6);
        expect(grid.getCellByColumn(0, 'Released').value).toBe(false);
        expect(grid.getCellByColumn(1, 'Released').value).toBe(true);
        expect(grid.getCellByColumn(2, 'Released').value).toBe(true);
        expect(grid.getCellByColumn(3, 'Released').value).toMatch('');
        expect(grid.getCellByColumn(4, 'Released').value).toBe(true);
        expect(grid.getCellByColumn(5, 'Released').value).toBe(undefined);
        expect(close.nativeElement.classList.contains('igx-button--disabled')).toBeFalsy();
        expect(reset.nativeElement.classList.contains('igx-button--disabled')).toBeFalsy();
    }));

    // UI tests date column
    it('UI - should correctly filter date column by \'today\' filtering conditions', fakeAsync(() => {
        const fix = TestBed.createComponent(IgxGridFilteringComponent);
        fix.detectChanges();

        const grid = fix.componentInstance.grid;
        const filteringCells = fix.debugElement.queryAll(By.css('igx-grid-filtering-cell'));
        filteringCells[4].query(By.css('igx-chip')).nativeElement.click();
        tick();
        fix.detectChanges();
        const filterUIRow = fix.debugElement.query(By.css(FILTER_UI_ROW));
        const filterIcon = filterUIRow.query(By.css('igx-icon'));
        filterIcon.nativeElement.click();
        tick();
        fix.detectChanges();

        const ddList = fix.debugElement.query(By.css('div.igx-drop-down__list.igx-toggle'));
        verifyFilterUIPosition(filterUIRow, grid);

        GridFunctions.selectFilteringCondition('Today', ddList);
        tick(100);
        fix.detectChanges();

        // only one record is populated with 'today' date, this is why rows must be 1
        expect(grid.rowList.length).toEqual(1);
    }));

    it('UI - should correctly filter date column by \'yesterday\' filtering conditions', fakeAsync(() => {
        const fix = TestBed.createComponent(IgxGridFilteringComponent);
        fix.detectChanges();

        const grid = fix.componentInstance.grid;
        const filteringCells = fix.debugElement.queryAll(By.css('igx-grid-filtering-cell'));
        filteringCells[4].query(By.css('igx-chip')).nativeElement.click();
        tick();
        fix.detectChanges();
        const filterUIRow = fix.debugElement.query(By.css(FILTER_UI_ROW));
        const filterIcon = filterUIRow.query(By.css('igx-icon'));
        filterIcon.nativeElement.click();
        tick();
        fix.detectChanges();

        const ddList = fix.debugElement.query(By.css('div.igx-drop-down__list.igx-toggle'));
        verifyFilterUIPosition(filterUIRow, grid);

        GridFunctions.selectFilteringCondition('Yesterday', ddList);
        tick(100);
        fix.detectChanges();

        // only one record is populated with (today - 1 day)  date, this is why rows must be 1
        expect(grid.rowList.length).toEqual(1);
    }));

    it('UI - should correctly filter date column by \'this month\' filtering conditions', fakeAsync(() => {
        const fix = TestBed.createComponent(IgxGridFilteringComponent);
        fix.detectChanges();

        const grid = fix.componentInstance.grid;
        const filteringCells = fix.debugElement.queryAll(By.css('igx-grid-filtering-cell'));
        filteringCells[4].query(By.css('igx-chip')).nativeElement.click();
        tick();
        fix.detectChanges();
        const filterUIRow = fix.debugElement.query(By.css(FILTER_UI_ROW));
        const filterIcon = filterUIRow.query(By.css('igx-icon'));
        const cal = fix.componentInstance.timeGenerator;
        const today = fix.componentInstance.today;

        // Fill expected results based on the current date
        fillExpectedResults(grid, cal, today);

        filterIcon.nativeElement.click();
        tick();
        fix.detectChanges();
        const ddList = fix.debugElement.query(By.css('div.igx-drop-down__list.igx-toggle'));
        verifyFilterUIPosition(filterIcon, grid);
        GridFunctions.selectFilteringCondition('This Month', ddList);
        tick(100);
        fix.detectChanges();

        expect(grid.rowList.length).toEqual(expectedResults[5]);
    }));

    it('UI - should correctly filter date column by \'next month\' filtering conditions', fakeAsync(() => {
        const fix = TestBed.createComponent(IgxGridFilteringComponent);
        fix.detectChanges();

        const grid = fix.componentInstance.grid;
        const filteringCells = fix.debugElement.queryAll(By.css('igx-grid-filtering-cell'));
        filteringCells[4].query(By.css('igx-chip')).nativeElement.click();
        tick();
        fix.detectChanges();
        const filterUIRow = fix.debugElement.query(By.css(FILTER_UI_ROW));
        const filterIcon = filterUIRow.query(By.css('igx-icon'));
        const cal = fix.componentInstance.timeGenerator;
        const today = fix.componentInstance.today;

        // Fill expected results based on the current date
        fillExpectedResults(grid, cal, today);

        filterIcon.nativeElement.click();
        tick();
        fix.detectChanges();
        verifyFilterUIPosition(filterIcon, grid);

        const ddList = fix.debugElement.query(By.css('div.igx-drop-down__list.igx-toggle'));
        GridFunctions.selectFilteringCondition('Next Month', ddList);
        tick(100);
        fix.detectChanges();

        expect(grid.rowList.length).toEqual(expectedResults[1]);
    }));

    it('UI - should correctly filter date column by \'last month\' filtering conditions', fakeAsync(() => {
        const fix = TestBed.createComponent(IgxGridFilteringComponent);
        fix.detectChanges();

        const grid = fix.componentInstance.grid;
        const filteringCells = fix.debugElement.queryAll(By.css('igx-grid-filtering-cell'));
        filteringCells[4].query(By.css('igx-chip')).nativeElement.click();
        tick();
        fix.detectChanges();
        const filterUIRow = fix.debugElement.query(By.css(FILTER_UI_ROW));
        const filterIcon = filterUIRow.query(By.css('igx-icon'));
        const cal = fix.componentInstance.timeGenerator;
        const today = fix.componentInstance.today;

        // Fill expected results based on the current date
        fillExpectedResults(grid, cal, today);

        filterIcon.nativeElement.click();
        tick();
        fix.detectChanges();
        verifyFilterUIPosition(filterIcon, grid);

        const ddList = fix.debugElement.query(By.css('div.igx-drop-down__list.igx-toggle'));
        GridFunctions.selectFilteringCondition('Last Month', ddList);
        tick(100);
        fix.detectChanges();

        expect(grid.rowList.length).toEqual(expectedResults[0]);
    }));

    it('UI - should correctly filter date column by \'empty\' filtering conditions', fakeAsync(() => {
        const fix = TestBed.createComponent(IgxGridFilteringComponent);
        fix.detectChanges();

        const grid = fix.componentInstance.grid;
        const filteringCells = fix.debugElement.queryAll(By.css('igx-grid-filtering-cell'));
        filteringCells[4].query(By.css('igx-chip')).nativeElement.click();
        tick();
        fix.detectChanges();
        const filterUIRow = fix.debugElement.query(By.css(FILTER_UI_ROW));
        const filterIcon = filterUIRow.query(By.css('igx-icon'));

        filterIcon.nativeElement.click();
        tick();
        fix.detectChanges();
        verifyFilterUIPosition(filterIcon, grid);

        const ddList = fix.debugElement.query(By.css('div.igx-drop-down__list.igx-toggle'));
        GridFunctions.selectFilteringCondition('Empty', ddList);
        tick(100);
        fix.detectChanges();
        expect(grid.rowList.length).toEqual(2);
    }));

    it('UI - should correctly filter date column by \'notEmpty\' filtering conditions', fakeAsync(() => {
        const fix = TestBed.createComponent(IgxGridFilteringComponent);
        fix.detectChanges();

        const grid = fix.componentInstance.grid;
        const filteringCells = fix.debugElement.queryAll(By.css('igx-grid-filtering-cell'));
        filteringCells[4].query(By.css('igx-chip')).nativeElement.click();
        tick();
        fix.detectChanges();
        const filterUIRow = fix.debugElement.query(By.css(FILTER_UI_ROW));
        const filterIcon = filterUIRow.query(By.css('igx-icon'));

        filterIcon.nativeElement.click();
        tick();
        fix.detectChanges();
        verifyFilterUIPosition(filterIcon, grid);

        const ddList = fix.debugElement.query(By.css('div.igx-drop-down__list.igx-toggle'));
        GridFunctions.selectFilteringCondition('Not Empty', ddList);
        tick(100);
        fix.detectChanges();

        expect(grid.rowList.length).toEqual(6);
    }));

    it('UI - should correctly filter date column by \'null\' filtering conditions', fakeAsync(() => {
        const fix = TestBed.createComponent(IgxGridFilteringComponent);
        fix.detectChanges();

        const grid = fix.componentInstance.grid;
        const filteringCells = fix.debugElement.queryAll(By.css('igx-grid-filtering-cell'));
        filteringCells[4].query(By.css('igx-chip')).nativeElement.click();
        tick();
        fix.detectChanges();
        const filterUIRow = fix.debugElement.query(By.css(FILTER_UI_ROW));
        const filterIcon = filterUIRow.query(By.css('igx-icon'));

        filterIcon.nativeElement.click();
        tick();
        fix.detectChanges();
        verifyFilterUIPosition(filterIcon, grid);

        const ddList = fix.debugElement.query(By.css('div.igx-drop-down__list.igx-toggle'));
        GridFunctions.selectFilteringCondition('Null', ddList);
        tick(100);
        fix.detectChanges();

        expect(grid.rowList.length).toEqual(1);
    }));

    it('UI - should correctly filter date column by \'notNull\' filtering conditions', fakeAsync(() => {
        const fix = TestBed.createComponent(IgxGridFilteringComponent);
        fix.detectChanges();

        const grid = fix.componentInstance.grid;
        const filteringCells = fix.debugElement.queryAll(By.css('igx-grid-filtering-cell'));
        filteringCells[4].query(By.css('igx-chip')).nativeElement.click();
        tick();
        fix.detectChanges();
        const filterUIRow = fix.debugElement.query(By.css(FILTER_UI_ROW));
        const filterIcon = filterUIRow.query(By.css('igx-icon'));

        filterIcon.nativeElement.click();
        tick();
        fix.detectChanges();
        verifyFilterUIPosition(filterIcon, grid);

        const ddList = fix.debugElement.query(By.css('div.igx-drop-down__list.igx-toggle'));
        GridFunctions.selectFilteringCondition('Not Null', ddList);
        tick(100);
        fix.detectChanges();

        expect(grid.rowList.length).toEqual(7);
    }));

    it('UI - should correctly filter date column by \'thisYear\' filtering conditions', fakeAsync(() => {
        const fix = TestBed.createComponent(IgxGridFilteringComponent);
        fix.detectChanges();

        const grid = fix.componentInstance.grid;
        const filteringCells = fix.debugElement.queryAll(By.css('igx-grid-filtering-cell'));
        filteringCells[4].query(By.css('igx-chip')).nativeElement.click();
        tick();
        fix.detectChanges();
        const filterUIRow = fix.debugElement.query(By.css(FILTER_UI_ROW));
        const filterIcon = filterUIRow.query(By.css('igx-icon'));
        const cal = fix.componentInstance.timeGenerator;
        const today = fix.componentInstance.today;

        // Fill expected results based on the current date
        fillExpectedResults(grid, cal, today);

        filterIcon.nativeElement.click();
        fix.detectChanges();
        verifyFilterUIPosition(filterIcon, grid);

        const ddList = fix.debugElement.query(By.css('div.igx-drop-down__list.igx-toggle'));
        GridFunctions.selectFilteringCondition('This Year', ddList);
        tick(100);
        fix.detectChanges();

        expect(grid.rowList.length).toEqual(expectedResults[2]);
    }));

    it('UI - should correctly filter date column by \'lastYear\' filtering conditions', fakeAsync(() => {
        const fix = TestBed.createComponent(IgxGridFilteringComponent);
        fix.detectChanges();

        const grid = fix.componentInstance.grid;
        const filteringCells = fix.debugElement.queryAll(By.css('igx-grid-filtering-cell'));
        filteringCells[4].query(By.css('igx-chip')).nativeElement.click();
        tick();
        fix.detectChanges();
        const filterUIRow = fix.debugElement.query(By.css(FILTER_UI_ROW));
        const filterIcon = filterUIRow.query(By.css('igx-icon'));
        const cal = fix.componentInstance.timeGenerator;
        const today = fix.componentInstance.today;

        // Fill expected results based on the current date
        fillExpectedResults(grid, cal, today);

        filterIcon.nativeElement.click();
        tick();
        fix.detectChanges();
        verifyFilterUIPosition(filterIcon, grid);

        const ddList = fix.debugElement.query(By.css('div.igx-drop-down__list.igx-toggle'));
        GridFunctions.selectFilteringCondition('Last Year', ddList);
        tick(100);
        fix.detectChanges();

        expect(grid.rowList.length).toEqual(expectedResults[4]);
    }));

    it('UI - should correctly filter date column by \'nextYear\' filtering conditions', fakeAsync(() => {
        const fix = TestBed.createComponent(IgxGridFilteringComponent);
        fix.detectChanges();

        const grid = fix.componentInstance.grid;
        const filteringCells = fix.debugElement.queryAll(By.css('igx-grid-filtering-cell'));
        filteringCells[4].query(By.css('igx-chip')).nativeElement.click();
        tick();
        fix.detectChanges();
        const filterUIRow = fix.debugElement.query(By.css(FILTER_UI_ROW));
        const filterIcon = filterUIRow.query(By.css('igx-icon'));
        const cal = fix.componentInstance.timeGenerator;
        const today = fix.componentInstance.today;

        // Fill expected results based on the current date
        fillExpectedResults(grid, cal, today);

        filterIcon.nativeElement.click();
        tick();
        fix.detectChanges();
        verifyFilterUIPosition(filterIcon, grid);

        const ddList = fix.debugElement.query(By.css('div.igx-drop-down__list.igx-toggle'));
        GridFunctions.selectFilteringCondition('Next Year', ddList);
        tick(100);
        fix.detectChanges();

        expect(grid.rowList.length).toEqual(expectedResults[3]);
    }));

    it('UI - should correctly filter date column by \'equals\' filtering conditions', fakeAsync(() => {
        const fix = TestBed.createComponent(IgxGridFilteringComponent);
        fix.detectChanges();

        const grid = fix.componentInstance.grid;
        const filteringCells = fix.debugElement.queryAll(By.css('igx-grid-filtering-cell'));
        filteringCells[4].query(By.css('igx-chip')).nativeElement.click();
        fix.detectChanges();

        const filterUIRow = fix.debugElement.query(By.css(FILTER_UI_ROW));
        const filterIcon = filterUIRow.query(By.css('igx-icon'));
        const input = filterUIRow.query(By.directive(IgxInputDirective));

        filterIcon.nativeElement.click();
        fix.detectChanges();

        verifyFilterUIPosition(filterIcon, grid);
        const ddList = fix.debugElement.query(By.css('div.igx-drop-down__list.igx-toggle'));
        GridFunctions.selectFilteringCondition('Equals', ddList);

        input.nativeElement.click();
        tick();
        fix.detectChanges();

        const outlet = document.getElementsByClassName('igx-grid__outlet')[0];
        const calendar = outlet.getElementsByClassName('igx-calendar')[0];

        const currentDay = calendar.querySelector('.igx-calendar__date--current');

        currentDay.dispatchEvent(new Event('click'));

        flush();
        fix.detectChanges();

        input.nativeElement.dispatchEvent(new Event('change'));
        tick();
        fix.detectChanges();

        expect(grid.rowList.length).toEqual(1);
    }));

    it('UI - should correctly filter date column by \'doesNotEqual\' filtering conditions', fakeAsync(() => {
        const fix = TestBed.createComponent(IgxGridFilteringComponent);
        fix.detectChanges();

        const grid = fix.componentInstance.grid;
        const filteringCells = fix.debugElement.queryAll(By.css('igx-grid-filtering-cell'));
        filteringCells[4].query(By.css('igx-chip')).nativeElement.click();
        fix.detectChanges();

        const filterUIRow = fix.debugElement.query(By.css(FILTER_UI_ROW));
        const filterIcon = filterUIRow.query(By.css('igx-icon'));
        const input = filterUIRow.query(By.directive(IgxInputDirective));

        filterIcon.nativeElement.click();
        tick();
        fix.detectChanges();

        verifyFilterUIPosition(filterIcon, grid);
        const ddList = fix.debugElement.query(By.css('div.igx-drop-down__list.igx-toggle'));
        GridFunctions.selectFilteringCondition('Does Not Equal', ddList);

        input.nativeElement.click();
        tick(100);
        fix.detectChanges();

        const outlet = document.getElementsByClassName('igx-grid__outlet')[0];
        const calendar = outlet.getElementsByClassName('igx-calendar')[0];

        const currentDay = calendar.querySelector('.igx-calendar__date--current');

        currentDay.dispatchEvent(new Event('click'));
        flush();
        fix.detectChanges();

        input.nativeElement.dispatchEvent(new Event('change'));
        tick();
        fix.detectChanges();

        expect(grid.rowList.length).toEqual(7);
    }));

    it('UI - should correctly filter date column by \'after\' filtering conditions', async() => {
        const fix = TestBed.createComponent(IgxGridFilteringComponent);
        fix.detectChanges();

        const grid = fix.componentInstance.grid;
        const filteringCells = fix.debugElement.queryAll(By.css('igx-grid-filtering-cell'));
        filteringCells[4].query(By.css('igx-chip')).nativeElement.click();
        fix.detectChanges();

        const filterUIRow = fix.debugElement.query(By.css(FILTER_UI_ROW));
        const filterIcon = filterUIRow.query(By.css('igx-icon'));
        const input = filterUIRow.query(By.directive(IgxInputDirective));

        filterIcon.nativeElement.click();
        fix.detectChanges();
        await wait();

        verifyFilterUIPosition(filterIcon, grid);

        const ddList = fix.debugElement.query(By.css('div.igx-drop-down__list.igx-toggle'));
        const ddItems = ddList.nativeElement.children;
        let i;
        for (i = 0; i < ddItems.length; i++) {
            if (ddItems[i].textContent === 'After') {
                ddItems[i].click();
                await wait(100);
                return;
            }
        }

        input.nativeElement.click();
        fix.detectChanges();
        await wait(100);

        const calendar = fix.debugElement.query(By.css('igx-calendar'));
        const currentDay = calendar.query(By.css('span.igx-calendar__date--current'));
        currentDay.nativeElement.click();
        fix.detectChanges();
        await wait();

        input.nativeElement.dispatchEvent(new Event('change'));
        fix.detectChanges();
        await wait();

        expect(grid.rowList.length).toEqual(3);
    });

    it('UI - should correctly filter date column by \'before\' filtering conditions', fakeAsync(() => {
        const fix = TestBed.createComponent(IgxGridFilteringComponent);
        fix.detectChanges();

        const grid = fix.componentInstance.grid;
        const filteringCells = fix.debugElement.queryAll(By.css('igx-grid-filtering-cell'));
        filteringCells[4].query(By.css('igx-chip')).nativeElement.click();
        fix.detectChanges();

        const filterUIRow = fix.debugElement.query(By.css(FILTER_UI_ROW));
        const filterIcon = filterUIRow.query(By.css('igx-icon'));
        const input = filterUIRow.query(By.directive(IgxInputDirective));

        filterIcon.nativeElement.click();
        tick();
        fix.detectChanges();

        verifyFilterUIPosition(filterIcon, grid);
        const ddList = fix.debugElement.query(By.css('div.igx-drop-down__list.igx-toggle'));
        GridFunctions.selectFilteringCondition('Before', ddList);

        input.nativeElement.click();
        tick();
        fix.detectChanges();

        const outlet = document.getElementsByClassName('igx-grid__outlet')[0];
        const calendar = outlet.getElementsByClassName('igx-calendar')[0];

        const currentDay = calendar.querySelector('.igx-calendar__date--current');

        currentDay.dispatchEvent(new Event('click'));
        flush();
        fix.detectChanges();

        input.nativeElement.dispatchEvent(new Event('change'));
        tick();
        fix.detectChanges();

        expect(grid.rowList.length).toEqual(2);
    }));

    it('Should correctly select month from month view datepicker/calendar component', fakeAsync(() => {
        const fix = TestBed.createComponent(IgxGridFilteringComponent);
        fix.detectChanges();
        const filteringCells = fix.debugElement.queryAll(By.css('igx-grid-filtering-cell'));
        filteringCells[4].query(By.css('igx-chip')).nativeElement.click();
        tick();
        fix.detectChanges();
        const filterUIRow = fix.debugElement.query(By.css(FILTER_UI_ROW));
        const filterIcon = filterUIRow.query(By.css('igx-icon'));
        const input = filterUIRow.query(By.directive(IgxInputDirective));

        filterIcon.nativeElement.click();
        tick();
        fix.detectChanges();

        input.nativeElement.click();
        tick();
        fix.detectChanges();

        const outlet = document.getElementsByClassName('igx-grid__outlet')[0];
        let calendar = outlet.getElementsByClassName('igx-calendar')[0];

        calendar.querySelector('.igx-calendar__date--current');
        const monthView = calendar.querySelector('.igx-calendar-picker__date');

        monthView.dispatchEvent(new Event('click'));
        tick();
        fix.detectChanges();

        const firstMonth = calendar.querySelector('.igx-calendar__month');
        firstMonth.dispatchEvent(new Event('click'));
        tick();
        fix.detectChanges();

        calendar = outlet.getElementsByClassName('igx-calendar')[0];
        const month = calendar.querySelector('.igx-calendar-picker__date');

        expect(month.innerHTML.trim()).toEqual('Jan');
    }));

    it('Should correctly select year from year view datepicker/calendar component', fakeAsync(() => {
        const fix = TestBed.createComponent(IgxGridFilteringComponent);
        fix.detectChanges();
        const filteringCells = fix.debugElement.queryAll(By.css('igx-grid-filtering-cell'));
        filteringCells[4].query(By.css('igx-chip')).nativeElement.click();
        tick();
        fix.detectChanges();
        const filterUIRow = fix.debugElement.query(By.css(FILTER_UI_ROW));
        const filterIcon = filterUIRow.query(By.css('igx-icon'));
        const input = filterUIRow.query(By.directive(IgxInputDirective));

        filterIcon.nativeElement.click();
        tick();
        fix.detectChanges();

        input.nativeElement.click();
        tick();
        fix.detectChanges();

        const outlet = document.getElementsByClassName('igx-grid__outlet')[0];
        let calendar = outlet.getElementsByClassName('igx-calendar')[0];

        const monthView = calendar.querySelectorAll('.igx-calendar-picker__date')[1];
        monthView.dispatchEvent(new Event('click'));
        tick();
        fix.detectChanges();

        const firstMonth = calendar.querySelectorAll('.igx-calendar__year')[0];
        firstMonth.dispatchEvent(new Event('click'));
        tick();
        fix.detectChanges();

        calendar = outlet.getElementsByClassName('igx-calendar')[0];
        const month = calendar.querySelectorAll('.igx-calendar-picker__date')[1];

        const today = new Date(Date.now());

        const expectedResult = today.getFullYear() - 3;
        expect(month.innerHTML.trim()).toEqual(expectedResult.toString());
    }));

    // UI tests custom column
    it('UI tests on custom column', fakeAsync(() => {
        const fix = TestBed.createComponent(IgxGridFilteringComponent);
        fix.detectChanges();

        const grid = fix.componentInstance.grid;
        const filteringCells = fix.debugElement.queryAll(By.css('igx-grid-filtering-cell'));
        filteringCells[5].query(By.css('igx-chip')).nativeElement.click();
        tick();
        fix.detectChanges();
        const filterUIRow = fix.debugElement.query(By.css(FILTER_UI_ROW));
        const filterIcon = filterUIRow.query(By.css('igx-icon'));
        const input = filterUIRow.query(By.directive(IgxInputDirective));

        const reset = filterUIRow.queryAll(By.css('button'))[0];
        const close = filterUIRow.queryAll(By.css('button'))[1];

        expect(grid.rowList.length).toEqual(8);

        filterIcon.nativeElement.click();
        tick();
        fix.detectChanges();

        sendInput(input, 'a', fix);
        tick();
        fix.detectChanges();

        const ddList = fix.debugElement.query(By.css('div.igx-drop-down__list.igx-toggle'));
        // false condition
        GridFunctions.selectFilteringCondition('False', ddList);
        tick(100);
        fix.detectChanges();

        expect(grid.rowList.length).toEqual(1);
        expect(grid.getCellByColumn(0, 'AnotherField').value).toMatch('custom');
        expect(close.nativeElement.classList.contains('igx-button--disabled')).toBeFalsy();
        expect(reset.nativeElement.classList.contains('igx-button--disabled')).toBeFalsy();
    }));

    it('Should emit onFilteringDone when we clicked reset', fakeAsync(() => {
        const fix = TestBed.createComponent(IgxGridFilteringComponent);
        fix.detectChanges();

        const grid = fix.componentInstance.grid;
        const filterVal = 'search';
        const columnName = 'ProductName';

        grid.filter(columnName, filterVal, IgxStringFilteringOperand.instance().condition('contains'));
        tick(100);
        fix.detectChanges();

        const filteringCells = fix.debugElement.queryAll(By.css('igx-grid-filtering-cell'));
        const idCellChips = filteringCells[1].queryAll(By.css('igx-chip'));
        expect(idCellChips.length).toBe(1);
        spyOn(grid.onFilteringDone, 'emit');

        idCellChips[0].nativeElement.click();
        tick();
        fix.detectChanges();

        const filterUiRow = fix.debugElement.query(By.css(FILTER_UI_ROW));
        const reset = filterUiRow.queryAll(By.css('button'))[0];
        const input = filterUiRow.query(By.directive(IgxInputDirective));
        sendInput(input, filterVal, fix);

        reset.nativeElement.dispatchEvent(new MouseEvent('click'));
        tick(100);
        fix.detectChanges();

        expect(grid.onFilteringDone.emit).toHaveBeenCalledWith(null);
    }));

    it('Should apply And/Or button when adding more than expression', fakeAsync(() => {
        const fix = TestBed.createComponent(IgxGridFilteringComponent);
        fix.detectChanges();
        const filteringCells = fix.debugElement.queryAll(By.css('igx-grid-filtering-cell'));
        filteringCells[1].query(By.css('igx-chip')).nativeElement.click();
        tick();
        fix.detectChanges();
        const filterUIRow = fix.debugElement.query(By.css(FILTER_UI_ROW));
        const filterIcon = filterUIRow.query(By.css('igx-icon'));

        UIInteractions.clickElement(filterIcon);
        tick();
        fix.detectChanges();

        // apply two filters for And/Or button
        GridFunctions.filterBy('Starts With', 'I', fix);
        GridFunctions.filterBy('Ends With', 'f', fix);

        const andButton = fix.debugElement.queryAll(By.css('#operand'));

        tick(100);
        fix.detectChanges();

        expect(andButton.length).toEqual(1);

        discardPeriodicTasks();
    }));

    it('Removing second condition removes the And/Or button', fakeAsync(() => {
        const fix = TestBed.createComponent(IgxGridFilteringComponent);
        fix.detectChanges();

        const grid = fix.componentInstance.grid;
        const filteringCells = fix.debugElement.queryAll(By.css('igx-grid-filtering-cell'));
        filteringCells[1].query(By.css('igx-chip')).nativeElement.click();
        tick();
        fix.detectChanges();
        const filterUIRow = fix.debugElement.query(By.css(FILTER_UI_ROW));
        const filterIcon = filterUIRow.query(By.css('igx-icon'));

        expect(grid.rowList.length).toEqual(8);

        filterIcon.nativeElement.click();
        tick();
        fix.detectChanges();

        verifyFilterUIPosition(filterUIRow, grid);

        GridFunctions.filterBy('Contains', 'I', fix);
        tick(100);
        fix.detectChanges();

        GridFunctions.filterBy('Contains', 'g', fix);
        tick(100);
        fix.detectChanges();

        expect(grid.rowList.length).toEqual(2);
        let andButton = fix.debugElement.queryAll(By.css('#operand'));
        expect(andButton.length).toEqual(1);

        // remove the second chip
        const secondChip = filterUIRow.queryAll(By.css('igx-chip'))[1];
        secondChip.query(By.css('div.igx-chip__remove')).nativeElement.click();
        tick();
        fix.detectChanges();

        expect(grid.rowList.length).toEqual(3);
        andButton = fix.debugElement.queryAll(By.css('#operand'));
        expect(andButton.length).toEqual(0);
    }));

    it('Should emit onFilteringDone when clear the input of filteringUI', fakeAsync(() => {
        const fix = TestBed.createComponent(IgxGridFilteringComponent);
        fix.detectChanges();

        const grid = fix.componentInstance.grid;
        const columnName = 'ProductName';
        const filterValue = 'search';
        grid.filter(columnName, filterValue, IgxStringFilteringOperand.instance().condition('contains'));
        tick(100);
        fix.detectChanges();

        const filteringCells = fix.debugElement.queryAll(By.css('igx-grid-filtering-cell'));
        filteringCells[1].query(By.css('igx-chip')).nativeElement.click();
        tick();
        fix.detectChanges();
        const filterUIRow = fix.debugElement.query(By.css(FILTER_UI_ROW));
        const input = filterUIRow.query(By.directive(IgxInputDirective));
        sendInput(input, filterValue, fix);

        const inputGroup = filterUIRow.query(By.css('igx-input-group'));
        const suffix = inputGroup.query(By.css('igx-suffix'));
        const clearIcon = suffix.queryAll(By.css('igx-icon'))[1];

        spyOn(grid.onFilteringDone, 'emit');

        clearIcon.nativeElement.dispatchEvent(new MouseEvent('click'));
        GridFunctions.simulateKeyboardEvent(input, 'keydown', 'Enter');
        tick(100);
        fix.detectChanges();

        const columnFilteringExpressionsTree = grid.filteringExpressionsTree.find(columnName);
        expect(grid.onFilteringDone.emit).toHaveBeenCalledWith(columnFilteringExpressionsTree);
    }));

    it('When filter column with value 0 and dataType number, filtering chip should be applied', fakeAsync(() => {
        const fix = TestBed.createComponent(IgxGridFilteringComponent);
        fix.detectChanges();

        const grid = fix.componentInstance.grid;
        const gridheaders = fix.debugElement.queryAll(By.css('igx-grid-header'));
        const headerOfTypeNumber = gridheaders.find(gh => gh.nativeElement.classList.contains('igx-grid__th--number'));
        const filterCellsForTypeNumber = headerOfTypeNumber.parent.query(By.css('igx-grid-filtering-cell'));
        filterCellsForTypeNumber.query(By.css('igx-chip')).nativeElement.click();
        tick();
        fix.detectChanges();

        const filterUiRow = fix.debugElement.query(By.css(FILTER_UI_ROW));
        const filterIcon = filterUiRow.query(By.css('igx-icon'));
        const input = filterUiRow.query(By.directive(IgxInputDirective));

        filterIcon.nativeElement.click();
        tick();
        fix.detectChanges();

        sendInput(input, 0, fix);
        tick();
        fix.detectChanges();

        grid.nativeElement.click();
        tick();
        fix.detectChanges();

        filterUiRow.queryAll(By.css('button'))[1].nativeElement.click();
        tick();
        fix.detectChanges();
        expect(filterCellsForTypeNumber.queryAll(By.css('.igx-filtering-chips')).length).toBe(1);
    }));

    it('Should correctly create FilteringExpressionsTree and populate filterUI.', fakeAsync(() => {
        const fix = TestBed.createComponent(IgxGridFilteringComponent);
        fix.detectChanges();

        const grid = fix.componentInstance.grid;

        const filteringExpressionsTree = new FilteringExpressionsTree(FilteringLogic.And, 'ProductName');
        const expression = {
            fieldName: 'ProductName',
            searchVal: 'Ignite',
            condition: IgxStringFilteringOperand.instance().condition('startsWith')
        };

        filteringExpressionsTree.filteringOperands.push(expression);
        grid.filteringExpressionsTree = filteringExpressionsTree;

        tick(100);
        fix.detectChanges();

        expect(grid.rowList.length).toEqual(2);

        const filteringCells = fix.debugElement.queryAll(By.css('igx-grid-filtering-cell'));
        filteringCells[1].query(By.css('igx-chip')).nativeElement.click();
        tick();
        fix.detectChanges();

        const filterUIContainer = fix.debugElement.queryAll(By.css(FILTER_UI_ROW))[0];
        const filterIcon = filterUIContainer.query(By.css('igx-icon'));
        const input = filterUIContainer.query(By.directive(IgxInputDirective));

        filterIcon.nativeElement.click();
        tick(100);
        fix.detectChanges();

        verifyFilterUIPosition(filterUIContainer, grid);

        const selectedItem = filterUIContainer.query(By.css('.igx-drop-down__item--selected'));
        expect(selectedItem.nativeElement.textContent).toMatch('Starts With');
        expect(input.nativeElement.value).toMatch('Ignite');
    }));

<<<<<<< HEAD
    it('Should complete the filter when clicking the commit icon', fakeAsync(() => {
        const fix = TestBed.createComponent(IgxGridFilteringComponent);
        fix.detectChanges();

        const filterValue = 'an';
        const filteringCells = fix.debugElement.queryAll(By.css('igx-grid-filtering-cell'));
        filteringCells[1].query(By.css('igx-chip')).nativeElement.click();
        tick();
        fix.detectChanges();
        const filterUIRow = fix.debugElement.query(By.css(FILTER_UI_ROW));
        const input = filterUIRow.query(By.directive(IgxInputDirective));
        sendInput(input, filterValue, fix);

        const inputGroup = filterUIRow.query(By.css('igx-input-group'));
        const suffix = inputGroup.query(By.css('igx-suffix'));
        const commitIcon = suffix.queryAll(By.css('igx-icon'))[0];
        const filterChip = filterUIRow.query(By.directive(IgxChipComponent));
        expect(filterChip).toBeTruthy();
        expect(filterChip.componentInstance.selected).toBeTruthy();

        commitIcon.nativeElement.dispatchEvent(new MouseEvent('click'));
        tick(100);
        fix.detectChanges();

        expect(filterChip.componentInstance.selected).toBeFalsy();
    }));

    it('Should complete the filter when clicking the focusing out the input', async () => {
        const fix = TestBed.createComponent(IgxGridFilteringComponent);
        fix.detectChanges();

        const filterValue = 'an';
        const filteringCells = fix.debugElement.queryAll(By.css('igx-grid-filtering-cell'));
        filteringCells[1].query(By.css('igx-chip')).nativeElement.click();
        fix.detectChanges();

        const filterUIRow = fix.debugElement.query(By.css(FILTER_UI_ROW));
        const input = filterUIRow.query(By.directive(IgxInputDirective));
        sendInput(input, filterValue, fix);

        const inputGroup = filterUIRow.query(By.css('igx-input-group'));
        const filterChip = filterUIRow.query(By.directive(IgxChipComponent));
        const editingButtons = filterUIRow.query(By.css('.igx-grid__filtering-row-editing-buttons'));
        const reset = editingButtons.queryAll(By.css('button'))[0];
        expect(filterChip).toBeTruthy();
        expect(filterChip.componentInstance.selected).toBeTruthy();

        reset.nativeElement.focus();
        inputGroup.nativeElement.dispatchEvent(new FocusEvent('focusout'));
        fix.detectChanges();
        await wait(16);

        expect(filterChip.componentInstance.selected).toBeFalsy();
    });
=======
    it('UI - should use dropdown mode for the date picker', fakeAsync(() => {
        const fix = TestBed.createComponent(IgxGridFilteringComponent);
        fix.detectChanges();

        const filteringCells = fix.debugElement.queryAll(By.css('igx-grid-filtering-cell'));
        filteringCells[4].query(By.css('igx-chip')).nativeElement.click();
        fix.detectChanges();

        const filterUIRow = fix.debugElement.query(By.css(FILTER_UI_ROW));
        const datePicker = filterUIRow.query(By.css('igx-date-picker'));
        expect(datePicker.componentInstance.mode).toBe('dropdown');
        expect(datePicker.componentInstance.templateDropDownTarget).toBeTruthy();
    }));

>>>>>>> 3ba87cca
});

describe('IgxGrid - Filtering Row UI actions', () => {
    configureTestSuite();
    beforeEach(async(() => {
        TestBed.configureTestingModule({
            declarations: [
                IgxGridFilteringComponent,
                IgxGridFilteringScrollComponent,
                IgxGridFilteringMCHComponent,
                IgxTestExcelFilteringDatePickerComponent
            ],
            imports: [
                NoopAnimationsModule,
                IgxGridModule,
                IgxGridExcelStyleFilteringModule
            ]
        }).compileComponents();
    }));

    afterEach(() => {
        UIInteractions.clearOverlay();
    });

    it('should render Filter chip for filterable columns and render empty cell for a column when filterable is set to false',
        fakeAsync(() => {
            const fix = TestBed.createComponent(IgxGridFilteringComponent);
            fix.detectChanges();

            const grid = fix.componentInstance.grid;
            grid.width = '1500px';
            fix.detectChanges();

            const filteringCells = fix.debugElement.queryAll(By.css('igx-grid-filtering-cell'));
            const filteringChips = fix.debugElement.queryAll(By.css('.igx-filtering-chips'));
            expect(filteringCells.length).toBe(6);
            expect(filteringChips.length).toBe(5);

            let idCellChips = filteringCells[0].queryAll(By.css('.igx-filtering-chips'));
            expect(idCellChips.length).toBe(0);

            grid.getColumnByName('ID').filterable = true;
            fix.detectChanges();
            tick(100);

            idCellChips = filteringCells[0].queryAll(By.css('.igx-filtering-chips'));
            expect(idCellChips.length).toBe(1);
        }));

    it('should render correct input and dropdown in filter row for different column types', fakeAsync(/** showHideArrowButtons rAF */() => {
        const fix = TestBed.createComponent(IgxGridFilteringComponent);
        fix.detectChanges();

        const filteringCells = fix.debugElement.queryAll(By.css('igx-grid-filtering-cell'));
        const stringCellChip = filteringCells[1].query(By.css('igx-chip'));
        const numberCellChip = filteringCells[2].query(By.css('igx-chip'));
        const boolCellChip = filteringCells[3].query(By.css('igx-chip'));
        const dateCellChip = filteringCells[4].query(By.css('igx-chip'));
        // open for string
        stringCellChip.nativeElement.click();
        fix.detectChanges();

        checkUIForType('string', fix.debugElement);

        // close
        let filterUIRow = fix.debugElement.query(By.css(FILTER_UI_ROW));
        let close = filterUIRow.queryAll(By.css('button'))[1];
        close.nativeElement.click();
        fix.detectChanges();

        // open for number
        numberCellChip.nativeElement.click();
        fix.detectChanges();
        checkUIForType('number', fix.debugElement);

        // close
        filterUIRow = fix.debugElement.query(By.css(FILTER_UI_ROW));
        close = filterUIRow.queryAll(By.css('button'))[1];
        close.nativeElement.click();
        fix.detectChanges();

        // open for date
        dateCellChip.nativeElement.click();
        fix.detectChanges();
        checkUIForType('date', fix.debugElement);

        // close
        filterUIRow = fix.debugElement.query(By.css(FILTER_UI_ROW));
        close = filterUIRow.queryAll(By.css('button'))[1];
        close.nativeElement.click();
        fix.detectChanges();

        // open for bool
        boolCellChip.nativeElement.click();
        fix.detectChanges();
        checkUIForType('bool', fix.debugElement);

        // close
        filterUIRow = fix.debugElement.query(By.css(FILTER_UI_ROW));
        close = filterUIRow.queryAll(By.css('button'))[1];
        close.nativeElement.click();
        fix.detectChanges();
    }));

    it('should apply  multiple conditions to grid immediately while the filter row is still open', fakeAsync(() => {
        const fix = TestBed.createComponent(IgxGridFilteringComponent);
        fix.detectChanges();

        const filteringCells = fix.debugElement.queryAll(By.css('igx-grid-filtering-cell'));
        const stringCellChip = filteringCells[1].query(By.css('igx-chip'));
        const numberCellChip = filteringCells[2].query(By.css('igx-chip'));
        const boolCellChip = filteringCells[3].query(By.css('igx-chip'));
        const dateCellChip = filteringCells[4].query(By.css('igx-chip'));
        const grid = fix.componentInstance.grid;

        // open for string
        stringCellChip.nativeElement.click();
        fix.detectChanges();

        GridFunctions.filterBy('Starts With', 'I', fix);
        expect(grid.rowList.length).toEqual(2);
        GridFunctions.filterBy('Ends With', 'r', fix);
        expect(grid.rowList.length).toEqual(1);

        // Reset and Close
        GridFunctions.resetFilterRow(fix);
        GridFunctions.closeFilterRow(fix);

        // open for number
        numberCellChip.nativeElement.click();
        fix.detectChanges();

        GridFunctions.filterBy('Less Than', '100', fix);
        expect(grid.rowList.length).toEqual(3);
        GridFunctions.filterBy('Greater Than', '10', fix);
        expect(grid.rowList.length).toEqual(1);

        // Reset and Close
        GridFunctions.resetFilterRow(fix);
        GridFunctions.closeFilterRow(fix);

        // open for bool
        boolCellChip.nativeElement.click();
        fix.detectChanges();

        GridFunctions.filterBy('False', '', fix);
        expect(grid.rowList.length).toEqual(2);
        GridFunctions.filterBy('Empty', '', fix);
        expect(grid.rowList.length).toEqual(3);

        // Reset and Close
        GridFunctions.resetFilterRow(fix);
        GridFunctions.closeFilterRow(fix);

        // open for date
        dateCellChip.nativeElement.click();
        fix.detectChanges();

        GridFunctions.filterBy('Today', '', fix);
        expect(grid.rowList.length).toEqual(1);
        GridFunctions.filterBy('Null', '', fix);
        expect(grid.rowList.length).toEqual(0);
    }));

    it('should render navigation arrows in the filtering row when chips don\'t fit.', fakeAsync(() => {
        const fix = TestBed.createComponent(IgxGridFilteringComponent);
        fix.detectChanges();

        const filteringCells = fix.debugElement.queryAll(By.css('igx-grid-filtering-cell'));
        const stringCellChip = filteringCells[1].query(By.css('igx-chip'));

        // open for string
        stringCellChip.nativeElement.click();
        fix.detectChanges();

        for (let i = 0; i < 10; i++) {
            GridFunctions.filterBy('Starts With', 'I', fix);
        }
        const filterUIRow = fix.debugElement.query(By.css(FILTER_UI_ROW));
        const startArrow = filterUIRow.query(By.css('.igx-grid__filtering-row-scroll-start'));
        const endArrow = filterUIRow.query(By.css('.igx-grid__filtering-row-scroll-end'));

        expect(startArrow).not.toBe(null);
        expect(endArrow).not.toBe(null);
    }));

    it('should update UI when chip is removed from header cell.', fakeAsync(() => {
        const fix = TestBed.createComponent(IgxGridFilteringComponent);
        fix.detectChanges();

        let filteringCells = fix.debugElement.queryAll(By.css('igx-grid-filtering-cell'));
        let stringCellChip = filteringCells[1].query(By.css('igx-chip'));
        const grid = fix.componentInstance.grid;

        // filter string col
        stringCellChip.nativeElement.click();
        fix.detectChanges();

        GridFunctions.filterBy('Starts With', 'I', fix);
        expect(grid.rowList.length).toEqual(2);

        GridFunctions.closeFilterRow(fix);

        filteringCells = fix.debugElement.queryAll(By.css('igx-grid-filtering-cell'));
        stringCellChip = filteringCells[1].query(By.css('igx-chip'));

        // remove chip
        const removeButton = stringCellChip.query(By.css('div.igx-chip__remove'));
        removeButton.nativeElement.click();
        fix.detectChanges();

        expect(grid.rowList.length).toEqual(8);
    }));

    it('should update UI when chip is removed from filter row.', fakeAsync(() => {
        const fix = TestBed.createComponent(IgxGridFilteringComponent);
        fix.detectChanges();

        const filteringCells = fix.debugElement.queryAll(By.css('igx-grid-filtering-cell'));
        const stringCellChip = filteringCells[1].query(By.css('igx-chip'));
        const grid = fix.componentInstance.grid;

        // filter string col
        stringCellChip.nativeElement.click();
        fix.detectChanges();

        GridFunctions.filterBy('Starts With', 'I', fix);
        expect(grid.rowList.length).toEqual(2);

        // remove from row
        const filterUIRow = fix.debugElement.query(By.css(FILTER_UI_ROW));
        GridFunctions.removeFilterChipByIndex(0, filterUIRow);
        tick(100);
        fix.detectChanges();

        expect(grid.rowList.length).toEqual(8);
    }));

    it('should not render chip in header if condition that requires value is applied and then value is cleared in filter row.',
        fakeAsync(() => {
            const fix = TestBed.createComponent(IgxGridFilteringComponent);
            fix.detectChanges();

            let filteringCells = fix.debugElement.queryAll(By.css('igx-grid-filtering-cell'));
            const stringCellChip = filteringCells[1].query(By.css('igx-chip'));
            const grid = fix.componentInstance.grid;

            // filter string col
            stringCellChip.nativeElement.click();
            fix.detectChanges();

            const filterUIRow = fix.debugElement.query(By.css(FILTER_UI_ROW));

            // open dropdown
            const filterIcon = filterUIRow.query(By.css('igx-icon'));
            filterIcon.nativeElement.click();
            fix.detectChanges();

            const ddList = fix.debugElement.query(By.css('div.igx-drop-down__list.igx-toggle'));
            const ddItems = ddList.nativeElement.children;
            let i;
            for ( i = 0; i < ddItems.length; i++) {
                if (ddItems[i].textContent === 'Starts With') {
                    ddItems[i].click();
                    tick(100);
                    return;
                }
            }

            const input = filterUIRow.query(By.directive(IgxInputDirective));
            input.nativeElement.value = 'I';
            input.nativeElement.dispatchEvent(new Event('input'));
            fix.detectChanges();

            const suffix = filterUIRow.query(By.css('igx-suffix'));
            const clearButton = suffix.queryAll(By.css('igx-icon'))[1];

            clearButton.nativeElement.click();

            tick();
            fix.detectChanges();

            GridFunctions.closeFilterRow(fix);

            // check no condition is applied
            expect(grid.rowList.length).toEqual(8);

            filteringCells = fix.debugElement.queryAll(By.css('igx-grid-filtering-cell'));
            const stringCellText = filteringCells[1].query(By.css('igx-chip')).query(By.css('.igx-chip__content'));
            expect(stringCellText.nativeElement.textContent).toBe('Filter');
        }));

    it('Should correctly update empty filter cells when scrolling horizontally.', async() => {
        const fix = TestBed.createComponent(IgxGridFilteringScrollComponent);
        const grid = fix.componentInstance.grid;
        fix.detectChanges();

        let emptyFilterCells = fix.debugElement.queryAll(By.directive(IgxGridFilteringCellComponent)).filter((cell) => {
            return cell.nativeElement.children.length === 0;
        });
        expect(emptyFilterCells.length).toEqual(1);

        let emptyFilterHeader = emptyFilterCells[0].parent.query(By.directive(IgxGridHeaderComponent));
        expect(emptyFilterHeader.componentInstance.column.field).toEqual('Downloads');

        // Scroll to the right
        grid.parentVirtDir.getHorizontalScroll().scrollLeft = 300;
        await wait();
        fix.detectChanges();

        emptyFilterCells = fix.debugElement.queryAll(By.directive(IgxGridFilteringCellComponent)).filter((cell) => {
            return cell.nativeElement.children.length === 0;
        });
        expect(emptyFilterCells.length).toEqual(1);

        emptyFilterHeader = emptyFilterCells[0].parent.query(By.directive(IgxGridHeaderComponent));
        expect(emptyFilterHeader.componentInstance.column.field).toEqual('Downloads');
    });

    it('Should correctly update filtering row rendered when changing current column by clicking on a header.', fakeAsync(() => {
        const fix = TestBed.createComponent(IgxGridFilteringComponent);
        fix.detectChanges();

        const headers = fix.debugElement.queryAll(By.directive(IgxGridHeaderComponent));
        const numberHeader = headers[2];
        const boolHeader = headers[3];
        const dateHeader = headers[4];
        const initialChips = fix.debugElement.queryAll(By.directive(IgxChipComponent));
        const stringCellChip = initialChips[0].nativeElement;

        stringCellChip.click();
        fix.detectChanges();

        checkUIForType('string', fix.debugElement);

        // Click on number column.
        numberHeader.nativeElement.click();
        fix.detectChanges();

        checkUIForType('number', fix.debugElement);

        // Click on boolean column
        boolHeader.nativeElement.click();
        fix.detectChanges();

        checkUIForType('bool', fix.debugElement);

        // Click on date column
        dateHeader.nativeElement.click();
        fix.detectChanges();

        checkUIForType('date', fix.debugElement);
    }));

    it('Should correctly render read-only input when selecting read-only condition and should create a chip.', fakeAsync(() => {
        const fix = TestBed.createComponent(IgxGridFilteringComponent);
        const grid = fix.componentInstance.grid;
        fix.detectChanges();

        const initialChips = fix.debugElement.queryAll(By.directive(IgxChipComponent));
        const stringCellChip = initialChips[0].nativeElement;

        stringCellChip.click();
        fix.detectChanges();

        GridFunctions.openFilterDD(fix.debugElement);
        fix.detectChanges();

        const filteringRow = fix.debugElement.query(By.directive(IgxGridFilteringRowComponent));
        const dropdownList = fix.debugElement.query(By.css('div.igx-drop-down__list.igx-toggle'));
        const input = filteringRow.query(By.directive(IgxInputDirective));

        GridFunctions.selectFilteringCondition('Empty', dropdownList);
        fix.detectChanges();

        const chips = filteringRow.queryAll(By.directive(IgxChipComponent));
        expect(chips.length).toEqual(1);
        expect(chips[0].componentInstance.selected).toBeTruthy();
        expect(GridFunctions.getChipText(chips[0])).toEqual('Empty');
        expect(input.properties.readOnly).toBeTruthy();

        expect(grid.rowList.length).toEqual(4);
        grid.rowList.forEach((rowComp) => {
            expect(rowComp.cells.toArray()[1].nativeElement.innerText).toEqual('');
        });
    }));

    it('Should focus input .', fakeAsync(() => {
        const fix = TestBed.createComponent(IgxGridFilteringComponent);
        const grid = fix.componentInstance.grid;
        fix.detectChanges();

        const initialChips = fix.debugElement.queryAll(By.directive(IgxChipComponent));
        const stringCellChip = initialChips[0].nativeElement;

        stringCellChip.click();
        fix.detectChanges();

        // Open dropdown
        GridFunctions.openFilterDD(fix.debugElement);
        fix.detectChanges();

        const filteringRow = fix.debugElement.query(By.directive(IgxGridFilteringRowComponent));
        const dropdownList = fix.debugElement.query(By.css('div.igx-drop-down__list.igx-toggle'));
        const input = filteringRow.query(By.directive(IgxInputDirective));

        // Select condition with input
        GridFunctions.selectFilteringCondition('Contains', dropdownList);

        // Check focus is kept
        expect(document.activeElement).toEqual(input.nativeElement);

        // Set input and confirm
        sendInput(input, 'a', fix);

        // Check a chip is created after input and is marked as selected.
        const filterChip = filteringRow.query(By.directive(IgxChipComponent));
        expect(filterChip).toBeTruthy();
        expect(filterChip.componentInstance.selected).toBeTruthy();
        expect(input.componentInstance.value).toEqual('a');

        GridFunctions.simulateKeyboardEvent(input, 'keydown', 'Enter');
        fix.detectChanges();

        // Check focus is kept and chips is no longer selected.
        expect(filterChip.componentInstance.selected).toBeFalsy();
        expect(grid.rowList.length).toEqual(3);
        expect(document.activeElement).toEqual(input.nativeElement);
        expect(input.componentInstance.value).toEqual(null);

        GridFunctions.clickChip(filterChip);
        fix.detectChanges();

        expect(document.activeElement).toEqual(input.nativeElement);
        expect(input.componentInstance.value).toEqual('a');
        expect(filterChip.componentInstance.selected).toBeTruthy();

        GridFunctions.filterBy('Starts With', 'S', fix);
        fix.detectChanges();

        expect(grid.rowList.length).toEqual(1);
    }));

    it('Should correctly render reset button and reset initial state of the conditions when clicked.', fakeAsync(() => {
        const fix = TestBed.createComponent(IgxGridFilteringComponent);
        const grid = fix.componentInstance.grid;
        fix.detectChanges();

        let initialChips = fix.debugElement.queryAll(By.directive(IgxChipComponent));
        const stringCellChip = initialChips[0].nativeElement;

        stringCellChip.click();
        fix.detectChanges();

        const filteringRow = fix.debugElement.query(By.directive(IgxGridFilteringRowComponent));
        const buttons = filteringRow.queryAll(By.directive(IgxButtonDirective));
        const removeButton = buttons[0];

        expect(removeButton.componentInstance.disabled).toBeTruthy();

        GridFunctions.filterBy('Contains', 'o', fix);
        fix.detectChanges();

        let filterRowChips = filteringRow.queryAll(By.directive(IgxChipComponent));
        expect(grid.rowList.length).toEqual(3);
        expect(filterRowChips.length).toEqual(1);
        expect(removeButton.componentInstance.disabled).toBeFalsy();

        GridFunctions.filterBy('Contains', 'a', fix);
        fix.detectChanges();

        filterRowChips = filteringRow.queryAll(By.directive(IgxChipComponent));
        expect(grid.rowList.length).toEqual(2);
        expect(filterRowChips.length).toEqual(2);
        expect(removeButton.componentInstance.disabled).toBeFalsy();

        GridFunctions.resetFilterRow(fix);

        filterRowChips = filteringRow.queryAll(By.directive(IgxChipComponent));
        expect(grid.rowList.length).toEqual(8);
        expect(filterRowChips.length).toEqual(0);
        expect(removeButton.componentInstance.disabled).toBeTruthy();

        GridFunctions.closeFilterRow(fix);

        initialChips = fix.debugElement.queryAll(By.directive(IgxChipComponent));
        expect(grid.rowList.length).toEqual(8);
        expect(initialChips.length).toEqual(5);
    }));

    it('should update UI when filtering via the API.', fakeAsync(() => {
        const fix = TestBed.createComponent(IgxGridFilteringComponent);
        const grid = fix.componentInstance.grid;
        grid.width = '1600px';
        grid.columnWidth = '400px';
        fix.detectChanges();

        const filteringExpressionsTree = new FilteringExpressionsTree(FilteringLogic.And, 'ProductName');
        const expression = {
            fieldName: 'ProductName',
            searchVal: 'Ignite',
            condition: IgxStringFilteringOperand.instance().condition('startsWith')
        };
        const expression1 = {
            fieldName: 'ProductName',
            searchVal: 'Angular',
            condition: IgxStringFilteringOperand.instance().condition('contains')
        };
        filteringExpressionsTree.filteringOperands.push(expression);
        filteringExpressionsTree.filteringOperands.push(expression1);
        grid.filter('ProductName', null, filteringExpressionsTree);
        grid.filter('Released', true, IgxBooleanFilteringOperand.instance().condition('false'));
        fix.detectChanges();

        expect(grid.rowList.length).toEqual(0);

        const filteringCells = fix.debugElement.queryAll(By.css('igx-grid-filtering-cell'));
        const stringCellChips = filteringCells[1].queryAll(By.css('igx-chip'));
        const boolCellChips = filteringCells[3].queryAll(By.css('igx-chip'));
        const strConnector = filteringCells[1].query(By.css('.igx-filtering-chips__connector'));

        expect(strConnector.nativeElement.textContent.trim()).toBe('And');
        expect(stringCellChips.length).toBe(2);
        expect(boolCellChips.length).toBe(1);

        const stringCellText1 = stringCellChips[0].query(By.css('.igx-chip__content'));
        expect(stringCellText1.nativeElement.textContent.trim()).toBe('Ignite');

        const stringCellText2 = stringCellChips[1].query(By.css('.igx-chip__content'));
        expect(stringCellText2.nativeElement.textContent.trim()).toBe('Angular');

        const boolCellText = boolCellChips[0].query(By.css('.igx-chip__content'));
        expect(boolCellText.nativeElement.textContent.trim()).toBe('False');
    }));

    it('should display view more icon in filter cell if chips don\'t fit in the cell.', fakeAsync(() => {
        const fix = TestBed.createComponent(IgxGridFilteringComponent);
        const grid = fix.componentInstance.grid;
        grid.columnWidth = '200px';
        fix.detectChanges();

        let filteringCells = fix.debugElement.queryAll(By.css('igx-grid-filtering-cell'));

        const stringCellChip = filteringCells[1].query(By.css('igx-chip'));
        // filter string col
        stringCellChip.nativeElement.click();
        fix.detectChanges();

        GridFunctions.filterBy('Starts With', 'IgniteUI', fix);
        GridFunctions.filterBy('Contains', 'for', fix);
        GridFunctions.closeFilterRow(fix);

        // check 1 chip and view more icon is displayed.
        const chips = filteringCells[1].queryAll(By.css('igx-chip'));
        expect(chips.length).toEqual(1);
        filteringCells = fix.debugElement.queryAll(By.css('igx-grid-filtering-cell'));
        const fcIndicator = filteringCells[1].query(By.css('.igx-grid__filtering-cell-indicator'));
        expect(fcIndicator).not.toBe(null);
        const badge = fcIndicator.query(By.directive(IgxBadgeComponent));
        expect(badge.componentInstance.value).toBe(1);
    }));

    it('Should allow setting filtering conditions through filteringExpressionsTree.', fakeAsync(() => {
        const fix = TestBed.createComponent(IgxGridFilteringComponent);
        const grid = fix.componentInstance.grid;
        grid.columnWidth = '150px';
        fix.detectChanges();

        // Add initial filtering conditions
        const gridFilteringExpressionsTree = new FilteringExpressionsTree(FilteringLogic.And);
        const columnsFilteringTree = new FilteringExpressionsTree(FilteringLogic.And, 'ProductName');
        columnsFilteringTree.filteringOperands = [
            { fieldName: 'ProductName', searchVal: 'a', condition: IgxStringFilteringOperand.instance().condition('contains') },
            { fieldName: 'ProductName', searchVal: 'o', condition: IgxStringFilteringOperand.instance().condition('contains') }
        ];
        gridFilteringExpressionsTree.filteringOperands.push(columnsFilteringTree);
        grid.filteringExpressionsTree = gridFilteringExpressionsTree;
        fix.detectChanges();

        const colChips = GridFunctions.getFilterChipsForColumn('ProductName', fix);
        const colOperands = GridFunctions.getFilterOperandsForColumn('ProductName', fix);
        const colIndicator = GridFunctions.getFilterIndicatorForColumn('ProductName', fix);

        expect(grid.rowList.length).toEqual(2);
        expect(colChips.length).toEqual(1);
        expect(GridFunctions.getChipText(colChips[0])).toEqual('a');
        expect(colOperands.length).toEqual(0);

        const indicatorBadge = colIndicator[0].query(By.directive(IgxBadgeComponent));
        expect(indicatorBadge).toBeTruthy();
        expect(indicatorBadge.nativeElement.innerText.trim()).toEqual('1');
    }));

    // Integration scenario

    // Filtering + Row Selectors
    it('should display the Row Selector header checkbox above the filter row.', fakeAsync(() => {
        const fix = TestBed.createComponent(IgxGridFilteringComponent);
        const grid = fix.componentInstance.grid;
        grid.rowSelectable = true;
        fix.detectChanges();

        const filteringCells = fix.debugElement.queryAll(By.css('igx-grid-filtering-cell'));
        const stringCellChip = filteringCells[1].query(By.css('igx-chip'));

        // filter string col
        stringCellChip.nativeElement.click();
        fix.detectChanges();

        const filteringRow = fix.debugElement.query(By.directive(IgxGridFilteringRowComponent));
        const frElem = filteringRow.nativeElement;
        const chkBox = fix.debugElement.query(By.css('.igx-grid__cbx-selection')).query(By.directive(IgxCheckboxComponent));
        const chkBoxElem = chkBox.nativeElement;
        expect(frElem.offsetTop).toBeGreaterThanOrEqual(chkBoxElem.offsetTop + chkBoxElem.clientHeight);
    }));

    // Filtering + Column Groups
    it('should position filter row correctly when grid has column groups.', fakeAsync(() => {
        const fix = TestBed.createComponent(IgxGridFilteringMCHComponent);
        fix.detectChanges();

        const filteringCells = fix.debugElement.queryAll(By.css('igx-grid-filtering-cell'));
        const idCellChip = filteringCells[0].query(By.css('igx-chip'));
        const thead = fix.debugElement.query(By.css('.igx-grid__thead-wrapper')).nativeElement;

        const cellElem = filteringCells[0].nativeElement;
        expect(cellElem.offsetParent.offsetHeight + cellElem.offsetHeight).toBeCloseTo(thead.clientHeight, 10);

        idCellChip.nativeElement.click();
        // tick();
        fix.detectChanges();

        // check if it is positioned at the bottom of the thead.
        const filteringRow = fix.debugElement.query(By.directive(IgxGridFilteringRowComponent));
        const frElem = filteringRow.nativeElement;
        expect(frElem.offsetTop + frElem.clientHeight).toEqual(thead.clientHeight);
    }));

    it('should position filter row and chips correctly when grid has column groups and one is hidden.',
    fakeAsync(/** showHideArrowButtons rAF */() => {
        const fix = TestBed.createComponent(IgxGridFilteringMCHComponent);
        fix.detectChanges();

        const grid = fix.componentInstance.grid;

        const filteringExpressionsTree = new FilteringExpressionsTree(FilteringLogic.And, 'ProductName');
        const expression = {
            fieldName: 'ProductName',
            searchVal: 'Ignite',
            condition: IgxStringFilteringOperand.instance().condition('startsWith')
        };
        filteringExpressionsTree.filteringOperands.push(expression);
        grid.filteringExpressionsTree = filteringExpressionsTree;
        fix.detectChanges();
        let filteringCells = fix.debugElement.queryAll(By.css('igx-grid-filtering-cell'));
        expect(filteringCells.length).toEqual(6);

        const groupCol = grid.getColumnByName('General');
        groupCol.hidden = true;
        fix.detectChanges();

        filteringCells = fix.debugElement.queryAll(By.css('igx-grid-filtering-cell'));
        expect(filteringCells.length).toEqual(1);

        const chip = filteringCells[0].query(By.css('igx-chip'));
        chip.nativeElement.click();
        fix.detectChanges();

        // check if it is positioned at the bottom of the thead.
        const thead = fix.debugElement.query(By.css('.igx-grid__thead-wrapper')).nativeElement;
        const filteringRow = fix.debugElement.query(By.directive(IgxGridFilteringRowComponent));
        const frElem = filteringRow.nativeElement;
        expect(frElem.offsetTop + frElem.clientHeight).toEqual(thead.clientHeight);

        GridFunctions.closeFilterRow(fix);

        groupCol.hidden = false;
        fix.detectChanges();

        filteringCells = fix.debugElement.queryAll(By.css('igx-grid-filtering-cell'));
        expect(filteringCells.length).toEqual(6);

        const prodNameChipContent = filteringCells[1].query(By.css('igx-chip')).query(By.css('.igx-chip__content'));
        expect(prodNameChipContent.nativeElement.textContent.trim()).toEqual('Ignite');
    }));

    // Filtering + Moving
    it('should move chip under the correct column when column is moved and filter row should open for correct column.', fakeAsync(() => {
        const fix = TestBed.createComponent(IgxGridFilteringComponent);
        fix.detectChanges();

        const grid = fix.componentInstance.grid;

        let filteringCells = fix.debugElement.queryAll(By.css('igx-grid-filtering-cell'));
        let stringCellChip = filteringCells[1].query(By.css('igx-chip'));

        // filter string col
        stringCellChip.nativeElement.click();
        fix.detectChanges();

        GridFunctions.filterBy('Contains', 'Angular', fix);
        GridFunctions.closeFilterRow(fix);

        filteringCells = fix.debugElement.queryAll(By.css('igx-grid-filtering-cell'));
        let stringCellChipText = filteringCells[1].query(By.css('igx-chip')).query(By.css('.igx-chip__content'));
        expect(stringCellChipText.nativeElement.textContent.trim()).toEqual('Angular');

        // swap columns
        const stringCol = grid.getColumnByName('ProductName');
        const numberCol = grid.getColumnByName('Downloads');
        grid.moveColumn(stringCol, numberCol);
        fix.detectChanges();

        // check UI in filter cell is correct after moving
        filteringCells = fix.debugElement.queryAll(By.css('igx-grid-filtering-cell'));
        stringCellChip = filteringCells[2].query(By.css('igx-chip'));
        expect(stringCellChip).not.toBeNull();
        if (stringCellChip) {
            stringCellChipText = filteringCells[2].query(By.css('igx-chip')).query(By.css('.igx-chip__content'));
            expect(stringCellChipText.nativeElement.textContent.trim()).toEqual('Angular');
        }
        const numberChip = filteringCells[1].query(By.css('igx-chip'));
        const numberCellChipText = filteringCells[1].query(By.css('igx-chip')).query(By.css('.igx-chip__content'));
        expect(numberCellChipText.nativeElement.textContent.trim()).toEqual('Filter');

        // check if chip opens correct UI after moving
        numberChip.nativeElement.click();
        fix.detectChanges();

        checkUIForType('number', fix.debugElement);
    }));

    // Filtering + Hiding
    it('should not display filter cell for hidden columns and chips should show under correct column.', fakeAsync(() => {
        const fix = TestBed.createComponent(IgxGridFilteringComponent);
        fix.detectChanges();

        const grid = fix.componentInstance.grid;

        let filteringCells = fix.debugElement.queryAll(By.css('igx-grid-filtering-cell'));
        let stringCellChip = filteringCells[1].query(By.css('igx-chip'));

        // filter string col
        stringCellChip.nativeElement.click();
        fix.detectChanges();

        GridFunctions.filterBy('Contains', 'Angular', fix);
        GridFunctions.closeFilterRow(fix);

        filteringCells = fix.debugElement.queryAll(By.css('igx-grid-filtering-cell'));
        expect(filteringCells.length).toEqual(6);

        // hide column
        grid.getColumnByName('ID').hidden = true;
        fix.detectChanges();

        filteringCells = fix.debugElement.queryAll(By.css('igx-grid-filtering-cell'));
        expect(filteringCells.length).toEqual(5);
        stringCellChip = filteringCells[0].query(By.css('igx-chip'));
        expect(stringCellChip).not.toBeNull();
        if (stringCellChip) {
            const text = stringCellChip.query(By.css('.igx-chip__content'));
            expect(text.nativeElement.textContent.trim()).toEqual('Angular');
        }

        grid.getColumnByName('ProductName').hidden = true;
        fix.detectChanges();

        filteringCells = fix.debugElement.queryAll(By.css('igx-grid-filtering-cell'));
        expect(filteringCells.length).toEqual(4);

        for (let i = 0; i < filteringCells.length; i++) {
            const cell = filteringCells[i];
            const chipTxt = cell.query(By.css('igx-chip')).query(By.css('.igx-chip__content'));
            expect(chipTxt.nativeElement.textContent.trim()).toEqual('Filter');
        }
    }));

    // Filtering + Grouping
    it('should display the header expand/collapse icon for groupby above the filter row.', fakeAsync(() => {
        const fix = TestBed.createComponent(IgxGridFilteringComponent);
        fix.detectChanges();

        const grid = fix.componentInstance.grid;

        grid.getColumnByName('ProductName').groupable = true;
        grid.groupBy({
            fieldName: 'ProductName',
            dir: SortingDirection.Asc,
            ignoreCase: false,
            strategy: DefaultSortingStrategy.instance()
        });
        fix.detectChanges();

        const filteringCells = fix.debugElement.queryAll(By.css('igx-grid-filtering-cell'));
        const stringCellChip = filteringCells[1].query(By.css('igx-chip'));

        // filter string col
        stringCellChip.nativeElement.click();
        fix.detectChanges();

        const filteringRow = fix.debugElement.query(By.directive(IgxGridFilteringRowComponent));
        const frElem = filteringRow.nativeElement;
        const expandBtn = fix.debugElement.query(By.css('.igx-grid__group-expand-btn'));
        const expandBtnElem = expandBtn.nativeElement;
        expect(frElem.offsetTop).toBeGreaterThanOrEqual(expandBtnElem.offsetTop + expandBtnElem.clientHeight);
    }));

    // Filtering + Pinning
    it('should position chips correctly after pinning column.', fakeAsync(() => {
        const fix = TestBed.createComponent(IgxGridFilteringComponent);
        fix.detectChanges();

        const grid = fix.componentInstance.grid;

        let filteringCells = fix.debugElement.queryAll(By.css('igx-grid-filtering-cell'));
        let stringCellChip = filteringCells[1].query(By.css('igx-chip'));

        // filter string col
        stringCellChip.nativeElement.click();
        fix.detectChanges();

        GridFunctions.filterBy('Contains', 'Angular', fix);
        GridFunctions.closeFilterRow(fix);

        grid.getColumnByName('ProductName').pinned = true;
        fix.detectChanges();

        // check chips is under correct column
        filteringCells = fix.debugElement.queryAll(By.css('igx-grid-filtering-cell'));
        stringCellChip = filteringCells[0].query(By.css('igx-chip'));
        const text = stringCellChip.query(By.css('.igx-chip__content')).nativeElement.textContent;
        expect(text.trim()).toEqual('Angular');
    }));

    // Filtering + Resizing
    it('Should display view more indicator when column is resized so not all filters are visible.', fakeAsync(() => {
        const fix = TestBed.createComponent(IgxGridFilteringComponent);
        const grid = fix.componentInstance.grid;
        grid.columnWidth = '250px';
        fix.detectChanges();

        // Add initial filtering conditions
        const gridFilteringExpressionsTree = new FilteringExpressionsTree(FilteringLogic.And);
        const columnsFilteringTree = new FilteringExpressionsTree(FilteringLogic.And, 'ProductName');
        columnsFilteringTree.filteringOperands = [
            { fieldName: 'ProductName', searchVal: 'a', condition: IgxStringFilteringOperand.instance().condition('contains') },
            { fieldName: 'ProductName', searchVal: 'o', condition: IgxStringFilteringOperand.instance().condition('contains') }
        ];
        gridFilteringExpressionsTree.filteringOperands.push(columnsFilteringTree);
        grid.filteringExpressionsTree = gridFilteringExpressionsTree;
        fix.detectChanges();

        let colChips = GridFunctions.getFilterChipsForColumn('ProductName', fix);
        let colOperands = GridFunctions.getFilterOperandsForColumn('ProductName', fix);
        let colIndicator = GridFunctions.getFilterIndicatorForColumn('ProductName', fix);

        expect(colChips.length).toEqual(2);
        expect(colOperands.length).toEqual(1);
        expect(colIndicator.length).toEqual(0);

        // Enable resizing
        fix.componentInstance.resizable = true;
        fix.detectChanges();
        grid.cdr.detectChanges();

        // Make 'ProductName' column smaller
        const headers: DebugElement[] = fix.debugElement.queryAll(By.directive(IgxGridHeaderGroupComponent));
        const headerResArea = headers[1].children[2].nativeElement;
        UIInteractions.simulateMouseEvent('mousedown', headerResArea, 200, 0);
        tick(200);
        const resizer = fix.debugElement.queryAll(By.css('.igx-grid__th-resize-line'))[0].nativeElement;
        expect(resizer).toBeDefined();
        UIInteractions.simulateMouseEvent('mousemove', resizer, 100, 5);
        UIInteractions.simulateMouseEvent('mouseup', resizer, 100, 5);
        fix.detectChanges();

        colChips = GridFunctions.getFilterChipsForColumn('ProductName', fix);
        colOperands = GridFunctions.getFilterOperandsForColumn('ProductName', fix);
        colIndicator = GridFunctions.getFilterIndicatorForColumn('ProductName', fix);

        expect(colChips.length).toEqual(1);
        expect(GridFunctions.getChipText(colChips[0])).toEqual('a');
        expect(colOperands.length).toEqual(0);
        expect(colIndicator.length).toEqual(1);

        const indicatorBadge = colIndicator[0].query(By.directive(IgxBadgeComponent));
        expect(indicatorBadge).toBeTruthy();
        expect(indicatorBadge.nativeElement.innerText.trim()).toEqual('1');
    }));

    // Filtering + Resizing
    it('Should correctly resize the current column that filtering the row is rendered for.', fakeAsync(() => {
        const fix = TestBed.createComponent(IgxGridFilteringComponent);
        const grid = fix.componentInstance.grid;
        grid.columnWidth = '250px';
        fix.detectChanges();

        // Enable resizing
        grid.columns.forEach(col => col.resizable = true);
        fix.detectChanges();

        const initialChips = fix.debugElement.queryAll(By.directive(IgxChipComponent));
        const stringCellChip = initialChips[0].nativeElement;
        stringCellChip.click();
        fix.detectChanges();

        const headers: DebugElement[] = fix.debugElement.queryAll(By.directive(IgxGridHeaderGroupComponent));
        const headerResArea = headers[1].children[2].nativeElement;
        let filteringRow = fix.debugElement.query(By.directive(IgxGridFilteringRowComponent));

        expect(filteringRow).toBeTruthy();
        expect(headers[1].nativeElement.offsetWidth).toEqual(250);

        UIInteractions.simulateMouseEvent('mousedown', headerResArea, 200, 0);
        tick(200);
        const resizer = fix.debugElement.queryAll(By.css('.igx-grid__th-resize-line'))[0].nativeElement;
        expect(resizer).toBeDefined();
        UIInteractions.simulateMouseEvent('mousemove', resizer, 100, 5);
        UIInteractions.simulateMouseEvent('mouseup', resizer, 100, 5);
        fix.detectChanges();

        filteringRow = fix.debugElement.query(By.directive(IgxGridFilteringRowComponent));
        expect(filteringRow).toBeTruthy();
        expect(headers[1].nativeElement.offsetWidth).toEqual(150);
    }));

    // Filtering + Resizing
    it('Should correctly render all filtering chips when column is resized so all filter are visible.', fakeAsync(() => {
        const fix = TestBed.createComponent(IgxGridFilteringComponent);
        const grid = fix.componentInstance.grid;
        grid.columnWidth = '100px';
        fix.detectChanges();

        // Add initial filtering conditions
        const gridFilteringExpressionsTree = new FilteringExpressionsTree(FilteringLogic.And);
        const columnsFilteringTree = new FilteringExpressionsTree(FilteringLogic.And, 'Downloads');
        columnsFilteringTree.filteringOperands = [
            { fieldName: 'Downloads', searchVal: 25, condition: IgxNumberFilteringOperand.instance().condition('greaterThan') },
            { fieldName: 'Downloads', searchVal: 200, condition: IgxNumberFilteringOperand.instance().condition('lessThan') }
        ];
        gridFilteringExpressionsTree.filteringOperands.push(columnsFilteringTree);
        grid.filteringExpressionsTree = gridFilteringExpressionsTree;
        fix.detectChanges();

        // Enable resizing
        grid.columns.forEach(col => col.resizable = true);
        fix.detectChanges();
        grid.cdr.detectChanges();

        let colChips = GridFunctions.getFilterChipsForColumn('Downloads', fix);
        let colOperands = GridFunctions.getFilterOperandsForColumn('Downloads', fix);
        let colIndicator = GridFunctions.getFilterIndicatorForColumn('Downloads', fix);

        expect(colChips.length).toEqual(0);
        expect(colOperands.length).toEqual(0);
        expect(colIndicator.length).toEqual(1);

        const indicatorBadge = colIndicator[0].query(By.directive(IgxBadgeComponent));
        expect(indicatorBadge).toBeTruthy();
        expect(indicatorBadge.nativeElement.innerText.trim()).toEqual('2');

        // Make 'Downloads' column bigger
        const headers: DebugElement[] = fix.debugElement.queryAll(By.directive(IgxGridHeaderGroupComponent));
        const headerResArea = headers[2].children[2].nativeElement;
        UIInteractions.simulateMouseEvent('mousedown', headerResArea, 100, 0);
        tick(200);
        const resizer = fix.debugElement.queryAll(By.css('.igx-grid__th-resize-line'))[0].nativeElement;
        expect(resizer).toBeDefined();
        UIInteractions.simulateMouseEvent('mousemove', resizer, 300, 5);
        UIInteractions.simulateMouseEvent('mouseup', resizer, 300, 5);
        fix.detectChanges();

        colChips = GridFunctions.getFilterChipsForColumn('Downloads', fix);
        colOperands = GridFunctions.getFilterOperandsForColumn('Downloads', fix);
        colIndicator = GridFunctions.getFilterIndicatorForColumn('Downloads', fix);

        expect(colChips.length).toEqual(2);
        expect(colOperands.length).toEqual(1);
        expect(colOperands[0].nativeElement.innerText).toEqual('AND');
        expect(colIndicator.length).toEqual(0);
    }));

    it('Should close FilterRow when Escape is pressed.', fakeAsync(() => {
        const fix = TestBed.createComponent(IgxGridFilteringComponent);
        fix.detectChanges();

        const initialChips = fix.debugElement.queryAll(By.directive(IgxChipComponent));
        const stringCellChip = initialChips[0].nativeElement;

        stringCellChip.click();
        fix.detectChanges();

        let filteringRow = fix.debugElement.query(By.directive(IgxGridFilteringRowComponent));
        expect(filteringRow).toBeDefined();

        GridFunctions.simulateKeyboardEvent(filteringRow, 'keydown', 'Esc');
        fix.detectChanges();

        filteringRow = fix.debugElement.query(By.directive(IgxGridFilteringRowComponent));

        expect(filteringRow).toBeNull();
    }));

    it('Should correctly load default resource strings for filter row', fakeAsync(() => {
        const fix = TestBed.createComponent(IgxGridFilteringComponent);
        fix.detectChanges();

        const initialChips = fix.debugElement.queryAll(By.directive(IgxChipComponent));
        const stringCellChip = initialChips[0].nativeElement;

        stringCellChip.click();
        fix.detectChanges();

        const filteringRow = fix.debugElement.query(By.directive(IgxGridFilteringRowComponent));
        expect(filteringRow).toBeDefined();

        const editingBtns = filteringRow.query(By.css('.igx-grid__filtering-row-editing-buttons'));
        const reset = editingBtns.queryAll(By.css('button'))[0];
        const close = editingBtns.queryAll(By.css('button'))[1];

        expect(close.nativeElement.innerText).toBe('Close');
        expect(reset.nativeElement.innerText).toBe('Reset');
    }));

    it('Should correctly change resource strings for filter row', fakeAsync(() => {
        const fix = TestBed.createComponent(IgxGridFilteringComponent);
        const grid = fix.componentInstance.grid;
        grid.resourceStrings = Object.assign({}, grid.resourceStrings, {
            igx_grid_filter: 'My filter',
            igx_grid_filter_row_close: 'My close'
        });
        fix.detectChanges();

        const initialChips = fix.debugElement.queryAll(By.directive(IgxChipComponent));
        const stringCellChip = initialChips[0].nativeElement;

        expect(stringCellChip.children[0].children[2].innerText).toBe('My filter');

        stringCellChip.click();
        fix.detectChanges();

        const filteringRow = fix.debugElement.query(By.directive(IgxGridFilteringRowComponent));
        expect(filteringRow).toBeDefined();

        const editingBtns = filteringRow.query(By.css('.igx-grid__filtering-row-editing-buttons'));
        const reset = editingBtns.queryAll(By.css('button'))[0];
        const close = editingBtns.queryAll(By.css('button'))[1];

        expect(close.nativeElement.innerText).toBe('My close');
        expect(reset.nativeElement.innerText).toBe('Reset');
    }));

    it('Should correctly change resource strings for filter row using Changei18n', fakeAsync(() => {
        const strings = getCurrentResourceStrings();
        strings.igx_grid_filter = 'My filter';
        strings.igx_grid_filter_row_close = 'My close';
        changei18n(strings);
        const fix = TestBed.createComponent(IgxGridFilteringComponent);
        fix.detectChanges();

        const initialChips = fix.debugElement.queryAll(By.directive(IgxChipComponent));
        const stringCellChip = initialChips[0].nativeElement;

        expect(stringCellChip.children[0].children[2].innerText).toBe('My filter');

        stringCellChip.click();
        fix.detectChanges();

        const filteringRow = fix.debugElement.query(By.directive(IgxGridFilteringRowComponent));
        expect(filteringRow).toBeDefined();

        const editingBtns = filteringRow.query(By.css('.igx-grid__filtering-row-editing-buttons'));
        const reset = editingBtns.queryAll(By.css('button'))[0];
        const close = editingBtns.queryAll(By.css('button'))[1];

        expect(close.nativeElement.innerText).toBe('My close');
        expect(reset.nativeElement.innerText).toBe('Reset');

        changei18n({
            igx_grid_filter: 'Filter',
            igx_grid_filter_row_close: 'Close'
        });
    }));

    it('Should size grid correctly if enable/disable filtering in run time.', fakeAsync(() => {
        const fix = TestBed.createComponent(IgxGridFilteringComponent);
        fix.detectChanges();

        const grid = fix.componentInstance.grid;
        const head = grid.nativeElement.querySelector('.igx-grid__thead');
        const body = grid.nativeElement.querySelector('.igx-grid__tbody');

        expect(head.getBoundingClientRect().bottom).toEqual(body.getBoundingClientRect().top);

        fix.componentInstance.activateFiltering(false);
        fix.detectChanges();

        expect(head.getBoundingClientRect().bottom).toEqual(body.getBoundingClientRect().top);

        fix.componentInstance.activateFiltering(true);
        fix.detectChanges();

        expect(head.getBoundingClientRect().bottom).toEqual(body.getBoundingClientRect().top);
    }));

    it('Should size grid correctly if enable/disable filtering in run time - MCH.', fakeAsync(() => {
        const fix = TestBed.createComponent(IgxGridFilteringMCHComponent);
        fix.detectChanges();

        const grid = fix.componentInstance.grid;
        const head = grid.nativeElement.querySelector('.igx-grid__thead');
        const body = grid.nativeElement.querySelector('.igx-grid__tbody');

        expect(head.getBoundingClientRect().bottom).toEqual(body.getBoundingClientRect().top);

        fix.componentInstance.activateFiltering(false);
        fix.detectChanges();

        expect(head.getBoundingClientRect().bottom).toEqual(body.getBoundingClientRect().top);

        fix.componentInstance.activateFiltering(true);
        fix.detectChanges();

        expect(head.getBoundingClientRect().bottom).toEqual(body.getBoundingClientRect().top);
      }));

    it('Should remove FilterRow, when allowFiltering is set to false.', fakeAsync(() => {
        const fix = TestBed.createComponent(IgxGridFilteringComponent);
        const grid = fix.componentInstance.grid;
        fix.detectChanges();

        const initialChips = fix.debugElement.queryAll(By.directive(IgxChipComponent));
        const stringCellChip = initialChips[0].nativeElement;

        stringCellChip.click();
        fix.detectChanges();

        let filteringRow = fix.debugElement.query(By.directive(IgxGridFilteringRowComponent));
        expect(filteringRow).toBeDefined();

        grid.allowFiltering = false;
        fix.detectChanges();

        filteringRow = fix.debugElement.query(By.directive(IgxGridFilteringRowComponent));
        expect(filteringRow).toBeNull();
    }));

    it('should correctly apply locale to datePicker.', fakeAsync(() => {
        const fix = TestBed.createComponent(IgxGridFilteringMCHComponent);
        registerLocaleData(localeDE);
        fix.detectChanges();

        const grid = fix.componentInstance.grid;
        grid.locale = 'de-DE';

        const initialChips = fix.debugElement.queryAll(By.directive(IgxChipComponent));
        const dateCellChip = initialChips[3].nativeElement;

        dateCellChip.click();
        fix.detectChanges();

        const filteringRow = fix.debugElement.query(By.directive(IgxGridFilteringRowComponent));
        const input = filteringRow.query(By.directive(IgxInputDirective));

        input.nativeElement.click();
        tick();
        fix.detectChanges();

        const outlet = document.getElementsByClassName('igx-grid__outlet')[0];
        const calendar = outlet.getElementsByClassName('igx-calendar')[0];

        const sundayLabel = calendar.querySelectorAll('.igx-calendar__label')[0].innerHTML;

        expect(sundayLabel.trim()).toEqual('So');
    }));
});

describe('IgxGrid - Filtering actions - Excel style filtering', () => {
    configureTestSuite();
    beforeEach(async(() => {
        TestBed.configureTestingModule({
            declarations: [
                IgxGridFilteringComponent,
                IgxTestExcelFilteringDatePickerComponent
            ],
            imports: [
                NoopAnimationsModule,
                IgxGridModule,
                IgxGridExcelStyleFilteringModule]
        })
            .compileComponents();
    }));

    afterEach(() => {
        UIInteractions.clearOverlay();
    });

    it('Should sorts the grid properly, when clicking Ascending/Descending buttons.', fakeAsync(() => {
        const fix = TestBed.createComponent(IgxGridFilteringComponent);
        const grid = fix.componentInstance.grid;
        grid.filterMode = FilterMode.excelStyleFilter;
        fix.detectChanges();

        grid.columns[2].sortable = true;
        fix.detectChanges();

        const headers: DebugElement[] = fix.debugElement.queryAll(By.directive(IgxGridHeaderGroupComponent));
        const headerResArea = headers[2].children[0].nativeElement;

        const filterIcon = headerResArea.querySelector('.igx-excel-filter__icon');
        filterIcon.click();
        fix.detectChanges();

        const excelMenu = grid.nativeElement.querySelector('.igx-excel-filter__menu');
        const sortComponent = excelMenu.querySelector('.igx-excel-filter__sort');

        const sortAsc = sortComponent.lastElementChild.children[0].children[0];
        sortAsc.click();
        fix.detectChanges();

        expect(grid.sortingExpressions[0].fieldName).toEqual('Downloads');
        expect(grid.sortingExpressions[0].dir).toEqual(SortingDirection.Asc);
    }));

    it('Should toggle correct Ascending/Descending button on opening when sorting is applied.', fakeAsync(() => {
        const fix = TestBed.createComponent(IgxGridFilteringComponent);
        const grid = fix.componentInstance.grid;
        grid.filterMode = FilterMode.excelStyleFilter;
        fix.detectChanges();

        grid.columns[2].sortable = true;
        grid.sortingExpressions.push({dir: SortingDirection.Asc, fieldName: 'Downloads'});
        fix.detectChanges();

        const headers: DebugElement[] = fix.debugElement.queryAll(By.directive(IgxGridHeaderGroupComponent));
        const headerResArea = headers[2].children[0].nativeElement;

        const filterIcon = headerResArea.querySelector('.igx-excel-filter__icon');
        filterIcon.click();
        fix.detectChanges();

        const excelMenu = grid.nativeElement.querySelector('.igx-excel-filter__menu');
        const sortComponent = excelMenu.querySelector('.igx-excel-filter__sort');

        const sortAsc = sortComponent.lastElementChild.children[0].children[0];
        const sortDesc = sortComponent.lastElementChild.children[0].children[1];

        expect(sortAsc).toHaveClass('igx-button-group__item--selected');
        expect(sortDesc).not.toHaveClass('igx-button-group__item--selected');

    }));

    it('Should move column left/right when clicking buttons.', fakeAsync(() => {
        const fix = TestBed.createComponent(IgxGridFilteringComponent);
        const grid = fix.componentInstance.grid;
        grid.filterMode = FilterMode.excelStyleFilter;
        fix.detectChanges();

        grid.columns[2].movable = true;
        fix.detectChanges();

        const headers: DebugElement[] = fix.debugElement.queryAll(By.directive(IgxGridHeaderGroupComponent));
        const headerResArea = headers[2].children[0].nativeElement;

        const filterIcon = headerResArea.querySelector('.igx-excel-filter__icon');
        filterIcon.click();
        fix.detectChanges();

        const excelMenu = grid.nativeElement.querySelector('.igx-excel-filter__menu');
        const moveComponent = excelMenu.querySelector('.igx-excel-filter__move');

        const moveLeft = moveComponent.lastElementChild.children[0];
        const moveRight = moveComponent.lastElementChild.children[1];

        moveLeft.click();
        fix.detectChanges();

        expect(grid.columns[2].field).toBe('ProductName');
        expect(grid.columns[1].field).toBe('Downloads');

        moveLeft.click();
        tick();
        fix.detectChanges();

        expect(grid.columns[1].field).toBe('ID');
        expect(grid.columns[0].field).toBe('Downloads');
        expect(moveLeft).toHaveClass('igx-button--disabled');

        moveRight.click();
        tick();
        fix.detectChanges();

        expect(grid.columns[0].field).toBe('ID');
        expect(grid.columns[1].field).toBe('Downloads');
        expect(moveLeft).not.toHaveClass('igx-button--disabled');
    }));

    it('Should pin column when clicking buttons.', fakeAsync(() => {
        const fix = TestBed.createComponent(IgxGridFilteringComponent);
        const grid = fix.componentInstance.grid;
        grid.filterMode = FilterMode.excelStyleFilter;
        fix.detectChanges();

        const headers: DebugElement[] = fix.debugElement.queryAll(By.directive(IgxGridHeaderGroupComponent));
        const headerResArea = headers[2].children[0].nativeElement;

        const filterIcon = headerResArea.querySelector('.igx-excel-filter__icon');
        filterIcon.click();
        fix.detectChanges();

        const excelMenu = grid.nativeElement.querySelector('.igx-excel-filter__menu');
        const pinComponent = excelMenu.querySelector('.igx-excel-filter__actions-pin');

        pinComponent.click();
        fix.detectChanges();

        expect(grid.pinnedColumns[0].field).toEqual('Downloads');
    }));

    it('Should unpin column when clicking buttons.', fakeAsync(() => {
        const fix = TestBed.createComponent(IgxGridFilteringComponent);
        const grid = fix.componentInstance.grid;
        grid.filterMode = FilterMode.excelStyleFilter;
        fix.detectChanges();

        grid.columns[2].pinned = true;
        fix.detectChanges();

        const headers: DebugElement[] = fix.debugElement.queryAll(By.directive(IgxGridHeaderGroupComponent));
        const headerResArea = headers[0].children[0].nativeElement;

        const filterIcon = headerResArea.querySelector('.igx-excel-filter__icon');
        filterIcon.click();
        fix.detectChanges();

        const excelMenu = grid.nativeElement.querySelector('.igx-excel-filter__menu');
        const unpinComponent = excelMenu.querySelector('.igx-excel-filter__actions-unpin');

        unpinComponent.click();
        fix.detectChanges();

        expect(grid.pinnedColumns.length).toEqual(0);
    }));

    it('Should hide column when click on button.', fakeAsync(() => {
        const fix = TestBed.createComponent(IgxGridFilteringComponent);
        const grid = fix.componentInstance.grid;
        grid.filterMode = FilterMode.excelStyleFilter;
        fix.detectChanges();

        const headers: DebugElement[] = fix.debugElement.queryAll(By.directive(IgxGridHeaderGroupComponent));
        const headerResArea = headers[2].children[0].nativeElement;

        const filterIcon = headerResArea.querySelector('.igx-excel-filter__icon');
        filterIcon.click();
        fix.detectChanges();

        const excelMenu = grid.nativeElement.querySelector('.igx-excel-filter__menu');
        const hideComponent = excelMenu.querySelector('.igx-excel-filter__actions-hide');

        hideComponent.click();
        fix.detectChanges();

        expect(grid.columns[2].hidden).toBeTruthy();
    }));

    it('Should not select values in list if two values with And operator are entered.', fakeAsync(() => {
        const fix = TestBed.createComponent(IgxGridFilteringComponent);
        const grid = fix.componentInstance.grid;
        grid.filterMode = FilterMode.excelStyleFilter;
        fix.detectChanges();

        const gridFilteringExpressionsTree = new FilteringExpressionsTree(FilteringLogic.And);
        const columnsFilteringTree = new FilteringExpressionsTree(FilteringLogic.And, 'Downloads');
        columnsFilteringTree.filteringOperands = [
            { fieldName: 'Downloads', searchVal: 20, condition: IgxNumberFilteringOperand.instance().condition('equals') },
            { fieldName: 'Downloads', searchVal: 20, condition: IgxNumberFilteringOperand.instance().condition('equals') }
        ];
        gridFilteringExpressionsTree.filteringOperands.push(columnsFilteringTree);
        grid.filteringExpressionsTree = gridFilteringExpressionsTree;
        fix.detectChanges();

        const headers: DebugElement[] = fix.debugElement.queryAll(By.directive(IgxGridHeaderGroupComponent));
        const headerResArea = headers[2].children[0].nativeElement;

        const filterIcon = headerResArea.querySelector('.igx-excel-filter__icon--filtered');
        filterIcon.click();
        fix.detectChanges();

        expect(grid.filteredData.length).toEqual(1);

        const excelMenu = grid.nativeElement.querySelector('.igx-excel-filter__menu');
        const checkbox = excelMenu.querySelectorAll('.igx-checkbox__input');

        expect(checkbox[0].getAttribute('aria-checked')).toEqual('false');
        expect(checkbox[1].getAttribute('aria-checked')).toEqual('false');
    }));

    it('Should not select values in list if two values with Or operator are entered and contains operand.', fakeAsync(() => {
        const fix = TestBed.createComponent(IgxGridFilteringComponent);
        const grid = fix.componentInstance.grid;
        grid.filterMode = FilterMode.excelStyleFilter;
        fix.detectChanges();

        const gridFilteringExpressionsTree = new FilteringExpressionsTree(FilteringLogic.And);
        const columnsFilteringTree = new FilteringExpressionsTree(FilteringLogic.Or, 'ProductName');
        columnsFilteringTree.filteringOperands = [
            { fieldName: 'ProductName', searchVal: 'Angular', condition: IgxStringFilteringOperand.instance().condition('contains') },
            { fieldName: 'ProductName', searchVal: 'Ignite', condition: IgxStringFilteringOperand.instance().condition('contains') }
        ];
        gridFilteringExpressionsTree.filteringOperands.push(columnsFilteringTree);
        grid.filteringExpressionsTree = gridFilteringExpressionsTree;
        fix.detectChanges();

        const headers: DebugElement[] = fix.debugElement.queryAll(By.directive(IgxGridHeaderGroupComponent));
        const headerResArea = headers[1].children[0].nativeElement;

        const filterIcon = headerResArea.querySelector('.igx-excel-filter__icon--filtered');
        filterIcon.click();
        fix.detectChanges();

        expect(grid.filteredData.length).toEqual(2);

        const excelMenu = grid.nativeElement.querySelector('.igx-excel-filter__menu');
        const checkbox = excelMenu.querySelectorAll('.igx-checkbox__input');

        expect(checkbox[0].getAttribute('aria-checked')).toEqual('false');
        expect(checkbox[1].getAttribute('aria-checked')).toEqual('false');
        expect(checkbox[2].getAttribute('aria-checked')).toEqual('false');
    }));

    it('Should select values in list if two values with Or operator are entered and they are in the list below.', fakeAsync(() => {
        const fix = TestBed.createComponent(IgxGridFilteringComponent);
        const grid = fix.componentInstance.grid;
        grid.filterMode = FilterMode.excelStyleFilter;
        fix.detectChanges();

        const gridFilteringExpressionsTree = new FilteringExpressionsTree(FilteringLogic.And);
        const columnsFilteringTree = new FilteringExpressionsTree(FilteringLogic.Or, 'Downloads');
        columnsFilteringTree.filteringOperands = [
            { fieldName: 'Downloads', searchVal: 254, condition: IgxNumberFilteringOperand.instance().condition('equals') },
            { fieldName: 'Downloads', searchVal: 20, condition: IgxNumberFilteringOperand.instance().condition('equals') }
        ];
        gridFilteringExpressionsTree.filteringOperands.push(columnsFilteringTree);
        grid.filteringExpressionsTree = gridFilteringExpressionsTree;
        fix.detectChanges();

        const headers: DebugElement[] = fix.debugElement.queryAll(By.directive(IgxGridHeaderGroupComponent));
        const headerResArea = headers[2].children[0].nativeElement;

        const filterIcon = headerResArea.querySelector('.igx-excel-filter__icon--filtered');
        filterIcon.click();
        fix.detectChanges();

        expect(grid.filteredData.length).toEqual(2);

        const excelMenu = grid.nativeElement.querySelector('.igx-excel-filter__menu');
        const checkbox = excelMenu.querySelectorAll('.igx-checkbox__input');

        expect(checkbox[0].getAttribute('aria-checked')).toEqual('true');
        expect(checkbox[1].getAttribute('aria-checked')).toEqual('true');
        expect(checkbox[2].getAttribute('aria-checked')).toEqual('true');
    }));

    it('Should change filter when changing And/Or operator.', fakeAsync(() => {
        const fix = TestBed.createComponent(IgxGridFilteringComponent);
        const grid = fix.componentInstance.grid;
        grid.filterMode = FilterMode.excelStyleFilter;
        fix.detectChanges();

        const gridFilteringExpressionsTree = new FilteringExpressionsTree(FilteringLogic.And);
        const columnsFilteringTree = new FilteringExpressionsTree(FilteringLogic.Or, 'Downloads');
        columnsFilteringTree.filteringOperands = [
            { fieldName: 'Downloads', searchVal: 254, condition: IgxNumberFilteringOperand.instance().condition('equals') },
            { fieldName: 'Downloads', searchVal: 20, condition: IgxNumberFilteringOperand.instance().condition('equals') }
        ];
        gridFilteringExpressionsTree.filteringOperands.push(columnsFilteringTree);
        grid.filteringExpressionsTree = gridFilteringExpressionsTree;
        fix.detectChanges();

        const headers: DebugElement[] = fix.debugElement.queryAll(By.directive(IgxGridHeaderGroupComponent));
        const headerResArea = headers[2].children[0].nativeElement;

        const filterIcon = headerResArea.querySelector('.igx-excel-filter__icon--filtered');
        filterIcon.click();
        fix.detectChanges();

        expect(grid.filteredData.length).toEqual(2);

        const excelMenu = grid.nativeElement.querySelector('.igx-excel-filter__menu');
        const customFilterComponent = excelMenu.querySelector('.igx-excel-filter__actions-filter');

        customFilterComponent.click();
        fix.detectChanges();

        const subMenu = grid.nativeElement.querySelector('.igx-drop-down__list');
        const customItem = subMenu.children[0].children[10];

        customItem.click();
        fix.detectChanges();

        const customMenu = grid.nativeElement.querySelector('.igx-excel-filter__secondary');

        const andButton = customMenu.querySelector('.igx-button--flat', '.igx-button-group__item');
        andButton.click();
        fix.detectChanges();

        const applyButton = customMenu.querySelector('.igx-button--raised');
        applyButton.click();
        fix.detectChanges();

        expect(grid.filteredData.length).toEqual(0);
    }));

    it('Should change filter when changing operator.', fakeAsync(() => {
        const fix = TestBed.createComponent(IgxGridFilteringComponent);
        const grid = fix.componentInstance.grid;
        grid.filterMode = FilterMode.excelStyleFilter;
        fix.detectChanges();

        const gridFilteringExpressionsTree = new FilteringExpressionsTree(FilteringLogic.And);
        const columnsFilteringTree = new FilteringExpressionsTree(FilteringLogic.Or, 'Downloads');
        columnsFilteringTree.filteringOperands = [
            { fieldName: 'Downloads', searchVal: 254, condition: IgxNumberFilteringOperand.instance().condition('equals') },
            { fieldName: 'Downloads', searchVal: 20, condition: IgxNumberFilteringOperand.instance().condition('equals') }
        ];
        gridFilteringExpressionsTree.filteringOperands.push(columnsFilteringTree);
        grid.filteringExpressionsTree = gridFilteringExpressionsTree;
        fix.detectChanges();

        const headers: DebugElement[] = fix.debugElement.queryAll(By.directive(IgxGridHeaderGroupComponent));
        const headerResArea = headers[2].children[0].nativeElement;

        const filterIcon = headerResArea.querySelector('.igx-excel-filter__icon--filtered');
        filterIcon.click();
        fix.detectChanges();

        expect(grid.filteredData.length).toEqual(2);

        const excelMenu = grid.nativeElement.querySelector('.igx-excel-filter__menu');
        const customFilterComponent = excelMenu.querySelector('.igx-excel-filter__actions-filter');

        customFilterComponent.click();
        fix.detectChanges();

        const subMenu = grid.nativeElement.querySelector('.igx-drop-down__list');
        const customItem = subMenu.children[0].children[10];

        customItem.click();
        fix.detectChanges();

        const customMenu = grid.nativeElement.querySelector('.igx-excel-filter__secondary');

        // select second expression's operator
        GridFunctions.setOperatorESF(customMenu, grid, 1, 2, fix);

        const applyButton = customMenu.querySelector('.igx-button--raised');
        applyButton.click();
        fix.detectChanges();

        expect(grid.filteredData.length).toEqual(5);
    }));

    it('Should populate custom filter dialog.', fakeAsync(() => {
        const fix = TestBed.createComponent(IgxGridFilteringComponent);
        const grid = fix.componentInstance.grid;
        grid.filterMode = FilterMode.excelStyleFilter;
        fix.detectChanges();

        const gridFilteringExpressionsTree = new FilteringExpressionsTree(FilteringLogic.And);
        const columnsFilteringTree = new FilteringExpressionsTree(FilteringLogic.Or, 'Downloads');
        columnsFilteringTree.filteringOperands = [
            { fieldName: 'Downloads', searchVal: 254, condition: IgxNumberFilteringOperand.instance().condition('equals') },
            { fieldName: 'Downloads', searchVal: 20, condition: IgxNumberFilteringOperand.instance().condition('equals') }
        ];
        gridFilteringExpressionsTree.filteringOperands.push(columnsFilteringTree);
        grid.filteringExpressionsTree = gridFilteringExpressionsTree;
        fix.detectChanges();

        const headers: DebugElement[] = fix.debugElement.queryAll(By.directive(IgxGridHeaderGroupComponent));
        const headerResArea = headers[2].children[0].nativeElement;

        const filterIcon = headerResArea.querySelector('.igx-excel-filter__icon--filtered');
        filterIcon.click();
        fix.detectChanges();

        expect(grid.filteredData.length).toEqual(2);

        const excelMenu = grid.nativeElement.querySelector('.igx-excel-filter__menu');
        const customFilterComponent = excelMenu.querySelector('.igx-excel-filter__actions-filter');

        customFilterComponent.click();
        fix.detectChanges();

        const subMenu = grid.nativeElement.querySelector('.igx-drop-down__list');
        const customItem = subMenu.children[0].children[10];

        customItem.click();
        fix.detectChanges();

        const customMenu = grid.nativeElement.querySelector('.igx-excel-filter__secondary');

        const firstValue =
            customMenu.children[1].children[0].children[2].querySelector('.igx-input-group__bundle-main').children[0].value;
        const secondValue =
            customMenu.children[1].children[1].children[2].querySelector('.igx-input-group__bundle-main').children[0].value;

        expect(firstValue).toEqual('254');
        expect(secondValue).toEqual('20');
    }));

    it('Should clear the filter when click Clear filter item.', fakeAsync(() => {
        const fix = TestBed.createComponent(IgxGridFilteringComponent);
        const grid = fix.componentInstance.grid;
        grid.filterMode = FilterMode.excelStyleFilter;
        fix.detectChanges();

        const gridFilteringExpressionsTree = new FilteringExpressionsTree(FilteringLogic.And);
        const columnsFilteringTree = new FilteringExpressionsTree(FilteringLogic.Or, 'Downloads');
        columnsFilteringTree.filteringOperands = [
            { fieldName: 'Downloads', searchVal: 254, condition: IgxNumberFilteringOperand.instance().condition('equals') },
            { fieldName: 'Downloads', searchVal: 20, condition: IgxNumberFilteringOperand.instance().condition('equals') }
        ];
        gridFilteringExpressionsTree.filteringOperands.push(columnsFilteringTree);
        grid.filteringExpressionsTree = gridFilteringExpressionsTree;
        fix.detectChanges();

        const headers: DebugElement[] = fix.debugElement.queryAll(By.directive(IgxGridHeaderGroupComponent));
        const headerResArea = headers[2].children[0].nativeElement;

        const filterIcon = headerResArea.querySelector('.igx-excel-filter__icon--filtered');
        filterIcon.click();
        fix.detectChanges();

        expect(grid.filteredData.length).toEqual(2);

        const excelMenu = grid.nativeElement.querySelector('.igx-excel-filter__menu');
        const clearFilter = excelMenu.querySelector('.igx-excel-filter__actions-clear');

        clearFilter.click();
        fix.detectChanges();

        expect(grid.filteredData).toBeNull();
    }));

    it('Should update filter icon when dialog is closed and the filter has been changed.', fakeAsync(() => {
        const fix = TestBed.createComponent(IgxGridFilteringComponent);
        const grid = fix.componentInstance.grid;
        grid.filterMode = FilterMode.excelStyleFilter;
        fix.detectChanges();

        const headers: DebugElement[] = fix.debugElement.queryAll(By.directive(IgxGridHeaderGroupComponent));
        const headerResArea = headers[2].children[0].nativeElement;

        let filterIcon = headerResArea.querySelector('.igx-excel-filter__icon');
        filterIcon.click();
        fix.detectChanges();

        const excelMenu = grid.nativeElement.querySelector('.igx-excel-filter__menu');
        const checkbox = excelMenu.querySelectorAll('.igx-checkbox__composite');

        checkbox[0].click();
        tick();
        fix.detectChanges();

        checkbox[2].click();
        tick();
        fix.detectChanges();

        const applyButton = excelMenu.querySelector('.igx-button--raised');
        applyButton.click();
        fix.detectChanges();

        expect(grid.filteredData.length).toEqual(1);

        filterIcon = headerResArea.querySelector('.igx-excel-filter__icon');
        expect(filterIcon).toBeNull();

        filterIcon = headerResArea.querySelector('.igx-excel-filter__icon--filtered');
        expect(filterIcon).toBeDefined();
    }));

    it('Should filter grid via custom dialog.', fakeAsync(() => {
        const fix = TestBed.createComponent(IgxGridFilteringComponent);
        const grid = fix.componentInstance.grid;
        grid.filterMode = FilterMode.excelStyleFilter;
        fix.detectChanges();

        const headers: DebugElement[] = fix.debugElement.queryAll(By.directive(IgxGridHeaderGroupComponent));
        const headerResArea = headers[2].children[0].nativeElement;

        const filterIcon = headerResArea.querySelector('.igx-excel-filter__icon');
        filterIcon.click();
        fix.detectChanges();

        const excelMenu = grid.nativeElement.querySelector('.igx-excel-filter__menu');
        const customFilterComponent = excelMenu.querySelector('.igx-excel-filter__actions-filter');

        customFilterComponent.click();
        fix.detectChanges();

        const subMenu = grid.nativeElement.querySelector('.igx-drop-down__list');
        const equalsItem = subMenu.children[0].children[0];

        equalsItem.click();
        tick();
        fix.detectChanges();

        const customMenu = grid.nativeElement.querySelector('.igx-excel-filter__secondary');

        // set first expression's value
        GridFunctions.setInputValueESF(customMenu, 0, 20, fix);

        // select second expression's operator
        GridFunctions.setOperatorESF(customMenu, grid, 1, 1, fix);

        // set second expression's value
        GridFunctions.setInputValueESF(customMenu, 1, 0, fix);

        const applyButton = customMenu.querySelector('.igx-button--raised');
        applyButton.click();
        fix.detectChanges();

        expect(grid.filteredData.length).toEqual(1);
    }));

    it('Should filter grid via custom dialog - 3 expressions.', fakeAsync(() => {
        const fix = TestBed.createComponent(IgxGridFilteringComponent);
        const grid = fix.componentInstance.grid;
        grid.filterMode = FilterMode.excelStyleFilter;
        fix.detectChanges();

        const headers: DebugElement[] = fix.debugElement.queryAll(By.directive(IgxGridHeaderGroupComponent));
        const headerResArea = headers[3].children[0].nativeElement;

        const filterIcon = headerResArea.querySelector('.igx-excel-filter__icon');
        filterIcon.click();
        fix.detectChanges();

        const excelMenu = grid.nativeElement.querySelector('.igx-excel-filter__menu');
        const customFilterComponent = excelMenu.querySelector('.igx-excel-filter__actions-filter');

        customFilterComponent.click();
        fix.detectChanges();

        const subMenu = grid.nativeElement.querySelector('.igx-drop-down__list');
        const allItem = subMenu.children[0].children[0];

        allItem.click();
        tick();
        fix.detectChanges();

        const customMenu = grid.nativeElement.querySelector('.igx-excel-filter__secondary');

        // select second expression's operator
        GridFunctions.setOperatorESF(customMenu, grid, 1, 1, fix);

        const addButton = customMenu.querySelector('.igx-excel-filter__add-filter');
        addButton.click();
        fix.detectChanges();

        // select third expression's operator
        GridFunctions.setOperatorESF(customMenu, grid, 2, 4, fix);

        const applyButton = customMenu.querySelector('.igx-button--raised');
        applyButton.click();
        fix.detectChanges();

        expect(grid.filteredData.length).toEqual(3);
    }));

    it('Should clear filter from custom dialog.', fakeAsync(() => {
        const fix = TestBed.createComponent(IgxGridFilteringComponent);
        const grid = fix.componentInstance.grid;
        grid.filterMode = FilterMode.excelStyleFilter;
        fix.detectChanges();

        const gridFilteringExpressionsTree = new FilteringExpressionsTree(FilteringLogic.And);
        const columnsFilteringTree = new FilteringExpressionsTree(FilteringLogic.Or, 'Downloads');
        columnsFilteringTree.filteringOperands = [
            { fieldName: 'Downloads', searchVal: 254, condition: IgxNumberFilteringOperand.instance().condition('equals') },
            { fieldName: 'Downloads', searchVal: 20, condition: IgxNumberFilteringOperand.instance().condition('equals') }
        ];
        gridFilteringExpressionsTree.filteringOperands.push(columnsFilteringTree);
        grid.filteringExpressionsTree = gridFilteringExpressionsTree;
        fix.detectChanges();

        const headers: DebugElement[] = fix.debugElement.queryAll(By.directive(IgxGridHeaderGroupComponent));
        const headerResArea = headers[2].children[0].nativeElement;

        const filterIcon = headerResArea.querySelector('.igx-excel-filter__icon--filtered');
        filterIcon.click();
        fix.detectChanges();

        expect(grid.filteredData.length).toEqual(2);

        const excelMenu = grid.nativeElement.querySelector('.igx-excel-filter__menu');
        const customFilterComponent = excelMenu.querySelector('.igx-excel-filter__actions-filter');

        customFilterComponent.click();
        fix.detectChanges();

        const subMenu = grid.nativeElement.querySelector('.igx-drop-down__list');
        const customItem = subMenu.children[0].children[10];

        customItem.click();
        fix.detectChanges();

        const customMenu = grid.nativeElement.querySelector('.igx-excel-filter__secondary');

        const removeButton = customMenu.querySelector('.igx-button--icon');
        removeButton.click();
        fix.detectChanges();

        const footerButtons = customMenu.querySelector('.igx-excel-filter__secondary-footer');
        const clearButton = footerButtons.children[0];
        clearButton.click();
        fix.detectChanges();

        const applyButton = customMenu.querySelector('.igx-button--raised');
        applyButton.click();
        fix.detectChanges();

        expect(grid.filteredData).toBeNull();
    }));

    it('Should use dropdown mode for the datePicker.', fakeAsync(() => {
        const fix = TestBed.createComponent(IgxTestExcelFilteringDatePickerComponent);
        fix.detectChanges();

        const dateExpression = fix.debugElement.query(By.css('igx-excel-style-date-expression'));
        const datePicker = dateExpression.query(By.css('igx-date-picker'));
        expect(datePicker.componentInstance.mode).toBe('dropdown');
        expect(datePicker.componentInstance.templateDropDownTarget).toBeTruthy();
    }));
});

export class CustomFilter extends IgxFilteringOperand {
    private static _instance: CustomFilter;

    private constructor() {
        super();
        this.operations = [{
            name: 'custom',
            isUnary: false,
            logic: (target: string): boolean => {
                return target === 'custom';
            },
            iconName: 'custom'
        }];
    }

    public static instance(): CustomFilter {
        return this._instance || (this._instance = new this());
    }
}


@Component({
    template: `<igx-grid [data]="data" height="500px" [allowFiltering]="true">
        <igx-column [field]="'ID'" [header]="'ID'" [filterable]="false" [resizable]="resizable"></igx-column>
        <igx-column [field]="'ProductName'" dataType="string" [resizable]="resizable"></igx-column>
        <igx-column [field]="'Downloads'" dataType="number" [resizable]="resizable"></igx-column>
        <igx-column [field]="'Released'" dataType="boolean" [resizable]="resizable"></igx-column>
        <igx-column [field]="'ReleaseDate'" [header]="'ReleaseDate'" headerClasses="header-release-date"
            dataType="date" [resizable]="resizable">
        </igx-column>
        <igx-column [field]="'AnotherField'" [header]="'Anogther Field'"
            dataType="string" [filters]="customFilter" [resizable]="resizable">
        </igx-column>
    </igx-grid>`
})
export class IgxGridFilteringComponent {

    public timeGenerator: Calendar = new Calendar();
    public today: Date = new Date(new Date().getFullYear(), new Date().getMonth(), new Date().getDate(), 0, 0, 0);
    public customFilter = CustomFilter.instance();
    public resizable = false;

    public data = [
        {
            Downloads: 254,
            ID: 1,
            ProductName: 'Ignite UI for JavaScript',
            ReleaseDate: this.timeGenerator.timedelta(this.today, 'day', 15),
            Released: false,
            AnotherField: 'a'
        },
        {
            Downloads: 127,
            ID: 2,
            ProductName: 'NetAdvantage',
            ReleaseDate: this.timeGenerator.timedelta(this.today, 'month', -1),
            Released: true,
            AnotherField: 'a'
        },
        {
            Downloads: 20,
            ID: 3,
            ProductName: 'Ignite UI for Angular',
            ReleaseDate: null,
            Released: null,
            AnotherField: 'a'
        },
        {
            Downloads: null,
            ID: 4,
            ProductName: null,
            ReleaseDate: this.timeGenerator.timedelta(this.today, 'day', -1),
            Released: true,
            AnotherField: 'a'
        },
        {
            Downloads: 100,
            ID: 5,
            ProductName: '',
            ReleaseDate: undefined,
            Released: false,
            AnotherField: 'a'
        },
        {
            Downloads: 702,
            ID: 6,
            ProductName: 'Some other item with Script',
            ReleaseDate: this.timeGenerator.timedelta(this.today, 'day', 1),
            Released: null,
            AnotherField: 'a'
        },
        {
            Downloads: 0,
            ID: 7,
            ProductName: null,
            ReleaseDate: this.timeGenerator.timedelta(this.today, 'month', 1),
            Released: true,
            AnotherField: 'a'
        },
        {
            Downloads: 1000,
            ID: 8,
            ProductName: null,
            ReleaseDate: this.today,
            Released: undefined,
            AnotherField: 'custom'
        }
    ];

    @ViewChild(IgxGridComponent) public grid: IgxGridComponent;

    public activateFiltering(activate: boolean) {
        this.grid.allowFiltering = activate;
        this.grid.cdr.markForCheck();
    }
}

@Component({
    template: `<igx-grid [data]="data" height="500px" width="500px" [allowFiltering]="true">
        <igx-column [field]="'ID'" [header]="'ID'"></igx-column>
        <igx-column [field]="'ProductName'" dataType="string"></igx-column>
        <igx-column [field]="'Downloads'" dataType="number" [filterable]="false"></igx-column>
        <igx-column [field]="'Released'" dataType="boolean"></igx-column>
        <igx-column [field]="'ReleaseDate'" [header]="'ReleaseDate'" headerClasses="header-release-date"
            dataType="date">
        </igx-column>
        <igx-column [field]="'AnotherField'" [header]="'Another Field'"
            dataType="string" [filters]="customFilter">
        </igx-column>
    </igx-grid>`
})
export class IgxGridFilteringScrollComponent extends IgxGridFilteringComponent { }

@Component({
    template: `<igx-grid [data]="data" height="500px" [allowFiltering]="true">
    <igx-column-group header="General Information" field='General'>
        <igx-column [field]="'ID'" [header]="'ID'"></igx-column>
        <igx-column [field]="'ProductName'" dataType="string"></igx-column>
        <igx-column-group header="Details" field='Details'>
            <igx-column [field]="'Downloads'" dataType="number" [filterable]="false"></igx-column>
            <igx-column [field]="'Released'" dataType="boolean"></igx-column>
            <igx-column [field]="'ReleaseDate'" [header]="'ReleaseDate'" headerClasses="header-release-date"
                dataType="date">
            </igx-column>
        </igx-column-group>
    </igx-column-group>
        <igx-column [field]="'AnotherField'" [header]="'Another Field'"
            dataType="string" [filters]="customFilter">
        </igx-column>
    </igx-grid>`
})
export class IgxGridFilteringMCHComponent extends IgxGridFilteringComponent {

    @ViewChild(IgxGridComponent) public grid: IgxGridComponent;

    public activateFiltering(activate: boolean) {
        this.grid.allowFiltering = activate;
        this.grid.cdr.markForCheck();
    }
 }

@Component({
    template:
    `
    <igx-grid #grid1 [data]="data" height="500px" width="500px" [allowFiltering]="true">
        <igx-column [field]="'ID'" [header]="'ID'"></igx-column>
        <igx-column [field]="'ProductName'" dataType="string"></igx-column>
        <igx-column [field]="'Downloads'" dataType="number" [filterable]="false"></igx-column>
        <igx-column [field]="'Released'" dataType="boolean"></igx-column>
        <igx-column [field]="'ReleaseDate'" [header]="'ReleaseDate'" headerClasses="header-release-date"
            dataType="date">
        </igx-column>
        <igx-column [field]="'AnotherField'" [header]="'Another Field'"
            dataType="string" [filters]="customFilter">
        </igx-column>
    </igx-grid>
    <igx-excel-style-date-expression *ngIf="grid1.columns.length > 0"
                                     [column]="grid1.columns[4]"
                                     [grid]="grid1"
                                     [expressionUI]="exprUI"
                                     [expressionsList]="exprList">
    </igx-excel-style-date-expression>`
})
export class IgxTestExcelFilteringDatePickerComponent extends IgxGridFilteringComponent implements AfterViewInit {
    exprUI: ExpressionUI;
    exprList: Array<ExpressionUI>;

    constructor(private cd: ChangeDetectorRef) {
        super();

        this.exprUI = new ExpressionUI();
        this.exprUI.expression = {
            fieldName: 'ReleaseDate',
            condition: {
                name: 'equals',
                isUnary: false,
                iconName: 'equals',
                logic: (target: Date, searchVal: Date) => {
                    return true;
                }
            },
        };

        this.exprList = [ this.exprUI ];
    }

    ngAfterViewInit() {
        this.cd.detectChanges();
    }
}

const expectedResults = [];

function sendInput(element, text, fix) {
    element.nativeElement.value = text;
    element.nativeElement.dispatchEvent(new Event('keydown'));
    element.nativeElement.dispatchEvent(new Event('input'));
    element.nativeElement.dispatchEvent(new Event('keyup'));
    fix.detectChanges();
}

function verifyFilterUIPosition(filterUIContainer, grid) {
    const filterUiRightBorder = filterUIContainer.nativeElement.offsetParent.offsetLeft +
        filterUIContainer.nativeElement.offsetLeft + filterUIContainer.nativeElement.offsetWidth;
    expect(filterUiRightBorder).toBeLessThanOrEqual(grid.nativeElement.offsetWidth);
}

// Fill expected results for 'date' filtering conditions based on the current date
function fillExpectedResults(grid: IgxGridComponent, calendar: Calendar, today) {
    // day + 15
    const dateItem0 = generateICalendarDate(grid.data[0].ReleaseDate,
        today.getFullYear(), today.getMonth());
    // month - 1
    const dateItem1 = generateICalendarDate(grid.data[1].ReleaseDate,
        today.getFullYear(), today.getMonth());
    // day - 1
    const dateItem3 = generateICalendarDate(grid.data[3].ReleaseDate,
        today.getFullYear(), today.getMonth());
    // day + 1
    const dateItem5 = generateICalendarDate(grid.data[5].ReleaseDate,
        today.getFullYear(), today.getMonth());
    // month + 1
    const dateItem6 = generateICalendarDate(grid.data[6].ReleaseDate,
        today.getFullYear(), today.getMonth());

    let thisMonthCountItems = 1;
    let nextMonthCountItems = 1;
    let lastMonthCountItems = 1;
    let thisYearCountItems = 6;
    let nextYearCountItems = 0;
    let lastYearCountItems = 0;

    // LastMonth filter
    if (dateItem3.isPrevMonth) {
        lastMonthCountItems++;
    }
    expectedResults[0] = lastMonthCountItems;

    // thisMonth filter
    if (dateItem0.isCurrentMonth) {
        thisMonthCountItems++;
    }

    if (dateItem3.isCurrentMonth) {
        thisMonthCountItems++;
    }

    if (dateItem5.isCurrentMonth) {
        thisMonthCountItems++;
    }

    // NextMonth filter
    if (dateItem0.isNextMonth) {
        nextMonthCountItems++;
    }

    if (dateItem5.isNextMonth) {
        nextMonthCountItems++;
    }
    expectedResults[1] = nextMonthCountItems;

    // ThisYear, NextYear, PreviousYear filter

    // day + 15
    if (!dateItem0.isThisYear) {
        thisYearCountItems--;
    }

    if (dateItem0.isNextYear) {
        nextYearCountItems++;
    }

    // month - 1
    if (!dateItem1.isThisYear) {
        thisYearCountItems--;
    }

    if (dateItem1.isLastYear) {
        lastYearCountItems++;
    }

    // day - 1
    if (!dateItem3.isThisYear) {
        thisYearCountItems--;
    }

    if (dateItem3.isLastYear) {
        lastYearCountItems++;
    }

    // day + 1
    if (!dateItem5.isThisYear) {
        thisYearCountItems--;
    }

    if (dateItem5.isNextYear) {
        nextYearCountItems++;
    }

    // month + 1
    if (!dateItem6.isThisYear) {
        thisYearCountItems--;
    }

    if (dateItem6.isNextYear) {
        nextYearCountItems++;
    }

    // ThisYear filter result
    expectedResults[2] = thisYearCountItems;

    // NextYear filter result
    expectedResults[3] = nextYearCountItems;

    // PreviousYear filter result
    expectedResults[4] = lastYearCountItems;

    // ThisMonth filter result
    expectedResults[5] = thisMonthCountItems;
}

function generateICalendarDate(date: Date, year: number, month: number) {
    return {
        date,
        isCurrentMonth: date.getFullYear() === year && date.getMonth() === month,
        isLastYear: isLastYear(date, year),
        isNextMonth: isNextMonth(date, year, month),
        isNextYear: isNextYear(date, year),
        isPrevMonth: isPreviousMonth(date, year, month),
        isThisYear: isThisYear(date, year)
    };
}

function isPreviousMonth(date: Date, year: number, month: number): boolean {
    if (date.getFullYear() === year) {
        return date.getMonth() < month;
    }
    return date.getFullYear() < year;
}

function isNextMonth(date: Date, year: number, month: number): boolean {
    if (date.getFullYear() === year) {
        return date.getMonth() > month;
    }
    return date.getFullYear() > year;
}

function isThisYear(date: Date, year: number): boolean {
    return date.getFullYear() === year;
}

function isLastYear(date: Date, year: number): boolean {
    return date.getFullYear() < year;
}

function isNextYear(date: Date, year: number): boolean {
    return date.getFullYear() > year;
}

function checkUIForType(type: string, elem: DebugElement) {
    let expectedConditions;
    let expectedInputType;
    const isReadOnly = type === 'bool' ? true : false;
    switch (type) {
        case 'string':
            expectedConditions = IgxStringFilteringOperand.instance().operations;
            expectedInputType = 'text';
            break;
        case 'number':
            expectedConditions = IgxNumberFilteringOperand.instance().operations;
            expectedInputType = 'number';
            break;
        case 'date':
            expectedConditions = IgxDateFilteringOperand.instance().operations;
            expectedInputType = 'datePicker';
            break;
        case 'bool':
            expectedConditions = IgxBooleanFilteringOperand.instance().operations;
            expectedInputType = 'text';
            break;
    }
    GridFunctions.openFilterDD(elem);
    const ddList = elem.query(By.css('div.igx-drop-down__list.igx-toggle'));
    const ddItems = ddList.nativeElement.children;
    // check drop-down conditions
    for (let i = 0; i < expectedConditions.length; i++) {
        const txt = expectedConditions[i].name.split(/(?=[A-Z])/).join(' ').toLowerCase();
        expect(txt).toEqual(ddItems[i].textContent.toLowerCase());
    }
    // check input is correct type
    const filterUIRow = elem.query(By.css(FILTER_UI_ROW));
    if (expectedInputType !== 'datePicker') {
        const input = filterUIRow.query(By.css('.igx-input-group__input'));
        expect(input.nativeElement.type).toBe(expectedInputType);
        expect(input.nativeElement.attributes.hasOwnProperty('readonly')).toBe(isReadOnly);
    } else {
        const datePicker = filterUIRow.query(By.directive(IgxDatePickerComponent));
        expect(datePicker).not.toBe(null);
    }
}<|MERGE_RESOLUTION|>--- conflicted
+++ resolved
@@ -1621,7 +1621,6 @@
         expect(input.nativeElement.value).toMatch('Ignite');
     }));
 
-<<<<<<< HEAD
     it('Should complete the filter when clicking the commit icon', fakeAsync(() => {
         const fix = TestBed.createComponent(IgxGridFilteringComponent);
         fix.detectChanges();
@@ -1676,7 +1675,7 @@
 
         expect(filterChip.componentInstance.selected).toBeFalsy();
     });
-=======
+
     it('UI - should use dropdown mode for the date picker', fakeAsync(() => {
         const fix = TestBed.createComponent(IgxGridFilteringComponent);
         fix.detectChanges();
@@ -1690,8 +1689,6 @@
         expect(datePicker.componentInstance.mode).toBe('dropdown');
         expect(datePicker.componentInstance.templateDropDownTarget).toBeTruthy();
     }));
-
->>>>>>> 3ba87cca
 });
 
 describe('IgxGrid - Filtering Row UI actions', () => {
