--- conflicted
+++ resolved
@@ -3580,7 +3580,6 @@
         expect(displayContainerRect.bottom <= listRect.bottom).toBe(true, 'displayContainer ends below list');
     }));
 
-<<<<<<< HEAD
     it('should keep newly added filter expression in view', fakeAsync(() => {
         // Open excel style custom filtering dialog.
         GridFunctions.clickExcelFilterIcon(fix, 'ProductName');
@@ -3621,7 +3620,8 @@
         // Close excel style custom filtering dialog.
         GridFunctions.clickApplyExcelStyleCustomFiltering(fix);
         fix.detectChanges();
-=======
+    }));
+
     it('Column formatter should skip the \'SelectAll\' list item', fakeAsync(() => {
         grid.columns[4].formatter = (val: Date) => {
             return new Intl.DateTimeFormat('bg-BG').format(val);
@@ -3633,7 +3633,6 @@
             GridFunctions.clickExcelFilterIcon(fix, 'ReleaseDate');
             fix.detectChanges();
         } catch (ex) { expect(ex).toBeNull(); }
->>>>>>> 60ee9984
     }));
 });
 
