import { DebugElement } from '@angular/core';
import { async, discardPeriodicTasks, fakeAsync, TestBed, tick, flush } from '@angular/core/testing';
import { By } from '@angular/platform-browser';
import { NoopAnimationsModule } from '@angular/platform-browser/animations';
import { Calendar } from '../../calendar/calendar';
import { IgxInputDirective } from '../../directives/input/input.directive';
import { IgxGridComponent } from './grid.component';
import { IgxGridModule } from './index';
import { IgxButtonDirective } from '../../directives/button/button.directive';
import { UIInteractions, wait } from '../../test-utils/ui-interactions.spec';
import { configureTestSuite } from '../../test-utils/configure-suite';
import {
    IgxNumberFilteringOperand,
    IgxDateFilteringOperand,
    IgxBooleanFilteringOperand,
    IgxStringFilteringOperand
} from '../../data-operations/filtering-condition';
import { IgxDatePickerComponent } from '../../date-picker/date-picker.component';
import { IgxGridFilteringCellComponent } from '../filtering/grid-filtering-cell.component';
import { IgxGridHeaderComponent } from '../grid-header.component';
import { IgxGridFilteringRowComponent } from '../filtering/grid-filtering-row.component';
import { GridFunctions } from '../../test-utils/grid-functions.spec';
import { IgxBadgeComponent } from '../../badge/badge.component';
import { IgxCheckboxComponent } from '../../checkbox/checkbox.component';
import { SortingDirection } from '../../data-operations/sorting-expression.interface';
import { DefaultSortingStrategy } from '../../data-operations/sorting-strategy';
import { IgxGridHeaderGroupComponent } from '../grid-header-group.component';
import { changei18n, getCurrentResourceStrings } from '../../core/i18n/resources';
import { registerLocaleData } from '@angular/common';
import localeDE from '@angular/common/locales/de';
import { FilterMode } from '../tree-grid';
import { FilteringExpressionsTree } from '../../data-operations/filtering-expressions-tree';
import { FilteringLogic } from '../../data-operations/filtering-expression.interface';
import { IgxChipComponent } from '../../chips/chip.component';
import { SampleTestData } from '../../test-utils/sample-test-data.spec';
import {
    IgxGridFilteringComponent,
    IgxGridFilteringScrollComponent,
    IgxGridFilteringMCHComponent,
    IgxTestExcelFilteringDatePickerComponent
} from '../../test-utils/grid-samples.spec';
import { IgxGridExcelStyleFilteringModule } from '../filtering/excel-style/grid.excel-style-filtering.module';

const FILTER_UI_ROW = 'igx-grid-filtering-row';

describe('IgxGrid - Filtering actions', () => {
    configureTestSuite();
    beforeEach(async(() => {
        TestBed.configureTestingModule({
            declarations: [
                IgxGridFilteringComponent
            ],
            imports: [
                NoopAnimationsModule,
                IgxGridModule]
        })
            .compileComponents();
    }));

    let fix, grid;
    beforeEach(fakeAsync(() => {
        fix = TestBed.createComponent(IgxGridFilteringComponent);
        fix.detectChanges();
        grid = fix.componentInstance.grid;
    }));

    afterEach(() => {
        UIInteractions.clearOverlay();
    });

    const cal = SampleTestData.timeGenerator;
    const today = SampleTestData.today;

    // UI tests string column, empty input
    it('UI tests on string column', fakeAsync(() => {
        const filteringCells = fix.debugElement.queryAll(By.css('igx-grid-filtering-cell'));
        filteringCells[1].query(By.css('igx-chip')).nativeElement.click();
        fix.detectChanges();

        const filterUIRow = fix.debugElement.query(By.css(FILTER_UI_ROW));
        const filterIcon = filterUIRow.query(By.css('igx-icon'));
        let input = filterUIRow.query(By.directive(IgxInputDirective));

        const reset = filterUIRow.queryAll(By.css('button'))[0];
        const close = filterUIRow.queryAll(By.css('button'))[1];

        expect(grid.rowList.length).toEqual(8);

        // open dropdown
        filterIcon.nativeElement.click();
        tick();
        fix.detectChanges();

        const ddList = fix.debugElement.query(By.css('div.igx-drop-down__list.igx-toggle'));
        const ddItems = ddList.nativeElement.children;

        // iterate over not unary conditions when input is empty
        // starts with
        verifyFilterUIPosition(filterUIRow, grid);

        ddItems[2].click();
        tick();
        fix.detectChanges();

        expect(grid.rowList.length).toEqual(8);
        expect(close.nativeElement.classList.contains('igx-button--disabled')).toBeFalsy();
        expect(reset.nativeElement.classList.contains('igx-button--disabled')).toBeTruthy();
        expect(input.nativeElement.offsetHeight).toBeGreaterThan(0);

        // open dropdown
        filterIcon.nativeElement.click();
        tick();
        fix.detectChanges();
        // ends with
        ddItems[3].click();
        tick();
        fix.detectChanges();

        expect(grid.rowList.length).toEqual(8);
        expect(close.nativeElement.classList.contains('igx-button--disabled')).toBeFalsy();
        expect(reset.nativeElement.classList.contains('igx-button--disabled')).toBeTruthy();
        expect(input.nativeElement.offsetHeight).toBeGreaterThan(0);

        // open dropdown
        filterIcon.nativeElement.click();
        tick();
        fix.detectChanges();
        // does not contain
        ddItems[1].click();
        tick();
        fix.detectChanges();

        expect(grid.rowList.length).toEqual(8);
        expect(close.nativeElement.classList.contains('igx-button--disabled')).toBeFalsy();
        expect(reset.nativeElement.classList.contains('igx-button--disabled')).toBeTruthy();
        expect(input.nativeElement.offsetHeight).toBeGreaterThan(0);

        // open dropdown
        filterIcon.nativeElement.click();
        tick();
        fix.detectChanges();
        // equals
        ddItems[0].click();
        tick();
        fix.detectChanges();

        expect(grid.rowList.length).toEqual(8);
        expect(close.nativeElement.classList.contains('igx-button--disabled')).toBeFalsy();
        expect(reset.nativeElement.classList.contains('igx-button--disabled')).toBeTruthy();
        expect(input.nativeElement.offsetHeight).toBeGreaterThan(0);

        // open dropdown
        filterIcon.nativeElement.click();
        tick();
        fix.detectChanges();
        // does not equal
        ddItems[5].click();
        tick();
        fix.detectChanges();

        expect(grid.rowList.length).toEqual(8);
        expect(close.nativeElement.classList.contains('igx-button--disabled')).toBeFalsy();
        expect(reset.nativeElement.classList.contains('igx-button--disabled')).toBeTruthy();
        expect(input.nativeElement.offsetHeight).toBeGreaterThan(0);

        // open dropdown
        filterIcon.nativeElement.click();
        tick();
        fix.detectChanges();
        // empty
        ddItems[6].click();
        tick(100);
        fix.detectChanges();

        expect(grid.rowList.length).toEqual(4);
        expect(close.nativeElement.classList.contains('igx-button--disabled')).toBeFalsy();
        expect(reset.nativeElement.classList.contains('igx-button--disabled')).toBeFalsy();
        expect(input.nativeElement.offsetHeight).toBeGreaterThan(0);

        GridFunctions.removeFilterChipByIndex(0, filterUIRow);

        // open dropdown
        filterIcon.nativeElement.click();
        tick();
        fix.detectChanges();
        // not empty
        ddItems[7].click();
        tick(100);
        fix.detectChanges();

        expect(grid.rowList.length).toEqual(4);
        expect(close.nativeElement.classList.contains('igx-button--disabled')).toBeFalsy();
        expect(reset.nativeElement.classList.contains('igx-button--disabled')).toBeFalsy();
        expect(input.nativeElement.offsetHeight).toBeGreaterThan(0);

        GridFunctions.removeFilterChipByIndex(0, filterUIRow);

        // open dropdown
        filterIcon.nativeElement.click();
        tick();
        fix.detectChanges();
        // iterate over unary conditions
        // null
        ddItems[8].click();
        tick(100);
        fix.detectChanges();

        expect(grid.rowList.length).toEqual(3);
        expect(close.nativeElement.classList.contains('igx-button--disabled')).toBeFalsy();
        expect(reset.nativeElement.classList.contains('igx-button--disabled')).toBeFalsy();
        expect(input.nativeElement.offsetHeight).toBeGreaterThan(0);

        GridFunctions.removeFilterChipByIndex(0, filterUIRow);

        // open dropdown
        filterIcon.nativeElement.click();
        tick();
        fix.detectChanges();
        // not null
        ddItems[9].click();
        tick(100);
        fix.detectChanges();

        expect(grid.rowList.length).toEqual(5);
        expect(close.nativeElement.classList.contains('igx-button--disabled')).toBeFalsy();
        expect(reset.nativeElement.classList.contains('igx-button--disabled')).toBeFalsy();
        expect(input.nativeElement.offsetHeight).toBeGreaterThan(0);

        // open dropdown
        filterIcon.nativeElement.click();
        tick();
        fix.detectChanges();
        // changing from unary to not unary condition when input is empty - filtering should keep its state
        // contains
        ddItems[0].click();
        tick(100);
        fix.detectChanges();

        input = filterUIRow.query(By.directive(IgxInputDirective));
        expect(grid.rowList.length).toEqual(5);
        expect(close.nativeElement.classList.contains('igx-button--disabled')).toBeFalsy();
        // input is empty but there is filtering applied, so reset button should be active !
        expect(reset.nativeElement.classList.contains('igx-button--disabled')).toBeFalsy();
        expect(input.nativeElement.offsetHeight).toBeGreaterThan(0);
    }));

    // UI tests string column with value in input
    it('UI tests on string column', fakeAsync(() => {
        const filteringCells = fix.debugElement.queryAll(By.css('igx-grid-filtering-cell'));
        filteringCells[1].query(By.css('igx-chip')).nativeElement.click();
        fix.detectChanges();

        const filterUIRow = fix.debugElement.query(By.css(FILTER_UI_ROW));
        const filterIcon = filterUIRow.query(By.css('igx-icon'));
        const input = filterUIRow.query(By.directive(IgxInputDirective));

        const reset = filterUIRow.queryAll(By.css('button'))[0];
        const close = filterUIRow.queryAll(By.css('button'))[1];

        expect(grid.rowList.length).toEqual(8);

        // open dropdown
        filterIcon.nativeElement.click();
        tick();
        fix.detectChanges();

        const ddList = fix.debugElement.query(By.css('div.igx-drop-down__list.igx-toggle'));
        const ddItems = ddList.nativeElement.children;

        // iterate over not unary conditions and fill the input
        // contains
        sendInput(input, 'Ignite', fix);
        tick();
        fix.detectChanges();

        expect(grid.rowList.length).toEqual(2);
        expect(close.nativeElement.classList.contains('igx-button--disabled')).toBeFalsy();
        expect(reset.nativeElement.classList.contains('igx-button--disabled')).toBeFalsy();
        expect(input.nativeElement.offsetHeight).toBeGreaterThan(0);

        // starts with
        ddItems[2].click();
        tick(100);
        fix.detectChanges();

        sendInput(input, 'Net', fix);
        tick();
        fix.detectChanges();

        verifyFilterUIPosition(filterUIRow, grid);
        expect(grid.rowList.length).toEqual(1);
        expect(grid.getCellByColumn(0, 'ID').value).toEqual(2);
        expect(grid.getCellByColumn(0, 'ProductName').value).toMatch('NetAdvantage');
        expect(close.nativeElement.classList.contains('igx-button--disabled')).toBeFalsy();
        expect(reset.nativeElement.classList.contains('igx-button--disabled')).toBeFalsy();
        expect(input.nativeElement.offsetHeight).toBeGreaterThan(0);

        // open dropdown
        filterIcon.nativeElement.click();
        tick();
        fix.detectChanges();
        // ends with
        ddItems[3].click();
        tick(100);
        fix.detectChanges();

        sendInput(input, 'script', fix);
        tick();
        fix.detectChanges();

        expect(grid.rowList.length).toEqual(2);
        expect(close.nativeElement.classList.contains('igx-button--disabled')).toBeFalsy();
        expect(reset.nativeElement.classList.contains('igx-button--disabled')).toBeFalsy();
        expect(input.nativeElement.offsetHeight).toBeGreaterThan(0);

        // open dropdown
        filterIcon.nativeElement.click();
        tick();
        fix.detectChanges();
        // does not contain
        ddItems[1].click();
        tick(100);
        fix.detectChanges();

        expect(grid.rowList.length).toEqual(6);
        expect(close.nativeElement.classList.contains('igx-button--disabled')).toBeFalsy();
        expect(reset.nativeElement.classList.contains('igx-button--disabled')).toBeFalsy();
        expect(input.nativeElement.offsetHeight).toBeGreaterThan(0);

        // use reset button
        reset.nativeElement.click();
        tick();
        fix.detectChanges();

        expect(grid.rowList.length).toEqual(8);
        expect(close.nativeElement.classList.contains('igx-button--disabled')).toBeFalsy();
        expect(reset.nativeElement.classList.contains('igx-button--disabled')).toBeTruthy();
        expect(input.nativeElement.offsetHeight).toBeGreaterThan(0);

        // open dropdown
        filterIcon.nativeElement.click();
        tick();
        fix.detectChanges();
        // equals
        ddItems[4].click();
        tick(100);
        fix.detectChanges();

        sendInput(input, 'NetAdvantage', fix);
        tick();
        fix.detectChanges();

        expect(grid.rowList.length).toEqual(1);
        expect(close.nativeElement.classList.contains('igx-button--disabled')).toBeFalsy();
        expect(reset.nativeElement.classList.contains('igx-button--disabled')).toBeFalsy();
        expect(input.nativeElement.offsetHeight).toBeGreaterThan(0);

        // open dropdown
        filterIcon.nativeElement.click();
        tick();
        fix.detectChanges();
        // equals
        ddItems[4].click();
        tick(100);
        fix.detectChanges();

        sendInput(input, ' ', fix);
        tick();
        fix.detectChanges();

        expect(grid.rowList.length).toEqual(0);
        expect(close.nativeElement.classList.contains('igx-button--disabled')).toBeFalsy();
        expect(reset.nativeElement.classList.contains('igx-button--disabled')).toBeFalsy();
        expect(input.nativeElement.offsetHeight).toBeGreaterThan(0);
        const emptyTemplate = fix.debugElement.query(By.css('span.igx-grid__tbody-message'));
        expect(emptyTemplate.nativeElement.offsetHeight).toBeGreaterThan(0);

        // open dropdown
        filterIcon.nativeElement.click();
        tick();
        fix.detectChanges();
        // does not equal
        ddItems[5].click();
        tick(100);
        fix.detectChanges();

        sendInput(input, 'NetAdvantage', fix);
        tick();
        fix.detectChanges();

        expect(grid.rowList.length).toEqual(7);
        expect(close.nativeElement.classList.contains('igx-button--disabled')).toBeFalsy();
        expect(reset.nativeElement.classList.contains('igx-button--disabled')).toBeFalsy();
        expect(input.nativeElement.offsetHeight).toBeGreaterThan(0);
    }));

    // UI tests number column
    it('UI tests on number column', fakeAsync(() => {
        const filteringCells = fix.debugElement.queryAll(By.css('igx-grid-filtering-cell'));
        filteringCells[2].query(By.css('igx-chip')).nativeElement.click();
        fix.detectChanges();

        const filterUIRow = fix.debugElement.query(By.css(FILTER_UI_ROW));
        const filterIcon = filterUIRow.query(By.css('igx-icon'));
        let input = filterUIRow.query(By.directive(IgxInputDirective));

        const reset = filterUIRow.queryAll(By.css('button'))[0];
        const close = filterUIRow.queryAll(By.css('button'))[1];

        expect(grid.rowList.length).toEqual(8);
        expect(close.nativeElement.classList.contains('igx-button--disabled')).toBeFalsy();
        expect(reset.nativeElement.classList.contains('igx-button--disabled')).toBeTruthy();

        filterIcon.nativeElement.click();
        tick();
        fix.detectChanges();

        const ddList = fix.debugElement.query(By.css('div.igx-drop-down__list.igx-toggle'));
        const ddItems = ddList.nativeElement.children;

        verifyFilterUIPosition(filterUIRow, grid);

        // iterate over not unary conditions and fill the input
        // equals
        sendInput(input, 0, fix);
        tick();
        fix.detectChanges();

        expect(grid.rowList.length).toEqual(1);
        expect(grid.getCellByColumn(0, 'Downloads').value).toEqual(0);
        expect(close.nativeElement.classList.contains('igx-button--disabled')).toBeFalsy();
        expect(reset.nativeElement.classList.contains('igx-button--disabled')).toBeFalsy();
        let suffix = filterUIRow.query(By.css('igx-suffix'));
        let clear = suffix.queryAll(By.css('igx-icon'))[1];
        expect(clear.nativeElement.offsetHeight).toBeGreaterThan(0);

        // clear input value
        GridFunctions.removeFilterChipByIndex(0, filterUIRow);
        tick();
        fix.detectChanges();

        // iterate over not unary conditions when input is empty
        // open dropdown
        filterIcon.nativeElement.click();
        tick();
        fix.detectChanges();
        // does not equal
        ddItems[1].click();
        tick(100);
        fix.detectChanges();

        expect(grid.rowList.length).toEqual(8);
        expect(close.nativeElement.classList.contains('igx-button--disabled')).toBeFalsy();
        expect(reset.nativeElement.classList.contains('igx-button--disabled')).toBeTruthy();
        expect(input.nativeElement.offsetHeight).toBeGreaterThan(0);

        // open dropdown
        filterIcon.nativeElement.click();
        tick();
        fix.detectChanges();
        // greater than
        ddItems[2].click();
        tick(100);
        fix.detectChanges();

        expect(grid.rowList.length).toEqual(8);
        expect(close.nativeElement.classList.contains('igx-button--disabled')).toBeFalsy();
        expect(reset.nativeElement.classList.contains('igx-button--disabled')).toBeTruthy();
        expect(input.nativeElement.offsetHeight).toBeGreaterThan(0);

        // iterate over unary conditions
        // open dropdown
        filterIcon.nativeElement.click();
        tick();
        fix.detectChanges();
        // empty
        ddItems[6].click();
        tick(100);
        fix.detectChanges();

        expect(grid.rowList.length).toEqual(1);
        expect(close.nativeElement.classList.contains('igx-button--disabled')).toBeFalsy();
        expect(reset.nativeElement.classList.contains('igx-button--disabled')).toBeFalsy();
        expect(input.nativeElement.offsetHeight).toBeGreaterThan(0);

        // open dropdown
        filterIcon.nativeElement.click();
        tick();
        fix.detectChanges();
        // not empty
        ddItems[7].click();
        tick(100);
        fix.detectChanges();

        expect(grid.rowList.length).toEqual(7);
        expect(close.nativeElement.classList.contains('igx-button--disabled')).toBeFalsy();
        expect(reset.nativeElement.classList.contains('igx-button--disabled')).toBeFalsy();
        expect(input.nativeElement.offsetHeight).toBeGreaterThan(0);

        // open dropdown
        filterIcon.nativeElement.click();
        tick();
        fix.detectChanges();
        // null
        ddItems[8].click();
        tick(100);
        fix.detectChanges();

        expect(grid.rowList.length).toEqual(1);
        expect(close.nativeElement.classList.contains('igx-button--disabled')).toBeFalsy();
        expect(reset.nativeElement.classList.contains('igx-button--disabled')).toBeFalsy();
        expect(input.nativeElement.offsetHeight).toBeGreaterThan(0);

        // open dropdown
        filterIcon.nativeElement.click();
        tick();
        fix.detectChanges();
        // not null
        ddItems[9].click();
        tick(100);
        fix.detectChanges();

        expect(grid.rowList.length).toEqual(7);
        expect(close.nativeElement.classList.contains('igx-button--disabled')).toBeFalsy();
        expect(reset.nativeElement.classList.contains('igx-button--disabled')).toBeFalsy();
        expect(input.nativeElement.offsetHeight).toBeGreaterThan(0);

        // changing from unary to not unary condition when input is empty - filtering should keep its state
        // open dropdown
        filterIcon.nativeElement.click();
        tick();
        fix.detectChanges();
        // equals - filter should keep its state and not be reset
        ddItems[0].click();
        tick(100);
        fix.detectChanges();

        input = filterUIRow.query(By.directive(IgxInputDirective));
        expect(grid.rowList.length).toEqual(7);
        expect(close.nativeElement.classList.contains('igx-button--disabled')).toBeFalsy();
        // input is empty but there is filtering applied, so reset button should be active !
        expect(reset.nativeElement.classList.contains('igx-button--disabled')).toBeFalsy();
        expect(input.nativeElement.offsetHeight).toBeGreaterThan(0);

        // iterate over not unary conditions and fill the input
        // equals
        sendInput(input, 100, fix);
        tick();
        fix.detectChanges();

        suffix = filterUIRow.query(By.css('igx-suffix'));
        clear = suffix.queryAll(By.css('igx-icon'))[1];
        expect(grid.rowList.length).toEqual(1);
        expect(grid.getCellByColumn(0, 'Downloads').value).toEqual(100);
        expect(close.nativeElement.classList.contains('igx-button--disabled')).toBeFalsy();
        expect(reset.nativeElement.classList.contains('igx-button--disabled')).toBeFalsy();
        expect(clear.nativeElement.offsetHeight).toBeGreaterThan(0);
        expect(input.nativeElement.offsetHeight).toBeGreaterThan(0);

        // open dropdown
        filterIcon.nativeElement.click();
        tick();
        fix.detectChanges();
        // does not equal
        ddItems[1].click();
        tick(100);
        fix.detectChanges();

        expect(grid.rowList.length).toEqual(7);
        expect(close.nativeElement.classList.contains('igx-button--disabled')).toBeFalsy();
        expect(reset.nativeElement.classList.contains('igx-button--disabled')).toBeFalsy();
        expect(input.nativeElement.offsetHeight).toBeGreaterThan(0);

        // open dropdown
        filterIcon.nativeElement.click();
        tick();
        fix.detectChanges();
        // greater than
        ddItems[2].click();
        tick(100);
        fix.detectChanges();

        sendInput(input, 300, fix);
        tick();
        fix.detectChanges();

        expect(grid.rowList.length).toEqual(2);
        expect(close.nativeElement.classList.contains('igx-button--disabled')).toBeFalsy();
        expect(reset.nativeElement.classList.contains('igx-button--disabled')).toBeFalsy();
        expect(input.nativeElement.offsetHeight).toBeGreaterThan(0);

        // use reset button
        reset.nativeElement.click();
        tick();
        fix.detectChanges();

        expect(grid.rowList.length).toEqual(8);
        expect(close.nativeElement.classList.contains('igx-button--disabled')).toBeFalsy();
        expect(reset.nativeElement.classList.contains('igx-button--disabled')).toBeTruthy();
        expect(input.nativeElement.offsetHeight).toBeGreaterThan(0);
        expect(filterIcon.componentInstance.iconName).toMatch('equals');

        // open dropdown
        filterIcon.nativeElement.click();
        tick();
        fix.detectChanges();
        // less than
        ddItems[3].click();
        tick(100);
        fix.detectChanges();

        sendInput(input, 100, fix);
        tick();
        fix.detectChanges();

        expect(grid.rowList.length).toEqual(3);
        expect(close.nativeElement.classList.contains('igx-button--disabled')).toBeFalsy();
        expect(reset.nativeElement.classList.contains('igx-button--disabled')).toBeFalsy();
        expect(input.nativeElement.offsetHeight).toBeGreaterThan(0);
        expect(filterIcon.componentInstance.iconName).toMatch('less_than');

        GridFunctions.removeFilterChipByIndex(0, filterUIRow);
        clear.nativeElement.click();
        tick();
        fix.detectChanges();

        expect(grid.rowList.length).toEqual(8);
        expect(close.nativeElement.classList.contains('igx-button--disabled')).toBeFalsy();
        expect(reset.nativeElement.classList.contains('igx-button--disabled')).toBeTruthy();
        expect(input.nativeElement.offsetHeight).toBeGreaterThan(0);
        // revert to the default after
        expect(filterIcon.componentInstance.iconName).toMatch('equals');

        // open dropdown
        filterIcon.nativeElement.click();
        tick();
        fix.detectChanges();
        // greater than or equal to
        ddItems[4].click();
        tick(100);
        fix.detectChanges();

        sendInput(input, 254, fix);
        tick();
        fix.detectChanges();

        expect(grid.rowList.length).toEqual(3);
        expect(close.nativeElement.classList.contains('igx-button--disabled')).toBeFalsy();
        expect(reset.nativeElement.classList.contains('igx-button--disabled')).toBeFalsy();
        expect(input.nativeElement.offsetHeight).toBeGreaterThan(0);

        // open dropdown
        filterIcon.nativeElement.click();
        tick();
        fix.detectChanges();
        // less than or equal to
        ddItems[5].click();
        tick(100);
        fix.detectChanges();

        expect(grid.rowList.length).toEqual(6);
        expect(close.nativeElement.classList.contains('igx-button--disabled')).toBeFalsy();
        expect(reset.nativeElement.classList.contains('igx-button--disabled')).toBeFalsy();
        expect(input.nativeElement.offsetHeight).toBeGreaterThan(0);
    }));

    // UI tests boolean column
    it('UI tests on boolean column', fakeAsync(() => {
        const filteringCells = fix.debugElement.queryAll(By.css('igx-grid-filtering-cell'));
        filteringCells[3].query(By.css('igx-chip')).nativeElement.click();
        fix.detectChanges();
        const filterUIRow = fix.debugElement.query(By.css(FILTER_UI_ROW));
        const filterIcon = filterUIRow.query(By.css('igx-icon'));

        const reset = filterUIRow.queryAll(By.css('button'))[0];
        const close = filterUIRow.queryAll(By.css('button'))[1];

        expect(grid.rowList.length).toEqual(8);

        filterIcon.nativeElement.click();
        tick();
        fix.detectChanges();

        const ddList = fix.debugElement.query(By.css('div.igx-drop-down__list.igx-toggle'));
        const ddItems = ddList.nativeElement.children;

        verifyFilterUIPosition(filterUIRow, grid);

        // false condition
        ddItems[2].click();
        tick(100);
        fix.detectChanges();

        expect(grid.rowList.length).toEqual(2);
        expect(grid.getCellByColumn(0, 'Released').value).toBeFalsy();
        expect(grid.getCellByColumn(1, 'Released').value).toBeFalsy();
        expect(close.nativeElement.classList.contains('igx-button--disabled')).toBeFalsy();
        expect(reset.nativeElement.classList.contains('igx-button--disabled')).toBeFalsy();

        filterIcon.nativeElement.click();
        tick();
        fix.detectChanges();
        // true condition
        ddItems[1].click();
        tick(100);
        fix.detectChanges();

        expect(grid.rowList.length).toEqual(3);
        expect(grid.getCellByColumn(0, 'Released').value).toBe(true);
        expect(grid.getCellByColumn(1, 'Released').value).toBe(true);
        expect(grid.getCellByColumn(2, 'Released').value).toBe(true);
        expect(close.nativeElement.classList.contains('igx-button--disabled')).toBeFalsy();
        expect(reset.nativeElement.classList.contains('igx-button--disabled')).toBeFalsy();

        filterIcon.nativeElement.click();
        tick();
        fix.detectChanges();
        // (all) condition
        ddItems[0].click();
        tick(100);
        fix.detectChanges();

        expect(grid.rowList.length).toEqual(8);
        expect(close.nativeElement.classList.contains('igx-button--disabled')).toBeFalsy();
        expect(reset.nativeElement.classList.contains('igx-button--disabled')).toBeFalsy();

        filterIcon.nativeElement.click();
        tick();
        fix.detectChanges();
        // empty condition
        ddItems[3].click();
        tick(100);
        fix.detectChanges();

        expect(grid.rowList.length).toEqual(3);
        expect(grid.getCellByColumn(0, 'Released').value).toEqual(null);
        expect(grid.getCellByColumn(1, 'Released').value).toEqual(null);
        expect(grid.getCellByColumn(2, 'Released').value).toEqual(undefined);
        expect(close.nativeElement.classList.contains('igx-button--disabled')).toBeFalsy();
        expect(reset.nativeElement.classList.contains('igx-button--disabled')).toBeFalsy();

        filterIcon.nativeElement.click();
        tick();
        fix.detectChanges();
        // not empty condition
        ddItems[4].click();
        tick(100);
        fix.detectChanges();

        expect(grid.rowList.length).toEqual(5);
        expect(grid.getCellByColumn(0, 'Released').value).toBe(false);
        expect(grid.getCellByColumn(1, 'Released').value).toBe(true);
        expect(grid.getCellByColumn(2, 'Released').value).toBe(true);
        expect(grid.getCellByColumn(3, 'Released').value).toMatch('');
        expect(grid.getCellByColumn(4, 'Released').value).toBe(true);
        expect(close.nativeElement.classList.contains('igx-button--disabled')).toBeFalsy();
        expect(reset.nativeElement.classList.contains('igx-button--disabled')).toBeFalsy();

        filterIcon.nativeElement.click();
        tick();
        fix.detectChanges();
        // null condition
        ddItems[5].click();
        tick(100);
        fix.detectChanges();

        expect(grid.rowList.length).toEqual(2);
        expect(grid.getCellByColumn(0, 'Released').value).toEqual(null);
        expect(grid.getCellByColumn(1, 'Released').value).toEqual(null);
        expect(close.nativeElement.classList.contains('igx-button--disabled')).toBeFalsy();
        expect(reset.nativeElement.classList.contains('igx-button--disabled')).toBeFalsy();

        filterIcon.nativeElement.click();
        tick();
        fix.detectChanges();
        // not null condition
        ddItems[6].click();
        tick(100);
        fix.detectChanges();

        expect(grid.rowList.length).toEqual(6);
        expect(grid.getCellByColumn(0, 'Released').value).toBe(false);
        expect(grid.getCellByColumn(1, 'Released').value).toBe(true);
        expect(grid.getCellByColumn(2, 'Released').value).toBe(true);
        expect(grid.getCellByColumn(3, 'Released').value).toMatch('');
        expect(grid.getCellByColumn(4, 'Released').value).toBe(true);
        expect(grid.getCellByColumn(5, 'Released').value).toBe(undefined);
        expect(close.nativeElement.classList.contains('igx-button--disabled')).toBeFalsy();
        expect(reset.nativeElement.classList.contains('igx-button--disabled')).toBeFalsy();
    }));

    // UI tests date column
    it('UI - should correctly filter date column by \'today\' filtering conditions', fakeAsync(() => {
        const filteringCells = fix.debugElement.queryAll(By.css('igx-grid-filtering-cell'));
        filteringCells[4].query(By.css('igx-chip')).nativeElement.click();
        tick();
        fix.detectChanges();
        const filterUIRow = fix.debugElement.query(By.css(FILTER_UI_ROW));
        const filterIcon = filterUIRow.query(By.css('igx-icon'));
        filterIcon.nativeElement.click();
        tick();
        fix.detectChanges();

        const ddList = fix.debugElement.query(By.css('div.igx-drop-down__list.igx-toggle'));
        verifyFilterUIPosition(filterUIRow, grid);

        GridFunctions.selectFilteringCondition('Today', ddList);
        tick(100);
        fix.detectChanges();

        // only one record is populated with 'today' date, this is why rows must be 1
        expect(grid.rowList.length).toEqual(1);
    }));

    it('UI - should correctly filter date column by \'yesterday\' filtering conditions', fakeAsync(() => {
        const filteringCells = fix.debugElement.queryAll(By.css('igx-grid-filtering-cell'));
        filteringCells[4].query(By.css('igx-chip')).nativeElement.click();
        tick();
        fix.detectChanges();
        const filterUIRow = fix.debugElement.query(By.css(FILTER_UI_ROW));
        const filterIcon = filterUIRow.query(By.css('igx-icon'));
        filterIcon.nativeElement.click();
        tick();
        fix.detectChanges();

        const ddList = fix.debugElement.query(By.css('div.igx-drop-down__list.igx-toggle'));
        verifyFilterUIPosition(filterUIRow, grid);

        GridFunctions.selectFilteringCondition('Yesterday', ddList);
        tick(100);
        fix.detectChanges();

        // only one record is populated with (today - 1 day)  date, this is why rows must be 1
        expect(grid.rowList.length).toEqual(1);
    }));

    it('UI - should correctly filter date column by \'this month\' filtering conditions', fakeAsync(() => {
        const filteringCells = fix.debugElement.queryAll(By.css('igx-grid-filtering-cell'));
        filteringCells[4].query(By.css('igx-chip')).nativeElement.click();
        tick();
        fix.detectChanges();
        const filterUIRow = fix.debugElement.query(By.css(FILTER_UI_ROW));
        const filterIcon = filterUIRow.query(By.css('igx-icon'));

        // Fill expected results based on the current date
        fillExpectedResults(grid, cal, today);

        filterIcon.nativeElement.click();
        tick();
        fix.detectChanges();
        const ddList = fix.debugElement.query(By.css('div.igx-drop-down__list.igx-toggle'));
        verifyFilterUIPosition(filterIcon, grid);
        GridFunctions.selectFilteringCondition('This Month', ddList);
        tick(100);
        fix.detectChanges();

        expect(grid.rowList.length).toEqual(expectedResults[5]);
    }));

    it('UI - should correctly filter date column by \'next month\' filtering conditions', fakeAsync(() => {
        const filteringCells = fix.debugElement.queryAll(By.css('igx-grid-filtering-cell'));
        filteringCells[4].query(By.css('igx-chip')).nativeElement.click();
        tick();
        fix.detectChanges();
        const filterUIRow = fix.debugElement.query(By.css(FILTER_UI_ROW));
        const filterIcon = filterUIRow.query(By.css('igx-icon'));

        // Fill expected results based on the current date
        fillExpectedResults(grid, cal, today);

        filterIcon.nativeElement.click();
        tick();
        fix.detectChanges();
        verifyFilterUIPosition(filterIcon, grid);

        const ddList = fix.debugElement.query(By.css('div.igx-drop-down__list.igx-toggle'));
        GridFunctions.selectFilteringCondition('Next Month', ddList);
        tick(100);
        fix.detectChanges();

        expect(grid.rowList.length).toEqual(expectedResults[1]);
    }));

    it('UI - should correctly filter date column by \'last month\' filtering conditions', fakeAsync(() => {
        const filteringCells = fix.debugElement.queryAll(By.css('igx-grid-filtering-cell'));
        filteringCells[4].query(By.css('igx-chip')).nativeElement.click();
        tick();
        fix.detectChanges();
        const filterUIRow = fix.debugElement.query(By.css(FILTER_UI_ROW));
        const filterIcon = filterUIRow.query(By.css('igx-icon'));

        // Fill expected results based on the current date
        fillExpectedResults(grid, cal, today);

        filterIcon.nativeElement.click();
        tick();
        fix.detectChanges();
        verifyFilterUIPosition(filterIcon, grid);

        const ddList = fix.debugElement.query(By.css('div.igx-drop-down__list.igx-toggle'));
        GridFunctions.selectFilteringCondition('Last Month', ddList);
        tick(100);
        fix.detectChanges();

        expect(grid.rowList.length).toEqual(expectedResults[0]);
    }));

    it('UI - should correctly filter date column by \'empty\' filtering conditions', fakeAsync(() => {
        const filteringCells = fix.debugElement.queryAll(By.css('igx-grid-filtering-cell'));
        filteringCells[4].query(By.css('igx-chip')).nativeElement.click();
        tick();
        fix.detectChanges();
        const filterUIRow = fix.debugElement.query(By.css(FILTER_UI_ROW));
        const filterIcon = filterUIRow.query(By.css('igx-icon'));

        filterIcon.nativeElement.click();
        tick();
        fix.detectChanges();
        verifyFilterUIPosition(filterIcon, grid);

        const ddList = fix.debugElement.query(By.css('div.igx-drop-down__list.igx-toggle'));
        GridFunctions.selectFilteringCondition('Empty', ddList);
        tick(100);
        fix.detectChanges();
        expect(grid.rowList.length).toEqual(2);
    }));

    it('UI - should correctly filter date column by \'notEmpty\' filtering conditions', fakeAsync(() => {
        const filteringCells = fix.debugElement.queryAll(By.css('igx-grid-filtering-cell'));
        filteringCells[4].query(By.css('igx-chip')).nativeElement.click();
        tick();
        fix.detectChanges();
        const filterUIRow = fix.debugElement.query(By.css(FILTER_UI_ROW));
        const filterIcon = filterUIRow.query(By.css('igx-icon'));

        filterIcon.nativeElement.click();
        tick();
        fix.detectChanges();
        verifyFilterUIPosition(filterIcon, grid);

        const ddList = fix.debugElement.query(By.css('div.igx-drop-down__list.igx-toggle'));
        GridFunctions.selectFilteringCondition('Not Empty', ddList);
        tick(100);
        fix.detectChanges();

        expect(grid.rowList.length).toEqual(6);
    }));

    it('UI - should correctly filter date column by \'null\' filtering conditions', fakeAsync(() => {
        const filteringCells = fix.debugElement.queryAll(By.css('igx-grid-filtering-cell'));
        filteringCells[4].query(By.css('igx-chip')).nativeElement.click();
        tick();
        fix.detectChanges();
        const filterUIRow = fix.debugElement.query(By.css(FILTER_UI_ROW));
        const filterIcon = filterUIRow.query(By.css('igx-icon'));

        filterIcon.nativeElement.click();
        tick();
        fix.detectChanges();
        verifyFilterUIPosition(filterIcon, grid);

        const ddList = fix.debugElement.query(By.css('div.igx-drop-down__list.igx-toggle'));
        GridFunctions.selectFilteringCondition('Null', ddList);
        tick(100);
        fix.detectChanges();

        expect(grid.rowList.length).toEqual(1);
    }));

    it('UI - should correctly filter date column by \'notNull\' filtering conditions', fakeAsync(() => {
        const filteringCells = fix.debugElement.queryAll(By.css('igx-grid-filtering-cell'));
        filteringCells[4].query(By.css('igx-chip')).nativeElement.click();
        tick();
        fix.detectChanges();
        const filterUIRow = fix.debugElement.query(By.css(FILTER_UI_ROW));
        const filterIcon = filterUIRow.query(By.css('igx-icon'));

        filterIcon.nativeElement.click();
        tick();
        fix.detectChanges();
        verifyFilterUIPosition(filterIcon, grid);

        const ddList = fix.debugElement.query(By.css('div.igx-drop-down__list.igx-toggle'));
        GridFunctions.selectFilteringCondition('Not Null', ddList);
        tick(100);
        fix.detectChanges();

        expect(grid.rowList.length).toEqual(7);
    }));

    it('UI - should correctly filter date column by \'thisYear\' filtering conditions', fakeAsync(() => {
        const filteringCells = fix.debugElement.queryAll(By.css('igx-grid-filtering-cell'));
        filteringCells[4].query(By.css('igx-chip')).nativeElement.click();
        tick();
        fix.detectChanges();
        const filterUIRow = fix.debugElement.query(By.css(FILTER_UI_ROW));
        const filterIcon = filterUIRow.query(By.css('igx-icon'));

        // Fill expected results based on the current date
        fillExpectedResults(grid, cal, today);

        filterIcon.nativeElement.click();
        fix.detectChanges();
        verifyFilterUIPosition(filterIcon, grid);

        const ddList = fix.debugElement.query(By.css('div.igx-drop-down__list.igx-toggle'));
        GridFunctions.selectFilteringCondition('This Year', ddList);
        tick(100);
        fix.detectChanges();

        expect(grid.rowList.length).toEqual(expectedResults[2]);
    }));

    it('UI - should correctly filter date column by \'lastYear\' filtering conditions', fakeAsync(() => {
        const filteringCells = fix.debugElement.queryAll(By.css('igx-grid-filtering-cell'));
        filteringCells[4].query(By.css('igx-chip')).nativeElement.click();
        tick();
        fix.detectChanges();
        const filterUIRow = fix.debugElement.query(By.css(FILTER_UI_ROW));
        const filterIcon = filterUIRow.query(By.css('igx-icon'));

        // Fill expected results based on the current date
        fillExpectedResults(grid, cal, today);

        filterIcon.nativeElement.click();
        tick();
        fix.detectChanges();
        verifyFilterUIPosition(filterIcon, grid);

        const ddList = fix.debugElement.query(By.css('div.igx-drop-down__list.igx-toggle'));
        GridFunctions.selectFilteringCondition('Last Year', ddList);
        tick(100);
        fix.detectChanges();

        expect(grid.rowList.length).toEqual(expectedResults[4]);
    }));

    it('UI - should correctly filter date column by \'nextYear\' filtering conditions', fakeAsync(() => {
        const filteringCells = fix.debugElement.queryAll(By.css('igx-grid-filtering-cell'));
        filteringCells[4].query(By.css('igx-chip')).nativeElement.click();
        tick();
        fix.detectChanges();
        const filterUIRow = fix.debugElement.query(By.css(FILTER_UI_ROW));
        const filterIcon = filterUIRow.query(By.css('igx-icon'));

        // Fill expected results based on the current date
        fillExpectedResults(grid, cal, today);

        filterIcon.nativeElement.click();
        tick();
        fix.detectChanges();
        verifyFilterUIPosition(filterIcon, grid);

        const ddList = fix.debugElement.query(By.css('div.igx-drop-down__list.igx-toggle'));
        GridFunctions.selectFilteringCondition('Next Year', ddList);
        tick(100);
        fix.detectChanges();

        expect(grid.rowList.length).toEqual(expectedResults[3]);
    }));

    it('UI - should correctly filter date column by \'equals\' filtering conditions', fakeAsync(() => {
        const filteringCells = fix.debugElement.queryAll(By.css('igx-grid-filtering-cell'));
        filteringCells[4].query(By.css('igx-chip')).nativeElement.click();
        fix.detectChanges();

        const filterUIRow = fix.debugElement.query(By.css(FILTER_UI_ROW));
        const filterIcon = filterUIRow.query(By.css('igx-icon'));
        const input = filterUIRow.query(By.directive(IgxInputDirective));

        filterIcon.nativeElement.click();
        fix.detectChanges();

        verifyFilterUIPosition(filterIcon, grid);
        const ddList = fix.debugElement.query(By.css('div.igx-drop-down__list.igx-toggle'));
        GridFunctions.selectFilteringCondition('Equals', ddList);

        input.nativeElement.click();
        tick();
        fix.detectChanges();

        const outlet = document.getElementsByClassName('igx-grid__outlet')[0];
        const calendar = outlet.getElementsByClassName('igx-calendar')[0];

        const currentDay = calendar.querySelector('.igx-calendar__date--current');

        currentDay.dispatchEvent(new Event('click'));

        flush();
        fix.detectChanges();

        input.nativeElement.dispatchEvent(new Event('change'));
        tick();
        fix.detectChanges();

        expect(grid.rowList.length).toEqual(1);
    }));

    it('UI - should correctly filter date column by \'doesNotEqual\' filtering conditions', fakeAsync(() => {
        const filteringCells = fix.debugElement.queryAll(By.css('igx-grid-filtering-cell'));
        filteringCells[4].query(By.css('igx-chip')).nativeElement.click();
        fix.detectChanges();

        const filterUIRow = fix.debugElement.query(By.css(FILTER_UI_ROW));
        const filterIcon = filterUIRow.query(By.css('igx-icon'));
        const input = filterUIRow.query(By.directive(IgxInputDirective));

        filterIcon.nativeElement.click();
        tick();
        fix.detectChanges();

        verifyFilterUIPosition(filterIcon, grid);
        const ddList = fix.debugElement.query(By.css('div.igx-drop-down__list.igx-toggle'));
        GridFunctions.selectFilteringCondition('Does Not Equal', ddList);

        input.nativeElement.click();
        tick(100);
        fix.detectChanges();

        const outlet = document.getElementsByClassName('igx-grid__outlet')[0];
        const calendar = outlet.getElementsByClassName('igx-calendar')[0];

        const currentDay = calendar.querySelector('.igx-calendar__date--current');

        currentDay.dispatchEvent(new Event('click'));
        flush();
        fix.detectChanges();

        input.nativeElement.dispatchEvent(new Event('change'));
        tick();
        fix.detectChanges();

        expect(grid.rowList.length).toEqual(7);
    }));

    it('UI - should correctly filter date column by \'after\' filtering conditions', async () => {
        const filteringCells = fix.debugElement.queryAll(By.css('igx-grid-filtering-cell'));
        filteringCells[4].query(By.css('igx-chip')).nativeElement.click();
        fix.detectChanges();

        const filterUIRow = fix.debugElement.query(By.css(FILTER_UI_ROW));
        const filterIcon = filterUIRow.query(By.css('igx-icon'));
        const input = filterUIRow.query(By.directive(IgxInputDirective));

        filterIcon.nativeElement.click();
        fix.detectChanges();
        await wait();

        verifyFilterUIPosition(filterIcon, grid);

        const ddList = fix.debugElement.query(By.css('div.igx-drop-down__list.igx-toggle'));
        const ddItems = ddList.nativeElement.children;
        let i;
        for (i = 0; i < ddItems.length; i++) {
            if (ddItems[i].textContent === 'After') {
                ddItems[i].click();
                await wait(100);
                return;
            }
        }

        input.nativeElement.click();
        fix.detectChanges();
        await wait(100);

        const calendar = fix.debugElement.query(By.css('igx-calendar'));
        const currentDay = calendar.query(By.css('span.igx-calendar__date--current'));
        currentDay.nativeElement.click();
        fix.detectChanges();
        await wait();

        input.nativeElement.dispatchEvent(new Event('change'));
        fix.detectChanges();
        await wait();

        expect(grid.rowList.length).toEqual(3);
    });

    it('UI - should correctly filter date column by \'before\' filtering conditions', fakeAsync(() => {
        const filteringCells = fix.debugElement.queryAll(By.css('igx-grid-filtering-cell'));
        filteringCells[4].query(By.css('igx-chip')).nativeElement.click();
        fix.detectChanges();

        const filterUIRow = fix.debugElement.query(By.css(FILTER_UI_ROW));
        const filterIcon = filterUIRow.query(By.css('igx-icon'));
        const input = filterUIRow.query(By.directive(IgxInputDirective));

        filterIcon.nativeElement.click();
        tick();
        fix.detectChanges();

        verifyFilterUIPosition(filterIcon, grid);
        const ddList = fix.debugElement.query(By.css('div.igx-drop-down__list.igx-toggle'));
        GridFunctions.selectFilteringCondition('Before', ddList);

        input.nativeElement.click();
        tick();
        fix.detectChanges();

        const outlet = document.getElementsByClassName('igx-grid__outlet')[0];
        const calendar = outlet.getElementsByClassName('igx-calendar')[0];

        const currentDay = calendar.querySelector('.igx-calendar__date--current');

        currentDay.dispatchEvent(new Event('click'));
        flush();
        fix.detectChanges();

        input.nativeElement.dispatchEvent(new Event('change'));
        tick();
        fix.detectChanges();

        expect(grid.rowList.length).toEqual(2);
    }));

    it('Should correctly select month from month view datepicker/calendar component', fakeAsync(() => {
        const filteringCells = fix.debugElement.queryAll(By.css('igx-grid-filtering-cell'));
        filteringCells[4].query(By.css('igx-chip')).nativeElement.click();
        tick();
        fix.detectChanges();
        const filterUIRow = fix.debugElement.query(By.css(FILTER_UI_ROW));
        const filterIcon = filterUIRow.query(By.css('igx-icon'));
        const input = filterUIRow.query(By.directive(IgxInputDirective));

        filterIcon.nativeElement.click();
        tick();
        fix.detectChanges();

        input.nativeElement.click();
        tick();
        fix.detectChanges();

        const outlet = document.getElementsByClassName('igx-grid__outlet')[0];
        let calendar = outlet.getElementsByClassName('igx-calendar')[0];

        calendar.querySelector('.igx-calendar__date--current');
        const monthView = calendar.querySelector('.igx-calendar-picker__date');

        monthView.dispatchEvent(new Event('click'));
        tick();
        fix.detectChanges();

        const firstMonth = calendar.querySelector('.igx-calendar__month');
        firstMonth.dispatchEvent(new Event('click'));
        tick();
        fix.detectChanges();

        calendar = outlet.getElementsByClassName('igx-calendar')[0];
        const month = calendar.querySelector('.igx-calendar-picker__date');

        expect(month.innerHTML.trim()).toEqual('Jan');
    }));

    it('Should correctly select year from year view datepicker/calendar component', fakeAsync(() => {
        const filteringCells = fix.debugElement.queryAll(By.css('igx-grid-filtering-cell'));
        filteringCells[4].query(By.css('igx-chip')).nativeElement.click();
        tick();
        fix.detectChanges();
        const filterUIRow = fix.debugElement.query(By.css(FILTER_UI_ROW));
        const filterIcon = filterUIRow.query(By.css('igx-icon'));
        const input = filterUIRow.query(By.directive(IgxInputDirective));

        filterIcon.nativeElement.click();
        tick();
        fix.detectChanges();

        input.nativeElement.click();
        tick();
        fix.detectChanges();

        const outlet = document.getElementsByClassName('igx-grid__outlet')[0];
        let calendar = outlet.getElementsByClassName('igx-calendar')[0];

        const monthView = calendar.querySelectorAll('.igx-calendar-picker__date')[1];
        monthView.dispatchEvent(new Event('click'));
        tick();
        fix.detectChanges();

        const firstMonth = calendar.querySelectorAll('.igx-calendar__year')[0];
        firstMonth.dispatchEvent(new Event('click'));
        tick();
        fix.detectChanges();

        calendar = outlet.getElementsByClassName('igx-calendar')[0];
        const month = calendar.querySelectorAll('.igx-calendar-picker__date')[1];

        const expectedResult = today.getFullYear() - 3;
        expect(month.innerHTML.trim()).toEqual(expectedResult.toString());
    }));

    // UI tests custom column
    it('UI tests on custom column', fakeAsync(() => {
        const filteringCells = fix.debugElement.queryAll(By.css('igx-grid-filtering-cell'));
        filteringCells[5].query(By.css('igx-chip')).nativeElement.click();
        tick();
        fix.detectChanges();
        const filterUIRow = fix.debugElement.query(By.css(FILTER_UI_ROW));
        const filterIcon = filterUIRow.query(By.css('igx-icon'));
        const input = filterUIRow.query(By.directive(IgxInputDirective));

        const reset = filterUIRow.queryAll(By.css('button'))[0];
        const close = filterUIRow.queryAll(By.css('button'))[1];

        expect(grid.rowList.length).toEqual(8);

        filterIcon.nativeElement.click();
        tick();
        fix.detectChanges();

        sendInput(input, 'a', fix);
        tick();
        fix.detectChanges();

        const ddList = fix.debugElement.query(By.css('div.igx-drop-down__list.igx-toggle'));
        // false condition
        GridFunctions.selectFilteringCondition('False', ddList);
        tick(100);
        fix.detectChanges();

        expect(grid.rowList.length).toEqual(1);
        expect(grid.getCellByColumn(0, 'AnotherField').value).toMatch('custom');
        expect(close.nativeElement.classList.contains('igx-button--disabled')).toBeFalsy();
        expect(reset.nativeElement.classList.contains('igx-button--disabled')).toBeFalsy();
    }));

    it('Should emit onFilteringDone when we clicked reset', fakeAsync(() => {
        const filterVal = 'search';
        const columnName = 'ProductName';

        grid.filter(columnName, filterVal, IgxStringFilteringOperand.instance().condition('contains'));
        tick(100);
        fix.detectChanges();

        const filteringCells = fix.debugElement.queryAll(By.css('igx-grid-filtering-cell'));
        const idCellChips = filteringCells[1].queryAll(By.css('igx-chip'));
        expect(idCellChips.length).toBe(1);
        spyOn(grid.onFilteringDone, 'emit');

        idCellChips[0].nativeElement.click();
        tick();
        fix.detectChanges();

        const filterUiRow = fix.debugElement.query(By.css(FILTER_UI_ROW));
        const reset = filterUiRow.queryAll(By.css('button'))[0];
        const input = filterUiRow.query(By.directive(IgxInputDirective));
        sendInput(input, filterVal, fix);

        reset.nativeElement.dispatchEvent(new MouseEvent('click'));
        tick(100);
        fix.detectChanges();

        expect(grid.onFilteringDone.emit).toHaveBeenCalledWith(null);
    }));

    it('Should apply And/Or button when adding more than expression', fakeAsync(() => {
        const filteringCells = fix.debugElement.queryAll(By.css('igx-grid-filtering-cell'));
        filteringCells[1].query(By.css('igx-chip')).nativeElement.click();
        tick();
        fix.detectChanges();
        const filterUIRow = fix.debugElement.query(By.css(FILTER_UI_ROW));
        const filterIcon = filterUIRow.query(By.css('igx-icon'));

        UIInteractions.clickElement(filterIcon);
        tick();
        fix.detectChanges();

        // apply two filters for And/Or button
        GridFunctions.filterBy('Starts With', 'I', fix);
        GridFunctions.filterBy('Ends With', 'f', fix);

        const andButton = fix.debugElement.queryAll(By.css('#operand'));

        tick(100);
        fix.detectChanges();

        expect(andButton.length).toEqual(1);

        discardPeriodicTasks();
    }));

    it('Removing second condition removes the And/Or button', fakeAsync(() => {
        const filteringCells = fix.debugElement.queryAll(By.css('igx-grid-filtering-cell'));
        filteringCells[1].query(By.css('igx-chip')).nativeElement.click();
        tick();
        fix.detectChanges();
        const filterUIRow = fix.debugElement.query(By.css(FILTER_UI_ROW));
        const filterIcon = filterUIRow.query(By.css('igx-icon'));

        expect(grid.rowList.length).toEqual(8);

        filterIcon.nativeElement.click();
        tick();
        fix.detectChanges();

        verifyFilterUIPosition(filterUIRow, grid);

        GridFunctions.filterBy('Contains', 'I', fix);
        tick(100);
        fix.detectChanges();

        GridFunctions.filterBy('Contains', 'g', fix);
        tick(100);
        fix.detectChanges();

        expect(grid.rowList.length).toEqual(2);
        let andButton = fix.debugElement.queryAll(By.css('#operand'));
        expect(andButton.length).toEqual(1);

        // remove the second chip
        const secondChip = filterUIRow.queryAll(By.css('igx-chip'))[1];
        secondChip.query(By.css('div.igx-chip__remove')).nativeElement.click();
        tick();
        fix.detectChanges();

        expect(grid.rowList.length).toEqual(3);
        andButton = fix.debugElement.queryAll(By.css('#operand'));
        expect(andButton.length).toEqual(0);
    }));

    it('Should emit onFilteringDone when clear the input of filteringUI', fakeAsync(() => {
        const columnName = 'ProductName';
        const filterValue = 'search';
        grid.filter(columnName, filterValue, IgxStringFilteringOperand.instance().condition('contains'));
        tick(100);
        fix.detectChanges();

        const filteringCells = fix.debugElement.queryAll(By.css('igx-grid-filtering-cell'));
        filteringCells[1].query(By.css('igx-chip')).nativeElement.click();
        tick();
        fix.detectChanges();
        const filterUIRow = fix.debugElement.query(By.css(FILTER_UI_ROW));
        const input = filterUIRow.query(By.directive(IgxInputDirective));
        sendInput(input, filterValue, fix);

        const inputGroup = filterUIRow.query(By.css('igx-input-group'));
        const suffix = inputGroup.query(By.css('igx-suffix'));
        const clearIcon = suffix.queryAll(By.css('igx-icon'))[1];

        spyOn(grid.onFilteringDone, 'emit');

        clearIcon.nativeElement.dispatchEvent(new MouseEvent('click'));
        GridFunctions.simulateKeyboardEvent(input, 'keydown', 'Enter');
        tick(100);
        fix.detectChanges();

        const columnFilteringExpressionsTree = grid.filteringExpressionsTree.find(columnName);
        expect(grid.onFilteringDone.emit).toHaveBeenCalledWith(columnFilteringExpressionsTree);
    }));

    it('When filter column with value 0 and dataType number, filtering chip should be applied', fakeAsync(() => {
        const gridheaders = fix.debugElement.queryAll(By.css('igx-grid-header'));
        const headerOfTypeNumber = gridheaders.find(gh => gh.nativeElement.classList.contains('igx-grid__th--number'));
        const filterCellsForTypeNumber = headerOfTypeNumber.parent.query(By.css('igx-grid-filtering-cell'));
        filterCellsForTypeNumber.query(By.css('igx-chip')).nativeElement.click();
        tick();
        fix.detectChanges();

        const filterUiRow = fix.debugElement.query(By.css(FILTER_UI_ROW));
        const filterIcon = filterUiRow.query(By.css('igx-icon'));
        const input = filterUiRow.query(By.directive(IgxInputDirective));

        filterIcon.nativeElement.click();
        tick();
        fix.detectChanges();

        sendInput(input, 0, fix);
        tick();
        fix.detectChanges();

        grid.nativeElement.click();
        tick();
        fix.detectChanges();

        filterUiRow.queryAll(By.css('button'))[1].nativeElement.click();
        tick();
        fix.detectChanges();
        expect(filterCellsForTypeNumber.queryAll(By.css('.igx-filtering-chips')).length).toBe(1);
    }));

    it('Should correctly create FilteringExpressionsTree and populate filterUI.', fakeAsync(() => {
        const filteringExpressionsTree = new FilteringExpressionsTree(FilteringLogic.And, 'ProductName');
        const expression = {
            fieldName: 'ProductName',
            searchVal: 'Ignite',
            condition: IgxStringFilteringOperand.instance().condition('startsWith')
        };

        filteringExpressionsTree.filteringOperands.push(expression);
        grid.filteringExpressionsTree = filteringExpressionsTree;

        tick(100);
        fix.detectChanges();

        expect(grid.rowList.length).toEqual(2);

        const filteringCells = fix.debugElement.queryAll(By.css('igx-grid-filtering-cell'));
        filteringCells[1].query(By.css('igx-chip')).nativeElement.click();
        tick();
        fix.detectChanges();

        const filterUIContainer = fix.debugElement.queryAll(By.css(FILTER_UI_ROW))[0];
        const filterIcon = filterUIContainer.query(By.css('igx-icon'));
        const input = filterUIContainer.query(By.directive(IgxInputDirective));

        filterIcon.nativeElement.click();
        tick(100);
        fix.detectChanges();

        verifyFilterUIPosition(filterUIContainer, grid);

        const selectedItem = filterUIContainer.query(By.css('.igx-drop-down__item--selected'));
        expect(selectedItem.nativeElement.textContent).toMatch('Starts With');
        expect(input.nativeElement.value).toMatch('Ignite');
    }));

    it('Should complete the filter when clicking the commit icon', fakeAsync(() => {
        const filterValue = 'an';
        const filteringCells = fix.debugElement.queryAll(By.css('igx-grid-filtering-cell'));
        filteringCells[1].query(By.css('igx-chip')).nativeElement.click();
        tick();
        fix.detectChanges();
        const filterUIRow = fix.debugElement.query(By.css(FILTER_UI_ROW));
        const input = filterUIRow.query(By.directive(IgxInputDirective));
        sendInput(input, filterValue, fix);

        const inputGroup = filterUIRow.query(By.css('igx-input-group'));
        const suffix = inputGroup.query(By.css('igx-suffix'));
        const commitIcon = suffix.queryAll(By.css('igx-icon'))[0];
        const filterChip = filterUIRow.query(By.directive(IgxChipComponent));
        expect(filterChip).toBeTruthy();
        expect(filterChip.componentInstance.selected).toBeTruthy();

        commitIcon.nativeElement.dispatchEvent(new MouseEvent('click'));
        tick(100);
        fix.detectChanges();

        expect(filterChip.componentInstance.selected).toBeFalsy();
    }));

    it('Should complete the filter when clicking the focusing out the input', async () => {
        const filterValue = 'an';
        const filteringCells = fix.debugElement.queryAll(By.css('igx-grid-filtering-cell'));
        filteringCells[1].query(By.css('igx-chip')).nativeElement.click();
        fix.detectChanges();

        const filterUIRow = fix.debugElement.query(By.css(FILTER_UI_ROW));
        const input = filterUIRow.query(By.directive(IgxInputDirective));
        sendInput(input, filterValue, fix);

        const inputGroup = filterUIRow.query(By.css('igx-input-group'));
        const filterChip = filterUIRow.query(By.directive(IgxChipComponent));
        const editingButtons = filterUIRow.query(By.css('.igx-grid__filtering-row-editing-buttons'));
        const reset = editingButtons.queryAll(By.css('button'))[0];
        expect(filterChip).toBeTruthy();
        expect(filterChip.componentInstance.selected).toBeTruthy();

        reset.nativeElement.focus();
        inputGroup.nativeElement.dispatchEvent(new FocusEvent('focusout'));
        fix.detectChanges();
        await wait(16);

        expect(filterChip.componentInstance.selected).toBeFalsy();
    });

    it('UI - should use dropdown mode for the date picker', fakeAsync(() => {
        const filteringCells = fix.debugElement.queryAll(By.css('igx-grid-filtering-cell'));
        filteringCells[4].query(By.css('igx-chip')).nativeElement.click();
        fix.detectChanges();

        const filterUIRow = fix.debugElement.query(By.css(FILTER_UI_ROW));
        const datePicker = filterUIRow.query(By.css('igx-date-picker'));
        expect(datePicker.componentInstance.mode).toBe('dropdown');
        expect(datePicker.componentInstance.templateDropDownTarget).toBeTruthy();
    }));
});

describe('IgxGrid - Filtering Row UI actions', () => {
    configureTestSuite();
    beforeEach(async(() => {
        TestBed.configureTestingModule({
            declarations: [
                IgxGridFilteringComponent,
                IgxGridFilteringScrollComponent,
                IgxGridFilteringMCHComponent,
                IgxTestExcelFilteringDatePickerComponent
            ],
            imports: [
                NoopAnimationsModule,
                IgxGridModule,
                IgxGridExcelStyleFilteringModule
            ]
        }).compileComponents();
    }));

    afterEach(() => {
        UIInteractions.clearOverlay();
    });

    describe(null, () => {
        let fix, grid;
        beforeEach(fakeAsync(() => {
            fix = TestBed.createComponent(IgxGridFilteringComponent);
            fix.detectChanges();
            grid = fix.componentInstance.grid;
        }));

        it('should render Filter chip for filterable columns and render empty cell for a column when filterable is set to false',
            fakeAsync(() => {
                grid.width = '1500px';
                fix.detectChanges();

                const filteringCells = fix.debugElement.queryAll(By.css('igx-grid-filtering-cell'));
                const filteringChips = fix.debugElement.queryAll(By.css('.igx-filtering-chips'));
                expect(filteringCells.length).toBe(6);
                expect(filteringChips.length).toBe(5);

                let idCellChips = filteringCells[0].queryAll(By.css('.igx-filtering-chips'));
                expect(idCellChips.length).toBe(0);

                grid.getColumnByName('ID').filterable = true;
                fix.detectChanges();
                tick(100);

                idCellChips = filteringCells[0].queryAll(By.css('.igx-filtering-chips'));
                expect(idCellChips.length).toBe(1);
            }));

        it('should render correct input and dropdown in filter row for different column types',
            fakeAsync(/** showHideArrowButtons rAF */() => {
                const filteringCells = fix.debugElement.queryAll(By.css('igx-grid-filtering-cell'));
                const stringCellChip = filteringCells[1].query(By.css('igx-chip'));
                const numberCellChip = filteringCells[2].query(By.css('igx-chip'));
                const boolCellChip = filteringCells[3].query(By.css('igx-chip'));
                const dateCellChip = filteringCells[4].query(By.css('igx-chip'));
                // open for string
                stringCellChip.nativeElement.click();
                fix.detectChanges();

                checkUIForType('string', fix.debugElement);

                // close
                let filterUIRow = fix.debugElement.query(By.css(FILTER_UI_ROW));
                let close = filterUIRow.queryAll(By.css('button'))[1];
                close.nativeElement.click();
                fix.detectChanges();

                // open for number
                numberCellChip.nativeElement.click();
                fix.detectChanges();
                checkUIForType('number', fix.debugElement);

                // close
                filterUIRow = fix.debugElement.query(By.css(FILTER_UI_ROW));
                close = filterUIRow.queryAll(By.css('button'))[1];
                close.nativeElement.click();
                fix.detectChanges();

                // open for date
                dateCellChip.nativeElement.click();
                fix.detectChanges();
                checkUIForType('date', fix.debugElement);

                // close
                filterUIRow = fix.debugElement.query(By.css(FILTER_UI_ROW));
                close = filterUIRow.queryAll(By.css('button'))[1];
                close.nativeElement.click();
                fix.detectChanges();

                // open for bool
                boolCellChip.nativeElement.click();
                fix.detectChanges();
                checkUIForType('bool', fix.debugElement);

                // close
                filterUIRow = fix.debugElement.query(By.css(FILTER_UI_ROW));
                close = filterUIRow.queryAll(By.css('button'))[1];
                close.nativeElement.click();
                fix.detectChanges();
            }));

        it('should apply  multiple conditions to grid immediately while the filter row is still open', fakeAsync(() => {
            const filteringCells = fix.debugElement.queryAll(By.css('igx-grid-filtering-cell'));
            const stringCellChip = filteringCells[1].query(By.css('igx-chip'));
            const numberCellChip = filteringCells[2].query(By.css('igx-chip'));
            const boolCellChip = filteringCells[3].query(By.css('igx-chip'));
            const dateCellChip = filteringCells[4].query(By.css('igx-chip'));
            // open for string
            stringCellChip.nativeElement.click();
            fix.detectChanges();

            GridFunctions.filterBy('Starts With', 'I', fix);
            expect(grid.rowList.length).toEqual(2);
            GridFunctions.filterBy('Ends With', 'r', fix);
            expect(grid.rowList.length).toEqual(1);

            // Reset and Close
            GridFunctions.resetFilterRow(fix);
            GridFunctions.closeFilterRow(fix);

            // open for number
            numberCellChip.nativeElement.click();
            fix.detectChanges();

            GridFunctions.filterBy('Less Than', '100', fix);
            expect(grid.rowList.length).toEqual(3);
            GridFunctions.filterBy('Greater Than', '10', fix);
            expect(grid.rowList.length).toEqual(1);

            // Reset and Close
            GridFunctions.resetFilterRow(fix);
            GridFunctions.closeFilterRow(fix);

            // open for bool
            boolCellChip.nativeElement.click();
            fix.detectChanges();

            GridFunctions.filterBy('False', '', fix);
            expect(grid.rowList.length).toEqual(2);
            GridFunctions.filterBy('Empty', '', fix);
            expect(grid.rowList.length).toEqual(3);

            // Reset and Close
            GridFunctions.resetFilterRow(fix);
            GridFunctions.closeFilterRow(fix);

            // open for date
            dateCellChip.nativeElement.click();
            fix.detectChanges();

            GridFunctions.filterBy('Today', '', fix);
            expect(grid.rowList.length).toEqual(1);
            GridFunctions.filterBy('Null', '', fix);
            expect(grid.rowList.length).toEqual(0);
        }));

        it('should render navigation arrows in the filtering row when chips don\'t fit.', fakeAsync(() => {
            const filteringCells = fix.debugElement.queryAll(By.css('igx-grid-filtering-cell'));
            const stringCellChip = filteringCells[1].query(By.css('igx-chip'));

            // open for string
            stringCellChip.nativeElement.click();
            fix.detectChanges();

            for (let i = 0; i < 10; i++) {
                GridFunctions.filterBy('Starts With', 'I', fix);
            }
            const filterUIRow = fix.debugElement.query(By.css(FILTER_UI_ROW));
            const startArrow = filterUIRow.query(By.css('.igx-grid__filtering-row-scroll-start'));
            const endArrow = filterUIRow.query(By.css('.igx-grid__filtering-row-scroll-end'));

            expect(startArrow).not.toBe(null);
            expect(endArrow).not.toBe(null);
        }));

        it('should update UI when chip is removed from header cell.', fakeAsync(() => {
            let filteringCells = fix.debugElement.queryAll(By.css('igx-grid-filtering-cell'));
            let stringCellChip = filteringCells[1].query(By.css('igx-chip'));

            // filter string col
            stringCellChip.nativeElement.click();
            fix.detectChanges();

            GridFunctions.filterBy('Starts With', 'I', fix);
            expect(grid.rowList.length).toEqual(2);

            GridFunctions.closeFilterRow(fix);

            filteringCells = fix.debugElement.queryAll(By.css('igx-grid-filtering-cell'));
            stringCellChip = filteringCells[1].query(By.css('igx-chip'));

            // remove chip
            const removeButton = stringCellChip.query(By.css('div.igx-chip__remove'));
            removeButton.nativeElement.click();
            fix.detectChanges();

            expect(grid.rowList.length).toEqual(8);
        }));

        it('should update UI when chip is removed from filter row.', fakeAsync(() => {
            const filteringCells = fix.debugElement.queryAll(By.css('igx-grid-filtering-cell'));
            const stringCellChip = filteringCells[1].query(By.css('igx-chip'));

            // filter string col
            stringCellChip.nativeElement.click();
            fix.detectChanges();

            GridFunctions.filterBy('Starts With', 'I', fix);
            expect(grid.rowList.length).toEqual(2);

            // remove from row
            const filterUIRow = fix.debugElement.query(By.css(FILTER_UI_ROW));
            GridFunctions.removeFilterChipByIndex(0, filterUIRow);
            tick(100);
            fix.detectChanges();

            expect(grid.rowList.length).toEqual(8);
        }));

        it('should not render chip in header if condition that requires value is applied and then value is cleared in filter row.',
            fakeAsync(() => {
                let filteringCells = fix.debugElement.queryAll(By.css('igx-grid-filtering-cell'));
                const stringCellChip = filteringCells[1].query(By.css('igx-chip'));

                // filter string col
                stringCellChip.nativeElement.click();
                fix.detectChanges();

                const filterUIRow = fix.debugElement.query(By.css(FILTER_UI_ROW));

                // open dropdown
                const filterIcon = filterUIRow.query(By.css('igx-icon'));
                filterIcon.nativeElement.click();
                fix.detectChanges();

                const ddList = fix.debugElement.query(By.css('div.igx-drop-down__list.igx-toggle'));
                const ddItems = ddList.nativeElement.children;
                let i;
                for (i = 0; i < ddItems.length; i++) {
                    if (ddItems[i].textContent === 'Starts With') {
                        ddItems[i].click();
                        tick(100);
                        return;
                    }
                }

                const input = filterUIRow.query(By.directive(IgxInputDirective));
                input.nativeElement.value = 'I';
                input.nativeElement.dispatchEvent(new Event('input'));
                fix.detectChanges();

                const clearButton = filterUIRow.query(By.css('igx-suffix'));

                clearButton.nativeElement.click();

                tick();
                fix.detectChanges();

                GridFunctions.closeFilterRow(fix);

                // check no condition is applied
                expect(grid.rowList.length).toEqual(8);

                filteringCells = fix.debugElement.queryAll(By.css('igx-grid-filtering-cell'));
                const stringCellText = filteringCells[1].query(By.css('igx-chip')).query(By.css('.igx-chip__content'));
                expect(stringCellText.nativeElement.textContent).toBe('Filter');
            }));

        it('Should correctly update filtering row rendered when changing current column by clicking on a header.', fakeAsync(() => {
            const headers = fix.debugElement.queryAll(By.directive(IgxGridHeaderComponent));
            const numberHeader = headers[2];
            const boolHeader = headers[3];
            const dateHeader = headers[4];
            const initialChips = fix.debugElement.queryAll(By.directive(IgxChipComponent));
            const stringCellChip = initialChips[0].nativeElement;

            stringCellChip.click();
            fix.detectChanges();

            checkUIForType('string', fix.debugElement);

            // Click on number column.
            numberHeader.nativeElement.click();
            fix.detectChanges();

            checkUIForType('number', fix.debugElement);

            // Click on boolean column
            boolHeader.nativeElement.click();
            fix.detectChanges();

            checkUIForType('bool', fix.debugElement);

            // Click on date column
            dateHeader.nativeElement.click();
            fix.detectChanges();

            checkUIForType('date', fix.debugElement);
        }));

        it('Should correctly render read-only input when selecting read-only condition and should create a chip.', fakeAsync(() => {
            const initialChips = fix.debugElement.queryAll(By.directive(IgxChipComponent));
            const stringCellChip = initialChips[0].nativeElement;

            stringCellChip.click();
            fix.detectChanges();

            GridFunctions.openFilterDD(fix.debugElement);
            fix.detectChanges();

            const filteringRow = fix.debugElement.query(By.directive(IgxGridFilteringRowComponent));
            const dropdownList = fix.debugElement.query(By.css('div.igx-drop-down__list.igx-toggle'));
            const input = filteringRow.query(By.directive(IgxInputDirective));

            GridFunctions.selectFilteringCondition('Empty', dropdownList);
            fix.detectChanges();

            const chips = filteringRow.queryAll(By.directive(IgxChipComponent));
            expect(chips.length).toEqual(1);
            expect(chips[0].componentInstance.selected).toBeTruthy();
            expect(GridFunctions.getChipText(chips[0])).toEqual('Empty');
            expect(input.properties.readOnly).toBeTruthy();

            expect(grid.rowList.length).toEqual(4);
            grid.rowList.forEach((rowComp) => {
                expect(rowComp.cells.toArray()[1].nativeElement.innerText).toEqual('');
            });
        }));

        it('Should focus input .', fakeAsync(() => {
            const initialChips = fix.debugElement.queryAll(By.directive(IgxChipComponent));
            const stringCellChip = initialChips[0].nativeElement;

            stringCellChip.click();
            fix.detectChanges();

            // Open dropdown
            GridFunctions.openFilterDD(fix.debugElement);
            fix.detectChanges();

            const filteringRow = fix.debugElement.query(By.directive(IgxGridFilteringRowComponent));
            const dropdownList = fix.debugElement.query(By.css('div.igx-drop-down__list.igx-toggle'));
            const input = filteringRow.query(By.directive(IgxInputDirective));

            // Select condition with input
            GridFunctions.selectFilteringCondition('Contains', dropdownList);

            // Check focus is kept
            expect(document.activeElement).toEqual(input.nativeElement);

            // Set input and confirm
            sendInput(input, 'a', fix);

            // Check a chip is created after input and is marked as selected.
            const filterChip = filteringRow.query(By.directive(IgxChipComponent));
            expect(filterChip).toBeTruthy();
            expect(filterChip.componentInstance.selected).toBeTruthy();
            expect(input.componentInstance.value).toEqual('a');

            GridFunctions.simulateKeyboardEvent(input, 'keydown', 'Enter');
            fix.detectChanges();

            // Check focus is kept and chips is no longer selected.
            expect(filterChip.componentInstance.selected).toBeFalsy();
            expect(grid.rowList.length).toEqual(3);
            expect(document.activeElement).toEqual(input.nativeElement);
            expect(input.componentInstance.value).toEqual(null);

            GridFunctions.clickChip(filterChip);
            fix.detectChanges();

            expect(document.activeElement).toEqual(input.nativeElement);
            expect(input.componentInstance.value).toEqual('a');
            expect(filterChip.componentInstance.selected).toBeTruthy();

            GridFunctions.filterBy('Starts With', 'S', fix);
            fix.detectChanges();

            expect(grid.rowList.length).toEqual(1);
        }));

        it('Should correctly render reset button and reset initial state of the conditions when clicked.', fakeAsync(() => {
            let initialChips = fix.debugElement.queryAll(By.directive(IgxChipComponent));
            const stringCellChip = initialChips[0].nativeElement;

            stringCellChip.click();
            fix.detectChanges();

            const filteringRow = fix.debugElement.query(By.directive(IgxGridFilteringRowComponent));
            const buttons = filteringRow.queryAll(By.directive(IgxButtonDirective));
            const removeButton = buttons[0];

            expect(removeButton.componentInstance.disabled).toBeTruthy();

            GridFunctions.filterBy('Contains', 'o', fix);
            fix.detectChanges();

            let filterRowChips = filteringRow.queryAll(By.directive(IgxChipComponent));
            expect(grid.rowList.length).toEqual(3);
            expect(filterRowChips.length).toEqual(1);
            expect(removeButton.componentInstance.disabled).toBeFalsy();

            GridFunctions.filterBy('Contains', 'a', fix);
            fix.detectChanges();

            filterRowChips = filteringRow.queryAll(By.directive(IgxChipComponent));
            expect(grid.rowList.length).toEqual(2);
            expect(filterRowChips.length).toEqual(2);
            expect(removeButton.componentInstance.disabled).toBeFalsy();

            GridFunctions.resetFilterRow(fix);

            filterRowChips = filteringRow.queryAll(By.directive(IgxChipComponent));
            expect(grid.rowList.length).toEqual(8);
            expect(filterRowChips.length).toEqual(0);
            expect(removeButton.componentInstance.disabled).toBeTruthy();

            GridFunctions.closeFilterRow(fix);

            initialChips = fix.debugElement.queryAll(By.directive(IgxChipComponent));
            expect(grid.rowList.length).toEqual(8);
            expect(initialChips.length).toEqual(5);
        }));

        it('should update UI when filtering via the API.', fakeAsync(() => {
            grid.width = '1600px';
            grid.columns[1].width = '400px';
            fix.detectChanges();

            const filteringExpressionsTree = new FilteringExpressionsTree(FilteringLogic.And, 'ProductName');
            const expression = {
                fieldName: 'ProductName',
                searchVal: 'Ignite',
                condition: IgxStringFilteringOperand.instance().condition('startsWith')
            };
            const expression1 = {
                fieldName: 'ProductName',
                searchVal: 'Angular',
                condition: IgxStringFilteringOperand.instance().condition('contains')
            };
            filteringExpressionsTree.filteringOperands.push(expression);
            filteringExpressionsTree.filteringOperands.push(expression1);
            grid.filter('ProductName', null, filteringExpressionsTree);
            grid.filter('Released', true, IgxBooleanFilteringOperand.instance().condition('false'));
            fix.detectChanges();

            expect(grid.rowList.length).toEqual(0);

            const filteringCells = fix.debugElement.queryAll(By.css('igx-grid-filtering-cell'));
            const stringCellChips = filteringCells[1].queryAll(By.css('igx-chip'));
            const boolCellChips = filteringCells[3].queryAll(By.css('igx-chip'));
            const strConnector = filteringCells[1].query(By.css('.igx-filtering-chips__connector'));

            expect(strConnector.nativeElement.textContent.trim()).toBe('And');
            expect(stringCellChips.length).toBe(2);
            expect(boolCellChips.length).toBe(1);

            const stringCellText1 = stringCellChips[0].query(By.css('.igx-chip__content'));
            expect(stringCellText1.nativeElement.textContent.trim()).toBe('Ignite');

            const stringCellText2 = stringCellChips[1].query(By.css('.igx-chip__content'));
            expect(stringCellText2.nativeElement.textContent.trim()).toBe('Angular');

            const boolCellText = boolCellChips[0].query(By.css('.igx-chip__content'));
            expect(boolCellText.nativeElement.textContent.trim()).toBe('False');
        }));

        it('should display view more icon in filter cell if chips don\'t fit in the cell.', fakeAsync(() => {
            grid.columns[1].width = '200px';
            fix.detectChanges();

            let filteringCells = fix.debugElement.queryAll(By.css('igx-grid-filtering-cell'));

            const stringCellChip = filteringCells[1].query(By.css('igx-chip'));
            // filter string col
            stringCellChip.nativeElement.click();
            fix.detectChanges();

            GridFunctions.filterBy('Starts With', 'IgniteUI', fix);
            GridFunctions.filterBy('Contains', 'for', fix);
            GridFunctions.closeFilterRow(fix);

            // check 1 chip and view more icon is displayed.
            const chips = filteringCells[1].queryAll(By.css('igx-chip'));
            expect(chips.length).toEqual(1);
            filteringCells = fix.debugElement.queryAll(By.css('igx-grid-filtering-cell'));
            const fcIndicator = filteringCells[1].query(By.css('.igx-grid__filtering-cell-indicator'));
            expect(fcIndicator).not.toBe(null);
            const badge = fcIndicator.query(By.directive(IgxBadgeComponent));
            expect(badge.componentInstance.value).toBe(1);
        }));

        it('Should allow setting filtering conditions through filteringExpressionsTree.', fakeAsync(() => {
            grid.columns[1].width = '150px';
            fix.detectChanges();

            // Add initial filtering conditions
            const gridFilteringExpressionsTree = new FilteringExpressionsTree(FilteringLogic.And);
            const columnsFilteringTree = new FilteringExpressionsTree(FilteringLogic.And, 'ProductName');
            columnsFilteringTree.filteringOperands = [
                { fieldName: 'ProductName', searchVal: 'a', condition: IgxStringFilteringOperand.instance().condition('contains') },
                { fieldName: 'ProductName', searchVal: 'o', condition: IgxStringFilteringOperand.instance().condition('contains') }
            ];
            gridFilteringExpressionsTree.filteringOperands.push(columnsFilteringTree);
            grid.filteringExpressionsTree = gridFilteringExpressionsTree;
            fix.detectChanges();

            const colChips = GridFunctions.getFilterChipsForColumn('ProductName', fix);
            const colOperands = GridFunctions.getFilterOperandsForColumn('ProductName', fix);
            const colIndicator = GridFunctions.getFilterIndicatorForColumn('ProductName', fix);

            expect(grid.rowList.length).toEqual(2);
            expect(colChips.length).toEqual(1);
            expect(GridFunctions.getChipText(colChips[0])).toEqual('a');
            expect(colOperands.length).toEqual(0);

            const indicatorBadge = colIndicator[0].query(By.directive(IgxBadgeComponent));
            expect(indicatorBadge).toBeTruthy();
            expect(indicatorBadge.nativeElement.innerText.trim()).toEqual('1');
        }));

        // Integration scenario

        // Filtering + Row Selectors
        it('should display the Row Selector header checkbox above the filter row.', fakeAsync(() => {
            grid.rowSelectable = true;
            fix.detectChanges();

            const filteringCells = fix.debugElement.queryAll(By.css('igx-grid-filtering-cell'));
            const stringCellChip = filteringCells[1].query(By.css('igx-chip'));

            // filter string col
            stringCellChip.nativeElement.click();
            fix.detectChanges();

            const filteringRow = fix.debugElement.query(By.directive(IgxGridFilteringRowComponent));
            const frElem = filteringRow.nativeElement;
            const chkBox = fix.debugElement.query(By.css('.igx-grid__cbx-selection')).query(By.directive(IgxCheckboxComponent));
            const chkBoxElem = chkBox.nativeElement;
            expect(frElem.offsetTop).toBeGreaterThanOrEqual(chkBoxElem.offsetTop + chkBoxElem.clientHeight);
        }));

        // Filtering + Moving
        it('should move chip under the correct column when column is moved and filter row should open for correct column.',
            fakeAsync(() => {
                let filteringCells = fix.debugElement.queryAll(By.css('igx-grid-filtering-cell'));
                let stringCellChip = filteringCells[1].query(By.css('igx-chip'));

                // filter string col
                stringCellChip.nativeElement.click();
                fix.detectChanges();

                GridFunctions.filterBy('Contains', 'Angular', fix);
                GridFunctions.closeFilterRow(fix);

                filteringCells = fix.debugElement.queryAll(By.css('igx-grid-filtering-cell'));
                let stringCellChipText = filteringCells[1].query(By.css('igx-chip')).query(By.css('.igx-chip__content'));
                expect(stringCellChipText.nativeElement.textContent.trim()).toEqual('Angular');

                // swap columns
                const stringCol = grid.getColumnByName('ProductName');
                const numberCol = grid.getColumnByName('Downloads');
                grid.moveColumn(stringCol, numberCol);
                fix.detectChanges();

                // check UI in filter cell is correct after moving
                filteringCells = fix.debugElement.queryAll(By.css('igx-grid-filtering-cell'));
                stringCellChip = filteringCells[2].query(By.css('igx-chip'));
                expect(stringCellChip).not.toBeNull();
                if (stringCellChip) {
                    stringCellChipText = filteringCells[2].query(By.css('igx-chip')).query(By.css('.igx-chip__content'));
                    expect(stringCellChipText.nativeElement.textContent.trim()).toEqual('Angular');
                }
                const numberChip = filteringCells[1].query(By.css('igx-chip'));
                const numberCellChipText = filteringCells[1].query(By.css('igx-chip')).query(By.css('.igx-chip__content'));
                expect(numberCellChipText.nativeElement.textContent.trim()).toEqual('Filter');

                // check if chip opens correct UI after moving
                numberChip.nativeElement.click();
                fix.detectChanges();

                checkUIForType('number', fix.debugElement);
            }));

        // Filtering + Hiding
        it('should not display filter cell for hidden columns and chips should show under correct column.', fakeAsync(() => {
            let filteringCells = fix.debugElement.queryAll(By.css('igx-grid-filtering-cell'));
            let stringCellChip = filteringCells[1].query(By.css('igx-chip'));

            // filter string col
            stringCellChip.nativeElement.click();
            fix.detectChanges();

            GridFunctions.filterBy('Contains', 'Angular', fix);
            GridFunctions.closeFilterRow(fix);

            filteringCells = fix.debugElement.queryAll(By.css('igx-grid-filtering-cell'));
            expect(filteringCells.length).toEqual(6);

            // hide column
            grid.getColumnByName('ID').hidden = true;
            fix.detectChanges();

            filteringCells = fix.debugElement.queryAll(By.css('igx-grid-filtering-cell'));
            expect(filteringCells.length).toEqual(5);
            stringCellChip = filteringCells[0].query(By.css('igx-chip'));
            expect(stringCellChip).not.toBeNull();
            if (stringCellChip) {
                const text = stringCellChip.query(By.css('.igx-chip__content'));
                expect(text.nativeElement.textContent.trim()).toEqual('Angular');
            }

            grid.getColumnByName('ProductName').hidden = true;
            fix.detectChanges();

            filteringCells = fix.debugElement.queryAll(By.css('igx-grid-filtering-cell'));
            expect(filteringCells.length).toEqual(4);

            for (let i = 0; i < filteringCells.length; i++) {
                const cell = filteringCells[i];
                const chipTxt = cell.query(By.css('igx-chip')).query(By.css('.igx-chip__content'));
                expect(chipTxt.nativeElement.textContent.trim()).toEqual('Filter');
            }
        }));

        // Filtering + Grouping
        it('should display the header expand/collapse icon for groupby above the filter row.', fakeAsync(() => {
            grid.getColumnByName('ProductName').groupable = true;
            grid.groupBy({
                fieldName: 'ProductName',
                dir: SortingDirection.Asc,
                ignoreCase: false,
                strategy: DefaultSortingStrategy.instance()
            });
            fix.detectChanges();

            const filteringCells = fix.debugElement.queryAll(By.css('igx-grid-filtering-cell'));
            const stringCellChip = filteringCells[1].query(By.css('igx-chip'));

            // filter string col
            stringCellChip.nativeElement.click();
            fix.detectChanges();

            const filteringRow = fix.debugElement.query(By.directive(IgxGridFilteringRowComponent));
            const frElem = filteringRow.nativeElement;
            const expandBtn = fix.debugElement.query(By.css('.igx-grid__group-expand-btn'));
            const expandBtnElem = expandBtn.nativeElement;
            expect(frElem.offsetTop).toBeGreaterThanOrEqual(expandBtnElem.offsetTop + expandBtnElem.clientHeight);
        }));

        // Filtering + Pinning
        it('should position chips correctly after pinning column.', fakeAsync(() => {
            let filteringCells = fix.debugElement.queryAll(By.css('igx-grid-filtering-cell'));
            let stringCellChip = filteringCells[1].query(By.css('igx-chip'));

            // filter string col
            stringCellChip.nativeElement.click();
            fix.detectChanges();

            GridFunctions.filterBy('Contains', 'Angular', fix);
            GridFunctions.closeFilterRow(fix);

            grid.getColumnByName('ProductName').pinned = true;
            fix.detectChanges();

            // check chips is under correct column
            filteringCells = fix.debugElement.queryAll(By.css('igx-grid-filtering-cell'));
            stringCellChip = filteringCells[0].query(By.css('igx-chip'));
            const text = stringCellChip.query(By.css('.igx-chip__content')).nativeElement.textContent;
            expect(text.trim()).toEqual('Angular');
        }));

        // Filtering + Resizing
        it('Should display view more indicator when column is resized so not all filters are visible.', fakeAsync(() => {
            grid.columns[1].width = '250px';
            fix.detectChanges();

            // Add initial filtering conditions
            const gridFilteringExpressionsTree = new FilteringExpressionsTree(FilteringLogic.And);
            const columnsFilteringTree = new FilteringExpressionsTree(FilteringLogic.And, 'ProductName');
            columnsFilteringTree.filteringOperands = [
                { fieldName: 'ProductName', searchVal: 'a', condition: IgxStringFilteringOperand.instance().condition('contains') },
                { fieldName: 'ProductName', searchVal: 'o', condition: IgxStringFilteringOperand.instance().condition('contains') }
            ];
            gridFilteringExpressionsTree.filteringOperands.push(columnsFilteringTree);
            grid.filteringExpressionsTree = gridFilteringExpressionsTree;
            fix.detectChanges();

            let colChips = GridFunctions.getFilterChipsForColumn('ProductName', fix);
            let colOperands = GridFunctions.getFilterOperandsForColumn('ProductName', fix);
            let colIndicator = GridFunctions.getFilterIndicatorForColumn('ProductName', fix);

            expect(colChips.length).toEqual(2);
            expect(colOperands.length).toEqual(1);
            expect(colIndicator.length).toEqual(0);

            // Enable resizing
            fix.componentInstance.resizable = true;
            fix.detectChanges();
            grid.cdr.detectChanges();

            // Make 'ProductName' column smaller
            const headers: DebugElement[] = fix.debugElement.queryAll(By.directive(IgxGridHeaderGroupComponent));
            const headerResArea = headers[1].children[2].nativeElement;
            UIInteractions.simulateMouseEvent('mousedown', headerResArea, 200, 0);
            tick(200);
            const resizer = fix.debugElement.queryAll(By.css('.igx-grid__th-resize-line'))[0].nativeElement;
            expect(resizer).toBeDefined();
            UIInteractions.simulateMouseEvent('mousemove', resizer, 100, 5);
            UIInteractions.simulateMouseEvent('mouseup', resizer, 100, 5);
            fix.detectChanges();

            colChips = GridFunctions.getFilterChipsForColumn('ProductName', fix);
            colOperands = GridFunctions.getFilterOperandsForColumn('ProductName', fix);
            colIndicator = GridFunctions.getFilterIndicatorForColumn('ProductName', fix);

            expect(colChips.length).toEqual(1);
            expect(GridFunctions.getChipText(colChips[0])).toEqual('a');
            expect(colOperands.length).toEqual(0);
            expect(colIndicator.length).toEqual(1);

            const indicatorBadge = colIndicator[0].query(By.directive(IgxBadgeComponent));
            expect(indicatorBadge).toBeTruthy();
            expect(indicatorBadge.nativeElement.innerText.trim()).toEqual('1');
        }));

        // Filtering + Resizing
        it('Should correctly resize the current column that filtering the row is rendered for.', fakeAsync(() => {
            grid.columns[1].width = '250px';
            fix.detectChanges();

            // Enable resizing
            grid.columns.forEach(col => col.resizable = true);
            fix.detectChanges();

            const initialChips = fix.debugElement.queryAll(By.directive(IgxChipComponent));
            const stringCellChip = initialChips[0].nativeElement;
            stringCellChip.click();
            fix.detectChanges();

            const headers: DebugElement[] = fix.debugElement.queryAll(By.directive(IgxGridHeaderGroupComponent));
            const headerResArea = headers[1].children[2].nativeElement;
            let filteringRow = fix.debugElement.query(By.directive(IgxGridFilteringRowComponent));

            expect(filteringRow).toBeTruthy();
            expect(headers[1].nativeElement.offsetWidth).toEqual(250);

            UIInteractions.simulateMouseEvent('mousedown', headerResArea, 200, 0);
            tick(200);
            const resizer = fix.debugElement.queryAll(By.css('.igx-grid__th-resize-line'))[0].nativeElement;
            expect(resizer).toBeDefined();
            UIInteractions.simulateMouseEvent('mousemove', resizer, 100, 5);
            UIInteractions.simulateMouseEvent('mouseup', resizer, 100, 5);
            fix.detectChanges();

            filteringRow = fix.debugElement.query(By.directive(IgxGridFilteringRowComponent));
            expect(filteringRow).toBeTruthy();
            expect(headers[1].nativeElement.offsetWidth).toEqual(150);
        }));

        // Filtering + Resizing
        it('Should correctly render all filtering chips when column is resized so all filter are visible.', fakeAsync(() => {
            grid.columns[2].width = '100px';
            fix.detectChanges();

            // Add initial filtering conditions
            const gridFilteringExpressionsTree = new FilteringExpressionsTree(FilteringLogic.And);
            const columnsFilteringTree = new FilteringExpressionsTree(FilteringLogic.And, 'Downloads');
            columnsFilteringTree.filteringOperands = [
                { fieldName: 'Downloads', searchVal: 25, condition: IgxNumberFilteringOperand.instance().condition('greaterThan') },
                { fieldName: 'Downloads', searchVal: 200, condition: IgxNumberFilteringOperand.instance().condition('lessThan') }
            ];
            gridFilteringExpressionsTree.filteringOperands.push(columnsFilteringTree);
            grid.filteringExpressionsTree = gridFilteringExpressionsTree;
            fix.detectChanges();

            // Enable resizing
            grid.columns.forEach(col => col.resizable = true);
            fix.detectChanges();
            grid.cdr.detectChanges();

            let colChips = GridFunctions.getFilterChipsForColumn('Downloads', fix);
            let colOperands = GridFunctions.getFilterOperandsForColumn('Downloads', fix);
            let colIndicator = GridFunctions.getFilterIndicatorForColumn('Downloads', fix);

            expect(colChips.length).toEqual(0);
            expect(colOperands.length).toEqual(0);
            expect(colIndicator.length).toEqual(1);

            const indicatorBadge = colIndicator[0].query(By.directive(IgxBadgeComponent));
            expect(indicatorBadge).toBeTruthy();
            expect(indicatorBadge.nativeElement.innerText.trim()).toEqual('2');

            // Make 'Downloads' column bigger
            const headers: DebugElement[] = fix.debugElement.queryAll(By.directive(IgxGridHeaderGroupComponent));
            const headerResArea = headers[2].children[2].nativeElement;
            UIInteractions.simulateMouseEvent('mousedown', headerResArea, 100, 0);
            tick(200);
            const resizer = fix.debugElement.queryAll(By.css('.igx-grid__th-resize-line'))[0].nativeElement;
            expect(resizer).toBeDefined();
            UIInteractions.simulateMouseEvent('mousemove', resizer, 300, 5);
            UIInteractions.simulateMouseEvent('mouseup', resizer, 300, 5);
            fix.detectChanges();

            colChips = GridFunctions.getFilterChipsForColumn('Downloads', fix);
            colOperands = GridFunctions.getFilterOperandsForColumn('Downloads', fix);
            colIndicator = GridFunctions.getFilterIndicatorForColumn('Downloads', fix);

            expect(colChips.length).toEqual(2);
            expect(colOperands.length).toEqual(1);
            expect(colOperands[0].nativeElement.innerText).toEqual('AND');
            expect(colIndicator.length).toEqual(0);
        }));

        it('Should close FilterRow when Escape is pressed.', fakeAsync(() => {
            const initialChips = fix.debugElement.queryAll(By.directive(IgxChipComponent));
            const stringCellChip = initialChips[0].nativeElement;

            stringCellChip.click();
            fix.detectChanges();

            let filteringRow = fix.debugElement.query(By.directive(IgxGridFilteringRowComponent));
            expect(filteringRow).toBeDefined();

            GridFunctions.simulateKeyboardEvent(filteringRow, 'keydown', 'Esc');
            fix.detectChanges();

            filteringRow = fix.debugElement.query(By.directive(IgxGridFilteringRowComponent));

            expect(filteringRow).toBeNull();
        }));

        it('Should correctly load default resource strings for filter row', fakeAsync(() => {
            const initialChips = fix.debugElement.queryAll(By.directive(IgxChipComponent));
            const stringCellChip = initialChips[0].nativeElement;

            stringCellChip.click();
            fix.detectChanges();

            const filteringRow = fix.debugElement.query(By.directive(IgxGridFilteringRowComponent));
            expect(filteringRow).toBeDefined();

            const editingBtns = filteringRow.query(By.css('.igx-grid__filtering-row-editing-buttons'));
            const reset = editingBtns.queryAll(By.css('button'))[0];
            const close = editingBtns.queryAll(By.css('button'))[1];

            expect(close.nativeElement.innerText).toBe('Close');
            expect(reset.nativeElement.innerText).toBe('Reset');
        }));

        it('Should size grid correctly if enable/disable filtering in run time.', fakeAsync(() => {
            const head = grid.nativeElement.querySelector('.igx-grid__thead');
            const body = grid.nativeElement.querySelector('.igx-grid__tbody');

            expect(head.getBoundingClientRect().bottom).toEqual(body.getBoundingClientRect().top);

            fix.componentInstance.activateFiltering(false);
            fix.detectChanges();

            expect(head.getBoundingClientRect().bottom).toEqual(body.getBoundingClientRect().top);

            fix.componentInstance.activateFiltering(true);
            fix.detectChanges();

            expect(head.getBoundingClientRect().bottom).toEqual(body.getBoundingClientRect().top);
        }));

        it('Should remove FilterRow, when allowFiltering is set to false.', fakeAsync(() => {
            const initialChips = fix.debugElement.queryAll(By.directive(IgxChipComponent));
            const stringCellChip = initialChips[0].nativeElement;

            stringCellChip.click();
            fix.detectChanges();

            let filteringRow = fix.debugElement.query(By.directive(IgxGridFilteringRowComponent));
            expect(filteringRow).toBeDefined();

            grid.allowFiltering = false;
            fix.detectChanges();

            filteringRow = fix.debugElement.query(By.directive(IgxGridFilteringRowComponent));
            expect(filteringRow).toBeNull();
        }));

        it('should open \'conditions dropdown\' on prefix click and should close it on second click.', fakeAsync(() => {
            const initialChips = fix.debugElement.queryAll(By.directive(IgxChipComponent));
            const stringCellChip = initialChips[0].nativeElement;

            // Click filter chip to show filter row
            stringCellChip.click();
            tick(100);
            fix.detectChanges();

            const filterUIRow = fix.debugElement.query(By.css(FILTER_UI_ROW));
            const inputgroup = filterUIRow.query(By.css('igx-input-group'));
            const prefix = inputgroup.query(By.css('igx-prefix'));

            // Click prefix to open conditions dropdown
            prefix.triggerEventHandler('click', {});
            tick(100);
            fix.detectChanges();

            // Verify dropdown is opened
            let dropdownList = fix.debugElement.query(By.css('div.igx-drop-down__list.igx-toggle'));
            expect(dropdownList).not.toBeNull();

            // Click prefix again to close conditions dropdown
            prefix.triggerEventHandler('click', {});
            tick(100);
            fix.detectChanges();

            // Verify dropdown is closed
            dropdownList = fix.debugElement.query(By.css('div.igx-drop-down__list.igx-toggle'));
            expect(dropdownList).toBeNull();
        }));

        it('should close \'conditions dropdown\' when navigate with Tab key', fakeAsync(() => {
            const initialChips = fix.debugElement.queryAll(By.directive(IgxChipComponent));
            const stringCellChip = initialChips[0].nativeElement;

            // Click filter chip to show filter row
            stringCellChip.click();
            tick(100);
            fix.detectChanges();

            const filterUIRow = fix.debugElement.query(By.css(FILTER_UI_ROW));
            const inputgroup = filterUIRow.query(By.css('igx-input-group'));
            const prefix = inputgroup.query(By.css('igx-prefix'));

            // Click prefix to open conditions dropdown
            prefix.triggerEventHandler('click', {});
            tick(100);
            fix.detectChanges();

            // Verify dropdown is opened
            let dropdownList = fix.debugElement.query(By.css('div.igx-drop-down__list.igx-toggle'));
            expect(dropdownList).not.toBeNull();

            // Press Tab key
            UIInteractions.triggerKeyDownEvtUponElem('Tab', prefix.nativeElement, true);
            tick(100);
            fix.detectChanges();

            // Verify dropdown is closed
            dropdownList = fix.debugElement.query(By.css('div.igx-drop-down__list.igx-toggle'));
            expect(dropdownList).toBeNull();
        }));

        it('Should commit the input and new chip after picking date from calendar for filtering.', fakeAsync(() => {
            // Click date filter chip to show filter row.
            const filterCells = fix.debugElement.queryAll(By.directive(IgxGridFilteringCellComponent));
            const dateFilterCell = filterCells.find((fc) => fc.componentInstance.column.field === 'ReleaseDate');
            const dateFilterCellChip = dateFilterCell.query(By.directive(IgxChipComponent));
            dateFilterCellChip.nativeElement.click();
            tick(100);
            fix.detectChanges();

            // Click input to open calendar.
            const filteringRow = fix.debugElement.query(By.directive(IgxGridFilteringRowComponent));
            const input = filteringRow.query(By.directive(IgxInputDirective));
            input.nativeElement.click();
            tick(100);
            fix.detectChanges();

            // Click the today date.
            const outlet = document.getElementsByClassName('igx-grid__outlet')[0];
            const calendar = outlet.getElementsByClassName('igx-calendar')[0];
            const todayDayItem = calendar.querySelector('.igx-calendar__date--current');
            (<HTMLElement>todayDayItem).click();
            tick(100);
            fix.detectChanges();

            // Verify the chip and input are committed.
            const activeFiltersArea = filteringRow.query(By.css('.igx-grid__filtering-row-main'));
            const activeFilterChip = activeFiltersArea.query(By.directive(IgxChipComponent));
            expect((<IgxChipComponent>activeFilterChip.componentInstance).selected).toBe(false, 'chip is not committed');
            expect((<IgxInputDirective>input.componentInstance).value).toBeNull('input value is present and not committed');
        }));
    });

    describe(null, () => {
        let fix, grid;
        beforeEach(fakeAsync(() => {
            fix = TestBed.createComponent(IgxGridFilteringMCHComponent);
            fix.detectChanges();
            grid = fix.componentInstance.grid;
        }));

        // Filtering + Column Groups
        it('should position filter row correctly when grid has column groups.', fakeAsync(() => {
            const filteringCells = fix.debugElement.queryAll(By.css('igx-grid-filtering-cell'));
            const idCellChip = filteringCells[0].query(By.css('igx-chip'));
            const thead = fix.debugElement.query(By.css('.igx-grid__thead-wrapper')).nativeElement;

            const cellElem = filteringCells[0].nativeElement;
            expect(cellElem.offsetParent.offsetHeight + cellElem.offsetHeight).toBeCloseTo(thead.clientHeight, 10);

            idCellChip.nativeElement.click();
            // tick();
            fix.detectChanges();

            // check if it is positioned at the bottom of the thead.
            const filteringRow = fix.debugElement.query(By.directive(IgxGridFilteringRowComponent));
            const frElem = filteringRow.nativeElement;
            expect(frElem.offsetTop + frElem.clientHeight).toEqual(thead.clientHeight);
        }));

        it('should position filter row and chips correctly when grid has column groups and one is hidden.',
            fakeAsync(/** showHideArrowButtons rAF */() => {
                const filteringExpressionsTree = new FilteringExpressionsTree(FilteringLogic.And, 'ProductName');
                const expression = {
                    fieldName: 'ProductName',
                    searchVal: 'Ignite',
                    condition: IgxStringFilteringOperand.instance().condition('startsWith')
                };
                filteringExpressionsTree.filteringOperands.push(expression);
                grid.filteringExpressionsTree = filteringExpressionsTree;
                fix.detectChanges();
                let filteringCells = fix.debugElement.queryAll(By.css('igx-grid-filtering-cell'));
                expect(filteringCells.length).toEqual(6);

                const groupCol = grid.getColumnByName('General');
                groupCol.hidden = true;
                fix.detectChanges();

                filteringCells = fix.debugElement.queryAll(By.css('igx-grid-filtering-cell'));
                expect(filteringCells.length).toEqual(1);

                const chip = filteringCells[0].query(By.css('igx-chip'));
                chip.nativeElement.click();
                fix.detectChanges();

                // check if it is positioned at the bottom of the thead.
                const thead = fix.debugElement.query(By.css('.igx-grid__thead-wrapper')).nativeElement;
                const filteringRow = fix.debugElement.query(By.directive(IgxGridFilteringRowComponent));
                const frElem = filteringRow.nativeElement;
                expect(frElem.offsetTop + frElem.clientHeight).toEqual(thead.clientHeight);

                GridFunctions.closeFilterRow(fix);

                groupCol.hidden = false;
                fix.detectChanges();

                filteringCells = fix.debugElement.queryAll(By.css('igx-grid-filtering-cell'));
                expect(filteringCells.length).toEqual(6);

                const prodNameChipContent = filteringCells[1].query(By.css('igx-chip')).query(By.css('.igx-chip__content'));
                expect(prodNameChipContent.nativeElement.textContent.trim()).toEqual('Ignite');
            }));

        it('Should size grid correctly if enable/disable filtering in run time - MCH.', fakeAsync(() => {
            const head = grid.nativeElement.querySelector('.igx-grid__thead');
            const body = grid.nativeElement.querySelector('.igx-grid__tbody');

            expect(head.getBoundingClientRect().bottom).toEqual(body.getBoundingClientRect().top);

            fix.componentInstance.activateFiltering(false);
            fix.detectChanges();

            expect(head.getBoundingClientRect().bottom).toEqual(body.getBoundingClientRect().top);

            fix.componentInstance.activateFiltering(true);
            fix.detectChanges();

            expect(head.getBoundingClientRect().bottom).toEqual(body.getBoundingClientRect().top);
        }));

        it('should correctly apply locale to datePicker.', fakeAsync(() => {
            registerLocaleData(localeDE);
            fix.detectChanges();

            grid.locale = 'de-DE';

            const initialChips = fix.debugElement.queryAll(By.directive(IgxChipComponent));
            const dateCellChip = initialChips[3].nativeElement;

            dateCellChip.click();
            fix.detectChanges();

            const filteringRow = fix.debugElement.query(By.directive(IgxGridFilteringRowComponent));
            const input = filteringRow.query(By.directive(IgxInputDirective));

            input.nativeElement.click();
            tick();
            fix.detectChanges();

            const outlet = document.getElementsByClassName('igx-grid__outlet')[0];
            const calendar = outlet.getElementsByClassName('igx-calendar')[0];

            const sundayLabel = calendar.querySelectorAll('.igx-calendar__label')[0].innerHTML;

            expect(sundayLabel.trim()).toEqual('So');
        }));
    });

    describe(null, () => {
        it('Should correctly update empty filter cells when scrolling horizontally.', async () => {
            const fix = TestBed.createComponent(IgxGridFilteringScrollComponent);
            const grid = fix.componentInstance.grid;
            fix.detectChanges();

            let emptyFilterCells = fix.debugElement.queryAll(By.directive(IgxGridFilteringCellComponent)).filter((cell) => {
                return cell.nativeElement.children.length === 0;
            });
            expect(emptyFilterCells.length).toEqual(1);

            let emptyFilterHeader = emptyFilterCells[0].parent.query(By.directive(IgxGridHeaderComponent));
            expect(emptyFilterHeader.componentInstance.column.field).toEqual('Downloads');

            // Scroll to the right
            grid.parentVirtDir.getHorizontalScroll().scrollLeft = 300;
            await wait();
            fix.detectChanges();

            emptyFilterCells = fix.debugElement.queryAll(By.directive(IgxGridFilteringCellComponent)).filter((cell) => {
                return cell.nativeElement.children.length === 0;
            });
            expect(emptyFilterCells.length).toEqual(1);

            emptyFilterHeader = emptyFilterCells[0].parent.query(By.directive(IgxGridHeaderComponent));
            expect(emptyFilterHeader.componentInstance.column.field).toEqual('Downloads');
        });

    });

    it('Should correctly change resource strings for filter row.', fakeAsync(() => {
        const fix = TestBed.createComponent(IgxGridFilteringComponent);
        const grid = fix.componentInstance.grid;
        grid.resourceStrings = Object.assign({}, grid.resourceStrings, {
            igx_grid_filter: 'My filter',
            igx_grid_filter_row_close: 'My close'
        });
        fix.detectChanges();

        const initialChips = fix.debugElement.queryAll(By.directive(IgxChipComponent));
        const stringCellChip = initialChips[0].nativeElement;

        expect(stringCellChip.children[0].children[2].innerText).toBe('My filter');

        stringCellChip.click();
        fix.detectChanges();

        const filteringRow = fix.debugElement.query(By.directive(IgxGridFilteringRowComponent));
        expect(filteringRow).toBeDefined();

        const editingBtns = filteringRow.query(By.css('.igx-grid__filtering-row-editing-buttons'));
        const reset = editingBtns.queryAll(By.css('button'))[0];
        const close = editingBtns.queryAll(By.css('button'))[1];

        expect(close.nativeElement.innerText).toBe('My close');
        expect(reset.nativeElement.innerText).toBe('Reset');
    }));

    it('Should correctly change resource strings for filter row using Changei18n.', fakeAsync(() => {
        const fix = TestBed.createComponent(IgxGridFilteringComponent);
        const strings = getCurrentResourceStrings();
        strings.igx_grid_filter = 'My filter';
        strings.igx_grid_filter_row_close = 'My close';
        changei18n(strings);
        fix.detectChanges();

        const initialChips = fix.debugElement.queryAll(By.directive(IgxChipComponent));
        const stringCellChip = initialChips[0].nativeElement;

        expect(stringCellChip.children[0].children[2].innerText).toBe('My filter');

        stringCellChip.click();
        fix.detectChanges();

        const filteringRow = fix.debugElement.query(By.directive(IgxGridFilteringRowComponent));
        expect(filteringRow).toBeDefined();

        const editingBtns = filteringRow.query(By.css('.igx-grid__filtering-row-editing-buttons'));
        const reset = editingBtns.queryAll(By.css('button'))[0];
        const close = editingBtns.queryAll(By.css('button'))[1];

        expect(close.nativeElement.innerText).toBe('My close');
        expect(reset.nativeElement.innerText).toBe('Reset');

        changei18n({
            igx_grid_filter: 'Filter',
            igx_grid_filter_row_close: 'Close'
        });
    }));

    it('Should size grid correctly if enable/disable filtering in run time.', fakeAsync(() => {
        const fix = TestBed.createComponent(IgxGridFilteringComponent);
        fix.detectChanges();

        const grid = fix.componentInstance.grid;
        const head = grid.nativeElement.querySelector('.igx-grid__thead');
        const body = grid.nativeElement.querySelector('.igx-grid__tbody');

        expect(head.getBoundingClientRect().bottom).toEqual(body.getBoundingClientRect().top);

        fix.componentInstance.activateFiltering(false);
        fix.detectChanges();

        expect(head.getBoundingClientRect().bottom).toEqual(body.getBoundingClientRect().top);

        fix.componentInstance.activateFiltering(true);
        fix.detectChanges();

        expect(head.getBoundingClientRect().bottom).toEqual(body.getBoundingClientRect().top);
    }));

    it('Should size grid correctly if enable/disable filtering in run time - MCH.', fakeAsync(() => {
        const fix = TestBed.createComponent(IgxGridFilteringMCHComponent);
        fix.detectChanges();

        const grid = fix.componentInstance.grid;
        const head = grid.nativeElement.querySelector('.igx-grid__thead');
        const body = grid.nativeElement.querySelector('.igx-grid__tbody');

        expect(head.getBoundingClientRect().bottom).toEqual(body.getBoundingClientRect().top);

        fix.componentInstance.activateFiltering(false);
        fix.detectChanges();

        expect(head.getBoundingClientRect().bottom).toEqual(body.getBoundingClientRect().top);

        fix.componentInstance.activateFiltering(true);
        fix.detectChanges();

        expect(head.getBoundingClientRect().bottom).toEqual(body.getBoundingClientRect().top);
    }));

    it('Should remove FilterRow, when allowFiltering is set to false.', fakeAsync(() => {
        const fix = TestBed.createComponent(IgxGridFilteringComponent);
        const grid = fix.componentInstance.grid;
        fix.detectChanges();

        const initialChips = fix.debugElement.queryAll(By.directive(IgxChipComponent));
        const stringCellChip = initialChips[0].nativeElement;

        stringCellChip.click();
        fix.detectChanges();

        let filteringRow = fix.debugElement.query(By.directive(IgxGridFilteringRowComponent));
        expect(filteringRow).toBeDefined();

        grid.allowFiltering = false;
        fix.detectChanges();

        filteringRow = fix.debugElement.query(By.directive(IgxGridFilteringRowComponent));
        expect(filteringRow).toBeNull();
    }));

    it('should correctly apply locale to datePicker.', fakeAsync(() => {
        const fix = TestBed.createComponent(IgxGridFilteringMCHComponent);
        registerLocaleData(localeDE);
        fix.detectChanges();

        const grid = fix.componentInstance.grid;
        grid.locale = 'de-DE';

        const initialChips = fix.debugElement.queryAll(By.directive(IgxChipComponent));
        const dateCellChip = initialChips[3].nativeElement;

        dateCellChip.click();
        fix.detectChanges();

        const filteringRow = fix.debugElement.query(By.directive(IgxGridFilteringRowComponent));
        const input = filteringRow.query(By.directive(IgxInputDirective));

        input.nativeElement.click();
        tick();
        fix.detectChanges();

        const outlet = document.getElementsByClassName('igx-grid__outlet')[0];
        const calendar = outlet.getElementsByClassName('igx-calendar')[0];

        const sundayLabel = calendar.querySelectorAll('.igx-calendar__label')[0].innerHTML;

        expect(sundayLabel.trim()).toEqual('So');
    }));

    it('should open \'conditions dropdown\' on prefix click and should close it on second click', fakeAsync(() => {
        const fix = TestBed.createComponent(IgxGridFilteringComponent);
        fix.detectChanges();

        const initialChips = fix.debugElement.queryAll(By.directive(IgxChipComponent));
        const stringCellChip = initialChips[0].nativeElement;

        // Click filter chip to show filter row
        stringCellChip.click();
        tick(100);
        fix.detectChanges();

        const filterUIRow = fix.debugElement.query(By.css(FILTER_UI_ROW));
        const inputgroup = filterUIRow.query(By.css('igx-input-group'));
        const prefix = inputgroup.query(By.css('igx-prefix'));

        // Click prefix to open conditions dropdown
        prefix.triggerEventHandler('click', {});
        tick(100);
        fix.detectChanges();

        // Verify dropdown is opened
        let dropdownList = fix.debugElement.query(By.css('div.igx-drop-down__list.igx-toggle'));
        expect(dropdownList).not.toBeNull();

        // Click prefix again to close conditions dropdown
        prefix.triggerEventHandler('click', {});
        tick(100);
        fix.detectChanges();

        // Verify dropdown is closed
        dropdownList = fix.debugElement.query(By.css('div.igx-drop-down__list.igx-toggle'));
        expect(dropdownList).toBeNull();
    }));

    it('Should navigate keyboard focus correctly between the filter row and the grid cells.', fakeAsync(() => {
        const fix = TestBed.createComponent(IgxGridFilteringComponent);
        const grid = fix.componentInstance.grid;
        fix.detectChanges();

        const initialChips = fix.debugElement.queryAll(By.directive(IgxChipComponent));
        const stringCellChip = initialChips[0].nativeElement;

        stringCellChip.click();
        fix.detectChanges();

        const cell = grid.getCellByColumn(0, 'ID');
        cell.nativeElement.dispatchEvent(new Event('focus'));
        fix.detectChanges();

        cell.nativeElement.dispatchEvent(new KeyboardEvent('keydown', { key: 'Tab', shiftKey: true }));
        fix.detectChanges();

        const filterUIRow = fix.debugElement.query(By.css(FILTER_UI_ROW));
        const closeButton = filterUIRow.queryAll(By.css('button'))[1];
        expect(document.activeElement).toBe(closeButton.nativeElement);

        filterUIRow.nativeElement.dispatchEvent(new KeyboardEvent('keydown', { key: 'Tab' }));
        fix.detectChanges();
        tick();
        expect(document.activeElement).toBe(cell.nativeElement);
    }));

    it('should hide chip arrows when the grid is narrow and column is not filtered', fakeAsync(() => {
        const fix = TestBed.createComponent(IgxGridFilteringComponent);
        const grid = fix.componentInstance.grid;
        fix.detectChanges();

        grid.width = '400px';
        tick(200);
        fix.detectChanges();

        // Click string filter chip to show filter row.
        const filterCells = fix.debugElement.queryAll(By.directive(IgxGridFilteringCellComponent));
        const stringFilterCell = filterCells.find((fc) => fc.componentInstance.column.field === 'ProductName');
        const stringFilterCellChip = stringFilterCell.query(By.directive(IgxChipComponent));
        stringFilterCellChip.nativeElement.click();
        fix.detectChanges();
        tick(200);

        // Verify arrows and chip area are not visible because there is no active filtering for the column.
        const filteringRow = fix.debugElement.query(By.directive(IgxGridFilteringRowComponent));
        const leftArrowButton = filteringRow.query(By.css('.igx-grid__filtering-row-scroll-start'));
        const rightArrowButton = filteringRow.query(By.css('.igx-grid__filtering-row-scroll-end'));
        const chipArea = filteringRow.query(By.css('igx-chip-area'));
        expect(leftArrowButton).toBeNull('leftArrowButton is present');
        expect(rightArrowButton).toBeNull('rightArrowButton is present');
        expect(chipArea).toBeNull('chipArea is present');
    }));
});

describe('IgxGrid - Filtering actions - Excel style filtering', () => {
    configureTestSuite();
    beforeEach(async(() => {
        TestBed.configureTestingModule({
            declarations: [
                IgxGridFilteringComponent,
                IgxTestExcelFilteringDatePickerComponent
            ],
            imports: [
                NoopAnimationsModule,
                IgxGridModule,
                IgxGridExcelStyleFilteringModule]
        })
            .compileComponents();
    }));

    let fix, grid;
    beforeEach(() => {
        fix = TestBed.createComponent(IgxGridFilteringComponent);
        grid = fix.componentInstance.grid;
        grid.filterMode = FilterMode.excelStyleFilter;
        fix.detectChanges();
    });

    afterEach(() => {
        UIInteractions.clearOverlay();
    });

    it('Should sorts the grid properly, when clicking Ascending/Descending buttons.', fakeAsync(() => {

        grid.columns[2].sortable = true;
        fix.detectChanges();

        const headers: DebugElement[] = fix.debugElement.queryAll(By.directive(IgxGridHeaderGroupComponent));
        const headerResArea = headers[2].children[0].nativeElement;

        const filterIcon = headerResArea.querySelector('.igx-excel-filter__icon');
        filterIcon.click();
        fix.detectChanges();

        const excelMenu = grid.nativeElement.querySelector('.igx-excel-filter__menu');
        const sortComponent = excelMenu.querySelector('.igx-excel-filter__sort');

        const sortAsc = sortComponent.lastElementChild.children[0].children[0];
        sortAsc.click();
        fix.detectChanges();

        expect(grid.sortingExpressions[0].fieldName).toEqual('Downloads');
        expect(grid.sortingExpressions[0].dir).toEqual(SortingDirection.Asc);
    }));

    it('Should toggle correct Ascending/Descending button on opening when sorting is applied.', fakeAsync(() => {
        grid.columns[2].sortable = true;
        grid.sortingExpressions.push({ dir: SortingDirection.Asc, fieldName: 'Downloads' });
        fix.detectChanges();

        const headers: DebugElement[] = fix.debugElement.queryAll(By.directive(IgxGridHeaderGroupComponent));
        const headerResArea = headers[2].children[0].nativeElement;

        const filterIcon = headerResArea.querySelector('.igx-excel-filter__icon');
        filterIcon.click();
        fix.detectChanges();

        const excelMenu = grid.nativeElement.querySelector('.igx-excel-filter__menu');
        const sortComponent = excelMenu.querySelector('.igx-excel-filter__sort');

        const sortAsc = sortComponent.lastElementChild.children[0].children[0];
        const sortDesc = sortComponent.lastElementChild.children[0].children[1];

        expect(sortAsc).toHaveClass('igx-button-group__item--selected');
        expect(sortDesc).not.toHaveClass('igx-button-group__item--selected');

    }));

    it('Should move column left/right when clicking buttons.', fakeAsync(() => {
        grid.columns[2].movable = true;
        fix.detectChanges();

        const headers: DebugElement[] = fix.debugElement.queryAll(By.directive(IgxGridHeaderGroupComponent));
        const headerResArea = headers[2].children[0].nativeElement;

        const filterIcon = headerResArea.querySelector('.igx-excel-filter__icon');
        filterIcon.click();
        fix.detectChanges();

        const excelMenu = grid.nativeElement.querySelector('.igx-excel-filter__menu');
        const moveComponent = excelMenu.querySelector('.igx-excel-filter__move');

        const moveLeft = moveComponent.lastElementChild.children[0];
        const moveRight = moveComponent.lastElementChild.children[1];

        moveLeft.click();
        fix.detectChanges();

        expect(grid.columns[2].field).toBe('ProductName');
        expect(grid.columns[1].field).toBe('Downloads');

        moveLeft.click();
        tick();
        fix.detectChanges();

        expect(grid.columns[1].field).toBe('ID');
        expect(grid.columns[0].field).toBe('Downloads');
        expect(moveLeft).toHaveClass('igx-button--disabled');

        moveRight.click();
        tick();
        fix.detectChanges();

        expect(grid.columns[0].field).toBe('ID');
        expect(grid.columns[1].field).toBe('Downloads');
        expect(moveLeft).not.toHaveClass('igx-button--disabled');
    }));

    it('Should pin column when clicking buttons.', fakeAsync(() => {
        const headers: DebugElement[] = fix.debugElement.queryAll(By.directive(IgxGridHeaderGroupComponent));
        const headerResArea = headers[2].children[0].nativeElement;

        const filterIcon = headerResArea.querySelector('.igx-excel-filter__icon');
        filterIcon.click();
        fix.detectChanges();

        const excelMenu = grid.nativeElement.querySelector('.igx-excel-filter__menu');
        const pinComponent = excelMenu.querySelector('.igx-excel-filter__actions-pin');

        pinComponent.click();
        fix.detectChanges();

        expect(grid.pinnedColumns[0].field).toEqual('Downloads');
    }));

    it('Should unpin column when clicking buttons.', fakeAsync(() => {
        grid.columns[2].pinned = true;
        fix.detectChanges();

        const headers: DebugElement[] = fix.debugElement.queryAll(By.directive(IgxGridHeaderGroupComponent));
        const headerResArea = headers[0].children[0].nativeElement;

        const filterIcon = headerResArea.querySelector('.igx-excel-filter__icon');
        filterIcon.click();
        fix.detectChanges();

        const excelMenu = grid.nativeElement.querySelector('.igx-excel-filter__menu');
        const unpinComponent = excelMenu.querySelector('.igx-excel-filter__actions-unpin');

        unpinComponent.click();
        fix.detectChanges();

        expect(grid.pinnedColumns.length).toEqual(0);
    }));

    it('Should hide column when click on button.', fakeAsync(() => {
        const headers: DebugElement[] = fix.debugElement.queryAll(By.directive(IgxGridHeaderGroupComponent));
        const headerResArea = headers[2].children[0].nativeElement;

        const filterIcon = headerResArea.querySelector('.igx-excel-filter__icon');
        filterIcon.click();
        fix.detectChanges();

        const excelMenu = grid.nativeElement.querySelector('.igx-excel-filter__menu');
        const hideComponent = excelMenu.querySelector('.igx-excel-filter__actions-hide');

        hideComponent.click();
        fix.detectChanges();

        expect(grid.columns[2].hidden).toBeTruthy();
    }));

    it('Should not select values in list if two values with And operator are entered.', fakeAsync(() => {
        const gridFilteringExpressionsTree = new FilteringExpressionsTree(FilteringLogic.And);
        const columnsFilteringTree = new FilteringExpressionsTree(FilteringLogic.And, 'Downloads');
        columnsFilteringTree.filteringOperands = [
            { fieldName: 'Downloads', searchVal: 20, condition: IgxNumberFilteringOperand.instance().condition('equals') },
            { fieldName: 'Downloads', searchVal: 20, condition: IgxNumberFilteringOperand.instance().condition('equals') }
        ];
        gridFilteringExpressionsTree.filteringOperands.push(columnsFilteringTree);
        grid.filteringExpressionsTree = gridFilteringExpressionsTree;
        fix.detectChanges();

        const headers: DebugElement[] = fix.debugElement.queryAll(By.directive(IgxGridHeaderGroupComponent));
        const headerResArea = headers[2].children[0].nativeElement;

        const filterIcon = headerResArea.querySelector('.igx-excel-filter__icon--filtered');
        filterIcon.click();
        fix.detectChanges();

        expect(grid.filteredData.length).toEqual(1);

        const excelMenu = grid.nativeElement.querySelector('.igx-excel-filter__menu');
        const checkbox = excelMenu.querySelectorAll('.igx-checkbox__input');

        expect(checkbox[0].getAttribute('aria-checked')).toEqual('false');
        expect(checkbox[1].getAttribute('aria-checked')).toEqual('false');
    }));

    it('Should not select values in list if two values with Or operator are entered and contains operand.', fakeAsync(() => {
        const gridFilteringExpressionsTree = new FilteringExpressionsTree(FilteringLogic.And);
        const columnsFilteringTree = new FilteringExpressionsTree(FilteringLogic.Or, 'ProductName');
        columnsFilteringTree.filteringOperands = [
            { fieldName: 'ProductName', searchVal: 'Angular', condition: IgxStringFilteringOperand.instance().condition('contains') },
            { fieldName: 'ProductName', searchVal: 'Ignite', condition: IgxStringFilteringOperand.instance().condition('contains') }
        ];
        gridFilteringExpressionsTree.filteringOperands.push(columnsFilteringTree);
        grid.filteringExpressionsTree = gridFilteringExpressionsTree;
        fix.detectChanges();

        const headers: DebugElement[] = fix.debugElement.queryAll(By.directive(IgxGridHeaderGroupComponent));
        const headerResArea = headers[1].children[0].nativeElement;

        const filterIcon = headerResArea.querySelector('.igx-excel-filter__icon--filtered');
        filterIcon.click();
        fix.detectChanges();

        expect(grid.filteredData.length).toEqual(2);

        const excelMenu = grid.nativeElement.querySelector('.igx-excel-filter__menu');
        const checkbox = excelMenu.querySelectorAll('.igx-checkbox__input');

        expect(checkbox[0].getAttribute('aria-checked')).toEqual('false');
        expect(checkbox[1].getAttribute('aria-checked')).toEqual('false');
        expect(checkbox[2].getAttribute('aria-checked')).toEqual('false');
    }));

    it('Should select values in list if two values with Or operator are entered and they are in the list below.', fakeAsync(() => {
        const gridFilteringExpressionsTree = new FilteringExpressionsTree(FilteringLogic.And);
        const columnsFilteringTree = new FilteringExpressionsTree(FilteringLogic.Or, 'Downloads');
        columnsFilteringTree.filteringOperands = [
            { fieldName: 'Downloads', searchVal: 254, condition: IgxNumberFilteringOperand.instance().condition('equals') },
            { fieldName: 'Downloads', searchVal: 20, condition: IgxNumberFilteringOperand.instance().condition('equals') }
        ];
        gridFilteringExpressionsTree.filteringOperands.push(columnsFilteringTree);
        grid.filteringExpressionsTree = gridFilteringExpressionsTree;
        fix.detectChanges();

        const headers: DebugElement[] = fix.debugElement.queryAll(By.directive(IgxGridHeaderGroupComponent));
        const headerResArea = headers[2].children[0].nativeElement;

        const filterIcon = headerResArea.querySelector('.igx-excel-filter__icon--filtered');
        filterIcon.click();
        fix.detectChanges();

        expect(grid.filteredData.length).toEqual(2);

        const excelMenu = grid.nativeElement.querySelector('.igx-excel-filter__menu');
        const checkbox = excelMenu.querySelectorAll('.igx-checkbox__input');

        expect(checkbox[0].getAttribute('aria-checked')).toEqual('true');
        expect(checkbox[1].getAttribute('aria-checked')).toEqual('true');
        expect(checkbox[2].getAttribute('aria-checked')).toEqual('true');
    }));

    it('Should change filter when changing And/Or operator.', fakeAsync(() => {
        const gridFilteringExpressionsTree = new FilteringExpressionsTree(FilteringLogic.And);
        const columnsFilteringTree = new FilteringExpressionsTree(FilteringLogic.Or, 'Downloads');
        columnsFilteringTree.filteringOperands = [
            { fieldName: 'Downloads', searchVal: 254, condition: IgxNumberFilteringOperand.instance().condition('equals') },
            { fieldName: 'Downloads', searchVal: 20, condition: IgxNumberFilteringOperand.instance().condition('equals') }
        ];
        gridFilteringExpressionsTree.filteringOperands.push(columnsFilteringTree);
        grid.filteringExpressionsTree = gridFilteringExpressionsTree;
        fix.detectChanges();

        const headers: DebugElement[] = fix.debugElement.queryAll(By.directive(IgxGridHeaderGroupComponent));
        const headerResArea = headers[2].children[0].nativeElement;

        const filterIcon = headerResArea.querySelector('.igx-excel-filter__icon--filtered');
        filterIcon.click();
        fix.detectChanges();

        expect(grid.filteredData.length).toEqual(2);

        const excelMenu = grid.nativeElement.querySelector('.igx-excel-filter__menu');
        const customFilterComponent = excelMenu.querySelector('.igx-excel-filter__actions-filter');
        customFilterComponent.click();
        fix.detectChanges();

        const subMenu = grid.nativeElement.querySelector('.igx-drop-down__list');
        const customItem = subMenu.children[0].children[10];

        customItem.click();
        fix.detectChanges();

        const customMenu = grid.nativeElement.querySelector('.igx-excel-filter__secondary');

        const andButton = customMenu.querySelector('.igx-button--flat', '.igx-button-group__item');
        andButton.click();
        fix.detectChanges();

        const applyButton = customMenu.querySelector('.igx-button--raised');
        applyButton.click();
        fix.detectChanges();

        expect(grid.filteredData.length).toEqual(0);
    }));

    it('Should change filter when changing operator.', fakeAsync(() => {
        const gridFilteringExpressionsTree = new FilteringExpressionsTree(FilteringLogic.And);
        const columnsFilteringTree = new FilteringExpressionsTree(FilteringLogic.Or, 'Downloads');
        columnsFilteringTree.filteringOperands = [
            { fieldName: 'Downloads', searchVal: 254, condition: IgxNumberFilteringOperand.instance().condition('equals') },
            { fieldName: 'Downloads', searchVal: 20, condition: IgxNumberFilteringOperand.instance().condition('equals') }
        ];
        gridFilteringExpressionsTree.filteringOperands.push(columnsFilteringTree);
        grid.filteringExpressionsTree = gridFilteringExpressionsTree;
        fix.detectChanges();

        const headers: DebugElement[] = fix.debugElement.queryAll(By.directive(IgxGridHeaderGroupComponent));
        const headerResArea = headers[2].children[0].nativeElement;

        const filterIcon = headerResArea.querySelector('.igx-excel-filter__icon--filtered');
        filterIcon.click();
        fix.detectChanges();

        expect(grid.filteredData.length).toEqual(2);

        const excelMenu = grid.nativeElement.querySelector('.igx-excel-filter__menu');
        const customFilterComponent = excelMenu.querySelector('.igx-excel-filter__actions-filter');

        customFilterComponent.click();
        fix.detectChanges();

        const subMenu = grid.nativeElement.querySelector('.igx-drop-down__list');
        const customItem = subMenu.children[0].children[10];

        customItem.click();
        fix.detectChanges();

        const customMenu = grid.nativeElement.querySelector('.igx-excel-filter__secondary');

        // select second expression's operator
        GridFunctions.setOperatorESF(customMenu, grid, 1, 2, fix);

        const applyButton = customMenu.querySelector('.igx-button--raised');
        applyButton.click();
        fix.detectChanges();

        expect(grid.filteredData.length).toEqual(5);
    }));

    it('Should populate custom filter dialog.', fakeAsync(() => {
        const gridFilteringExpressionsTree = new FilteringExpressionsTree(FilteringLogic.And);
        const columnsFilteringTree = new FilteringExpressionsTree(FilteringLogic.Or, 'Downloads');
        columnsFilteringTree.filteringOperands = [
            { fieldName: 'Downloads', searchVal: 254, condition: IgxNumberFilteringOperand.instance().condition('equals') },
            { fieldName: 'Downloads', searchVal: 20, condition: IgxNumberFilteringOperand.instance().condition('equals') }
        ];
        gridFilteringExpressionsTree.filteringOperands.push(columnsFilteringTree);
        grid.filteringExpressionsTree = gridFilteringExpressionsTree;
        fix.detectChanges();

        const headers: DebugElement[] = fix.debugElement.queryAll(By.directive(IgxGridHeaderGroupComponent));
        const headerResArea = headers[2].children[0].nativeElement;

        const filterIcon = headerResArea.querySelector('.igx-excel-filter__icon--filtered');
        filterIcon.click();
        fix.detectChanges();

        expect(grid.filteredData.length).toEqual(2);

        const excelMenu = grid.nativeElement.querySelector('.igx-excel-filter__menu');
        const customFilterComponent = excelMenu.querySelector('.igx-excel-filter__actions-filter');

        customFilterComponent.click();
        fix.detectChanges();

        const subMenu = grid.nativeElement.querySelector('.igx-drop-down__list');
        const customItem = subMenu.children[0].children[10];

        customItem.click();
        fix.detectChanges();

        const customMenu = grid.nativeElement.querySelector('.igx-excel-filter__secondary');

        const firstValue =
            customMenu.children[1].children[0].children[2].querySelector('.igx-input-group__bundle-main').children[0].value;
        const secondValue =
            customMenu.children[1].children[1].children[2].querySelector('.igx-input-group__bundle-main').children[0].value;

        expect(firstValue).toEqual('254');
        expect(secondValue).toEqual('20');
    }));

    it('Should display friendly conditions\' names in custom filter dialog.', fakeAsync(() => {
        const gridFilteringExpressionsTree = new FilteringExpressionsTree(FilteringLogic.And);
        const columnsFilteringTree = new FilteringExpressionsTree(FilteringLogic.Or, 'ProductName');
        columnsFilteringTree.filteringOperands = [
            { fieldName: 'ProductName', searchVal: 'Ignite', condition: IgxStringFilteringOperand.instance().condition('doesNotContain') }
        ];
        gridFilteringExpressionsTree.filteringOperands.push(columnsFilteringTree);
        grid.filteringExpressionsTree = gridFilteringExpressionsTree;
        fix.detectChanges();

        const headers: DebugElement[] = fix.debugElement.queryAll(By.directive(IgxGridHeaderGroupComponent));
        const headerResArea = headers[1].children[0].nativeElement;

        const filterIcon = headerResArea.querySelector('.igx-excel-filter__icon--filtered');
        filterIcon.click();
        fix.detectChanges();

        const excelMenu = grid.nativeElement.querySelector('.igx-excel-filter__menu');
        const customFilterComponent = excelMenu.querySelector('.igx-excel-filter__actions-filter');

        customFilterComponent.click();
        fix.detectChanges();

        const subMenu = grid.nativeElement.querySelector('.igx-drop-down__list');
        const customItem = subMenu.children[0].children[1];

        customItem.click();
        fix.detectChanges();

        const customMenu = grid.nativeElement.querySelector('.igx-excel-filter__secondary');
        const firstValue =
            customMenu.children[1].children[0].children[1].querySelector('.igx-input-group__bundle-main').children[0].value;

        expect(firstValue).toMatch('Does Not Contain');
    }));

    it('Should clear the filter when click Clear filter item.', fakeAsync(() => {
        const gridFilteringExpressionsTree = new FilteringExpressionsTree(FilteringLogic.And);
        const columnsFilteringTree = new FilteringExpressionsTree(FilteringLogic.Or, 'Downloads');
        columnsFilteringTree.filteringOperands = [
            { fieldName: 'Downloads', searchVal: 254, condition: IgxNumberFilteringOperand.instance().condition('equals') },
            { fieldName: 'Downloads', searchVal: 20, condition: IgxNumberFilteringOperand.instance().condition('equals') }
        ];
        gridFilteringExpressionsTree.filteringOperands.push(columnsFilteringTree);
        grid.filteringExpressionsTree = gridFilteringExpressionsTree;
        fix.detectChanges();

        const headers: DebugElement[] = fix.debugElement.queryAll(By.directive(IgxGridHeaderGroupComponent));
        const headerResArea = headers[2].children[0].nativeElement;

        const filterIcon = headerResArea.querySelector('.igx-excel-filter__icon--filtered');
        filterIcon.click();
        fix.detectChanges();

        expect(grid.filteredData.length).toEqual(2);

        const excelMenu = grid.nativeElement.querySelector('.igx-excel-filter__menu');
        const clearFilter = excelMenu.querySelector('.igx-excel-filter__actions-clear');

        clearFilter.click();
        fix.detectChanges();

        expect(grid.filteredData).toBeNull();
    }));

    it('Should update filter icon when dialog is closed and the filter has been changed.', fakeAsync(() => {
        const headers: DebugElement[] = fix.debugElement.queryAll(By.directive(IgxGridHeaderGroupComponent));
        const headerResArea = headers[2].children[0].nativeElement;

        let filterIcon = headerResArea.querySelector('.igx-excel-filter__icon');
        filterIcon.click();
        fix.detectChanges();

        const excelMenu = grid.nativeElement.querySelector('.igx-excel-filter__menu');
        const checkbox = excelMenu.querySelectorAll('.igx-checkbox__composite');

        checkbox[0].click();
        tick();
        fix.detectChanges();

        checkbox[2].click();
        tick();
        fix.detectChanges();

        const applyButton = excelMenu.querySelector('.igx-button--raised');
        applyButton.click();
        fix.detectChanges();

        expect(grid.filteredData.length).toEqual(1);

        filterIcon = headerResArea.querySelector('.igx-excel-filter__icon');
        expect(filterIcon).toBeNull();

        filterIcon = headerResArea.querySelector('.igx-excel-filter__icon--filtered');
        expect(filterIcon).toBeDefined();
    }));

    it('Should filter grid via custom dialog.', fakeAsync(() => {
        const headers: DebugElement[] = fix.debugElement.queryAll(By.directive(IgxGridHeaderGroupComponent));
        const headerResArea = headers[2].children[0].nativeElement;

        const filterIcon = headerResArea.querySelector('.igx-excel-filter__icon');
        filterIcon.click();
        fix.detectChanges();

        const excelMenu = grid.nativeElement.querySelector('.igx-excel-filter__menu');
        const customFilterComponent = excelMenu.querySelector('.igx-excel-filter__actions-filter');

        customFilterComponent.click();
        fix.detectChanges();

        const subMenu = grid.nativeElement.querySelector('.igx-drop-down__list');
        const equalsItem = subMenu.children[0].children[0];

        equalsItem.click();
        tick();
        fix.detectChanges();

        const customMenu = grid.nativeElement.querySelector('.igx-excel-filter__secondary');

        // set first expression's value
        GridFunctions.setInputValueESF(customMenu, 0, 0, fix);

        // select second expression's operator
        GridFunctions.setOperatorESF(customMenu, grid, 1, 1, fix);

        // set second expression's value
        GridFunctions.setInputValueESF(customMenu, 1, 20, fix);

        const applyButton = customMenu.querySelector('.igx-button--raised');
        applyButton.click();
        fix.detectChanges();

        expect(grid.filteredData.length).toEqual(1);
    }));

    it('Should filter grid via custom dialog - 3 expressions.', fakeAsync(() => {
        const headers: DebugElement[] = fix.debugElement.queryAll(By.directive(IgxGridHeaderGroupComponent));
        const headerResArea = headers[3].children[0].nativeElement;

        const filterIcon = headerResArea.querySelector('.igx-excel-filter__icon');
        filterIcon.click();
        fix.detectChanges();

        const excelMenu = grid.nativeElement.querySelector('.igx-excel-filter__menu');
        const customFilterComponent = excelMenu.querySelector('.igx-excel-filter__actions-filter');

        customFilterComponent.click();
        fix.detectChanges();

        const subMenu = grid.nativeElement.querySelector('.igx-drop-down__list');
        const allItem = subMenu.children[0].children[0];

        allItem.click();
        tick();
        fix.detectChanges();

        const customMenu = grid.nativeElement.querySelector('.igx-excel-filter__secondary');

        // select second expression's operator
        GridFunctions.setOperatorESF(customMenu, grid, 1, 1, fix);

        const addButton = customMenu.querySelector('.igx-excel-filter__add-filter');
        addButton.click();
        fix.detectChanges();

        // select third expression's operator
        GridFunctions.setOperatorESF(customMenu, grid, 2, 4, fix);

        const applyButton = customMenu.querySelector('.igx-button--raised');
        applyButton.click();
        fix.detectChanges();

        expect(grid.filteredData.length).toEqual(3);
    }));

    it('Should clear filter from custom dialog.', fakeAsync(() => {
        const gridFilteringExpressionsTree = new FilteringExpressionsTree(FilteringLogic.And);
        const columnsFilteringTree = new FilteringExpressionsTree(FilteringLogic.Or, 'Downloads');
        columnsFilteringTree.filteringOperands = [
            { fieldName: 'Downloads', searchVal: 254, condition: IgxNumberFilteringOperand.instance().condition('equals') },
            { fieldName: 'Downloads', searchVal: 20, condition: IgxNumberFilteringOperand.instance().condition('equals') }
        ];
        gridFilteringExpressionsTree.filteringOperands.push(columnsFilteringTree);
        grid.filteringExpressionsTree = gridFilteringExpressionsTree;
        fix.detectChanges();

        const headers: DebugElement[] = fix.debugElement.queryAll(By.directive(IgxGridHeaderGroupComponent));
        const headerResArea = headers[2].children[0].nativeElement;

        const filterIcon = headerResArea.querySelector('.igx-excel-filter__icon--filtered');
        filterIcon.click();
        fix.detectChanges();

        expect(grid.filteredData.length).toEqual(2);

        const excelMenu = grid.nativeElement.querySelector('.igx-excel-filter__menu');
        const customFilterComponent = excelMenu.querySelector('.igx-excel-filter__actions-filter');

        customFilterComponent.click();
        fix.detectChanges();

        const subMenu = grid.nativeElement.querySelector('.igx-drop-down__list');
        const customItem = subMenu.children[0].children[10];

        customItem.click();
        fix.detectChanges();

        const customMenu = grid.nativeElement.querySelector('.igx-excel-filter__secondary');

        const removeButton = customMenu.querySelector('.igx-button--icon');
        removeButton.click();
        fix.detectChanges();

        const footerButtons = customMenu.querySelector('.igx-excel-filter__secondary-footer');
        const clearButton = footerButtons.children[0];
        clearButton.click();
        fix.detectChanges();

        const applyButton = customMenu.querySelector('.igx-button--raised');
        applyButton.click();
        fix.detectChanges();

        expect(grid.filteredData).toBeNull();
    }));

    it('Should use dropdown mode for the datePicker.', fakeAsync(() => {
        fix = TestBed.createComponent(IgxTestExcelFilteringDatePickerComponent);
        fix.detectChanges();

        const dateExpression = fix.debugElement.query(By.css('igx-excel-style-date-expression'));
        const datePicker = dateExpression.query(By.css('igx-date-picker'));
        expect(datePicker.componentInstance.mode).toBe('dropdown');
        expect(datePicker.componentInstance.templateDropDownTarget).toBeTruthy();
    }));

    it('should correctly display all items in search list after filtering it', (async () => {
        // Add additional rows as prerequisite for the test
        for (let index = 0; index < 5; index++) {
            const newRow = {
                Downloads: index,
                ID: index + 100,
                ProductName: 'New Sales Product ' + index,
                ReleaseDate: new Date(),
                Released: false,
                AnotherField: 'z'
            };
            grid.addRow(newRow);
        }
        fix.detectChanges();

        // Open excel style filtering component
        GridFunctions.clickExcelFilterIcon(fix, 'ProductName');
        await wait(200);
        fix.detectChanges();

        // Scroll the search list to the middle.
        const gridNativeElement = fix.debugElement.query(By.css('igx-grid')).nativeElement;
        const excelMenu = gridNativeElement.querySelector('.igx-excel-filter__menu');
        const searchComponent = excelMenu.querySelector('.igx-excel-filter__menu-main');
        const displayContainer = searchComponent.querySelector('igx-display-container');
        const scrollbar = searchComponent.querySelector('igx-virtual-helper');
        scrollbar.scrollTop = (<HTMLElement>displayContainer).getBoundingClientRect().height / 2;
        await wait(200);
        fix.detectChanges();

        // Type string in search box
        const inputNativeElement = searchComponent.querySelector('.igx-input-group__input');
        sendInputNativeElement(inputNativeElement, 'sale', fix);
        await wait(200);
        fix.detectChanges();

        // Verify the display container is within the bounds of the list
        const displayContainerRect = displayContainer.getBoundingClientRect();
        const listNativeElement = searchComponent.querySelector('.igx-list');
        const listRect = listNativeElement.getBoundingClientRect();
        expect(displayContainerRect.top >= listRect.top).toBe(true, 'displayContainer starts above list');
        expect(displayContainerRect.bottom <= listRect.bottom).toBe(true, 'displayContainer ends below list');
    }));

    it('should keep newly added filter expression in view', fakeAsync(() => {
        // Open excel style custom filtering dialog.
        GridFunctions.clickExcelFilterIcon(fix, 'ProductName');
        fix.detectChanges();
        GridFunctions.clickExcelFilterCascadeButton(fix);
        fix.detectChanges();
        GridFunctions.clickOperatorFromCascadeMenu(fix, 0);
<<<<<<< HEAD
        // await wait(200);
=======
>>>>>>> 2cab6571
        tick(200);
        fix.detectChanges();

        // Click 'Add Filter' button.
        GridFunctions.clickAddFilterExcelStyleCustomFiltering(fix);
<<<<<<< HEAD
        // await wait(3000);
=======
>>>>>>> 2cab6571
        tick(200);
        fix.detectChanges();

        // Verify last expression is currently in view inside the expressions container.
        const gridNativeElement = fix.debugElement.query(By.css('igx-grid')).nativeElement;
        const customFilterMenu = gridNativeElement.querySelector('.igx-excel-filter__secondary');
        const expressionsContainer = customFilterMenu.querySelector('.igx-excel-filter__secondary-main');
        const expressions = GridFunctions.sortNativeElementsVertically(
            Array.from(expressionsContainer.querySelectorAll('.igx-excel-filter__condition')));
        const lastExpression = expressions[expressions.length - 1];
        const lastExpressionRect = lastExpression.getBoundingClientRect();
        const expressionsContainerRect = expressionsContainer.getBoundingClientRect();
        expect(lastExpressionRect.top >= expressionsContainerRect.top).toBe(true,
            'lastExpression starts above expressionsContainer');
        expect(lastExpressionRect.bottom <= expressionsContainerRect.bottom).toBe(true,
            'lastExpression ends below expressionsContainer');

        // Verify addFilter button is currently in view beneath the last expression.
        const addFilterButton = customFilterMenu.querySelector('.igx-excel-filter__add-filter');
        const addFilterButtonRect = addFilterButton.getBoundingClientRect();
        expect(addFilterButtonRect.top >= lastExpressionRect.bottom).toBe(true,
            'addFilterButton overlaps lastExpression');
        expect(addFilterButtonRect.bottom <= expressionsContainerRect.bottom).toBe(true,
            'addFilterButton ends below expressionsContainer');

        // Close excel style custom filtering dialog.
        GridFunctions.clickApplyExcelStyleCustomFiltering(fix);
        fix.detectChanges();
    }));

    it('Column formatter should skip the \'SelectAll\' list item', fakeAsync(() => {
        grid.columns[4].formatter = (val: Date) => {
            return new Intl.DateTimeFormat('bg-BG').format(val);
        };
        grid.cdr.detectChanges();

        // Open excel style filtering component
        try {
            GridFunctions.clickExcelFilterIcon(fix, 'ReleaseDate');
            fix.detectChanges();
        } catch (ex) { expect(ex).toBeNull(); }
    }));
});

const expectedResults = [];

function sendInput(element, text, fix) {
    element.nativeElement.value = text;
    element.nativeElement.dispatchEvent(new Event('keydown'));
    element.nativeElement.dispatchEvent(new Event('input'));
    element.nativeElement.dispatchEvent(new Event('keyup'));
    fix.detectChanges();
}

function sendInputNativeElement(nativeElement, text, fix) {
    nativeElement.value = text;
    nativeElement.dispatchEvent(new Event('keydown'));
    nativeElement.dispatchEvent(new Event('input'));
    nativeElement.dispatchEvent(new Event('keyup'));
    fix.detectChanges();
}

function verifyFilterUIPosition(filterUIContainer, grid) {
    const filterUiRightBorder = filterUIContainer.nativeElement.offsetParent.offsetLeft +
        filterUIContainer.nativeElement.offsetLeft + filterUIContainer.nativeElement.offsetWidth;
    expect(filterUiRightBorder).toBeLessThanOrEqual(grid.nativeElement.offsetWidth);
}

// Fill expected results for 'date' filtering conditions based on the current date
function fillExpectedResults(grid: IgxGridComponent, calendar: Calendar, today) {
    // day + 15
    const dateItem0 = generateICalendarDate(grid.data[0].ReleaseDate,
        today.getFullYear(), today.getMonth());
    // month - 1
    const dateItem1 = generateICalendarDate(grid.data[1].ReleaseDate,
        today.getFullYear(), today.getMonth());
    // day - 1
    const dateItem3 = generateICalendarDate(grid.data[3].ReleaseDate,
        today.getFullYear(), today.getMonth());
    // day + 1
    const dateItem5 = generateICalendarDate(grid.data[5].ReleaseDate,
        today.getFullYear(), today.getMonth());
    // month + 1
    const dateItem6 = generateICalendarDate(grid.data[6].ReleaseDate,
        today.getFullYear(), today.getMonth());

    let thisMonthCountItems = 1;
    let nextMonthCountItems = 1;
    let lastMonthCountItems = 1;
    let thisYearCountItems = 6;
    let nextYearCountItems = 0;
    let lastYearCountItems = 0;

    // LastMonth filter
    if (dateItem3.isPrevMonth) {
        lastMonthCountItems++;
    }
    expectedResults[0] = lastMonthCountItems;

    // thisMonth filter
    if (dateItem0.isCurrentMonth) {
        thisMonthCountItems++;
    }

    if (dateItem3.isCurrentMonth) {
        thisMonthCountItems++;
    }

    if (dateItem5.isCurrentMonth) {
        thisMonthCountItems++;
    }

    // NextMonth filter
    if (dateItem0.isNextMonth) {
        nextMonthCountItems++;
    }

    if (dateItem5.isNextMonth) {
        nextMonthCountItems++;
    }
    expectedResults[1] = nextMonthCountItems;

    // ThisYear, NextYear, PreviousYear filter

    // day + 15
    if (!dateItem0.isThisYear) {
        thisYearCountItems--;
    }

    if (dateItem0.isNextYear) {
        nextYearCountItems++;
    }

    // month - 1
    if (!dateItem1.isThisYear) {
        thisYearCountItems--;
    }

    if (dateItem1.isLastYear) {
        lastYearCountItems++;
    }

    // day - 1
    if (!dateItem3.isThisYear) {
        thisYearCountItems--;
    }

    if (dateItem3.isLastYear) {
        lastYearCountItems++;
    }

    // day + 1
    if (!dateItem5.isThisYear) {
        thisYearCountItems--;
    }

    if (dateItem5.isNextYear) {
        nextYearCountItems++;
    }

    // month + 1
    if (!dateItem6.isThisYear) {
        thisYearCountItems--;
    }

    if (dateItem6.isNextYear) {
        nextYearCountItems++;
    }

    // ThisYear filter result
    expectedResults[2] = thisYearCountItems;

    // NextYear filter result
    expectedResults[3] = nextYearCountItems;

    // PreviousYear filter result
    expectedResults[4] = lastYearCountItems;

    // ThisMonth filter result
    expectedResults[5] = thisMonthCountItems;
}

function generateICalendarDate(date: Date, year: number, month: number) {
    return {
        date,
        isCurrentMonth: date.getFullYear() === year && date.getMonth() === month,
        isLastYear: isLastYear(date, year),
        isNextMonth: isNextMonth(date, year, month),
        isNextYear: isNextYear(date, year),
        isPrevMonth: isPreviousMonth(date, year, month),
        isThisYear: isThisYear(date, year)
    };
}

function isPreviousMonth(date: Date, year: number, month: number): boolean {
    if (date.getFullYear() === year) {
        return date.getMonth() < month;
    }
    return date.getFullYear() < year;
}

function isNextMonth(date: Date, year: number, month: number): boolean {
    if (date.getFullYear() === year) {
        return date.getMonth() > month;
    }
    return date.getFullYear() > year;
}

function isThisYear(date: Date, year: number): boolean {
    return date.getFullYear() === year;
}

function isLastYear(date: Date, year: number): boolean {
    return date.getFullYear() < year;
}

function isNextYear(date: Date, year: number): boolean {
    return date.getFullYear() > year;
}

function checkUIForType(type: string, elem: DebugElement) {
    let expectedConditions;
    let expectedInputType;
    const isReadOnly = type === 'bool' ? true : false;
    switch (type) {
        case 'string':
            expectedConditions = IgxStringFilteringOperand.instance().operations;
            expectedInputType = 'text';
            break;
        case 'number':
            expectedConditions = IgxNumberFilteringOperand.instance().operations;
            expectedInputType = 'number';
            break;
        case 'date':
            expectedConditions = IgxDateFilteringOperand.instance().operations;
            expectedInputType = 'datePicker';
            break;
        case 'bool':
            expectedConditions = IgxBooleanFilteringOperand.instance().operations;
            expectedInputType = 'text';
            break;
    }
    GridFunctions.openFilterDD(elem);
    const ddList = elem.query(By.css('div.igx-drop-down__list.igx-toggle'));
    const ddItems = ddList.nativeElement.children;
    // check drop-down conditions
    for (let i = 0; i < expectedConditions.length; i++) {
        const txt = expectedConditions[i].name.split(/(?=[A-Z])/).join(' ').toLowerCase();
        expect(txt).toEqual(ddItems[i].textContent.toLowerCase());
    }
    // check input is correct type
    const filterUIRow = elem.query(By.css(FILTER_UI_ROW));
    if (expectedInputType !== 'datePicker') {
        const input = filterUIRow.query(By.css('.igx-input-group__input'));
        expect(input.nativeElement.type).toBe(expectedInputType);
        expect(input.nativeElement.attributes.hasOwnProperty('readonly')).toBe(isReadOnly);
    } else {
        const datePicker = filterUIRow.query(By.directive(IgxDatePickerComponent));
        expect(datePicker).not.toBe(null);
    }
}<|MERGE_RESOLUTION|>--- conflicted
+++ resolved
@@ -3614,19 +3614,11 @@
         GridFunctions.clickExcelFilterCascadeButton(fix);
         fix.detectChanges();
         GridFunctions.clickOperatorFromCascadeMenu(fix, 0);
-<<<<<<< HEAD
-        // await wait(200);
-=======
->>>>>>> 2cab6571
         tick(200);
         fix.detectChanges();
 
         // Click 'Add Filter' button.
         GridFunctions.clickAddFilterExcelStyleCustomFiltering(fix);
-<<<<<<< HEAD
-        // await wait(3000);
-=======
->>>>>>> 2cab6571
         tick(200);
         fix.detectChanges();
 
