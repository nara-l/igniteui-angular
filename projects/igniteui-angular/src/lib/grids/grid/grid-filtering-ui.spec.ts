import { DebugElement } from '@angular/core';
import { async, discardPeriodicTasks, fakeAsync, TestBed, tick, flush } from '@angular/core/testing';
import { By } from '@angular/platform-browser';
import { NoopAnimationsModule } from '@angular/platform-browser/animations';
import { Calendar } from '../../calendar/calendar';
import { IgxInputDirective } from '../../directives/input/input.directive';
import { IgxGridComponent } from './grid.component';
import { IgxGridModule } from './index';
import { IgxButtonDirective } from '../../directives/button/button.directive';
import { UIInteractions, wait } from '../../test-utils/ui-interactions.spec';
import { configureTestSuite } from '../../test-utils/configure-suite';
import {
    IgxNumberFilteringOperand,
    IgxDateFilteringOperand,
    IgxBooleanFilteringOperand,
    IgxStringFilteringOperand
} from '../../data-operations/filtering-condition';
import { IgxDatePickerComponent } from '../../date-picker/date-picker.component';
import { IgxGridFilteringCellComponent } from '../filtering/grid-filtering-cell.component';
import { IgxGridHeaderComponent } from '../grid-header.component';
import { IgxGridFilteringRowComponent } from '../filtering/grid-filtering-row.component';
import { GridFunctions } from '../../test-utils/grid-functions.spec';
import { IgxBadgeComponent } from '../../badge/badge.component';
import { IgxCheckboxComponent } from '../../checkbox/checkbox.component';
import { SortingDirection } from '../../data-operations/sorting-expression.interface';
import { DefaultSortingStrategy } from '../../data-operations/sorting-strategy';
import { IgxGridHeaderGroupComponent } from '../grid-header-group.component';
import { changei18n, getCurrentResourceStrings } from '../../core/i18n/resources';
import { registerLocaleData } from '@angular/common';
import localeDE from '@angular/common/locales/de';
import { FilterMode } from '../tree-grid';
import { FilteringExpressionsTree } from '../../data-operations/filtering-expressions-tree';
import { FilteringLogic, IFilteringExpression } from '../../data-operations/filtering-expression.interface';
import { IgxChipComponent } from '../../chips/chip.component';
import { IgxGridExcelStyleFilteringModule } from '../filtering/excel-style/grid.excel-style-filtering.module';
import { DisplayDensity } from '../../core/density';
import { SampleTestData } from '../../test-utils/sample-test-data.spec';
import {
    IgxGridFilteringComponent,
    IgxGridFilteringScrollComponent,
    IgxGridFilteringMCHComponent,
    IgxTestExcelFilteringDatePickerComponent,
    IgxGridFilteringTemplateComponent,
    IgxGridFilteringESFTemplatesComponent,
    IgxGridFilteringESFLoadOnDemandComponent
} from '../../test-utils/grid-samples.spec';

const FILTER_UI_ROW = 'igx-grid-filtering-row';
const FILTER_UI_CELL = 'igx-grid-filtering-cell';
const FILTER_UI_SCROLL_START_CLASS = '.igx-grid__filtering-row-scroll-start';
const FILTER_UI_SCROLL_END_CLASS = '.igx-grid__filtering-row-scroll-end';

describe('IgxGrid - Filtering actions', () => {
    configureTestSuite();
    beforeEach(async(() => {
        TestBed.configureTestingModule({
            declarations: [
                IgxGridFilteringComponent
            ],
            imports: [
                NoopAnimationsModule,
                IgxGridModule
            ]
        })
            .compileComponents();
    }));

    let fix, grid;
    beforeEach(fakeAsync(() => {
        fix = TestBed.createComponent(IgxGridFilteringComponent);
        fix.detectChanges();
        grid = fix.componentInstance.grid;
    }));

    afterEach(() => {
        UIInteractions.clearOverlay();
    });

    const cal = SampleTestData.timeGenerator;
    const today = SampleTestData.today;

    // UI tests string column, empty input
    it('UI tests on string column', fakeAsync(() => {
        const filteringCells = fix.debugElement.queryAll(By.css(FILTER_UI_CELL));
        filteringCells[1].query(By.css('igx-chip')).nativeElement.click();
        fix.detectChanges();

        const filterUIRow = fix.debugElement.query(By.css(FILTER_UI_ROW));
        const filterIcon = filterUIRow.query(By.css('igx-icon'));
        let input = filterUIRow.query(By.directive(IgxInputDirective));

        const reset = filterUIRow.queryAll(By.css('button'))[0];
        const close = filterUIRow.queryAll(By.css('button'))[1];

        expect(grid.rowList.length).toEqual(8);

        // open dropdown
        filterIcon.nativeElement.click();
        tick();
        fix.detectChanges();

        const ddList = fix.debugElement.query(By.css('div.igx-drop-down__list.igx-toggle'));
        const ddItems = ddList.nativeElement.children;

        // iterate over not unary conditions when input is empty
        // starts with
        verifyFilterUIPosition(filterUIRow, grid);

        ddItems[2].click();
        tick();
        fix.detectChanges();

        expect(grid.rowList.length).toEqual(8);
        expect(close.nativeElement.classList.contains('igx-button--disabled')).toBeFalsy();
        expect(reset.nativeElement.classList.contains('igx-button--disabled')).toBeTruthy();
        expect(input.nativeElement.offsetHeight).toBeGreaterThan(0);

        // open dropdown
        filterIcon.nativeElement.click();
        tick();
        fix.detectChanges();
        // ends with
        ddItems[3].click();
        tick();
        fix.detectChanges();

        expect(grid.rowList.length).toEqual(8);
        expect(close.nativeElement.classList.contains('igx-button--disabled')).toBeFalsy();
        expect(reset.nativeElement.classList.contains('igx-button--disabled')).toBeTruthy();
        expect(input.nativeElement.offsetHeight).toBeGreaterThan(0);

        // open dropdown
        filterIcon.nativeElement.click();
        tick();
        fix.detectChanges();
        // does not contain
        ddItems[1].click();
        tick();
        fix.detectChanges();

        expect(grid.rowList.length).toEqual(8);
        expect(close.nativeElement.classList.contains('igx-button--disabled')).toBeFalsy();
        expect(reset.nativeElement.classList.contains('igx-button--disabled')).toBeTruthy();
        expect(input.nativeElement.offsetHeight).toBeGreaterThan(0);

        // open dropdown
        filterIcon.nativeElement.click();
        tick();
        fix.detectChanges();
        // equals
        ddItems[0].click();
        tick();
        fix.detectChanges();

        expect(grid.rowList.length).toEqual(8);
        expect(close.nativeElement.classList.contains('igx-button--disabled')).toBeFalsy();
        expect(reset.nativeElement.classList.contains('igx-button--disabled')).toBeTruthy();
        expect(input.nativeElement.offsetHeight).toBeGreaterThan(0);

        // open dropdown
        filterIcon.nativeElement.click();
        tick();
        fix.detectChanges();
        // does not equal
        ddItems[5].click();
        tick();
        fix.detectChanges();

        expect(grid.rowList.length).toEqual(8);
        expect(close.nativeElement.classList.contains('igx-button--disabled')).toBeFalsy();
        expect(reset.nativeElement.classList.contains('igx-button--disabled')).toBeTruthy();
        expect(input.nativeElement.offsetHeight).toBeGreaterThan(0);

        // open dropdown
        filterIcon.nativeElement.click();
        tick();
        fix.detectChanges();
        // empty
        ddItems[6].click();
        tick(100);
        fix.detectChanges();

        expect(grid.rowList.length).toEqual(4);
        expect(close.nativeElement.classList.contains('igx-button--disabled')).toBeFalsy();
        expect(reset.nativeElement.classList.contains('igx-button--disabled')).toBeFalsy();
        expect(input.nativeElement.offsetHeight).toBeGreaterThan(0);

        GridFunctions.removeFilterChipByIndex(0, filterUIRow);

        // open dropdown
        filterIcon.nativeElement.click();
        tick();
        fix.detectChanges();
        // not empty
        ddItems[7].click();
        tick(100);
        fix.detectChanges();

        expect(grid.rowList.length).toEqual(4);
        expect(close.nativeElement.classList.contains('igx-button--disabled')).toBeFalsy();
        expect(reset.nativeElement.classList.contains('igx-button--disabled')).toBeFalsy();
        expect(input.nativeElement.offsetHeight).toBeGreaterThan(0);

        GridFunctions.removeFilterChipByIndex(0, filterUIRow);

        // open dropdown
        filterIcon.nativeElement.click();
        tick();
        fix.detectChanges();
        // iterate over unary conditions
        // null
        ddItems[8].click();
        tick(100);
        fix.detectChanges();

        expect(grid.rowList.length).toEqual(3);
        expect(close.nativeElement.classList.contains('igx-button--disabled')).toBeFalsy();
        expect(reset.nativeElement.classList.contains('igx-button--disabled')).toBeFalsy();
        expect(input.nativeElement.offsetHeight).toBeGreaterThan(0);

        GridFunctions.removeFilterChipByIndex(0, filterUIRow);

        // open dropdown
        filterIcon.nativeElement.click();
        tick();
        fix.detectChanges();
        // not null
        ddItems[9].click();
        tick(100);
        fix.detectChanges();

        expect(grid.rowList.length).toEqual(5);
        expect(close.nativeElement.classList.contains('igx-button--disabled')).toBeFalsy();
        expect(reset.nativeElement.classList.contains('igx-button--disabled')).toBeFalsy();
        expect(input.nativeElement.offsetHeight).toBeGreaterThan(0);

        // open dropdown
        filterIcon.nativeElement.click();
        tick();
        fix.detectChanges();
        // changing from unary to not unary condition when input is empty - filtering should keep its state
        // contains
        ddItems[0].click();
        tick(100);
        fix.detectChanges();

        input = filterUIRow.query(By.directive(IgxInputDirective));
        expect(grid.rowList.length).toEqual(5);
        expect(close.nativeElement.classList.contains('igx-button--disabled')).toBeFalsy();
        // input is empty but there is filtering applied, so reset button should be active !
        expect(reset.nativeElement.classList.contains('igx-button--disabled')).toBeFalsy();
        expect(input.nativeElement.offsetHeight).toBeGreaterThan(0);
    }));

    // UI tests string column with value in input
    it('UI tests on string column', fakeAsync(() => {
        const filteringCells = fix.debugElement.queryAll(By.css(FILTER_UI_CELL));
        filteringCells[1].query(By.css('igx-chip')).nativeElement.click();
        fix.detectChanges();

        const filterUIRow = fix.debugElement.query(By.css(FILTER_UI_ROW));
        const filterIcon = filterUIRow.query(By.css('igx-icon'));
        const input = filterUIRow.query(By.directive(IgxInputDirective));

        const reset = filterUIRow.queryAll(By.css('button'))[0];
        const close = filterUIRow.queryAll(By.css('button'))[1];

        expect(grid.rowList.length).toEqual(8);

        // open dropdown
        filterIcon.nativeElement.click();
        tick();
        fix.detectChanges();

        const ddList = fix.debugElement.query(By.css('div.igx-drop-down__list.igx-toggle'));
        const ddItems = ddList.nativeElement.children;

        // iterate over not unary conditions and fill the input
        // contains
        sendInput(input, 'Ignite', fix);
        tick();
        fix.detectChanges();

        expect(grid.rowList.length).toEqual(2);
        expect(close.nativeElement.classList.contains('igx-button--disabled')).toBeFalsy();
        expect(reset.nativeElement.classList.contains('igx-button--disabled')).toBeFalsy();
        expect(input.nativeElement.offsetHeight).toBeGreaterThan(0);

        // starts with
        ddItems[2].click();
        tick(100);
        fix.detectChanges();

        sendInput(input, 'Net', fix);
        tick();
        fix.detectChanges();

        verifyFilterUIPosition(filterUIRow, grid);
        expect(grid.rowList.length).toEqual(1);
        expect(grid.getCellByColumn(0, 'ID').value).toEqual(2);
        expect(grid.getCellByColumn(0, 'ProductName').value).toMatch('NetAdvantage');
        expect(close.nativeElement.classList.contains('igx-button--disabled')).toBeFalsy();
        expect(reset.nativeElement.classList.contains('igx-button--disabled')).toBeFalsy();
        expect(input.nativeElement.offsetHeight).toBeGreaterThan(0);

        // open dropdown
        filterIcon.nativeElement.click();
        tick();
        fix.detectChanges();
        // ends with
        ddItems[3].click();
        tick(100);
        fix.detectChanges();

        sendInput(input, 'script', fix);
        tick();
        fix.detectChanges();

        expect(grid.rowList.length).toEqual(2);
        expect(close.nativeElement.classList.contains('igx-button--disabled')).toBeFalsy();
        expect(reset.nativeElement.classList.contains('igx-button--disabled')).toBeFalsy();
        expect(input.nativeElement.offsetHeight).toBeGreaterThan(0);

        // open dropdown
        filterIcon.nativeElement.click();
        tick();
        fix.detectChanges();
        // does not contain
        ddItems[1].click();
        tick(100);
        fix.detectChanges();

        expect(grid.rowList.length).toEqual(6);
        expect(close.nativeElement.classList.contains('igx-button--disabled')).toBeFalsy();
        expect(reset.nativeElement.classList.contains('igx-button--disabled')).toBeFalsy();
        expect(input.nativeElement.offsetHeight).toBeGreaterThan(0);

        // use reset button
        reset.nativeElement.click();
        tick();
        fix.detectChanges();

        expect(grid.rowList.length).toEqual(8);
        expect(close.nativeElement.classList.contains('igx-button--disabled')).toBeFalsy();
        expect(reset.nativeElement.classList.contains('igx-button--disabled')).toBeTruthy();
        expect(input.nativeElement.offsetHeight).toBeGreaterThan(0);

        // open dropdown
        filterIcon.nativeElement.click();
        tick();
        fix.detectChanges();
        // equals
        ddItems[4].click();
        tick(100);
        fix.detectChanges();

        sendInput(input, 'NetAdvantage', fix);
        tick();
        fix.detectChanges();

        expect(grid.rowList.length).toEqual(1);
        expect(close.nativeElement.classList.contains('igx-button--disabled')).toBeFalsy();
        expect(reset.nativeElement.classList.contains('igx-button--disabled')).toBeFalsy();
        expect(input.nativeElement.offsetHeight).toBeGreaterThan(0);

        // open dropdown
        filterIcon.nativeElement.click();
        tick();
        fix.detectChanges();
        // equals
        ddItems[4].click();
        tick(100);
        fix.detectChanges();

        sendInput(input, ' ', fix);
        tick();
        fix.detectChanges();

        expect(grid.rowList.length).toEqual(0);
        expect(close.nativeElement.classList.contains('igx-button--disabled')).toBeFalsy();
        expect(reset.nativeElement.classList.contains('igx-button--disabled')).toBeFalsy();
        expect(input.nativeElement.offsetHeight).toBeGreaterThan(0);
        const emptyTemplate = fix.debugElement.query(By.css('span.igx-grid__tbody-message'));
        expect(emptyTemplate.nativeElement.offsetHeight).toBeGreaterThan(0);

        // open dropdown
        filterIcon.nativeElement.click();
        tick();
        fix.detectChanges();
        // does not equal
        ddItems[5].click();
        tick(100);
        fix.detectChanges();

        sendInput(input, 'NetAdvantage', fix);
        tick();
        fix.detectChanges();

        expect(grid.rowList.length).toEqual(7);
        expect(close.nativeElement.classList.contains('igx-button--disabled')).toBeFalsy();
        expect(reset.nativeElement.classList.contains('igx-button--disabled')).toBeFalsy();
        expect(input.nativeElement.offsetHeight).toBeGreaterThan(0);
    }));

    // UI tests number column
    it('UI tests on number column', fakeAsync(() => {
        const filteringCells = fix.debugElement.queryAll(By.css(FILTER_UI_CELL));
        filteringCells[2].query(By.css('igx-chip')).nativeElement.click();
        fix.detectChanges();

        const filterUIRow = fix.debugElement.query(By.css(FILTER_UI_ROW));
        const filterIcon = filterUIRow.query(By.css('igx-icon'));
        let input = filterUIRow.query(By.directive(IgxInputDirective));

        const reset = filterUIRow.queryAll(By.css('button'))[0];
        const close = filterUIRow.queryAll(By.css('button'))[1];

        expect(grid.rowList.length).toEqual(8);
        expect(close.nativeElement.classList.contains('igx-button--disabled')).toBeFalsy();
        expect(reset.nativeElement.classList.contains('igx-button--disabled')).toBeTruthy();

        filterIcon.nativeElement.click();
        tick();
        fix.detectChanges();

        const ddList = fix.debugElement.query(By.css('div.igx-drop-down__list.igx-toggle'));
        const ddItems = ddList.nativeElement.children;

        verifyFilterUIPosition(filterUIRow, grid);

        // iterate over not unary conditions and fill the input
        // equals
        sendInput(input, 0, fix);
        tick();
        fix.detectChanges();

        expect(grid.rowList.length).toEqual(1);
        expect(grid.getCellByColumn(0, 'Downloads').value).toEqual(0);
        expect(close.nativeElement.classList.contains('igx-button--disabled')).toBeFalsy();
        expect(reset.nativeElement.classList.contains('igx-button--disabled')).toBeFalsy();
        let suffix = filterUIRow.query(By.css('igx-suffix'));
        let clear = suffix.queryAll(By.css('igx-icon'))[1];
        expect(clear.nativeElement.offsetHeight).toBeGreaterThan(0);

        // clear input value
        GridFunctions.removeFilterChipByIndex(0, filterUIRow);
        tick();
        fix.detectChanges();

        // iterate over not unary conditions when input is empty
        // open dropdown
        filterIcon.nativeElement.click();
        tick();
        fix.detectChanges();
        // does not equal
        ddItems[1].click();
        tick(100);
        fix.detectChanges();

        expect(grid.rowList.length).toEqual(8);
        expect(close.nativeElement.classList.contains('igx-button--disabled')).toBeFalsy();
        expect(reset.nativeElement.classList.contains('igx-button--disabled')).toBeTruthy();
        expect(input.nativeElement.offsetHeight).toBeGreaterThan(0);

        // open dropdown
        filterIcon.nativeElement.click();
        tick();
        fix.detectChanges();
        // greater than
        ddItems[2].click();
        tick(100);
        fix.detectChanges();

        expect(grid.rowList.length).toEqual(8);
        expect(close.nativeElement.classList.contains('igx-button--disabled')).toBeFalsy();
        expect(reset.nativeElement.classList.contains('igx-button--disabled')).toBeTruthy();
        expect(input.nativeElement.offsetHeight).toBeGreaterThan(0);

        // iterate over unary conditions
        // open dropdown
        filterIcon.nativeElement.click();
        tick();
        fix.detectChanges();
        // empty
        ddItems[6].click();
        tick(100);
        fix.detectChanges();

        expect(grid.rowList.length).toEqual(1);
        expect(close.nativeElement.classList.contains('igx-button--disabled')).toBeFalsy();
        expect(reset.nativeElement.classList.contains('igx-button--disabled')).toBeFalsy();
        expect(input.nativeElement.offsetHeight).toBeGreaterThan(0);

        // open dropdown
        filterIcon.nativeElement.click();
        tick();
        fix.detectChanges();
        // not empty
        ddItems[7].click();
        tick(100);
        fix.detectChanges();

        expect(grid.rowList.length).toEqual(7);
        expect(close.nativeElement.classList.contains('igx-button--disabled')).toBeFalsy();
        expect(reset.nativeElement.classList.contains('igx-button--disabled')).toBeFalsy();
        expect(input.nativeElement.offsetHeight).toBeGreaterThan(0);

        // open dropdown
        filterIcon.nativeElement.click();
        tick();
        fix.detectChanges();
        // null
        ddItems[8].click();
        tick(100);
        fix.detectChanges();

        expect(grid.rowList.length).toEqual(1);
        expect(close.nativeElement.classList.contains('igx-button--disabled')).toBeFalsy();
        expect(reset.nativeElement.classList.contains('igx-button--disabled')).toBeFalsy();
        expect(input.nativeElement.offsetHeight).toBeGreaterThan(0);

        // open dropdown
        filterIcon.nativeElement.click();
        tick();
        fix.detectChanges();
        // not null
        ddItems[9].click();
        tick(100);
        fix.detectChanges();

        expect(grid.rowList.length).toEqual(7);
        expect(close.nativeElement.classList.contains('igx-button--disabled')).toBeFalsy();
        expect(reset.nativeElement.classList.contains('igx-button--disabled')).toBeFalsy();
        expect(input.nativeElement.offsetHeight).toBeGreaterThan(0);

        // changing from unary to not unary condition when input is empty - filtering should keep its state
        // open dropdown
        filterIcon.nativeElement.click();
        tick();
        fix.detectChanges();
        // equals - filter should keep its state and not be reset
        ddItems[0].click();
        tick(100);
        fix.detectChanges();

        input = filterUIRow.query(By.directive(IgxInputDirective));
        expect(grid.rowList.length).toEqual(7);
        expect(close.nativeElement.classList.contains('igx-button--disabled')).toBeFalsy();
        // input is empty but there is filtering applied, so reset button should be active !
        expect(reset.nativeElement.classList.contains('igx-button--disabled')).toBeFalsy();
        expect(input.nativeElement.offsetHeight).toBeGreaterThan(0);

        // iterate over not unary conditions and fill the input
        // equals
        sendInput(input, 100, fix);
        tick();
        fix.detectChanges();

        suffix = filterUIRow.query(By.css('igx-suffix'));
        clear = suffix.queryAll(By.css('igx-icon'))[1];
        expect(grid.rowList.length).toEqual(1);
        expect(grid.getCellByColumn(0, 'Downloads').value).toEqual(100);
        expect(close.nativeElement.classList.contains('igx-button--disabled')).toBeFalsy();
        expect(reset.nativeElement.classList.contains('igx-button--disabled')).toBeFalsy();
        expect(clear.nativeElement.offsetHeight).toBeGreaterThan(0);
        expect(input.nativeElement.offsetHeight).toBeGreaterThan(0);

        // open dropdown
        filterIcon.nativeElement.click();
        tick();
        fix.detectChanges();
        // does not equal
        ddItems[1].click();
        tick(100);
        fix.detectChanges();

        expect(grid.rowList.length).toEqual(7);
        expect(close.nativeElement.classList.contains('igx-button--disabled')).toBeFalsy();
        expect(reset.nativeElement.classList.contains('igx-button--disabled')).toBeFalsy();
        expect(input.nativeElement.offsetHeight).toBeGreaterThan(0);

        // open dropdown
        filterIcon.nativeElement.click();
        tick();
        fix.detectChanges();
        // greater than
        ddItems[2].click();
        tick(100);
        fix.detectChanges();

        sendInput(input, 300, fix);
        tick();
        fix.detectChanges();

        expect(grid.rowList.length).toEqual(2);
        expect(close.nativeElement.classList.contains('igx-button--disabled')).toBeFalsy();
        expect(reset.nativeElement.classList.contains('igx-button--disabled')).toBeFalsy();
        expect(input.nativeElement.offsetHeight).toBeGreaterThan(0);

        // use reset button
        reset.nativeElement.click();
        tick();
        fix.detectChanges();

        expect(grid.rowList.length).toEqual(8);
        expect(close.nativeElement.classList.contains('igx-button--disabled')).toBeFalsy();
        expect(reset.nativeElement.classList.contains('igx-button--disabled')).toBeTruthy();
        expect(input.nativeElement.offsetHeight).toBeGreaterThan(0);
        expect(filterIcon.componentInstance.iconName).toMatch('equals');

        // open dropdown
        filterIcon.nativeElement.click();
        tick();
        fix.detectChanges();
        // less than
        ddItems[3].click();
        tick(100);
        fix.detectChanges();

        sendInput(input, 100, fix);
        tick();
        fix.detectChanges();

        expect(grid.rowList.length).toEqual(3);
        expect(close.nativeElement.classList.contains('igx-button--disabled')).toBeFalsy();
        expect(reset.nativeElement.classList.contains('igx-button--disabled')).toBeFalsy();
        expect(input.nativeElement.offsetHeight).toBeGreaterThan(0);
        expect(filterIcon.componentInstance.iconName).toMatch('less_than');

        GridFunctions.removeFilterChipByIndex(0, filterUIRow);
        clear.nativeElement.click();
        tick();
        fix.detectChanges();

        expect(grid.rowList.length).toEqual(8);
        expect(close.nativeElement.classList.contains('igx-button--disabled')).toBeFalsy();
        expect(reset.nativeElement.classList.contains('igx-button--disabled')).toBeTruthy();
        expect(input.nativeElement.offsetHeight).toBeGreaterThan(0);
        // revert to the default after
        expect(filterIcon.componentInstance.iconName).toMatch('equals');

        // open dropdown
        filterIcon.nativeElement.click();
        tick();
        fix.detectChanges();
        // greater than or equal to
        ddItems[4].click();
        tick(100);
        fix.detectChanges();

        sendInput(input, 254, fix);
        tick();
        fix.detectChanges();

        expect(grid.rowList.length).toEqual(3);
        expect(close.nativeElement.classList.contains('igx-button--disabled')).toBeFalsy();
        expect(reset.nativeElement.classList.contains('igx-button--disabled')).toBeFalsy();
        expect(input.nativeElement.offsetHeight).toBeGreaterThan(0);

        // open dropdown
        filterIcon.nativeElement.click();
        tick();
        fix.detectChanges();
        // less than or equal to
        ddItems[5].click();
        tick(100);
        fix.detectChanges();

        expect(grid.rowList.length).toEqual(6);
        expect(close.nativeElement.classList.contains('igx-button--disabled')).toBeFalsy();
        expect(reset.nativeElement.classList.contains('igx-button--disabled')).toBeFalsy();
        expect(input.nativeElement.offsetHeight).toBeGreaterThan(0);
    }));

    // UI tests boolean column
    it('UI tests on boolean column', fakeAsync(() => {
        const filteringCells = fix.debugElement.queryAll(By.css(FILTER_UI_CELL));
        filteringCells[3].query(By.css('igx-chip')).nativeElement.click();
        fix.detectChanges();
        const filterUIRow = fix.debugElement.query(By.css(FILTER_UI_ROW));
        const filterIcon = filterUIRow.query(By.css('igx-icon'));

        const reset = filterUIRow.queryAll(By.css('button'))[0];
        const close = filterUIRow.queryAll(By.css('button'))[1];

        expect(grid.rowList.length).toEqual(8);

        filterIcon.nativeElement.click();
        tick();
        fix.detectChanges();

        const ddList = fix.debugElement.query(By.css('div.igx-drop-down__list.igx-toggle'));
        const ddItems = ddList.nativeElement.children;

        verifyFilterUIPosition(filterUIRow, grid);

        // false condition
        ddItems[2].click();
        tick(100);
        fix.detectChanges();

        expect(grid.rowList.length).toEqual(2);
        expect(grid.getCellByColumn(0, 'Released').value).toBeFalsy();
        expect(grid.getCellByColumn(1, 'Released').value).toBeFalsy();
        expect(close.nativeElement.classList.contains('igx-button--disabled')).toBeFalsy();
        expect(reset.nativeElement.classList.contains('igx-button--disabled')).toBeFalsy();

        filterIcon.nativeElement.click();
        tick();
        fix.detectChanges();
        // true condition
        ddItems[1].click();
        tick(100);
        fix.detectChanges();

        expect(grid.rowList.length).toEqual(3);
        expect(grid.getCellByColumn(0, 'Released').value).toBe(true);
        expect(grid.getCellByColumn(1, 'Released').value).toBe(true);
        expect(grid.getCellByColumn(2, 'Released').value).toBe(true);
        expect(close.nativeElement.classList.contains('igx-button--disabled')).toBeFalsy();
        expect(reset.nativeElement.classList.contains('igx-button--disabled')).toBeFalsy();

        filterIcon.nativeElement.click();
        tick();
        fix.detectChanges();
        // (all) condition
        ddItems[0].click();
        tick(100);
        fix.detectChanges();

        expect(grid.rowList.length).toEqual(8);
        expect(close.nativeElement.classList.contains('igx-button--disabled')).toBeFalsy();
        expect(reset.nativeElement.classList.contains('igx-button--disabled')).toBeFalsy();

        filterIcon.nativeElement.click();
        tick();
        fix.detectChanges();
        // empty condition
        ddItems[3].click();
        tick(100);
        fix.detectChanges();

        expect(grid.rowList.length).toEqual(3);
        expect(grid.getCellByColumn(0, 'Released').value).toEqual(null);
        expect(grid.getCellByColumn(1, 'Released').value).toEqual(null);
        expect(grid.getCellByColumn(2, 'Released').value).toEqual(undefined);
        expect(close.nativeElement.classList.contains('igx-button--disabled')).toBeFalsy();
        expect(reset.nativeElement.classList.contains('igx-button--disabled')).toBeFalsy();

        filterIcon.nativeElement.click();
        tick();
        fix.detectChanges();
        // not empty condition
        ddItems[4].click();
        tick(100);
        fix.detectChanges();

        expect(grid.rowList.length).toEqual(5);
        expect(grid.getCellByColumn(0, 'Released').value).toBe(false);
        expect(grid.getCellByColumn(1, 'Released').value).toBe(true);
        expect(grid.getCellByColumn(2, 'Released').value).toBe(true);
        expect(grid.getCellByColumn(3, 'Released').value).toMatch('');
        expect(grid.getCellByColumn(4, 'Released').value).toBe(true);
        expect(close.nativeElement.classList.contains('igx-button--disabled')).toBeFalsy();
        expect(reset.nativeElement.classList.contains('igx-button--disabled')).toBeFalsy();

        filterIcon.nativeElement.click();
        tick();
        fix.detectChanges();
        // null condition
        ddItems[5].click();
        tick(100);
        fix.detectChanges();

        expect(grid.rowList.length).toEqual(2);
        expect(grid.getCellByColumn(0, 'Released').value).toEqual(null);
        expect(grid.getCellByColumn(1, 'Released').value).toEqual(null);
        expect(close.nativeElement.classList.contains('igx-button--disabled')).toBeFalsy();
        expect(reset.nativeElement.classList.contains('igx-button--disabled')).toBeFalsy();

        filterIcon.nativeElement.click();
        tick();
        fix.detectChanges();
        // not null condition
        ddItems[6].click();
        tick(100);
        fix.detectChanges();

        expect(grid.rowList.length).toEqual(6);
        expect(grid.getCellByColumn(0, 'Released').value).toBe(false);
        expect(grid.getCellByColumn(1, 'Released').value).toBe(true);
        expect(grid.getCellByColumn(2, 'Released').value).toBe(true);
        expect(grid.getCellByColumn(3, 'Released').value).toMatch('');
        expect(grid.getCellByColumn(4, 'Released').value).toBe(true);
        expect(grid.getCellByColumn(5, 'Released').value).toBe(undefined);
        expect(close.nativeElement.classList.contains('igx-button--disabled')).toBeFalsy();
        expect(reset.nativeElement.classList.contains('igx-button--disabled')).toBeFalsy();
    }));

    // UI tests date column
    it('UI - should correctly filter date column by \'today\' filtering conditions', fakeAsync(() => {
        const filteringCells = fix.debugElement.queryAll(By.css(FILTER_UI_CELL));
        filteringCells[4].query(By.css('igx-chip')).nativeElement.click();
        tick();
        fix.detectChanges();
        const filterUIRow = fix.debugElement.query(By.css(FILTER_UI_ROW));
        const filterIcon = filterUIRow.query(By.css('igx-icon'));
        filterIcon.nativeElement.click();
        tick();
        fix.detectChanges();

        const ddList = fix.debugElement.query(By.css('div.igx-drop-down__list.igx-toggle'));
        verifyFilterUIPosition(filterUIRow, grid);

        GridFunctions.selectFilteringCondition('Today', ddList);
        tick(100);
        fix.detectChanges();

        // only one record is populated with 'today' date, this is why rows must be 1
        expect(grid.rowList.length).toEqual(1);
    }));

    it('UI - should correctly filter date column by \'yesterday\' filtering conditions', fakeAsync(() => {
        const filteringCells = fix.debugElement.queryAll(By.css(FILTER_UI_CELL));
        filteringCells[4].query(By.css('igx-chip')).nativeElement.click();
        tick();
        fix.detectChanges();
        const filterUIRow = fix.debugElement.query(By.css(FILTER_UI_ROW));
        const filterIcon = filterUIRow.query(By.css('igx-icon'));
        filterIcon.nativeElement.click();
        tick();
        fix.detectChanges();

        const ddList = fix.debugElement.query(By.css('div.igx-drop-down__list.igx-toggle'));
        verifyFilterUIPosition(filterUIRow, grid);

        GridFunctions.selectFilteringCondition('Yesterday', ddList);
        tick(100);
        fix.detectChanges();

        // only one record is populated with (today - 1 day)  date, this is why rows must be 1
        expect(grid.rowList.length).toEqual(1);
    }));

    it('UI - should correctly filter date column by \'this month\' filtering conditions', fakeAsync(() => {
        const filteringCells = fix.debugElement.queryAll(By.css(FILTER_UI_CELL));
        filteringCells[4].query(By.css('igx-chip')).nativeElement.click();
        tick();
        fix.detectChanges();
        const filterUIRow = fix.debugElement.query(By.css(FILTER_UI_ROW));
        const filterIcon = filterUIRow.query(By.css('igx-icon'));

        // Fill expected results based on the current date
        fillExpectedResults(grid, cal, today);

        filterIcon.nativeElement.click();
        tick();
        fix.detectChanges();
        const ddList = fix.debugElement.query(By.css('div.igx-drop-down__list.igx-toggle'));
        verifyFilterUIPosition(filterIcon, grid);
        GridFunctions.selectFilteringCondition('This Month', ddList);
        tick(100);
        fix.detectChanges();

        expect(grid.rowList.length).toEqual(expectedResults[5]);
    }));

    it('UI - should correctly filter date column by \'next month\' filtering conditions', fakeAsync(() => {
        const filteringCells = fix.debugElement.queryAll(By.css(FILTER_UI_CELL));
        filteringCells[4].query(By.css('igx-chip')).nativeElement.click();
        tick();
        fix.detectChanges();
        const filterUIRow = fix.debugElement.query(By.css(FILTER_UI_ROW));
        const filterIcon = filterUIRow.query(By.css('igx-icon'));

        // Fill expected results based on the current date
        fillExpectedResults(grid, cal, today);

        filterIcon.nativeElement.click();
        tick();
        fix.detectChanges();
        verifyFilterUIPosition(filterIcon, grid);

        const ddList = fix.debugElement.query(By.css('div.igx-drop-down__list.igx-toggle'));
        GridFunctions.selectFilteringCondition('Next Month', ddList);
        tick(100);
        fix.detectChanges();

        expect(grid.rowList.length).toEqual(expectedResults[1]);
    }));

    it('UI - should correctly filter date column by \'last month\' filtering conditions', fakeAsync(() => {
        const filteringCells = fix.debugElement.queryAll(By.css(FILTER_UI_CELL));
        filteringCells[4].query(By.css('igx-chip')).nativeElement.click();
        tick();
        fix.detectChanges();
        const filterUIRow = fix.debugElement.query(By.css(FILTER_UI_ROW));
        const filterIcon = filterUIRow.query(By.css('igx-icon'));

        // Fill expected results based on the current date
        fillExpectedResults(grid, cal, today);

        filterIcon.nativeElement.click();
        tick();
        fix.detectChanges();
        verifyFilterUIPosition(filterIcon, grid);

        const ddList = fix.debugElement.query(By.css('div.igx-drop-down__list.igx-toggle'));
        GridFunctions.selectFilteringCondition('Last Month', ddList);
        tick(100);
        fix.detectChanges();

        expect(grid.rowList.length).toEqual(expectedResults[0]);
    }));

    it('UI - should correctly filter date column by \'empty\' filtering conditions', fakeAsync(() => {
        const filteringCells = fix.debugElement.queryAll(By.css(FILTER_UI_CELL));
        filteringCells[4].query(By.css('igx-chip')).nativeElement.click();
        tick();
        fix.detectChanges();
        const filterUIRow = fix.debugElement.query(By.css(FILTER_UI_ROW));
        const filterIcon = filterUIRow.query(By.css('igx-icon'));

        filterIcon.nativeElement.click();
        tick();
        fix.detectChanges();
        verifyFilterUIPosition(filterIcon, grid);

        const ddList = fix.debugElement.query(By.css('div.igx-drop-down__list.igx-toggle'));
        GridFunctions.selectFilteringCondition('Empty', ddList);
        tick(100);
        fix.detectChanges();
        expect(grid.rowList.length).toEqual(2);
    }));

    it('UI - should correctly filter date column by \'notEmpty\' filtering conditions', fakeAsync(() => {
        const filteringCells = fix.debugElement.queryAll(By.css(FILTER_UI_CELL));
        filteringCells[4].query(By.css('igx-chip')).nativeElement.click();
        tick();
        fix.detectChanges();
        const filterUIRow = fix.debugElement.query(By.css(FILTER_UI_ROW));
        const filterIcon = filterUIRow.query(By.css('igx-icon'));

        filterIcon.nativeElement.click();
        tick();
        fix.detectChanges();
        verifyFilterUIPosition(filterIcon, grid);

        const ddList = fix.debugElement.query(By.css('div.igx-drop-down__list.igx-toggle'));
        GridFunctions.selectFilteringCondition('Not Empty', ddList);
        tick(100);
        fix.detectChanges();

        expect(grid.rowList.length).toEqual(6);
    }));

    it('UI - should correctly filter date column by \'null\' filtering conditions', fakeAsync(() => {
        const filteringCells = fix.debugElement.queryAll(By.css(FILTER_UI_CELL));
        filteringCells[4].query(By.css('igx-chip')).nativeElement.click();
        tick();
        fix.detectChanges();
        const filterUIRow = fix.debugElement.query(By.css(FILTER_UI_ROW));
        const filterIcon = filterUIRow.query(By.css('igx-icon'));

        filterIcon.nativeElement.click();
        tick();
        fix.detectChanges();
        verifyFilterUIPosition(filterIcon, grid);

        const ddList = fix.debugElement.query(By.css('div.igx-drop-down__list.igx-toggle'));
        GridFunctions.selectFilteringCondition('Null', ddList);
        tick(100);
        fix.detectChanges();

        expect(grid.rowList.length).toEqual(1);
    }));

    it('UI - should correctly filter date column by \'notNull\' filtering conditions', fakeAsync(() => {
        const filteringCells = fix.debugElement.queryAll(By.css(FILTER_UI_CELL));
        filteringCells[4].query(By.css('igx-chip')).nativeElement.click();
        tick();
        fix.detectChanges();
        const filterUIRow = fix.debugElement.query(By.css(FILTER_UI_ROW));
        const filterIcon = filterUIRow.query(By.css('igx-icon'));

        filterIcon.nativeElement.click();
        tick();
        fix.detectChanges();
        verifyFilterUIPosition(filterIcon, grid);

        const ddList = fix.debugElement.query(By.css('div.igx-drop-down__list.igx-toggle'));
        GridFunctions.selectFilteringCondition('Not Null', ddList);
        tick(100);
        fix.detectChanges();

        expect(grid.rowList.length).toEqual(7);
    }));

    it('UI - should correctly filter date column by \'thisYear\' filtering conditions', fakeAsync(() => {
        const filteringCells = fix.debugElement.queryAll(By.css(FILTER_UI_CELL));
        filteringCells[4].query(By.css('igx-chip')).nativeElement.click();
        tick();
        fix.detectChanges();
        const filterUIRow = fix.debugElement.query(By.css(FILTER_UI_ROW));
        const filterIcon = filterUIRow.query(By.css('igx-icon'));

        // Fill expected results based on the current date
        fillExpectedResults(grid, cal, today);

        filterIcon.nativeElement.click();
        fix.detectChanges();
        verifyFilterUIPosition(filterIcon, grid);

        const ddList = fix.debugElement.query(By.css('div.igx-drop-down__list.igx-toggle'));
        GridFunctions.selectFilteringCondition('This Year', ddList);
        tick(100);
        fix.detectChanges();

        expect(grid.rowList.length).toEqual(expectedResults[2]);
    }));

    it('UI - should correctly filter date column by \'lastYear\' filtering conditions', fakeAsync(() => {
        const filteringCells = fix.debugElement.queryAll(By.css(FILTER_UI_CELL));
        filteringCells[4].query(By.css('igx-chip')).nativeElement.click();
        tick();
        fix.detectChanges();
        const filterUIRow = fix.debugElement.query(By.css(FILTER_UI_ROW));
        const filterIcon = filterUIRow.query(By.css('igx-icon'));

        // Fill expected results based on the current date
        fillExpectedResults(grid, cal, today);

        filterIcon.nativeElement.click();
        tick();
        fix.detectChanges();
        verifyFilterUIPosition(filterIcon, grid);

        const ddList = fix.debugElement.query(By.css('div.igx-drop-down__list.igx-toggle'));
        GridFunctions.selectFilteringCondition('Last Year', ddList);
        tick(100);
        fix.detectChanges();

        expect(grid.rowList.length).toEqual(expectedResults[4]);
    }));

    it('UI - should correctly filter date column by \'nextYear\' filtering conditions', fakeAsync(() => {
        const filteringCells = fix.debugElement.queryAll(By.css(FILTER_UI_CELL));
        filteringCells[4].query(By.css('igx-chip')).nativeElement.click();
        tick();
        fix.detectChanges();
        const filterUIRow = fix.debugElement.query(By.css(FILTER_UI_ROW));
        const filterIcon = filterUIRow.query(By.css('igx-icon'));

        // Fill expected results based on the current date
        fillExpectedResults(grid, cal, today);

        filterIcon.nativeElement.click();
        tick();
        fix.detectChanges();
        verifyFilterUIPosition(filterIcon, grid);

        const ddList = fix.debugElement.query(By.css('div.igx-drop-down__list.igx-toggle'));
        GridFunctions.selectFilteringCondition('Next Year', ddList);
        tick(100);
        fix.detectChanges();

        expect(grid.rowList.length).toEqual(expectedResults[3]);
    }));

    it('UI - should correctly filter date column by \'equals\' filtering conditions', fakeAsync(() => {
        const filteringCells = fix.debugElement.queryAll(By.css(FILTER_UI_CELL));
        filteringCells[4].query(By.css('igx-chip')).nativeElement.click();
        fix.detectChanges();

        const filterUIRow = fix.debugElement.query(By.css(FILTER_UI_ROW));
        const filterIcon = filterUIRow.query(By.css('igx-icon'));
        const input = filterUIRow.query(By.directive(IgxInputDirective));

        filterIcon.nativeElement.click();
        fix.detectChanges();

        verifyFilterUIPosition(filterIcon, grid);
        const ddList = fix.debugElement.query(By.css('div.igx-drop-down__list.igx-toggle'));
        GridFunctions.selectFilteringCondition('Equals', ddList);

        input.nativeElement.click();
        tick();
        fix.detectChanges();

        const outlet = document.getElementsByClassName('igx-grid__outlet')[0];
        const calendar = outlet.getElementsByClassName('igx-calendar')[0];

        const currentDay = calendar.querySelector('.igx-calendar__date--current');

        currentDay.dispatchEvent(new Event('click'));

        flush();
        fix.detectChanges();

        input.nativeElement.dispatchEvent(new Event('change'));
        tick();
        fix.detectChanges();

        expect(grid.rowList.length).toEqual(1);
    }));

    it('UI - should correctly filter date column by \'doesNotEqual\' filtering conditions', fakeAsync(() => {
        const filteringCells = fix.debugElement.queryAll(By.css(FILTER_UI_CELL));
        filteringCells[4].query(By.css('igx-chip')).nativeElement.click();
        fix.detectChanges();

        const filterUIRow = fix.debugElement.query(By.css(FILTER_UI_ROW));
        const filterIcon = filterUIRow.query(By.css('igx-icon'));
        const input = filterUIRow.query(By.directive(IgxInputDirective));

        filterIcon.nativeElement.click();
        tick();
        fix.detectChanges();

        verifyFilterUIPosition(filterIcon, grid);
        const ddList = fix.debugElement.query(By.css('div.igx-drop-down__list.igx-toggle'));
        GridFunctions.selectFilteringCondition('Does Not Equal', ddList);

        input.nativeElement.click();
        tick(100);
        fix.detectChanges();

        const outlet = document.getElementsByClassName('igx-grid__outlet')[0];
        const calendar = outlet.getElementsByClassName('igx-calendar')[0];

        const currentDay = calendar.querySelector('.igx-calendar__date--current');

        currentDay.dispatchEvent(new Event('click'));
        flush();
        fix.detectChanges();

        input.nativeElement.dispatchEvent(new Event('change'));
        tick();
        fix.detectChanges();

        expect(grid.rowList.length).toEqual(7);
    }));

    it('UI - should correctly filter date column by \'after\' filtering conditions', async () => {
        const filteringCells = fix.debugElement.queryAll(By.css(FILTER_UI_CELL));
        filteringCells[4].query(By.css('igx-chip')).nativeElement.click();
        fix.detectChanges();

        const filterUIRow = fix.debugElement.query(By.css(FILTER_UI_ROW));
        const filterIcon = filterUIRow.query(By.css('igx-icon'));
        const input = filterUIRow.query(By.directive(IgxInputDirective));

        filterIcon.nativeElement.click();
        fix.detectChanges();
        await wait();

        verifyFilterUIPosition(filterIcon, grid);

        const ddList = fix.debugElement.query(By.css('div.igx-drop-down__list.igx-toggle'));
        const ddItems = ddList.nativeElement.children;
        let i;
        for (i = 0; i < ddItems.length; i++) {
            if (ddItems[i].textContent === 'After') {
                ddItems[i].click();
                await wait(100);
                return;
            }
        }

        input.nativeElement.click();
        fix.detectChanges();
        await wait(100);

        const calendar = fix.debugElement.query(By.css('igx-calendar'));
        const currentDay = calendar.query(By.css('span.igx-calendar__date--current'));
        currentDay.nativeElement.click();
        fix.detectChanges();
        await wait();

        input.nativeElement.dispatchEvent(new Event('change'));
        fix.detectChanges();
        await wait();

        expect(grid.rowList.length).toEqual(3);
    });

    it('UI - should correctly filter date column by \'before\' filtering conditions', fakeAsync(() => {
        const filteringCells = fix.debugElement.queryAll(By.css(FILTER_UI_CELL));
        filteringCells[4].query(By.css('igx-chip')).nativeElement.click();
        fix.detectChanges();

        const filterUIRow = fix.debugElement.query(By.css(FILTER_UI_ROW));
        const filterIcon = filterUIRow.query(By.css('igx-icon'));
        const input = filterUIRow.query(By.directive(IgxInputDirective));

        filterIcon.nativeElement.click();
        tick();
        fix.detectChanges();

        verifyFilterUIPosition(filterIcon, grid);
        const ddList = fix.debugElement.query(By.css('div.igx-drop-down__list.igx-toggle'));
        GridFunctions.selectFilteringCondition('Before', ddList);

        input.nativeElement.click();
        tick();
        fix.detectChanges();

        const outlet = document.getElementsByClassName('igx-grid__outlet')[0];
        const calendar = outlet.getElementsByClassName('igx-calendar')[0];

        const currentDay = calendar.querySelector('.igx-calendar__date--current');

        currentDay.dispatchEvent(new Event('click'));
        flush();
        fix.detectChanges();

        input.nativeElement.dispatchEvent(new Event('change'));
        tick();
        fix.detectChanges();

        expect(grid.rowList.length).toEqual(2);
    }));

    it('Should correctly select month from month view datepicker/calendar component', fakeAsync(() => {
        const filteringCells = fix.debugElement.queryAll(By.css(FILTER_UI_CELL));
        filteringCells[4].query(By.css('igx-chip')).nativeElement.click();
        tick();
        fix.detectChanges();
        const filterUIRow = fix.debugElement.query(By.css(FILTER_UI_ROW));
        const filterIcon = filterUIRow.query(By.css('igx-icon'));
        const input = filterUIRow.query(By.directive(IgxInputDirective));

        filterIcon.nativeElement.click();
        tick();
        fix.detectChanges();

        input.nativeElement.click();
        tick();
        fix.detectChanges();

        const outlet = document.getElementsByClassName('igx-grid__outlet')[0];
        let calendar = outlet.getElementsByClassName('igx-calendar')[0];

        calendar.querySelector('.igx-calendar__date--current');
        const monthView = calendar.querySelector('.igx-calendar-picker__date');

        monthView.dispatchEvent(new Event('click'));
        tick();
        fix.detectChanges();

        const firstMonth = calendar.querySelector('.igx-calendar__month');
        firstMonth.dispatchEvent(new Event('click'));
        tick();
        fix.detectChanges();

        calendar = outlet.getElementsByClassName('igx-calendar')[0];
        const month = calendar.querySelector('.igx-calendar-picker__date');

        expect(month.innerHTML.trim()).toEqual('Jan');
    }));

    it('Should correctly select year from year view datepicker/calendar component', fakeAsync(() => {
        const filteringCells = fix.debugElement.queryAll(By.css(FILTER_UI_CELL));
        filteringCells[4].query(By.css('igx-chip')).nativeElement.click();
        tick();
        fix.detectChanges();
        const filterUIRow = fix.debugElement.query(By.css(FILTER_UI_ROW));
        const filterIcon = filterUIRow.query(By.css('igx-icon'));
        const input = filterUIRow.query(By.directive(IgxInputDirective));

        filterIcon.nativeElement.click();
        tick();
        fix.detectChanges();

        input.nativeElement.click();
        tick();
        fix.detectChanges();

        const outlet = document.getElementsByClassName('igx-grid__outlet')[0];
        let calendar = outlet.getElementsByClassName('igx-calendar')[0];

        const monthView = calendar.querySelectorAll('.igx-calendar-picker__date')[1];
        monthView.dispatchEvent(new Event('click'));
        tick();
        fix.detectChanges();

        const firstMonth = calendar.querySelectorAll('.igx-calendar__year')[0];
        firstMonth.dispatchEvent(new Event('click'));
        tick();
        fix.detectChanges();

        calendar = outlet.getElementsByClassName('igx-calendar')[0];
        const month = calendar.querySelectorAll('.igx-calendar-picker__date')[1];

        const expectedResult = today.getFullYear() - 3;
        expect(month.innerHTML.trim()).toEqual(expectedResult.toString());
    }));

    // UI tests custom column
    it('UI tests on custom column', fakeAsync(() => {
        const filteringCells = fix.debugElement.queryAll(By.css(FILTER_UI_CELL));
        filteringCells[5].query(By.css('igx-chip')).nativeElement.click();
        tick();
        fix.detectChanges();
        const filterUIRow = fix.debugElement.query(By.css(FILTER_UI_ROW));
        const filterIcon = filterUIRow.query(By.css('igx-icon'));
        const input = filterUIRow.query(By.directive(IgxInputDirective));

        const reset = filterUIRow.queryAll(By.css('button'))[0];
        const close = filterUIRow.queryAll(By.css('button'))[1];

        expect(grid.rowList.length).toEqual(8);

        filterIcon.nativeElement.click();
        tick();
        fix.detectChanges();

        sendInput(input, 'a', fix);
        tick();
        fix.detectChanges();

        const ddList = fix.debugElement.query(By.css('div.igx-drop-down__list.igx-toggle'));
        // false condition
        GridFunctions.selectFilteringCondition('False', ddList);
        tick(100);
        fix.detectChanges();

        expect(grid.rowList.length).toEqual(1);
        expect(grid.getCellByColumn(0, 'AnotherField').value).toMatch('custom');
        expect(close.nativeElement.classList.contains('igx-button--disabled')).toBeFalsy();
        expect(reset.nativeElement.classList.contains('igx-button--disabled')).toBeFalsy();
    }));

    it('Should emit onFilteringDone when we clicked reset', fakeAsync(() => {
        const filterVal = 'search';
        const columnName = 'ProductName';

        grid.filter(columnName, filterVal, IgxStringFilteringOperand.instance().condition('contains'));
        tick(100);
        fix.detectChanges();

        const filteringCells = fix.debugElement.queryAll(By.css(FILTER_UI_CELL));
        const idCellChips = filteringCells[1].queryAll(By.css('igx-chip'));
        expect(idCellChips.length).toBe(1);
        spyOn(grid.onFilteringDone, 'emit');

        idCellChips[0].nativeElement.click();
        tick();
        fix.detectChanges();

        const filterUiRow = fix.debugElement.query(By.css(FILTER_UI_ROW));
        const reset = filterUiRow.queryAll(By.css('button'))[0];
        const input = filterUiRow.query(By.directive(IgxInputDirective));
        sendInput(input, filterVal, fix);

        reset.nativeElement.dispatchEvent(new MouseEvent('click'));
        tick(100);
        fix.detectChanges();

        expect(grid.onFilteringDone.emit).toHaveBeenCalledWith(null);
    }));

    it('Should apply And/Or button when adding more than expression', fakeAsync(() => {
        const filteringCells = fix.debugElement.queryAll(By.css(FILTER_UI_CELL));
        filteringCells[1].query(By.css('igx-chip')).nativeElement.click();
        tick();
        fix.detectChanges();
        const filterUIRow = fix.debugElement.query(By.css(FILTER_UI_ROW));
        const filterIcon = filterUIRow.query(By.css('igx-icon'));

        UIInteractions.clickElement(filterIcon);
        tick();
        fix.detectChanges();

        // apply two filters for And/Or button
        GridFunctions.filterBy('Starts With', 'I', fix);
        GridFunctions.filterBy('Ends With', 'f', fix);

        const andButton = fix.debugElement.queryAll(By.css('#operand'));

        tick(100);
        fix.detectChanges();

        expect(andButton.length).toEqual(1);

        discardPeriodicTasks();
    }));

    it('Removing second condition removes the And/Or button', fakeAsync(() => {
        const filteringCells = fix.debugElement.queryAll(By.css(FILTER_UI_CELL));
        filteringCells[1].query(By.css('igx-chip')).nativeElement.click();
        tick();
        fix.detectChanges();
        const filterUIRow = fix.debugElement.query(By.css(FILTER_UI_ROW));
        const filterIcon = filterUIRow.query(By.css('igx-icon'));

        expect(grid.rowList.length).toEqual(8);

        filterIcon.nativeElement.click();
        tick();
        fix.detectChanges();

        verifyFilterUIPosition(filterUIRow, grid);

        GridFunctions.filterBy('Contains', 'I', fix);
        tick(100);
        fix.detectChanges();

        GridFunctions.filterBy('Contains', 'g', fix);
        tick(100);
        fix.detectChanges();

        expect(grid.rowList.length).toEqual(2);
        let andButton = fix.debugElement.queryAll(By.css('#operand'));
        expect(andButton.length).toEqual(1);

        // remove the second chip
        const secondChip = filterUIRow.queryAll(By.css('igx-chip'))[1];
        secondChip.query(By.css('div.igx-chip__remove')).nativeElement.click();
        tick();
        fix.detectChanges();

        expect(grid.rowList.length).toEqual(3);
        andButton = fix.debugElement.queryAll(By.css('#operand'));
        expect(andButton.length).toEqual(0);
    }));

    it('Should emit onFilteringDone when clear the input of filteringUI', fakeAsync(() => {
        const columnName = 'ProductName';
        const filterValue = 'search';
        grid.filter(columnName, filterValue, IgxStringFilteringOperand.instance().condition('contains'));
        tick(100);
        fix.detectChanges();

        const filteringCells = fix.debugElement.queryAll(By.css(FILTER_UI_CELL));
        filteringCells[1].query(By.css('igx-chip')).nativeElement.click();
        tick();
        fix.detectChanges();
        const filterUIRow = fix.debugElement.query(By.css(FILTER_UI_ROW));
        const input = filterUIRow.query(By.directive(IgxInputDirective));
        sendInput(input, filterValue, fix);

        const inputGroup = filterUIRow.query(By.css('igx-input-group'));
        const suffix = inputGroup.query(By.css('igx-suffix'));
        const clearIcon = suffix.queryAll(By.css('igx-icon'))[1];

        spyOn(grid.onFilteringDone, 'emit');

        clearIcon.nativeElement.dispatchEvent(new MouseEvent('click'));
        GridFunctions.simulateKeyboardEvent(input, 'keydown', 'Enter');
        tick(100);
        fix.detectChanges();

        const columnFilteringExpressionsTree = grid.filteringExpressionsTree.find(columnName);
        expect(grid.onFilteringDone.emit).toHaveBeenCalledWith(columnFilteringExpressionsTree);
    }));

    it('When filter column with value 0 and dataType number, filtering chip should be applied', fakeAsync(() => {
        const gridheaders = fix.debugElement.queryAll(By.css('igx-grid-header'));
        const headerOfTypeNumber = gridheaders.find(gh => gh.nativeElement.classList.contains('igx-grid__th--number'));
        const filterCellsForTypeNumber = headerOfTypeNumber.parent.query(By.css(FILTER_UI_CELL));
        filterCellsForTypeNumber.query(By.css('igx-chip')).nativeElement.click();
        tick();
        fix.detectChanges();

        const filterUiRow = fix.debugElement.query(By.css(FILTER_UI_ROW));
        const filterIcon = filterUiRow.query(By.css('igx-icon'));
        const input = filterUiRow.query(By.directive(IgxInputDirective));

        filterIcon.nativeElement.click();
        tick();
        fix.detectChanges();

        sendInput(input, 0, fix);
        tick();
        fix.detectChanges();

        grid.nativeElement.click();
        tick();
        fix.detectChanges();

        filterUiRow.queryAll(By.css('button'))[1].nativeElement.click();
        tick();
        fix.detectChanges();
        expect(filterCellsForTypeNumber.queryAll(By.css('.igx-filtering-chips')).length).toBe(1);
    }));

    it('Should correctly create FilteringExpressionsTree and populate filterUI.', fakeAsync(() => {
        const filteringExpressionsTree = new FilteringExpressionsTree(FilteringLogic.And, 'ProductName');
        const expression = {
            fieldName: 'ProductName',
            searchVal: 'Ignite',
            condition: IgxStringFilteringOperand.instance().condition('startsWith')
        };

        filteringExpressionsTree.filteringOperands.push(expression);
        grid.filteringExpressionsTree = filteringExpressionsTree;

        tick(100);
        fix.detectChanges();

        expect(grid.rowList.length).toEqual(2);

        const filteringCells = fix.debugElement.queryAll(By.css(FILTER_UI_CELL));
        filteringCells[1].query(By.css('igx-chip')).nativeElement.click();
        tick();
        fix.detectChanges();

        const filterUIContainer = fix.debugElement.queryAll(By.css(FILTER_UI_ROW))[0];
        const filterIcon = filterUIContainer.query(By.css('igx-icon'));
        const input = filterUIContainer.query(By.directive(IgxInputDirective));

        filterIcon.nativeElement.click();
        tick(100);
        fix.detectChanges();

        verifyFilterUIPosition(filterUIContainer, grid);

        const selectedItem = filterUIContainer.query(By.css('.igx-drop-down__item--selected'));
        expect(selectedItem.nativeElement.textContent).toMatch('Starts With');
        expect(input.nativeElement.value).toMatch('Ignite');
    }));

    it('Should complete the filter when clicking the commit icon', fakeAsync(() => {
        const filterValue = 'an';
        const filteringCells = fix.debugElement.queryAll(By.css(FILTER_UI_CELL));
        filteringCells[1].query(By.css('igx-chip')).nativeElement.click();
        tick();
        fix.detectChanges();
        const filterUIRow = fix.debugElement.query(By.css(FILTER_UI_ROW));
        const input = filterUIRow.query(By.directive(IgxInputDirective));
        sendInput(input, filterValue, fix);

        const inputGroup = filterUIRow.query(By.css('igx-input-group'));
        const suffix = inputGroup.query(By.css('igx-suffix'));
        const commitIcon = suffix.queryAll(By.css('igx-icon'))[0];
        const filterChip = filterUIRow.query(By.directive(IgxChipComponent));
        expect(filterChip).toBeTruthy();
        expect(filterChip.componentInstance.selected).toBeTruthy();

        commitIcon.nativeElement.dispatchEvent(new MouseEvent('click'));
        tick(100);
        fix.detectChanges();

        expect(filterChip.componentInstance.selected).toBeFalsy();
    }));

    it('Should complete the filter when clicking the focusing out the input', async () => {
        const filterValue = 'an';
        const filteringCells = fix.debugElement.queryAll(By.css(FILTER_UI_CELL));
        filteringCells[1].query(By.css('igx-chip')).nativeElement.click();
        fix.detectChanges();

        const filterUIRow = fix.debugElement.query(By.css(FILTER_UI_ROW));
        const input = filterUIRow.query(By.directive(IgxInputDirective));
        sendInput(input, filterValue, fix);

        const inputGroup = filterUIRow.query(By.css('igx-input-group'));
        const filterChip = filterUIRow.query(By.directive(IgxChipComponent));
        const editingButtons = filterUIRow.query(By.css('.igx-grid__filtering-row-editing-buttons'));
        const reset = editingButtons.queryAll(By.css('button'))[0];
        expect(filterChip).toBeTruthy();
        expect(filterChip.componentInstance.selected).toBeTruthy();

        reset.nativeElement.focus();
        inputGroup.nativeElement.dispatchEvent(new FocusEvent('focusout'));
        await wait(100);
        fix.detectChanges();

        expect(filterChip.componentInstance.selected).toBeFalsy();
    });

    it('UI - should use dropdown mode for the date picker', fakeAsync(() => {
        const filteringCells = fix.debugElement.queryAll(By.css(FILTER_UI_CELL));
        filteringCells[4].query(By.css('igx-chip')).nativeElement.click();
        tick(100);
        fix.detectChanges();

        const filterUIRow = fix.debugElement.query(By.css(FILTER_UI_ROW));
        const datePicker = filterUIRow.query(By.css('igx-date-picker'));
        expect(datePicker.componentInstance.mode).toBe('dropdown');
    }));

    it('Should commit the filter when click on filter chip', async () => {
        const filterValue = 'a';
        const filteringCells = fix.debugElement.queryAll(By.css(FILTER_UI_CELL));
        filteringCells[1].query(By.css('igx-chip')).nativeElement.click();
        fix.detectChanges();

        const filterUIRow = fix.debugElement.query(By.css(FILTER_UI_ROW));
        const input = filterUIRow.query(By.directive(IgxInputDirective));
        sendInput(input, filterValue, fix);

        const filterChip = filterUIRow.query(By.directive(IgxChipComponent));
        expect(filterChip).toBeTruthy();
        expect(filterChip.componentInstance.selected).toBeTruthy();

        // Click on the chip to commit it
        clickElemAndBlur(filterChip, input);
        await wait(200);
        fix.detectChanges();
        expect(filterChip.componentInstance.selected).toBeFalsy();

        // Click on the chip to select it
        GridFunctions.clickChip(filterChip);
        fix.detectChanges();
        await wait(100);
        expect(filterChip.componentInstance.selected).toBeTruthy();

        // Click on the chip to commit it
        clickElemAndBlur(filterChip, input);
        await wait(100);
        fix.detectChanges();
        expect(filterChip.componentInstance.selected).toBeFalsy();
    });

    it('Should not select all filter chips when switching columns', async () => {
        let filterValue = 'a';
        const filteringCells = fix.debugElement.queryAll(By.css(FILTER_UI_CELL));
        filteringCells[1].query(By.css('igx-chip')).nativeElement.click();
        fix.detectChanges();

         const filterUIRow = fix.debugElement.query(By.css(FILTER_UI_ROW));
        const input = filterUIRow.query(By.directive(IgxInputDirective));
        sendInput(input, filterValue, fix);

         const filterChip = filterUIRow.query(By.directive(IgxChipComponent));
        expect(filterChip).toBeTruthy();
        expect(filterChip.componentInstance.selected).toBeTruthy();

         // Click on the chip to commit it
        clickElemAndBlur(filterChip, input);
        fix.detectChanges();
        await wait(100);
        expect(filterChip.componentInstance.selected).toBeFalsy();

         filterValue = 'c';
        sendInput(input, filterValue, fix);
        fix.detectChanges();
        await wait(100);

         let filterChips = filterUIRow.queryAll(By.directive(IgxChipComponent));
        expect(filterChips[1]).toBeTruthy();
        expect(filterChips[1].componentInstance.selected).toBeTruthy();

         GridFunctions.simulateKeyboardEvent(input, 'keydown', 'Enter');
        fix.detectChanges();
        await wait(100);
        expect(filterChips[1].componentInstance.selected).toBeFalsy();

         let selectedColumn = GridFunctions.getColumnHeader('Downloads', fix);
        selectedColumn.nativeElement.dispatchEvent(new MouseEvent('click'));
        fix.detectChanges();
        await wait(100);

         selectedColumn = GridFunctions.getColumnHeader('ProductName', fix);
        selectedColumn.nativeElement.dispatchEvent(new MouseEvent('click'));
        fix.detectChanges();
        await wait(100);

         filterChips = filterUIRow.queryAll(By.directive(IgxChipComponent));
        expect(filterChips[0].componentInstance.selected).toBeFalsy();
        expect(filterChips[1].componentInstance.selected).toBeFalsy();
    });
});

describe('IgxGrid - Filtering Row UI actions', () => {
    configureTestSuite();
    beforeEach(async(() => {
        TestBed.configureTestingModule({
            declarations: [
                IgxGridFilteringComponent,
                IgxGridFilteringScrollComponent,
                IgxGridFilteringMCHComponent,
                IgxTestExcelFilteringDatePickerComponent,
                IgxGridFilteringTemplateComponent
            ],
            imports: [
                NoopAnimationsModule,
                IgxGridModule,
                IgxGridExcelStyleFilteringModule
            ]
        }).compileComponents();
    }));

    afterEach(() => {
        UIInteractions.clearOverlay();
    });

    describe(null, () => {
        let fix, grid;
        beforeEach(fakeAsync(() => {
            fix = TestBed.createComponent(IgxGridFilteringComponent);
            fix.detectChanges();
            grid = fix.componentInstance.grid;
        }));

        it('should render Filter chip for filterable columns and render empty cell for a column when filterable is set to false',
            fakeAsync(() => {
                grid.width = '1500px';
                fix.detectChanges();

                const filteringCells = fix.debugElement.queryAll(By.css(FILTER_UI_CELL));
                const filteringChips = fix.debugElement.queryAll(By.css('.igx-filtering-chips'));
                expect(filteringCells.length).toBe(6);
                expect(filteringChips.length).toBe(5);

                let idCellChips = filteringCells[0].queryAll(By.css('.igx-filtering-chips'));
                expect(idCellChips.length).toBe(0);

                grid.getColumnByName('ID').filterable = true;
                fix.detectChanges();
                tick(100);

                idCellChips = filteringCells[0].queryAll(By.css('.igx-filtering-chips'));
                expect(idCellChips.length).toBe(1);
            }));

        it('should render correct input and dropdown in filter row for different column types',
            fakeAsync(/** showHideArrowButtons rAF */() => {
                const filteringCells = fix.debugElement.queryAll(By.css(FILTER_UI_CELL));
                const stringCellChip = filteringCells[1].query(By.css('igx-chip'));
                const numberCellChip = filteringCells[2].query(By.css('igx-chip'));
                const boolCellChip = filteringCells[3].query(By.css('igx-chip'));
                const dateCellChip = filteringCells[4].query(By.css('igx-chip'));
                // open for string
                stringCellChip.nativeElement.click();
                fix.detectChanges();

                checkUIForType('string', fix.debugElement);

                // close
                let filterUIRow = fix.debugElement.query(By.css(FILTER_UI_ROW));
                let close = filterUIRow.queryAll(By.css('button'))[1];
                close.nativeElement.click();
                fix.detectChanges();

                // open for number
                numberCellChip.nativeElement.click();
                fix.detectChanges();
                checkUIForType('number', fix.debugElement);

                // close
                filterUIRow = fix.debugElement.query(By.css(FILTER_UI_ROW));
                close = filterUIRow.queryAll(By.css('button'))[1];
                close.nativeElement.click();
                fix.detectChanges();

                // open for date
                dateCellChip.nativeElement.click();
                fix.detectChanges();
                checkUIForType('date', fix.debugElement);

                // close
                filterUIRow = fix.debugElement.query(By.css(FILTER_UI_ROW));
                close = filterUIRow.queryAll(By.css('button'))[1];
                close.nativeElement.click();
                fix.detectChanges();

                // open for bool
                boolCellChip.nativeElement.click();
                fix.detectChanges();
                checkUIForType('bool', fix.debugElement);

                // close
                filterUIRow = fix.debugElement.query(By.css(FILTER_UI_ROW));
                close = filterUIRow.queryAll(By.css('button'))[1];
                close.nativeElement.click();
                fix.detectChanges();
            }));

        it('should apply  multiple conditions to grid immediately while the filter row is still open', fakeAsync(() => {
            const filteringCells = fix.debugElement.queryAll(By.css(FILTER_UI_CELL));
            const stringCellChip = filteringCells[1].query(By.css('igx-chip'));
            const numberCellChip = filteringCells[2].query(By.css('igx-chip'));
            const boolCellChip = filteringCells[3].query(By.css('igx-chip'));
            const dateCellChip = filteringCells[4].query(By.css('igx-chip'));
            // open for string
            stringCellChip.nativeElement.click();
            fix.detectChanges();

            GridFunctions.filterBy('Starts With', 'I', fix);
            expect(grid.rowList.length).toEqual(2);
            GridFunctions.filterBy('Ends With', 'r', fix);
            expect(grid.rowList.length).toEqual(1);

            // Reset and Close
            GridFunctions.resetFilterRow(fix);
            GridFunctions.closeFilterRow(fix);

            // open for number
            numberCellChip.nativeElement.click();
            fix.detectChanges();

            GridFunctions.filterBy('Less Than', '100', fix);
            expect(grid.rowList.length).toEqual(3);
            GridFunctions.filterBy('Greater Than', '10', fix);
            expect(grid.rowList.length).toEqual(1);

            // Reset and Close
            GridFunctions.resetFilterRow(fix);
            GridFunctions.closeFilterRow(fix);

            // open for bool
            boolCellChip.nativeElement.click();
            fix.detectChanges();

            GridFunctions.filterBy('False', '', fix);
            expect(grid.rowList.length).toEqual(2);
            GridFunctions.filterBy('Empty', '', fix);
            expect(grid.rowList.length).toEqual(3);

            // Reset and Close
            GridFunctions.resetFilterRow(fix);
            GridFunctions.closeFilterRow(fix);

            // open for date
            dateCellChip.nativeElement.click();
            fix.detectChanges();

            GridFunctions.filterBy('Today', '', fix);
            expect(grid.rowList.length).toEqual(1);
            GridFunctions.filterBy('Null', '', fix);
            expect(grid.rowList.length).toEqual(0);
        }));

        it('should render navigation arrows in the filtering row when chips don\'t fit.', fakeAsync(() => {
            const filteringCells = fix.debugElement.queryAll(By.css(FILTER_UI_CELL));
            const stringCellChip = filteringCells[1].query(By.css('igx-chip'));

            // open for string
            stringCellChip.nativeElement.click();
            fix.detectChanges();

            for (let i = 0; i < 10; i++) {
                GridFunctions.filterBy('Starts With', 'I', fix);
            }
            const filterUIRow = fix.debugElement.query(By.css(FILTER_UI_ROW));
            const startArrow = filterUIRow.query(By.css(FILTER_UI_SCROLL_START_CLASS));
            const endArrow = filterUIRow.query(By.css(FILTER_UI_SCROLL_END_CLASS));

            expect(startArrow).not.toBe(null);
            expect(endArrow).not.toBe(null);
        }));

        it('should update UI when chip is removed from header cell.', fakeAsync(() => {
            let filteringCells = fix.debugElement.queryAll(By.css(FILTER_UI_CELL));
            let stringCellChip = filteringCells[1].query(By.css('igx-chip'));

            // filter string col
            stringCellChip.nativeElement.click();
            fix.detectChanges();

            GridFunctions.filterBy('Starts With', 'I', fix);
            expect(grid.rowList.length).toEqual(2);

            GridFunctions.closeFilterRow(fix);

            filteringCells = fix.debugElement.queryAll(By.css(FILTER_UI_CELL));
            stringCellChip = filteringCells[1].query(By.css('igx-chip'));

            // remove chip
            const removeButton = stringCellChip.query(By.css('div.igx-chip__remove'));
            removeButton.nativeElement.click();
            fix.detectChanges();

            expect(grid.rowList.length).toEqual(8);
        }));

        it('should update UI when chip is removed from filter row.', fakeAsync(() => {
            const filteringCells = fix.debugElement.queryAll(By.css(FILTER_UI_CELL));
            const stringCellChip = filteringCells[1].query(By.css('igx-chip'));

            // filter string col
            stringCellChip.nativeElement.click();
            fix.detectChanges();

            GridFunctions.filterBy('Starts With', 'I', fix);
            expect(grid.rowList.length).toEqual(2);

            // remove from row
            const filterUIRow = fix.debugElement.query(By.css(FILTER_UI_ROW));
            GridFunctions.removeFilterChipByIndex(0, filterUIRow);
            tick(100);
            fix.detectChanges();

            expect(grid.rowList.length).toEqual(8);
        }));

        it('should not render chip in header if condition that requires value is applied and then value is cleared in filter row.',
            fakeAsync(() => {
                let filteringCells = fix.debugElement.queryAll(By.css(FILTER_UI_CELL));
                const stringCellChip = filteringCells[1].query(By.css('igx-chip'));

                // filter string col
                stringCellChip.nativeElement.click();
                fix.detectChanges();

                const filterUIRow = fix.debugElement.query(By.css(FILTER_UI_ROW));

                // open dropdown
                const filterIcon = filterUIRow.query(By.css('igx-icon'));
                filterIcon.nativeElement.click();
                fix.detectChanges();

                const ddList = fix.debugElement.query(By.css('div.igx-drop-down__list.igx-toggle'));
                const ddItems = ddList.nativeElement.children;
                let i;
                for (i = 0; i < ddItems.length; i++) {
                    if (ddItems[i].textContent === 'Starts With') {
                        ddItems[i].click();
                        tick(100);
                        return;
                    }
                }

                const input = filterUIRow.query(By.directive(IgxInputDirective));
                input.nativeElement.value = 'I';
                input.nativeElement.dispatchEvent(new Event('input'));
                fix.detectChanges();

                const clearButton = filterUIRow.query(By.css('igx-suffix'));

                clearButton.nativeElement.click();

                tick();
                fix.detectChanges();

                GridFunctions.closeFilterRow(fix);

                // check no condition is applied
                expect(grid.rowList.length).toEqual(8);

                filteringCells = fix.debugElement.queryAll(By.css(FILTER_UI_CELL));
                const stringCellText = filteringCells[1].query(By.css('igx-chip')).query(By.css('.igx-chip__content'));
                expect(stringCellText.nativeElement.textContent).toBe('Filter');
            }));

            it('should reset the filter chips area when changing grid width', (async() => {
                grid.width = '300px';
                fix.detectChanges();
                await wait(30);

                const filteringExpressionsTree = new FilteringExpressionsTree(FilteringLogic.And, 'ProductName');
                const expression1 = {
                    fieldName: 'ProductName',
                    searchVal: 'Ignite',
                    condition: IgxStringFilteringOperand.instance().condition('startsWith')
                };

                const expression2 = {
                    fieldName: 'ProductName',
                    searchVal: 'test',
                    condition: IgxStringFilteringOperand.instance().condition('contains')
                };

                filteringExpressionsTree.filteringOperands.push(expression1);
                filteringExpressionsTree.filteringOperands.push(expression2);
                grid.filter('ProductName', null, filteringExpressionsTree);

                fix.detectChanges();
                await wait();

                const filteringCells = fix.debugElement.queryAll(By.css(FILTER_UI_CELL));
                const stringCellChip = filteringCells[1].query(By.css('igx-icon'));
                stringCellChip.nativeElement.click();
                fix.detectChanges();
                await wait();

                let filterUIRow = fix.debugElement.query(By.css(FILTER_UI_ROW));
                let startArrow = filterUIRow.query(By.css(FILTER_UI_SCROLL_START_CLASS));
                let endArrow = filterUIRow.query(By.css(FILTER_UI_SCROLL_END_CLASS));

                expect(startArrow).not.toBeNull();
                expect(endArrow).not.toBeNull();

                grid.width = '900px';
                fix.detectChanges();
                await wait(300);

                filterUIRow = fix.debugElement.query(By.css(FILTER_UI_ROW));
                startArrow = filterUIRow.query(By.css(FILTER_UI_SCROLL_START_CLASS));
                endArrow = filterUIRow.query(By.css(FILTER_UI_SCROLL_END_CLASS));
                expect(startArrow).toBeNull();
                expect(endArrow).toBeNull();
            }));

        it('Should correctly update filtering row rendered when changing current column by clicking on a header.', fakeAsync(() => {
            const headers = fix.debugElement.queryAll(By.directive(IgxGridHeaderComponent));
            const numberHeader = headers[2];
            const boolHeader = headers[3];
            const dateHeader = headers[4];
            const initialChips = fix.debugElement.queryAll(By.directive(IgxChipComponent));
            const stringCellChip = initialChips[0].nativeElement;

            stringCellChip.click();
            fix.detectChanges();

            checkUIForType('string', fix.debugElement);

            // Click on number column.
            numberHeader.nativeElement.click();
            fix.detectChanges();

            checkUIForType('number', fix.debugElement);

            // Click on boolean column
            boolHeader.nativeElement.click();
            fix.detectChanges();

            checkUIForType('bool', fix.debugElement);

            // Click on date column
            dateHeader.nativeElement.click();
            fix.detectChanges();

            checkUIForType('date', fix.debugElement);
        }));

        it('Should correctly render read-only input when selecting read-only condition and should create a chip.', fakeAsync(() => {
            const initialChips = fix.debugElement.queryAll(By.directive(IgxChipComponent));
            const stringCellChip = initialChips[0].nativeElement;

            stringCellChip.click();
            fix.detectChanges();

            GridFunctions.openFilterDD(fix.debugElement);
            fix.detectChanges();

            const filteringRow = fix.debugElement.query(By.directive(IgxGridFilteringRowComponent));
            const dropdownList = fix.debugElement.query(By.css('div.igx-drop-down__list.igx-toggle'));
            const input = filteringRow.query(By.directive(IgxInputDirective));

            GridFunctions.selectFilteringCondition('Empty', dropdownList);
            fix.detectChanges();

            const chips = filteringRow.queryAll(By.directive(IgxChipComponent));
            expect(chips.length).toEqual(1);
            expect(chips[0].componentInstance.selected).toBeTruthy();
            expect(GridFunctions.getChipText(chips[0])).toEqual('Empty');
            expect(input.properties.readOnly).toBeTruthy();

            expect(grid.rowList.length).toEqual(4);
            grid.rowList.forEach((rowComp) => {
                expect(rowComp.cells.toArray()[1].nativeElement.innerText).toEqual('');
            });
        }));

        it('Should focus input .', fakeAsync(() => {
            const initialChips = fix.debugElement.queryAll(By.directive(IgxChipComponent));
            const stringCellChip = initialChips[0].nativeElement;

            stringCellChip.click();
            fix.detectChanges();

            // Open dropdown
            GridFunctions.openFilterDD(fix.debugElement);
            fix.detectChanges();

            const filteringRow = fix.debugElement.query(By.directive(IgxGridFilteringRowComponent));
            const dropdownList = fix.debugElement.query(By.css('div.igx-drop-down__list.igx-toggle'));
            const input = filteringRow.query(By.directive(IgxInputDirective));

            // Select condition with input
            GridFunctions.selectFilteringCondition('Contains', dropdownList);

            // Check focus is kept
            expect(document.activeElement).toEqual(input.nativeElement);

            // Set input and confirm
            sendInput(input, 'a', fix);

            // Check a chip is created after input and is marked as selected.
            const filterChip = filteringRow.query(By.directive(IgxChipComponent));
            expect(filterChip).toBeTruthy();
            expect(filterChip.componentInstance.selected).toBeTruthy();
            expect(input.componentInstance.value).toEqual('a');

            GridFunctions.simulateKeyboardEvent(input, 'keydown', 'Enter');
            fix.detectChanges();

            // Check focus is kept and chips is no longer selected.
            expect(filterChip.componentInstance.selected).toBeFalsy();
            expect(grid.rowList.length).toEqual(3);
            expect(document.activeElement).toEqual(input.nativeElement);
            expect(input.componentInstance.value).toEqual(null);

            GridFunctions.clickChip(filterChip);
            fix.detectChanges();

            expect(document.activeElement).toEqual(input.nativeElement);
            expect(input.componentInstance.value).toEqual('a');
            expect(filterChip.componentInstance.selected).toBeTruthy();

            GridFunctions.filterBy('Starts With', 'S', fix);
            fix.detectChanges();

            expect(grid.rowList.length).toEqual(1);
        }));

        it('Should correctly render reset button and reset initial state of the conditions when clicked.', fakeAsync(() => {
            let initialChips = fix.debugElement.queryAll(By.directive(IgxChipComponent));
            const stringCellChip = initialChips[0].nativeElement;

            stringCellChip.click();
            fix.detectChanges();

            const filteringRow = fix.debugElement.query(By.directive(IgxGridFilteringRowComponent));
            const buttons = filteringRow.queryAll(By.directive(IgxButtonDirective));
            const removeButton = buttons[0];

            expect(removeButton.componentInstance.disabled).toBeTruthy();

            GridFunctions.filterBy('Contains', 'o', fix);
            fix.detectChanges();

            let filterRowChips = filteringRow.queryAll(By.directive(IgxChipComponent));
            expect(grid.rowList.length).toEqual(3);
            expect(filterRowChips.length).toEqual(1);
            expect(removeButton.componentInstance.disabled).toBeFalsy();

            GridFunctions.filterBy('Contains', 'a', fix);
            fix.detectChanges();

            filterRowChips = filteringRow.queryAll(By.directive(IgxChipComponent));
            expect(grid.rowList.length).toEqual(2);
            expect(filterRowChips.length).toEqual(2);
            expect(removeButton.componentInstance.disabled).toBeFalsy();

            GridFunctions.resetFilterRow(fix);

            filterRowChips = filteringRow.queryAll(By.directive(IgxChipComponent));
            expect(grid.rowList.length).toEqual(8);
            expect(filterRowChips.length).toEqual(0);
            expect(removeButton.componentInstance.disabled).toBeTruthy();

            GridFunctions.closeFilterRow(fix);

            initialChips = fix.debugElement.queryAll(By.directive(IgxChipComponent));
            expect(grid.rowList.length).toEqual(8);
            expect(initialChips.length).toEqual(5);
        }));

        it('should update UI when filtering via the API.', fakeAsync(() => {
            grid.width = '1600px';
            grid.columns[1].width = '400px';
            fix.detectChanges();

            const filteringExpressionsTree = new FilteringExpressionsTree(FilteringLogic.And, 'ProductName');
            const expression = {
                fieldName: 'ProductName',
                searchVal: 'Ignite',
                condition: IgxStringFilteringOperand.instance().condition('startsWith')
            };
            const expression1 = {
                fieldName: 'ProductName',
                searchVal: 'Angular',
                condition: IgxStringFilteringOperand.instance().condition('contains')
            };
            filteringExpressionsTree.filteringOperands.push(expression);
            filteringExpressionsTree.filteringOperands.push(expression1);
            grid.filter('ProductName', null, filteringExpressionsTree);
            grid.filter('Released', true, IgxBooleanFilteringOperand.instance().condition('false'));
            fix.detectChanges();

            expect(grid.rowList.length).toEqual(0);

            const filteringCells = fix.debugElement.queryAll(By.css(FILTER_UI_CELL));
            const stringCellChips = filteringCells[1].queryAll(By.css('igx-chip'));
            const boolCellChips = filteringCells[3].queryAll(By.css('igx-chip'));
            const strConnector = filteringCells[1].query(By.css('.igx-filtering-chips__connector'));

            expect(strConnector.nativeElement.textContent.trim()).toBe('And');
            expect(stringCellChips.length).toBe(2);
            expect(boolCellChips.length).toBe(1);

            const stringCellText1 = stringCellChips[0].query(By.css('.igx-chip__content'));
            expect(stringCellText1.nativeElement.textContent.trim()).toBe('Ignite');

            const stringCellText2 = stringCellChips[1].query(By.css('.igx-chip__content'));
            expect(stringCellText2.nativeElement.textContent.trim()).toBe('Angular');

            const boolCellText = boolCellChips[0].query(By.css('.igx-chip__content'));
            expect(boolCellText.nativeElement.textContent.trim()).toBe('False');
        }));

        it('should display view more icon in filter cell if chips don\'t fit in the cell.', fakeAsync(() => {
            grid.columns[1].width = '200px';
            fix.detectChanges();

            let filteringCells = fix.debugElement.queryAll(By.css(FILTER_UI_CELL));

            const stringCellChip = filteringCells[1].query(By.css('igx-chip'));
            // filter string col
            stringCellChip.nativeElement.click();
            fix.detectChanges();

            GridFunctions.filterBy('Starts With', 'IgniteUI', fix);
            GridFunctions.filterBy('Contains', 'for', fix);
            GridFunctions.closeFilterRow(fix);

            // check 1 chip and view more icon is displayed.
            const chips = filteringCells[1].queryAll(By.css('igx-chip'));
            expect(chips.length).toEqual(1);
            filteringCells = fix.debugElement.queryAll(By.css(FILTER_UI_CELL));
            const fcIndicator = filteringCells[1].query(By.css('.igx-grid__filtering-cell-indicator'));
            expect(fcIndicator).not.toBe(null);
            const badge = fcIndicator.query(By.directive(IgxBadgeComponent));
            expect(badge.componentInstance.value).toBe(1);
        }));

        it('Should allow setting filtering conditions through filteringExpressionsTree.', fakeAsync(() => {
            grid.columns[1].width = '150px';
            fix.detectChanges();

            // Add initial filtering conditions
            const gridFilteringExpressionsTree = new FilteringExpressionsTree(FilteringLogic.And);
            const columnsFilteringTree = new FilteringExpressionsTree(FilteringLogic.And, 'ProductName');
            columnsFilteringTree.filteringOperands = [
                { fieldName: 'ProductName', searchVal: 'a', condition: IgxStringFilteringOperand.instance().condition('contains') },
                { fieldName: 'ProductName', searchVal: 'o', condition: IgxStringFilteringOperand.instance().condition('contains') }
            ];
            gridFilteringExpressionsTree.filteringOperands.push(columnsFilteringTree);
            grid.filteringExpressionsTree = gridFilteringExpressionsTree;
            fix.detectChanges();

            const colChips = GridFunctions.getFilterChipsForColumn('ProductName', fix);
            const colOperands = GridFunctions.getFilterOperandsForColumn('ProductName', fix);
            const colIndicator = GridFunctions.getFilterIndicatorForColumn('ProductName', fix);

            expect(grid.rowList.length).toEqual(2);
            expect(colChips.length).toEqual(1);
            expect(GridFunctions.getChipText(colChips[0])).toEqual('a');
            expect(colOperands.length).toEqual(0);

            const indicatorBadge = colIndicator[0].query(By.directive(IgxBadgeComponent));
            expect(indicatorBadge).toBeTruthy();
            expect(indicatorBadge.nativeElement.innerText.trim()).toEqual('1');
        }));

        // Integration scenario

        // Filtering + Row Selectors
        it('should display the Row Selector header checkbox above the filter row.', fakeAsync(() => {
            grid.rowSelectable = true;
            fix.detectChanges();

            const filteringCells = fix.debugElement.queryAll(By.css(FILTER_UI_CELL));
            const stringCellChip = filteringCells[1].query(By.css('igx-chip'));

            // filter string col
            stringCellChip.nativeElement.click();
            fix.detectChanges();

            const filteringRow = fix.debugElement.query(By.directive(IgxGridFilteringRowComponent));
            const frElem = filteringRow.nativeElement;
            const chkBox = fix.debugElement.query(By.css('.igx-grid__cbx-selection')).query(By.directive(IgxCheckboxComponent));
            const chkBoxElem = chkBox.nativeElement;
            expect(frElem.offsetTop).toBeGreaterThanOrEqual(chkBoxElem.offsetTop + chkBoxElem.clientHeight);
        }));

        // Filtering + Moving
        it('should move chip under the correct column when column is moved and filter row should open for correct column.',
            fakeAsync(() => {
                let filteringCells = fix.debugElement.queryAll(By.css(FILTER_UI_CELL));
                let stringCellChip = filteringCells[1].query(By.css('igx-chip'));

                // filter string col
                stringCellChip.nativeElement.click();
                fix.detectChanges();

                GridFunctions.filterBy('Contains', 'Angular', fix);
                GridFunctions.closeFilterRow(fix);

                filteringCells = fix.debugElement.queryAll(By.css(FILTER_UI_CELL));
                let stringCellChipText = filteringCells[1].query(By.css('igx-chip')).query(By.css('.igx-chip__content'));
                expect(stringCellChipText.nativeElement.textContent.trim()).toEqual('Angular');

                // swap columns
                const stringCol = grid.getColumnByName('ProductName');
                const numberCol = grid.getColumnByName('Downloads');
                grid.moveColumn(stringCol, numberCol);
                fix.detectChanges();

                // check UI in filter cell is correct after moving
                filteringCells = fix.debugElement.queryAll(By.css(FILTER_UI_CELL));
                stringCellChip = filteringCells[2].query(By.css('igx-chip'));
                expect(stringCellChip).not.toBeNull();
                if (stringCellChip) {
                    stringCellChipText = filteringCells[2].query(By.css('igx-chip')).query(By.css('.igx-chip__content'));
                    expect(stringCellChipText.nativeElement.textContent.trim()).toEqual('Angular');
                }
                const numberChip = filteringCells[1].query(By.css('igx-chip'));
                const numberCellChipText = filteringCells[1].query(By.css('igx-chip')).query(By.css('.igx-chip__content'));
                expect(numberCellChipText.nativeElement.textContent.trim()).toEqual('Filter');

                // check if chip opens correct UI after moving
                numberChip.nativeElement.click();
                fix.detectChanges();

                checkUIForType('number', fix.debugElement);
            }));

        // Filtering + Hiding
        it('should not display filter cell for hidden columns and chips should show under correct column.', fakeAsync(() => {
            let filteringCells = fix.debugElement.queryAll(By.css(FILTER_UI_CELL));
            let stringCellChip = filteringCells[1].query(By.css('igx-chip'));

            // filter string col
            stringCellChip.nativeElement.click();
            fix.detectChanges();

            GridFunctions.filterBy('Contains', 'Angular', fix);
            GridFunctions.closeFilterRow(fix);

            filteringCells = fix.debugElement.queryAll(By.css(FILTER_UI_CELL));
            expect(filteringCells.length).toEqual(6);

            // hide column
            grid.getColumnByName('ID').hidden = true;
            fix.detectChanges();

            filteringCells = fix.debugElement.queryAll(By.css(FILTER_UI_CELL));
            expect(filteringCells.length).toEqual(5);
            stringCellChip = filteringCells[0].query(By.css('igx-chip'));
            expect(stringCellChip).not.toBeNull();
            if (stringCellChip) {
                const text = stringCellChip.query(By.css('.igx-chip__content'));
                expect(text.nativeElement.textContent.trim()).toEqual('Angular');
            }

            grid.getColumnByName('ProductName').hidden = true;
            fix.detectChanges();

            filteringCells = fix.debugElement.queryAll(By.css(FILTER_UI_CELL));
            expect(filteringCells.length).toEqual(4);

            for (let i = 0; i < filteringCells.length; i++) {
                const cell = filteringCells[i];
                const chipTxt = cell.query(By.css('igx-chip')).query(By.css('.igx-chip__content'));
                expect(chipTxt.nativeElement.textContent.trim()).toEqual('Filter');
            }
        }));

        // Filtering + Grouping
        it('should display the header expand/collapse icon for groupby above the filter row.', fakeAsync(() => {
            grid.getColumnByName('ProductName').groupable = true;
            grid.groupBy({
                fieldName: 'ProductName',
                dir: SortingDirection.Asc,
                ignoreCase: false,
                strategy: DefaultSortingStrategy.instance()
            });
            fix.detectChanges();

            const filteringCells = fix.debugElement.queryAll(By.css(FILTER_UI_CELL));
            const stringCellChip = filteringCells[1].query(By.css('igx-chip'));

            // filter string col
            stringCellChip.nativeElement.click();
            fix.detectChanges();

            const filteringRow = fix.debugElement.query(By.directive(IgxGridFilteringRowComponent));
            const frElem = filteringRow.nativeElement;
            const expandBtn = fix.debugElement.query(By.css('.igx-grid__group-expand-btn'));
            const expandBtnElem = expandBtn.nativeElement;
            expect(frElem.offsetTop).toBeGreaterThanOrEqual(expandBtnElem.offsetTop + expandBtnElem.clientHeight);
        }));

        // Filtering + Pinning
        it('should position chips correctly after pinning column.', fakeAsync(() => {
            let filteringCells = fix.debugElement.queryAll(By.css(FILTER_UI_CELL));
            let stringCellChip = filteringCells[1].query(By.css('igx-chip'));

            // filter string col
            stringCellChip.nativeElement.click();
            fix.detectChanges();

            GridFunctions.filterBy('Contains', 'Angular', fix);
            GridFunctions.closeFilterRow(fix);

            grid.getColumnByName('ProductName').pinned = true;
            fix.detectChanges();

            // check chips is under correct column
            filteringCells = fix.debugElement.queryAll(By.css(FILTER_UI_CELL));
            stringCellChip = filteringCells[0].query(By.css('igx-chip'));
            const text = stringCellChip.query(By.css('.igx-chip__content')).nativeElement.textContent;
            expect(text.trim()).toEqual('Angular');
        }));

        // Filtering + Resizing
        it('Should display view more indicator when column is resized so not all filters are visible.', fakeAsync(() => {
            grid.columns[1].width = '250px';
            fix.detectChanges();

            // Add initial filtering conditions
            const gridFilteringExpressionsTree = new FilteringExpressionsTree(FilteringLogic.And);
            const columnsFilteringTree = new FilteringExpressionsTree(FilteringLogic.And, 'ProductName');
            columnsFilteringTree.filteringOperands = [
                { fieldName: 'ProductName', searchVal: 'a', condition: IgxStringFilteringOperand.instance().condition('contains') },
                { fieldName: 'ProductName', searchVal: 'o', condition: IgxStringFilteringOperand.instance().condition('contains') }
            ];
            gridFilteringExpressionsTree.filteringOperands.push(columnsFilteringTree);
            grid.filteringExpressionsTree = gridFilteringExpressionsTree;
            fix.detectChanges();

            let colChips = GridFunctions.getFilterChipsForColumn('ProductName', fix);
            let colOperands = GridFunctions.getFilterOperandsForColumn('ProductName', fix);
            let colIndicator = GridFunctions.getFilterIndicatorForColumn('ProductName', fix);

            expect(colChips.length).toEqual(2);
            expect(colOperands.length).toEqual(1);
            expect(colIndicator.length).toEqual(0);

            // Enable resizing
            fix.componentInstance.resizable = true;
            fix.detectChanges();
            grid.cdr.detectChanges();

            // Make 'ProductName' column smaller
            const headers: DebugElement[] = fix.debugElement.queryAll(By.directive(IgxGridHeaderGroupComponent));
            const headerResArea = headers[1].children[2].nativeElement;
            UIInteractions.simulateMouseEvent('mousedown', headerResArea, 200, 0);
            tick(200);
            const resizer = fix.debugElement.queryAll(By.css('.igx-grid__th-resize-line'))[0].nativeElement;
            expect(resizer).toBeDefined();
            UIInteractions.simulateMouseEvent('mousemove', resizer, 100, 5);
            UIInteractions.simulateMouseEvent('mouseup', resizer, 100, 5);
            fix.detectChanges();

            colChips = GridFunctions.getFilterChipsForColumn('ProductName', fix);
            colOperands = GridFunctions.getFilterOperandsForColumn('ProductName', fix);
            colIndicator = GridFunctions.getFilterIndicatorForColumn('ProductName', fix);

            expect(colChips.length).toEqual(1);
            expect(GridFunctions.getChipText(colChips[0])).toEqual('a');
            expect(colOperands.length).toEqual(0);
            expect(colIndicator.length).toEqual(1);

            const indicatorBadge = colIndicator[0].query(By.directive(IgxBadgeComponent));
            expect(indicatorBadge).toBeTruthy();
            expect(indicatorBadge.nativeElement.innerText.trim()).toEqual('1');
        }));

        // Filtering + Resizing
        it('Should correctly resize the current column that filtering the row is rendered for.', fakeAsync(() => {
            grid.columns[1].width = '250px';
            fix.detectChanges();

            // Enable resizing
            grid.columns.forEach(col => col.resizable = true);
            fix.detectChanges();

            const initialChips = fix.debugElement.queryAll(By.directive(IgxChipComponent));
            const stringCellChip = initialChips[0].nativeElement;
            stringCellChip.click();
            fix.detectChanges();

            const headers: DebugElement[] = fix.debugElement.queryAll(By.directive(IgxGridHeaderGroupComponent));
            const headerResArea = headers[1].children[2].nativeElement;
            let filteringRow = fix.debugElement.query(By.directive(IgxGridFilteringRowComponent));

            expect(filteringRow).toBeTruthy();
            expect(headers[1].nativeElement.offsetWidth).toEqual(250);

            UIInteractions.simulateMouseEvent('mousedown', headerResArea, 200, 0);
            tick(200);
            const resizer = fix.debugElement.queryAll(By.css('.igx-grid__th-resize-line'))[0].nativeElement;
            expect(resizer).toBeDefined();
            UIInteractions.simulateMouseEvent('mousemove', resizer, 100, 5);
            UIInteractions.simulateMouseEvent('mouseup', resizer, 100, 5);
            fix.detectChanges();

            filteringRow = fix.debugElement.query(By.directive(IgxGridFilteringRowComponent));
            expect(filteringRow).toBeTruthy();
            expect(headers[1].nativeElement.offsetWidth).toEqual(150);
        }));

        // Filtering + Resizing
        it('Should correctly render all filtering chips when column is resized so all filter are visible.', fakeAsync(() => {
            grid.columns[2].width = '100px';
            fix.detectChanges();

            // Add initial filtering conditions
            const gridFilteringExpressionsTree = new FilteringExpressionsTree(FilteringLogic.And);
            const columnsFilteringTree = new FilteringExpressionsTree(FilteringLogic.And, 'Downloads');
            columnsFilteringTree.filteringOperands = [
                { fieldName: 'Downloads', searchVal: 25, condition: IgxNumberFilteringOperand.instance().condition('greaterThan') },
                { fieldName: 'Downloads', searchVal: 200, condition: IgxNumberFilteringOperand.instance().condition('lessThan') }
            ];
            gridFilteringExpressionsTree.filteringOperands.push(columnsFilteringTree);
            grid.filteringExpressionsTree = gridFilteringExpressionsTree;
            fix.detectChanges();

            // Enable resizing
            grid.columns.forEach(col => col.resizable = true);
            fix.detectChanges();
            grid.cdr.detectChanges();

            let colChips = GridFunctions.getFilterChipsForColumn('Downloads', fix);
            let colOperands = GridFunctions.getFilterOperandsForColumn('Downloads', fix);
            let colIndicator = GridFunctions.getFilterIndicatorForColumn('Downloads', fix);

            expect(colChips.length).toEqual(0);
            expect(colOperands.length).toEqual(0);
            expect(colIndicator.length).toEqual(1);

            const indicatorBadge = colIndicator[0].query(By.directive(IgxBadgeComponent));
            expect(indicatorBadge).toBeTruthy();
            expect(indicatorBadge.nativeElement.innerText.trim()).toEqual('2');

            // Make 'Downloads' column bigger
            const headers: DebugElement[] = fix.debugElement.queryAll(By.directive(IgxGridHeaderGroupComponent));
            const headerResArea = headers[2].children[2].nativeElement;
            UIInteractions.simulateMouseEvent('mousedown', headerResArea, 100, 0);
            tick(200);
            const resizer = fix.debugElement.queryAll(By.css('.igx-grid__th-resize-line'))[0].nativeElement;
            expect(resizer).toBeDefined();
            UIInteractions.simulateMouseEvent('mousemove', resizer, 300, 5);
            UIInteractions.simulateMouseEvent('mouseup', resizer, 300, 5);
            fix.detectChanges();

            colChips = GridFunctions.getFilterChipsForColumn('Downloads', fix);
            colOperands = GridFunctions.getFilterOperandsForColumn('Downloads', fix);
            colIndicator = GridFunctions.getFilterIndicatorForColumn('Downloads', fix);

            expect(colChips.length).toEqual(2);
            expect(colOperands.length).toEqual(1);
            expect(colOperands[0].nativeElement.innerText).toEqual('AND');
            expect(colIndicator.length).toEqual(0);
        }));

        it('Should close FilterRow when Escape is pressed.', fakeAsync(() => {
            const initialChips = fix.debugElement.queryAll(By.directive(IgxChipComponent));
            const stringCellChip = initialChips[0].nativeElement;

            stringCellChip.click();
            fix.detectChanges();

            let filteringRow = fix.debugElement.query(By.directive(IgxGridFilteringRowComponent));
            expect(filteringRow).toBeDefined();

            GridFunctions.simulateKeyboardEvent(filteringRow, 'keydown', 'Esc');
            fix.detectChanges();

            filteringRow = fix.debugElement.query(By.directive(IgxGridFilteringRowComponent));

            expect(filteringRow).toBeNull();
        }));

        it('Should correctly load default resource strings for filter row', fakeAsync(() => {
            const initialChips = fix.debugElement.queryAll(By.directive(IgxChipComponent));
            const stringCellChip = initialChips[0].nativeElement;

            stringCellChip.click();
            fix.detectChanges();

            const filteringRow = fix.debugElement.query(By.directive(IgxGridFilteringRowComponent));
            expect(filteringRow).toBeDefined();

            const editingBtns = filteringRow.query(By.css('.igx-grid__filtering-row-editing-buttons'));
            const reset = editingBtns.queryAll(By.css('button'))[0];
            const close = editingBtns.queryAll(By.css('button'))[1];

            expect(close.nativeElement.innerText).toBe('Close');
            expect(reset.nativeElement.innerText).toBe('Reset');
        }));

        it('Should size grid correctly if enable/disable filtering in run time.', fakeAsync(() => {
            const head = grid.nativeElement.querySelector('.igx-grid__thead');
            const body = grid.nativeElement.querySelector('.igx-grid__tbody');

            expect(head.getBoundingClientRect().bottom).toEqual(body.getBoundingClientRect().top);

            fix.componentInstance.activateFiltering(false);
            fix.detectChanges();

            expect(head.getBoundingClientRect().bottom).toEqual(body.getBoundingClientRect().top);

            fix.componentInstance.activateFiltering(true);
            fix.detectChanges();

            expect(head.getBoundingClientRect().bottom).toEqual(body.getBoundingClientRect().top);
        }));

        it('Should remove FilterRow, when allowFiltering is set to false.', fakeAsync(() => {
            const initialChips = fix.debugElement.queryAll(By.directive(IgxChipComponent));
            const stringCellChip = initialChips[0].nativeElement;

            stringCellChip.click();
            fix.detectChanges();

            let filteringRow = fix.debugElement.query(By.directive(IgxGridFilteringRowComponent));
            expect(filteringRow).toBeDefined();

            grid.allowFiltering = false;
            fix.detectChanges();

            filteringRow = fix.debugElement.query(By.directive(IgxGridFilteringRowComponent));
            expect(filteringRow).toBeNull();
        }));

        it('should open \'conditions dropdown\' on prefix click and should close it on second click.', fakeAsync(() => {
            const initialChips = fix.debugElement.queryAll(By.directive(IgxChipComponent));
            const stringCellChip = initialChips[0].nativeElement;

            // Click filter chip to show filter row
            stringCellChip.click();
            tick(100);
            fix.detectChanges();

            const filterUIRow = fix.debugElement.query(By.css(FILTER_UI_ROW));
            const inputgroup = filterUIRow.query(By.css('igx-input-group'));
            const prefix = inputgroup.query(By.css('igx-prefix'));

            // Click prefix to open conditions dropdown
            prefix.triggerEventHandler('click', {});
            tick(100);
            fix.detectChanges();

            // Verify dropdown is opened
            let dropdownList = fix.debugElement.query(By.css('div.igx-drop-down__list.igx-toggle'));
            expect(dropdownList).not.toBeNull();

            // Click prefix again to close conditions dropdown
            prefix.triggerEventHandler('click', {});
            tick(100);
            fix.detectChanges();

            // Verify dropdown is closed
            dropdownList = fix.debugElement.query(By.css('div.igx-drop-down__list.igx-toggle'));
            expect(dropdownList).toBeNull();
        }));

        it('should close \'conditions dropdown\' when navigate with Tab key', fakeAsync(() => {
            const initialChips = fix.debugElement.queryAll(By.directive(IgxChipComponent));
            const stringCellChip = initialChips[0].nativeElement;

            // Click filter chip to show filter row
            stringCellChip.click();
            tick(100);
            fix.detectChanges();

            const filterUIRow = fix.debugElement.query(By.css(FILTER_UI_ROW));
            const inputgroup = filterUIRow.query(By.css('igx-input-group'));
            const prefix = inputgroup.query(By.css('igx-prefix'));

            // Click prefix to open conditions dropdown
            prefix.triggerEventHandler('click', {});
            tick(100);
            fix.detectChanges();

            // Verify dropdown is opened
            let dropdownList = fix.debugElement.query(By.css('div.igx-drop-down__list.igx-toggle'));
            expect(dropdownList).not.toBeNull();

            // Press Tab key
            UIInteractions.triggerKeyDownEvtUponElem('Tab', prefix.nativeElement, true);
            tick(100);
            fix.detectChanges();

            // Verify dropdown is closed
            dropdownList = fix.debugElement.query(By.css('div.igx-drop-down__list.igx-toggle'));
            expect(dropdownList).toBeNull();
        }));

        it('Should commit the input and new chip after picking date from calendar for filtering.', fakeAsync(() => {
            // Click date filter chip to show filter row.
            const filterCells = fix.debugElement.queryAll(By.directive(IgxGridFilteringCellComponent));
            const dateFilterCell = filterCells.find((fc) => fc.componentInstance.column.field === 'ReleaseDate');
            const dateFilterCellChip = dateFilterCell.query(By.directive(IgxChipComponent));
            dateFilterCellChip.nativeElement.click();
            tick(100);
            fix.detectChanges();

            // Click input to open calendar.
            const filteringRow = fix.debugElement.query(By.directive(IgxGridFilteringRowComponent));
            const input = filteringRow.query(By.directive(IgxInputDirective));
            input.nativeElement.click();
            tick(100);
            fix.detectChanges();

            // Click the today date.
            const outlet = document.getElementsByClassName('igx-grid__outlet')[0];
            const calendar = outlet.getElementsByClassName('igx-calendar')[0];
            const todayDayItem = calendar.querySelector('.igx-calendar__date--current');
            (<HTMLElement>todayDayItem).click();
            tick(100);
            fix.detectChanges();

            // Verify the chip and input are committed.
            const activeFiltersArea = filteringRow.query(By.css('.igx-grid__filtering-row-main'));
            const activeFilterChip = activeFiltersArea.query(By.directive(IgxChipComponent));
            expect((<IgxChipComponent>activeFilterChip.componentInstance).selected).toBe(false, 'chip is not committed');
            expect((<IgxInputDirective>input.componentInstance).value).toBeNull('input value is present and not committed');
        }));

        it('Should correctly change resource strings for filter row.', fakeAsync(() => {
            fix = TestBed.createComponent(IgxGridFilteringComponent);
            grid = fix.componentInstance.grid;
            grid.resourceStrings = Object.assign({}, grid.resourceStrings, {
                igx_grid_filter: 'My filter',
                igx_grid_filter_row_close: 'My close'
            });
            fix.detectChanges();

            const initialChips = fix.debugElement.queryAll(By.directive(IgxChipComponent));
            const stringCellChip = initialChips[0].nativeElement;

            expect(stringCellChip.children[0].children[2].innerText).toBe('My filter');

            stringCellChip.click();
            fix.detectChanges();

            const filteringRow = fix.debugElement.query(By.directive(IgxGridFilteringRowComponent));
            expect(filteringRow).toBeDefined();

            const editingBtns = filteringRow.query(By.css('.igx-grid__filtering-row-editing-buttons'));
            const reset = editingBtns.queryAll(By.css('button'))[0];
            const close = editingBtns.queryAll(By.css('button'))[1];

            expect(close.nativeElement.innerText).toBe('My close');
            expect(reset.nativeElement.innerText).toBe('Reset');
        }));

        it('Should correctly change resource strings for filter row using Changei18n.', fakeAsync(() => {
            fix = TestBed.createComponent(IgxGridFilteringComponent);
            const strings = getCurrentResourceStrings();
            strings.igx_grid_filter = 'My filter';
            strings.igx_grid_filter_row_close = 'My close';
            changei18n(strings);
            fix.detectChanges();

            const initialChips = fix.debugElement.queryAll(By.directive(IgxChipComponent));
            const stringCellChip = initialChips[0].nativeElement;

            expect(stringCellChip.children[0].children[2].innerText).toBe('My filter');

            stringCellChip.click();
            fix.detectChanges();

            const filteringRow = fix.debugElement.query(By.directive(IgxGridFilteringRowComponent));
            expect(filteringRow).toBeDefined();

            const editingBtns = filteringRow.query(By.css('.igx-grid__filtering-row-editing-buttons'));
            const reset = editingBtns.queryAll(By.css('button'))[0];
            const close = editingBtns.queryAll(By.css('button'))[1];

            expect(close.nativeElement.innerText).toBe('My close');
            expect(reset.nativeElement.innerText).toBe('Reset');

            changei18n({
                igx_grid_filter: 'Filter',
                igx_grid_filter_row_close: 'Close'
            });
        }));

        it('Should navigate keyboard focus correctly between the filter row and the grid cells.', fakeAsync(() => {
            const initialChips = fix.debugElement.queryAll(By.directive(IgxChipComponent));
            const stringCellChip = initialChips[0].nativeElement;

            stringCellChip.click();
            fix.detectChanges();

            const cell = grid.getCellByColumn(0, 'ID');
            cell.nativeElement.dispatchEvent(new Event('focus'));
            fix.detectChanges();

            cell.nativeElement.dispatchEvent(new KeyboardEvent('keydown', { key: 'Tab', shiftKey: true }));
            fix.detectChanges();

            const filterUIRow = fix.debugElement.query(By.css(FILTER_UI_ROW));
            const closeButton = filterUIRow.queryAll(By.css('button'))[1];
            expect(document.activeElement).toBe(closeButton.nativeElement);

            filterUIRow.nativeElement.dispatchEvent(new KeyboardEvent('keydown', { key: 'Tab' }));
            fix.detectChanges();
            tick();
            expect(document.activeElement).toBe(cell.nativeElement);
        }));

        it('should hide chip arrows when the grid is narrow and column is not filtered', fakeAsync(() => {
            grid.width = '400px';
            tick(200);
            fix.detectChanges();

            // Click string filter chip to show filter row.
            const filterCells = fix.debugElement.queryAll(By.directive(IgxGridFilteringCellComponent));
            const stringFilterCell = filterCells.find((fc) => fc.componentInstance.column.field === 'ProductName');
            const stringFilterCellChip = stringFilterCell.query(By.directive(IgxChipComponent));
            stringFilterCellChip.nativeElement.click();
            fix.detectChanges();
            tick(200);

            // Verify arrows and chip area are not visible because there is no active filtering for the column.
            const filteringRow = fix.debugElement.query(By.directive(IgxGridFilteringRowComponent));
            const leftArrowButton = filteringRow.query(By.css(FILTER_UI_SCROLL_START_CLASS));
            const rightArrowButton = filteringRow.query(By.css(FILTER_UI_SCROLL_END_CLASS));
            const chipArea = filteringRow.query(By.css('igx-chip-area'));
            expect(leftArrowButton).toBeNull('leftArrowButton is present');
            expect(rightArrowButton).toBeNull('rightArrowButton is present');
            expect(chipArea).toBeNull('chipArea is present');
        }));

        it('Should remove first chip and filter by the remaining ones.', fakeAsync(() => {
            const filteringCells = fix.debugElement.queryAll(By.css(FILTER_UI_CELL));
            const stringCellChip = filteringCells[1].query(By.css('igx-chip'));

            // filter string col
            stringCellChip.nativeElement.click();
            fix.detectChanges();

            GridFunctions.filterBy('Contains', 'z', fix);
            GridFunctions.filterBy('Contains', 'n', fix);
            GridFunctions.filterBy('Contains', 'g', fix);
            expect(grid.rowList.length).toEqual(0);

            // remove first chip
            const filteringRow = fix.debugElement.query(By.directive(IgxGridFilteringRowComponent));
            GridFunctions.removeFilterChipByIndex(0, filteringRow);
            fix.detectChanges();
            expect(grid.rowList.length).toEqual(3);
            GridFunctions.closeFilterRow(fix);
        }));

        it('Should remove middle chip and filter by the remaining ones.', fakeAsync(() => {
            const filteringCells = fix.debugElement.queryAll(By.css(FILTER_UI_CELL));
            const stringCellChip = filteringCells[1].query(By.css('igx-chip'));

            // filter string col
            stringCellChip.nativeElement.click();
            fix.detectChanges();

            GridFunctions.filterBy('Contains', 'n', fix);
            GridFunctions.filterBy('Contains', 'z', fix);
            GridFunctions.filterBy('Contains', 'g', fix);
            expect(grid.rowList.length).toEqual(0);

            // remove middle chip
            const filteringRow = fix.debugElement.query(By.directive(IgxGridFilteringRowComponent));
            GridFunctions.removeFilterChipByIndex(1, filteringRow);
            fix.detectChanges();
            expect(grid.rowList.length).toEqual(3);
            GridFunctions.closeFilterRow(fix);
        }));

        it('Should keep existing column filter after hiding another column.', fakeAsync(() => {
            // Open filter row for 'ProductName' column and add 4 condition chips.
            GridFunctions.clickFilterCellChip(fix, 'ProductName');
            fix.detectChanges();
            GridFunctions.filterBy('Contains', 'x', fix);
            GridFunctions.filterBy('Contains', 'y', fix);
            GridFunctions.filterBy('Contains', 'i', fix);
            GridFunctions.filterBy('Contains', 'g', fix);
            GridFunctions.filterBy('Contains', 'n', fix);

            // Change second operator to 'Or' and verify the results.
            GridFunctions.clickChipOperator(fix, 1);
            fix.detectChanges();
            GridFunctions.clickChipOperatorValue(fix, 'Or');
            tick(100);
            fix.detectChanges();
            expect(grid.rowList.length).toEqual(2);
            expect(GridFunctions.getCurrentCellFromGrid(grid, 0, 1).value).toBe('Ignite UI for JavaScript');
            expect(GridFunctions.getCurrentCellFromGrid(grid, 1, 1).value).toBe('Ignite UI for Angular');

            // Hide another column and verify the filtering results remain the same.
            const column = grid.columns.find((c) => c.field === 'Released');
            column.hidden = true;
            fix.detectChanges();
            expect(grid.rowList.length).toEqual(2);
            expect(GridFunctions.getCurrentCellFromGrid(grid, 0, 1).value).toBe('Ignite UI for JavaScript');
            expect(GridFunctions.getCurrentCellFromGrid(grid, 1, 1).value).toBe('Ignite UI for Angular');
        }));

        it('Verify filter cell chip is scrolled into view on click.', fakeAsync(() => {
            grid.width = '470px';
            tick(100);
            fix.detectChanges();

            // Verify 'ReleaseDate' filter chip is not fully visible.
            let chip = GridFunctions.getFilterChipsForColumn('ReleaseDate', fix)[0].nativeElement;
            let chipRect = chip.getBoundingClientRect();
            let gridRect = grid.nativeElement.getBoundingClientRect();
            expect(chipRect.right > gridRect.right).toBe(true,
                'chip should not be fully visible and thus not within grid');

            GridFunctions.clickFilterCellChip(fix, 'ReleaseDate');
            tick(100);
            fix.detectChanges();

            GridFunctions.closeFilterRow(fix);
            tick(100);
            fix.detectChanges();

            // Verify 'ReleaseDate' filter chip is fully visible.
            chip = GridFunctions.getFilterChipsForColumn('ReleaseDate', fix)[0].nativeElement;
            chipRect = chip.getBoundingClientRect();
            gridRect = grid.nativeElement.getBoundingClientRect();
            expect(chipRect.left > gridRect.left && chipRect.right < gridRect.right).toBe(true,
                'chip should be fully visible and within grid');
        }));

        it('Verify condition chips are scrolled into/(out of) view by using arrow buttons.', (async () => {
            grid.width = '700px';
            fix.detectChanges();
            await wait(100);

            GridFunctions.clickFilterCellChip(fix, 'ProductName');
            fix.detectChanges();

            // Add first chip.
            GridFunctions.typeValueInFilterRowInput('a', fix);
            await wait(16);
            GridFunctions.submitFilterRowInput(fix);
            await wait(100);
            // Add second chip.
            GridFunctions.typeValueInFilterRowInput('e', fix);
            await wait(16);
            GridFunctions.submitFilterRowInput(fix);
            await wait(100);
            // Add third chip.
            GridFunctions.typeValueInFilterRowInput('i', fix);
            await wait(16);
            GridFunctions.submitFilterRowInput(fix);
            await wait(100);

            verifyMultipleChipsVisibility(fix, [false, false, true]);

            // Click left arrow 2 times.
            const leftArrowButton = GridFunctions.getFilterRowLeftArrowButton(fix).nativeElement;
            leftArrowButton.click();
            await wait(300);
            leftArrowButton.click();
            fix.detectChanges();
            await wait(300);
            verifyMultipleChipsVisibility(fix, [false, true, false]);

            // Click left arrow 2 times.
            leftArrowButton.click();
            await wait(300);
            leftArrowButton.click();
            fix.detectChanges();
            await wait(300);
            verifyMultipleChipsVisibility(fix, [true, false, false]);

            // Click right arrow 2 times.
            const rightArrowButton = GridFunctions.getFilterRowRightArrowButton(fix).nativeElement;
            rightArrowButton.click();
            await wait(300);
            rightArrowButton.click();
            fix.detectChanges();
            await wait(300);
            verifyMultipleChipsVisibility(fix, [false, true, false]);

            // Click right arrow 2 times.
            rightArrowButton.click();
            await wait(300);
            rightArrowButton.click();
            fix.detectChanges();
            await wait(300);
            verifyMultipleChipsVisibility(fix, [false, false, true]);
        }));

        it('Should navigate from left arrow button to first condition chip Tab.', (async () => {
            grid.width = '700px';
            fix.detectChanges();
            await wait(100);

            GridFunctions.clickFilterCellChip(fix, 'ProductName');
            fix.detectChanges();

            // Add first chip.
            GridFunctions.typeValueInFilterRowInput('a', fix);
            await wait(16);
            GridFunctions.submitFilterRowInput(fix);
            await wait(100);
            // Add second chip.
            GridFunctions.typeValueInFilterRowInput('e', fix);
            await wait(16);
            GridFunctions.submitFilterRowInput(fix);
            await wait(100);
            // Add third chip.
            GridFunctions.typeValueInFilterRowInput('i', fix);
            await wait(16);
            GridFunctions.submitFilterRowInput(fix);
            await wait(100);

            // Verify first chip is not in view.
            verifyChipVisibility(fix, 0, false);

            const leftArrowButton = GridFunctions.getFilterRowLeftArrowButton(fix).nativeElement;
            leftArrowButton.focus();
            await wait(16);
            leftArrowButton.dispatchEvent(new KeyboardEvent('keydown', { key: 'Tab' }));
            await wait(300);

            // Verify first chip is in view.
            verifyChipVisibility(fix, 0, true);
        }));

        it('Should toggle the selection of a condition chip when using \'Enter\' key.', fakeAsync(() => {
            GridFunctions.clickFilterCellChip(fix, 'ProductName');
            fix.detectChanges();

            // Add chip.
            GridFunctions.typeValueInFilterRowInput('a', fix);
            tick(100);
            GridFunctions.submitFilterRowInput(fix);
            tick(100);

            // Verify chip is not selected.
            let chip = GridFunctions.getFilterConditionChip(fix, 0);
            let chipDiv = chip.querySelector('.igx-chip__item');
            expect(chipDiv.classList.contains('igx-chip__item--selected')).toBe(false, 'chip is selected');

            chip.dispatchEvent(new KeyboardEvent('keydown', { key: 'Enter' }));
            tick(100);
            fix.detectChanges();

            // Verify chip is selected.
            chip = GridFunctions.getFilterConditionChip(fix, 0);
            chipDiv = chip.querySelector('.igx-chip__item');
            expect(chipDiv.classList.contains('igx-chip__item--selected')).toBe(true, 'chip is not selected');

            chip.dispatchEvent(new KeyboardEvent('keydown', { key: 'Enter' }));
            tick(100);
            fix.detectChanges();

            // Verify chip is not selected.
            chip = GridFunctions.getFilterConditionChip(fix, 0);
            chipDiv = chip.querySelector('.igx-chip__item');
            expect(chipDiv.classList.contains('igx-chip__item--selected')).toBe(false, 'chip is selected');
        }));

        it('Should commit the value in the input when pressing \'Enter\' on commit icon in input.', fakeAsync(() => {
            GridFunctions.clickFilterCellChip(fix, 'ProductName');
            fix.detectChanges();

            // Type 'ang' in the filter row input.
            GridFunctions.typeValueInFilterRowInput('ang', fix);

            // Verify chip is selected (in edit mode).
            let chipDiv = GridFunctions.getFilterConditionChip(fix, 0).querySelector('.igx-chip__item');
            expect(chipDiv.classList.contains('igx-chip__item--selected')).toBe(true, 'chip is not selected');

            // Press 'Enter' on the commit icon.
            const inputCommitIcon = GridFunctions.getFilterRowInputCommitIcon(fix);
            inputCommitIcon.nativeElement.dispatchEvent(new KeyboardEvent('keydown', { key: 'Enter' }));
            tick(200);
            fix.detectChanges();

            // Verify chip is not selected (it is committed).
            chipDiv = GridFunctions.getFilterConditionChip(fix, 0).querySelector('.igx-chip__item');
            expect(chipDiv.classList.contains('igx-chip__item--selected')).toBe(false, 'chip is selected');
        }));

        it('Should clear the value in the input when pressing \'Enter\' on clear icon in input.', fakeAsync(() => {
            GridFunctions.clickFilterCellChip(fix, 'ProductName');
            fix.detectChanges();

            // Type 'ang' in the filter row input.
            GridFunctions.typeValueInFilterRowInput('ang', fix);

            // Verify chip is selected (in edit mode).
            const chipDiv = GridFunctions.getFilterConditionChip(fix, 0).querySelector('.igx-chip__item');
            expect(chipDiv.classList.contains('igx-chip__item--selected')).toBe(true, 'chip is not selected');

            // Press 'Enter' on the clear icon.
            const inputClearIcon = GridFunctions.getFilterRowInputClearIcon(fix);
            inputClearIcon.nativeElement.dispatchEvent(new KeyboardEvent('keydown', { key: 'Enter' }));
            tick(200);
            fix.detectChanges();

            // Verify there are no chips since we cleared the input.
            const filterUIRow = fix.debugElement.query(By.css(FILTER_UI_ROW));
            const conditionChips = filterUIRow.queryAll(By.directive(IgxChipComponent));
            expect(conditionChips.length).toBe(0);
        }));

        it('Should open filterRow for respective column when pressing \'Enter\' on its filterCell chip.', fakeAsync(() => {
            // Verify filterRow is not opened.
            expect(fix.debugElement.query(By.css(FILTER_UI_ROW))).toBeNull();

            const filterCellChip = GridFunctions.getFilterChipsForColumn('ReleaseDate', fix)[0];
            filterCellChip.nativeElement.dispatchEvent(new KeyboardEvent('keydown', { key: 'Enter', bubbles: true }));
            tick(200);
            fix.detectChanges();

            // Verify filterRow is opened for the 'ReleaseDate' column.
            expect(fix.debugElement.query(By.css(FILTER_UI_ROW))).not.toBeNull();
            const headerGroups = fix.debugElement.queryAll(By.directive(IgxGridHeaderGroupComponent));
            const headerGroupsFiltering = headerGroups.filter(
                (hg) => hg.nativeElement.classList.contains('igx-grid__th--filtering'));
            expect(headerGroupsFiltering.length).toBe(1);
            expect(headerGroupsFiltering[0].componentInstance.column.field).toBe('ReleaseDate');
        }));

        it('Should navigate to first cell of grid when pressing \'Tab\' on the last filterCell chip.', fakeAsync(() => {
            const filterCellChip = GridFunctions.getFilterChipsForColumn('AnotherField', fix)[0];
            filterCellChip.nativeElement.dispatchEvent(new KeyboardEvent('keydown', { key: 'Tab', bubbles: true }));
            tick(200);
            fix.detectChanges();

            const firstRow = GridFunctions.getGridDataRows(fix)[0];
            const firstCell: any = Array.from(firstRow.querySelectorAll('igx-grid-cell'))[0];
            expect(document.activeElement).toBe(firstCell);
        }));

        it('Should remove first condition chip when click \'clear\' button and focus \'more\' icon.', (async () => {
            grid.width = '700px';
            grid.columns.find((c) => c.field === 'ProductName').width = '160px';
            await wait(100);
            fix.detectChanges();

            GridFunctions.clickFilterCellChip(fix, 'ProductName');
            fix.detectChanges();

            // Add first chip.
            GridFunctions.typeValueInFilterRowInput('a', fix);
            await wait(16);
            GridFunctions.submitFilterRowInput(fix);
            await wait(100);
            // Add second chip.
            GridFunctions.typeValueInFilterRowInput('e', fix);
            await wait(16);
            GridFunctions.submitFilterRowInput(fix);
            await wait(100);
            // Add third chip.
            GridFunctions.typeValueInFilterRowInput('i', fix);
            await wait(16);
            GridFunctions.submitFilterRowInput(fix);
            await wait(100);

            // Close filterRow
            GridFunctions.closeFilterRow(fix);
            await wait(100);

            // Verify active chip and its text.
            let filterCellChip = GridFunctions.getFilterChipsForColumn('ProductName', fix)[0];
            const chipDiv = filterCellChip.nativeElement.querySelector('.igx-chip__item');
            expect(document.activeElement).toBe(chipDiv);
            expect(GridFunctions.getChipText(filterCellChip)).toBe('a');

            // Remove active chip.
            const clearIcon: any = Array.from(filterCellChip.queryAll(By.css('igx-icon')))
                .find((ic) => ic.nativeElement.innerText === 'cancel');
            clearIcon.nativeElement.click();
            await wait(100);
            fix.detectChanges();

            // Verify that 'more' icon is now active.
            const filterCell = GridFunctions.getFilterCell(fix, 'ProductName');
            const moreIconDiv: any = filterCell.query(By.css('.igx-grid__filtering-cell-indicator'));
            expect(document.activeElement).toBe(moreIconDiv.nativeElement);

            // Verify new chip text.
            filterCellChip = GridFunctions.getFilterChipsForColumn('ProductName', fix)[0];
            expect(GridFunctions.getChipText(filterCellChip)).toBe('e');
        }));

        it('Should update active element when click \'clear\' button of last chip and there is no \`more\` icon.', (async () => {
            grid.columns.find((c) => c.field === 'ProductName').width = '350px';
            await wait(100);
            fix.detectChanges();

            GridFunctions.clickFilterCellChip(fix, 'ProductName');
            fix.detectChanges();

            // Add first chip.
            GridFunctions.typeValueInFilterRowInput('a', fix);
            await wait(16);
            GridFunctions.submitFilterRowInput(fix);
            await wait(100);
            // Add second chip.
            GridFunctions.typeValueInFilterRowInput('e', fix);
            await wait(16);
            GridFunctions.submitFilterRowInput(fix);
            await wait(100);
            // Add third chip.
            GridFunctions.typeValueInFilterRowInput('i', fix);
            await wait(16);
            GridFunctions.submitFilterRowInput(fix);
            await wait(100);

            // Close filterRow
            GridFunctions.closeFilterRow(fix);
            await wait(100);

            // Verify first chip is active and its text.
            const filterCellChip = GridFunctions.getFilterChipsForColumn('ProductName', fix)[0];
            const chipDiv = filterCellChip.nativeElement.querySelector('.igx-chip__item');
            expect(document.activeElement).toBe(chipDiv);
            expect(GridFunctions.getChipText(filterCellChip)).toBe('a');
            // Verify chips count.
            expect(GridFunctions.getFilterChipsForColumn('ProductName', fix).length).toBe(3, 'incorrect chips count');

            // Verify last chip text.
            let lastFilterCellChip = GridFunctions.getFilterChipsForColumn('ProductName', fix)[2];
            expect(GridFunctions.getChipText(lastFilterCellChip)).toBe('i');
            // Remove last chip.
            const clearIcon: any = Array.from(lastFilterCellChip.queryAll(By.css('igx-icon')))
                .find((ic) => ic.nativeElement.innerText === 'cancel');
            clearIcon.nativeElement.click();
            await wait(100);
            fix.detectChanges();

            // Verify chips count.
            expect(GridFunctions.getFilterChipsForColumn('ProductName', fix).length).toBe(2, 'incorrect chips count');
            // Verify new last chip text.
            lastFilterCellChip = GridFunctions.getFilterChipsForColumn('ProductName', fix)[1];
            expect(GridFunctions.getChipText(lastFilterCellChip)).toBe('e');

            // Verify that 'clear' icon div of the new last chip is now active.
            const clearIconDiv = lastFilterCellChip.query(By.css('.igx-chip__remove'));
            expect(document.activeElement).toBe(clearIconDiv.nativeElement);
        }));

        it('Should open filterRow when clicking \'more\' icon', (async () => {
            GridFunctions.clickFilterCellChip(fix, 'ProductName');
            fix.detectChanges();

            // Add first chip.
            GridFunctions.typeValueInFilterRowInput('a', fix);
            await wait(16);
            GridFunctions.submitFilterRowInput(fix);
            await wait(100);
            // Add second chip.
            GridFunctions.typeValueInFilterRowInput('e', fix);
            await wait(16);
            GridFunctions.submitFilterRowInput(fix);
            await wait(100);

            // Close filterRow
            GridFunctions.closeFilterRow(fix);
            await wait(100);

            // Verify filterRow is not opened.
            expect(fix.debugElement.query(By.css(FILTER_UI_ROW))).toBeNull();

            // Click 'more' icon
            const filterCell = GridFunctions.getFilterCell(fix, 'ProductName');
            const moreIcon: any = Array.from(filterCell.queryAll(By.css('igx-icon')))
                .find((ic: any) => ic.nativeElement.innerText === 'filter_list');
            moreIcon.nativeElement.click();
            await wait(16);
            fix.detectChanges();

            // Verify filterRow is opened.
            expect(fix.debugElement.query(By.css(FILTER_UI_ROW))).not.toBeNull();

            // Verify first chip is selected (in edit mode).
            const chipDiv = GridFunctions.getFilterConditionChip(fix, 0).querySelector('.igx-chip__item');
            expect(chipDiv.classList.contains('igx-chip__item--selected')).toBe(true, 'chip is not selected');
        }));

        it('Should not throw error when deleting the last chip', (async () => {
            grid.width = '700px';
            fix.detectChanges();
            await wait(100);

            GridFunctions.clickFilterCellChip(fix, 'ProductName');
            fix.detectChanges();

            // Add first chip.
            GridFunctions.typeValueInFilterRowInput('a', fix);
            await wait(16);
            GridFunctions.submitFilterRowInput(fix);
            await wait(100);
            // Add second chip.
            GridFunctions.typeValueInFilterRowInput('e', fix);
            await wait(16);
            GridFunctions.submitFilterRowInput(fix);
            await wait(100);
            // Add third chip.
            GridFunctions.typeValueInFilterRowInput('i', fix);
            await wait(16);
            GridFunctions.submitFilterRowInput(fix);
            await wait(100);
            // Add fourth chip.
            GridFunctions.typeValueInFilterRowInput('o', fix);
            await wait(16);
            GridFunctions.submitFilterRowInput(fix);
            await wait(200);

            verifyMultipleChipsVisibility(fix, [false, false, false, true]);
            const filterUIRow = fix.debugElement.query(By.css(FILTER_UI_ROW));
            let chips = filterUIRow.queryAll(By.directive(IgxChipComponent));
            expect(chips.length).toBe(4);

            const leftArrowButton = GridFunctions.getFilterRowLeftArrowButton(fix).nativeElement;
            expect(leftArrowButton).toBeTruthy('Left scroll arrow should be visible');

            const rightArrowButton = GridFunctions.getFilterRowRightArrowButton(fix).nativeElement;
            expect(rightArrowButton).toBeTruthy('Right scroll arrow should be visible');
            expect(grid.rowList.length).toBe(2);

            let chipToRemove = filterUIRow.componentInstance.expressionsList[3];
            expect(() => { filterUIRow.componentInstance.onChipRemoved(null, chipToRemove); })
            .not.toThrowError(/\'id\' of undefined/);
            await wait(200);
            fix.detectChanges();

            verifyMultipleChipsVisibility(fix, [false, true, false]);
            chips = filterUIRow.queryAll(By.directive(IgxChipComponent));
            expect(chips.length).toBe(3);

            chipToRemove = filterUIRow.componentInstance.expressionsList[2];
            expect(() => { filterUIRow.componentInstance.onChipRemoved(null, chipToRemove); })
            .not.toThrowError(/\'id\' of undefined/);
            await wait(200);
            fix.detectChanges();

            verifyMultipleChipsVisibility(fix, [true, false]);
            chips = filterUIRow.queryAll(By.directive(IgxChipComponent));
            expect(chips.length).toBe(2);
            expect(grid.rowList.length).toBe(3);
        }));
    });

    describe(null, () => {
        let fix, grid;
        beforeEach(fakeAsync(() => {
            fix = TestBed.createComponent(IgxGridFilteringMCHComponent);
            fix.detectChanges();
            grid = fix.componentInstance.grid;
        }));

        // Filtering + Column Groups
        it('should position filter row correctly when grid has column groups.', fakeAsync(() => {
            const filteringCells = fix.debugElement.queryAll(By.css(FILTER_UI_CELL));
            const idCellChip = filteringCells[0].query(By.css('igx-chip'));
            const thead = fix.debugElement.query(By.css('.igx-grid__thead-wrapper')).nativeElement;

            const cellElem = filteringCells[0].nativeElement;
            expect(cellElem.offsetParent.offsetHeight + cellElem.offsetHeight).toBeCloseTo(thead.clientHeight, 10);

            idCellChip.nativeElement.click();
            // tick();
            fix.detectChanges();

            // check if it is positioned at the bottom of the thead.
            const filteringRow = fix.debugElement.query(By.directive(IgxGridFilteringRowComponent));
            const frElem = filteringRow.nativeElement;
            expect(frElem.offsetTop + frElem.clientHeight).toEqual(thead.clientHeight);
        }));

        it('should position filter row and chips correctly when grid has column groups and one is hidden.',
            fakeAsync(/** showHideArrowButtons rAF */() => {
                const filteringExpressionsTree = new FilteringExpressionsTree(FilteringLogic.And, 'ProductName');
                const expression = {
                    fieldName: 'ProductName',
                    searchVal: 'Ignite',
                    condition: IgxStringFilteringOperand.instance().condition('startsWith')
                };
                filteringExpressionsTree.filteringOperands.push(expression);
                grid.filteringExpressionsTree = filteringExpressionsTree;
                fix.detectChanges();
                let filteringCells = fix.debugElement.queryAll(By.css(FILTER_UI_CELL));
                expect(filteringCells.length).toEqual(6);

                const groupCol = grid.getColumnByName('General');
                groupCol.hidden = true;
                fix.detectChanges();

                filteringCells = fix.debugElement.queryAll(By.css(FILTER_UI_CELL));
                expect(filteringCells.length).toEqual(1);

                const chip = filteringCells[0].query(By.css('igx-chip'));
                chip.nativeElement.click();
                fix.detectChanges();

                // check if it is positioned at the bottom of the thead.
                const thead = fix.debugElement.query(By.css('.igx-grid__thead-wrapper')).nativeElement;
                const filteringRow = fix.debugElement.query(By.directive(IgxGridFilteringRowComponent));
                const frElem = filteringRow.nativeElement;
                expect(frElem.offsetTop + frElem.clientHeight).toEqual(thead.clientHeight);

                GridFunctions.closeFilterRow(fix);

                groupCol.hidden = false;
                fix.detectChanges();

                filteringCells = fix.debugElement.queryAll(By.css(FILTER_UI_CELL));
                expect(filteringCells.length).toEqual(6);

                const prodNameChipContent = filteringCells[1].query(By.css('igx-chip')).query(By.css('.igx-chip__content'));
                expect(prodNameChipContent.nativeElement.textContent.trim()).toEqual('Ignite');
            }));

        it('Should size grid correctly if enable/disable filtering in run time - MCH.', fakeAsync(() => {
            const head = grid.nativeElement.querySelector('.igx-grid__thead');
            const body = grid.nativeElement.querySelector('.igx-grid__tbody');

            expect(head.getBoundingClientRect().bottom).toEqual(body.getBoundingClientRect().top);

            fix.componentInstance.activateFiltering(false);
            fix.detectChanges();

            expect(head.getBoundingClientRect().bottom).toEqual(body.getBoundingClientRect().top);

            fix.componentInstance.activateFiltering(true);
            fix.detectChanges();

            expect(head.getBoundingClientRect().bottom).toEqual(body.getBoundingClientRect().top);
        }));

        it('should correctly apply locale to datePicker.', fakeAsync(() => {
            registerLocaleData(localeDE);
            fix.detectChanges();

            grid.locale = 'de-DE';

            const initialChips = fix.debugElement.queryAll(By.directive(IgxChipComponent));
            const dateCellChip = initialChips[3].nativeElement;

            dateCellChip.click();
            fix.detectChanges();

            const filteringRow = fix.debugElement.query(By.directive(IgxGridFilteringRowComponent));
            const input = filteringRow.query(By.directive(IgxInputDirective));

            input.nativeElement.click();
            tick();
            fix.detectChanges();

            const outlet = document.getElementsByClassName('igx-grid__outlet')[0];
            const calendar = outlet.getElementsByClassName('igx-calendar')[0];

            const sundayLabel = calendar.querySelectorAll('.igx-calendar__label')[0].innerHTML;

            expect(sundayLabel.trim()).toEqual('So');
        }));
    });

    describe(null, () => {
        let fix, grid;
        beforeEach(fakeAsync(() => {
            fix = TestBed.createComponent(IgxGridFilteringScrollComponent);
            grid = fix.componentInstance.grid;
            fix.detectChanges();
        }));

        it('Should correctly update empty filter cells when scrolling horizontally.', async () => {
            let emptyFilterCells = fix.debugElement.queryAll(By.directive(IgxGridFilteringCellComponent)).filter((cell) => {
                return cell.nativeElement.children.length === 0;
            });
            expect(emptyFilterCells.length).toEqual(1);

            let emptyFilterHeader = emptyFilterCells[0].parent.query(By.directive(IgxGridHeaderComponent));
            expect(emptyFilterHeader.componentInstance.column.field).toEqual('Downloads');

            // Scroll to the right
            grid.parentVirtDir.getHorizontalScroll().scrollLeft = 300;
            await wait();
            fix.detectChanges();

            emptyFilterCells = fix.debugElement.queryAll(By.directive(IgxGridFilteringCellComponent)).filter((cell) => {
                return cell.nativeElement.children.length === 0;
            });
            expect(emptyFilterCells.length).toEqual(1);

            emptyFilterHeader = emptyFilterCells[0].parent.query(By.directive(IgxGridHeaderComponent));
            expect(emptyFilterHeader.componentInstance.column.field).toEqual('Downloads');
        });
    });

    describe(null, () => {
        let fix, grid;
        beforeEach(fakeAsync(() => {
            fix = TestBed.createComponent(IgxGridFilteringTemplateComponent);
            fix.detectChanges();
            grid = fix.componentInstance.grid;
        }));

        it('Should render custom filter template instead of default one.', fakeAsync(() => {
            // Verify default filter template is not present.
            expect(GridFunctions.getFilterCell(fix, 'ProductName').query(By.css('.igx-filtering-chips'))).toBeNull(
                '\`ProductName\` default filter chips area template was found.');
            expect(GridFunctions.getFilterCell(fix, 'Downloads').query(By.css('.igx-filtering-chips'))).toBeNull(
                '\`Downloads\` default filter chips area template was found.');
            expect(GridFunctions.getFilterCell(fix, 'Released').query(By.css('.igx-filtering-chips'))).toBeNull(
                '\`Released\` default filter chips area template was found.');
            expect(GridFunctions.getFilterCell(fix, 'ReleaseDate').query(By.css('.igx-filtering-chips'))).toBeNull(
                '\`ReleaseDate\` default filter chips area template was found.');

            // Verify the custom filter template is present.
            expect(GridFunctions.getFilterCell(fix, 'ProductName').query(By.css('.custom-filter'))).not.toBeNull(
                '\`ProductName\` customer filter tempalte was not found.');
            expect(GridFunctions.getFilterCell(fix, 'Downloads').query(By.css('.custom-filter'))).not.toBeNull(
                '\`Downloads\` customer filter tempalte was not found.');
            expect(GridFunctions.getFilterCell(fix, 'Released').query(By.css('.custom-filter'))).not.toBeNull(
                '\`Released\` customer filter tempalte was not found.');
            expect(GridFunctions.getFilterCell(fix, 'ReleaseDate').query(By.css('.custom-filter'))).not.toBeNull(
                '\`ReleaseDate\` customer filter tempalte was not found.');
        }));
    });
});

describe('IgxGrid - Filtering actions - Excel style filtering', () => {
    configureTestSuite();
    beforeEach(async(() => {
        TestBed.configureTestingModule({
            declarations: [
                IgxGridFilteringComponent,
                IgxTestExcelFilteringDatePickerComponent,
                IgxGridFilteringESFTemplatesComponent,
<<<<<<< HEAD
                IgxGridFilteringESFLoadOnDemandComponent
=======
                IgxGridFilteringMCHComponent
>>>>>>> 9831e6f0
            ],
            imports: [
                NoopAnimationsModule,
                IgxGridModule,
                IgxGridExcelStyleFilteringModule]
        })
            .compileComponents();
    }));

    afterEach(() => {
        UIInteractions.clearOverlay();
    });

    describe(null, () => {
        let fix, grid;
        beforeEach(fakeAsync(() => {
            fix = TestBed.createComponent(IgxGridFilteringComponent);
            grid = fix.componentInstance.grid;
            grid.filterMode = FilterMode.excelStyleFilter;
            fix.detectChanges();
        }));

        it('Should sort the grid properly, when clicking Ascending/Descending buttons.', fakeAsync(() => {
            grid.columns[2].sortable = true;
            fix.detectChanges();

            const headers: DebugElement[] = fix.debugElement.queryAll(By.directive(IgxGridHeaderGroupComponent));
            const headerResArea = headers[2].children[0].nativeElement;

            const filterIcon = headerResArea.querySelector('.igx-excel-filter__icon');
            filterIcon.click();
            fix.detectChanges();

            const excelMenu = grid.nativeElement.querySelector('.igx-excel-filter__menu');
            const sortComponent = excelMenu.querySelector('.igx-excel-filter__sort');

            const sortAsc = sortComponent.lastElementChild.children[0].children[0];
            sortAsc.click();
            fix.detectChanges();

            expect(grid.sortingExpressions[0].fieldName).toEqual('Downloads');
            expect(grid.sortingExpressions[0].dir).toEqual(SortingDirection.Asc);
        }));

        it('Should toggle correct Ascending/Descending button on opening when sorting is applied.', fakeAsync(() => {
            grid.columns[2].sortable = true;
            grid.sortingExpressions.push({ dir: SortingDirection.Asc, fieldName: 'Downloads' });
            fix.detectChanges();

            const headers: DebugElement[] = fix.debugElement.queryAll(By.directive(IgxGridHeaderGroupComponent));
            const headerResArea = headers[2].children[0].nativeElement;

            const filterIcon = headerResArea.querySelector('.igx-excel-filter__icon');
            filterIcon.click();
            fix.detectChanges();

            const excelMenu = grid.nativeElement.querySelector('.igx-excel-filter__menu');
            const sortComponent = excelMenu.querySelector('.igx-excel-filter__sort');

            const sortAsc = sortComponent.lastElementChild.children[0].children[0];
            const sortDesc = sortComponent.lastElementChild.children[0].children[1];

            expect(sortAsc).toHaveClass('igx-button-group__item--selected');
            expect(sortDesc).not.toHaveClass('igx-button-group__item--selected');
        }));

        it('Should move column left/right when clicking buttons.', fakeAsync(() => {
            grid.columns[2].movable = true;
            fix.detectChanges();

            const headers: DebugElement[] = fix.debugElement.queryAll(By.directive(IgxGridHeaderGroupComponent));
            const headerResArea = headers[2].children[1].nativeElement;

            const filterIcon = headerResArea.querySelector('.igx-excel-filter__icon');
            filterIcon.click();
            fix.detectChanges();

            const excelMenu = grid.nativeElement.querySelector('.igx-excel-filter__menu');
            const moveComponent = excelMenu.querySelector('.igx-excel-filter__move');

            const moveLeft = moveComponent.lastElementChild.children[0];
            const moveRight = moveComponent.lastElementChild.children[1];

            moveLeft.click();
            fix.detectChanges();

            expect(grid.columns[2].field).toBe('ProductName');
            expect(grid.columns[1].field).toBe('Downloads');

            moveLeft.click();
            tick();
            fix.detectChanges();

            expect(grid.columns[1].field).toBe('ID');
            expect(grid.columns[0].field).toBe('Downloads');
            expect(moveLeft).toHaveClass('igx-button--disabled');

            moveRight.click();
            tick();
            fix.detectChanges();

            expect(grid.columns[0].field).toBe('ID');
            expect(grid.columns[1].field).toBe('Downloads');
            expect(moveLeft).not.toHaveClass('igx-button--disabled');
        }));

        it('Should pin column when clicking buttons.', fakeAsync(() => {
            const headers: DebugElement[] = fix.debugElement.queryAll(By.directive(IgxGridHeaderGroupComponent));
            const headerResArea = headers[2].children[0].nativeElement;

            const filterIcon = headerResArea.querySelector('.igx-excel-filter__icon');
            filterIcon.click();
            fix.detectChanges();

            const excelMenu = grid.nativeElement.querySelector('.igx-excel-filter__menu');
            const pinComponent = excelMenu.querySelector('.igx-excel-filter__actions-pin');

            pinComponent.click();
            fix.detectChanges();

            expect(grid.pinnedColumns[0].field).toEqual('Downloads');
        }));

        it('Should unpin column when clicking buttons.', fakeAsync(() => {
            grid.columns[2].pinned = true;
            fix.detectChanges();

            const headers: DebugElement[] = fix.debugElement.queryAll(By.directive(IgxGridHeaderGroupComponent));
            const headerResArea = headers[0].children[0].nativeElement;

            const filterIcon = headerResArea.querySelector('.igx-excel-filter__icon');
            filterIcon.click();
            fix.detectChanges();

            const excelMenu = grid.nativeElement.querySelector('.igx-excel-filter__menu');
            const unpinComponent = excelMenu.querySelector('.igx-excel-filter__actions-unpin');

            unpinComponent.click();
            fix.detectChanges();

            expect(grid.pinnedColumns.length).toEqual(0);
        }));

        it('Should hide column when click on button.', fakeAsync(() => {
            const headers: DebugElement[] = fix.debugElement.queryAll(By.directive(IgxGridHeaderGroupComponent));
            const headerResArea = headers[2].children[0].nativeElement;
            const filterIcon = headerResArea.querySelector('.igx-excel-filter__icon');
            filterIcon.click();
            fix.detectChanges();

            const excelMenu = grid.nativeElement.querySelector('.igx-excel-filter__menu');
            const hideComponent = excelMenu.querySelector('.igx-excel-filter__actions-hide');

            spyOn(grid.onColumnVisibilityChanged, 'emit');
            hideComponent.click();
            fix.detectChanges();

            expect(grid.onColumnVisibilityChanged.emit).toHaveBeenCalledTimes(1);
            expect(grid.columns[2].hidden).toBeTruthy();
        }));

        it('Should not select values in list if two values with And operator are entered.', fakeAsync(() => {
            const gridFilteringExpressionsTree = new FilteringExpressionsTree(FilteringLogic.And);
            const columnsFilteringTree = new FilteringExpressionsTree(FilteringLogic.And, 'Downloads');
            columnsFilteringTree.filteringOperands = [
                { fieldName: 'Downloads', searchVal: 20, condition: IgxNumberFilteringOperand.instance().condition('equals') },
                { fieldName: 'Downloads', searchVal: 20, condition: IgxNumberFilteringOperand.instance().condition('equals') }
            ];
            gridFilteringExpressionsTree.filteringOperands.push(columnsFilteringTree);
            grid.filteringExpressionsTree = gridFilteringExpressionsTree;
            fix.detectChanges();

            const headers: DebugElement[] = fix.debugElement.queryAll(By.directive(IgxGridHeaderGroupComponent));
            const headerResArea = headers[2].children[0].nativeElement;

            const filterIcon = headerResArea.querySelector('.igx-excel-filter__icon--filtered');
            filterIcon.click();
            fix.detectChanges();

            expect(grid.filteredData.length).toEqual(1);

            const excelMenu = grid.nativeElement.querySelector('.igx-excel-filter__menu');
            const checkbox: any[] = Array.from(excelMenu.querySelectorAll('.igx-checkbox__input'));

            expect(checkbox.map(c => c.checked)).toEqual([false, false, false, false, false, false, false, false]);
        }));

        it('Should not select values in list if two values with Or operator are entered and contains operand.', fakeAsync(() => {
            const gridFilteringExpressionsTree = new FilteringExpressionsTree(FilteringLogic.And);
            const columnsFilteringTree = new FilteringExpressionsTree(FilteringLogic.Or, 'ProductName');
            columnsFilteringTree.filteringOperands = [
                { fieldName: 'ProductName', searchVal: 'Angular', condition: IgxStringFilteringOperand.instance().condition('contains') },
                { fieldName: 'ProductName', searchVal: 'Ignite', condition: IgxStringFilteringOperand.instance().condition('contains') }
            ];
            gridFilteringExpressionsTree.filteringOperands.push(columnsFilteringTree);
            grid.filteringExpressionsTree = gridFilteringExpressionsTree;
            fix.detectChanges();

            const headers: DebugElement[] = fix.debugElement.queryAll(By.directive(IgxGridHeaderGroupComponent));
            const headerResArea = headers[1].children[0].nativeElement;

            const filterIcon = headerResArea.querySelector('.igx-excel-filter__icon--filtered');
            filterIcon.click();
            fix.detectChanges();

            expect(grid.filteredData.length).toEqual(2);

            const excelMenu = grid.nativeElement.querySelector('.igx-excel-filter__menu');
            const checkbox: any[] = Array.from(excelMenu.querySelectorAll('.igx-checkbox__input'));

            expect(checkbox.map(c => c.checked)).toEqual([false, false, false, false, false, false]);
        }));

        it('Should select values in list if two values with Or operator are entered and they are in the list below.', fakeAsync(() => {
            const gridFilteringExpressionsTree = new FilteringExpressionsTree(FilteringLogic.And);
            const columnsFilteringTree = new FilteringExpressionsTree(FilteringLogic.Or, 'Downloads');
            columnsFilteringTree.filteringOperands = [
                { fieldName: 'Downloads', searchVal: 254, condition: IgxNumberFilteringOperand.instance().condition('equals') },
                { fieldName: 'Downloads', searchVal: 20, condition: IgxNumberFilteringOperand.instance().condition('equals') }
            ];
            gridFilteringExpressionsTree.filteringOperands.push(columnsFilteringTree);
            grid.filteringExpressionsTree = gridFilteringExpressionsTree;
            fix.detectChanges();

            const headers: DebugElement[] = fix.debugElement.queryAll(By.directive(IgxGridHeaderGroupComponent));
            const headerResArea = headers[2].children[0].nativeElement;

            const filterIcon = headerResArea.querySelector('.igx-excel-filter__icon--filtered');
            filterIcon.click();
            fix.detectChanges();

            expect(grid.filteredData.length).toEqual(2);

            const excelMenu = grid.nativeElement.querySelector('.igx-excel-filter__menu');
            const checkbox: any[] = Array.from(excelMenu.querySelectorAll('.igx-checkbox__input'));

            expect(checkbox.map(c => c.checked)).toEqual([true, false, false, true, false, false, true, false]);
            expect(checkbox.map(c => c.indeterminate)).toEqual([true, false, false, false, false, false, false, false]);
        }));

        it('Should change filter when changing And/Or operator.', fakeAsync(() => {
            const gridFilteringExpressionsTree = new FilteringExpressionsTree(FilteringLogic.And);
            const columnsFilteringTree = new FilteringExpressionsTree(FilteringLogic.Or, 'Downloads');
            columnsFilteringTree.filteringOperands = [
                { fieldName: 'Downloads', searchVal: 254, condition: IgxNumberFilteringOperand.instance().condition('equals') },
                { fieldName: 'Downloads', searchVal: 20, condition: IgxNumberFilteringOperand.instance().condition('equals') }
            ];
            gridFilteringExpressionsTree.filteringOperands.push(columnsFilteringTree);
            grid.filteringExpressionsTree = gridFilteringExpressionsTree;
            fix.detectChanges();

            const headers: DebugElement[] = fix.debugElement.queryAll(By.directive(IgxGridHeaderGroupComponent));
            const headerResArea = headers[2].children[0].nativeElement;

            const filterIcon = headerResArea.querySelector('.igx-excel-filter__icon--filtered');
            filterIcon.click();
            fix.detectChanges();

            expect(grid.filteredData.length).toEqual(2);

            const excelMenu = grid.nativeElement.querySelector('.igx-excel-filter__menu');
            const customFilterComponent = excelMenu.querySelector('.igx-excel-filter__actions-filter');
            customFilterComponent.click();
            fix.detectChanges();

            const subMenu = grid.nativeElement.querySelector('.igx-drop-down__list');
            const customItem = subMenu.children[0].children[10];

            customItem.click();
            fix.detectChanges();

            const customMenu = grid.nativeElement.querySelector('.igx-excel-filter__secondary');

            const andButton = customMenu.querySelector('.igx-button--flat', '.igx-button-group__item');
            andButton.click();
            fix.detectChanges();

            const applyButton = customMenu.querySelector('.igx-button--raised');
            applyButton.click();
            fix.detectChanges();

            expect(grid.filteredData.length).toEqual(0);
        }));

        it('Should change filter when changing operator.', fakeAsync(() => {
            const gridFilteringExpressionsTree = new FilteringExpressionsTree(FilteringLogic.And);
            const columnsFilteringTree = new FilteringExpressionsTree(FilteringLogic.Or, 'Downloads');
            columnsFilteringTree.filteringOperands = [
                { fieldName: 'Downloads', searchVal: 254, condition: IgxNumberFilteringOperand.instance().condition('equals') },
                { fieldName: 'Downloads', searchVal: 20, condition: IgxNumberFilteringOperand.instance().condition('equals') }
            ];
            gridFilteringExpressionsTree.filteringOperands.push(columnsFilteringTree);
            grid.filteringExpressionsTree = gridFilteringExpressionsTree;
            fix.detectChanges();

            const headers: DebugElement[] = fix.debugElement.queryAll(By.directive(IgxGridHeaderGroupComponent));
            const headerResArea = headers[2].children[0].nativeElement;

            const filterIcon = headerResArea.querySelector('.igx-excel-filter__icon--filtered');
            filterIcon.click();
            fix.detectChanges();

            expect(grid.filteredData.length).toEqual(2);

            const excelMenu = grid.nativeElement.querySelector('.igx-excel-filter__menu');
            const customFilterComponent = excelMenu.querySelector('.igx-excel-filter__actions-filter');

            customFilterComponent.click();
            fix.detectChanges();

            const subMenu = grid.nativeElement.querySelector('.igx-drop-down__list');
            const customItem = subMenu.children[0].children[10];

            customItem.click();
            fix.detectChanges();

            const customMenu = grid.nativeElement.querySelector('.igx-excel-filter__secondary');

            // select second expression's operator
            GridFunctions.setOperatorESF(customMenu, grid, 1, 2, fix);

            const applyButton = customMenu.querySelector('.igx-button--raised');
            applyButton.click();
            fix.detectChanges();

            expect(grid.filteredData.length).toEqual(5);
        }));

        it('Should populate custom filter dialog.', fakeAsync(() => {
            const gridFilteringExpressionsTree = new FilteringExpressionsTree(FilteringLogic.And);
            const columnsFilteringTree = new FilteringExpressionsTree(FilteringLogic.Or, 'Downloads');
            columnsFilteringTree.filteringOperands = [
                { fieldName: 'Downloads', searchVal: 254, condition: IgxNumberFilteringOperand.instance().condition('equals') },
                { fieldName: 'Downloads', searchVal: 20, condition: IgxNumberFilteringOperand.instance().condition('equals') }
            ];
            gridFilteringExpressionsTree.filteringOperands.push(columnsFilteringTree);
            grid.filteringExpressionsTree = gridFilteringExpressionsTree;
            fix.detectChanges();

            const headers: DebugElement[] = fix.debugElement.queryAll(By.directive(IgxGridHeaderGroupComponent));
            const headerResArea = headers[2].children[0].nativeElement;

            const filterIcon = headerResArea.querySelector('.igx-excel-filter__icon--filtered');
            filterIcon.click();
            fix.detectChanges();

            expect(grid.filteredData.length).toEqual(2);

            const excelMenu = grid.nativeElement.querySelector('.igx-excel-filter__menu');
            const customFilterComponent = excelMenu.querySelector('.igx-excel-filter__actions-filter');

            customFilterComponent.click();
            fix.detectChanges();

            const subMenu = grid.nativeElement.querySelector('.igx-drop-down__list');
            const customItem = subMenu.children[0].children[10];

            customItem.click();
            fix.detectChanges();

            const customMenu = grid.nativeElement.querySelector('.igx-excel-filter__secondary');

            const firstValue =
                customMenu.children[1].children[0].children[2].querySelector('.igx-input-group__bundle-main').children[0].value;
            const secondValue =
                customMenu.children[1].children[1].children[2].querySelector('.igx-input-group__bundle-main').children[0].value;

            expect(firstValue).toEqual('254');
            expect(secondValue).toEqual('20');
        }));

        it('Should display friendly conditions\' names in custom filter dialog.', fakeAsync(() => {
            const gridFilteringExpressionsTree = new FilteringExpressionsTree(FilteringLogic.And);
            const columnsFilteringTree = new FilteringExpressionsTree(FilteringLogic.Or, 'ProductName');
            columnsFilteringTree.filteringOperands = [
                {
                    fieldName: 'ProductName', searchVal: 'Ignite',
                    condition: IgxStringFilteringOperand.instance().condition('doesNotContain')
                }
            ];
            gridFilteringExpressionsTree.filteringOperands.push(columnsFilteringTree);
            grid.filteringExpressionsTree = gridFilteringExpressionsTree;
            fix.detectChanges();

            const headers: DebugElement[] = fix.debugElement.queryAll(By.directive(IgxGridHeaderGroupComponent));
            const headerResArea = headers[1].children[0].nativeElement;

            const filterIcon = headerResArea.querySelector('.igx-excel-filter__icon--filtered');
            filterIcon.click();
            fix.detectChanges();

            const excelMenu = grid.nativeElement.querySelector('.igx-excel-filter__menu');
            const customFilterComponent = excelMenu.querySelector('.igx-excel-filter__actions-filter');

            customFilterComponent.click();
            fix.detectChanges();

            const subMenu = grid.nativeElement.querySelector('.igx-drop-down__list');
            const customItem = subMenu.children[0].children[1];

            customItem.click();
            fix.detectChanges();

            const customMenu = grid.nativeElement.querySelector('.igx-excel-filter__secondary');
            const firstValue =
                customMenu.children[1].children[0].children[1].querySelector('.igx-input-group__bundle-main').children[0].value;

            expect(firstValue).toMatch('Does Not Contain');
        }));

        it('Should clear the filter when click Clear filter item.', fakeAsync(() => {
            const gridFilteringExpressionsTree = new FilteringExpressionsTree(FilteringLogic.And);
            const columnsFilteringTree = new FilteringExpressionsTree(FilteringLogic.Or, 'Downloads');
            columnsFilteringTree.filteringOperands = [
                { fieldName: 'Downloads', searchVal: 254, condition: IgxNumberFilteringOperand.instance().condition('equals') },
                { fieldName: 'Downloads', searchVal: 20, condition: IgxNumberFilteringOperand.instance().condition('equals') }
            ];
            gridFilteringExpressionsTree.filteringOperands.push(columnsFilteringTree);
            grid.filteringExpressionsTree = gridFilteringExpressionsTree;
            fix.detectChanges();

            const headers: DebugElement[] = fix.debugElement.queryAll(By.directive(IgxGridHeaderGroupComponent));
            const headerResArea = headers[2].children[0].nativeElement;

            const filterIcon = headerResArea.querySelector('.igx-excel-filter__icon--filtered');
            filterIcon.click();
            fix.detectChanges();

            expect(grid.filteredData.length).toEqual(2);

            const excelMenu = grid.nativeElement.querySelector('.igx-excel-filter__menu');
            const clearFilter = excelMenu.querySelector('.igx-excel-filter__actions-clear');

            clearFilter.click();
            fix.detectChanges();

            expect(grid.filteredData).toBeNull();
        }));

        it('Should update filter icon when dialog is closed and the filter has been changed.', fakeAsync(() => {
            const headers: DebugElement[] = fix.debugElement.queryAll(By.directive(IgxGridHeaderGroupComponent));
            const headerResArea = headers[2].children[0].nativeElement;

            let filterIcon = headerResArea.querySelector('.igx-excel-filter__icon');
            filterIcon.click();
            fix.detectChanges();

            const excelMenu = grid.nativeElement.querySelector('.igx-excel-filter__menu');
            const checkbox = excelMenu.querySelectorAll('.igx-checkbox__composite');

            checkbox[0].click();
            tick();
            fix.detectChanges();

            checkbox[2].click();
            tick();
            fix.detectChanges();

            const applyButton = excelMenu.querySelector('.igx-button--raised');
            applyButton.click();
            fix.detectChanges();

            expect(grid.filteredData.length).toEqual(1);

            filterIcon = headerResArea.querySelector('.igx-excel-filter__icon');
            expect(filterIcon).toBeNull();

            filterIcon = headerResArea.querySelector('.igx-excel-filter__icon--filtered');
            expect(filterIcon).toBeDefined();
        }));

        it('Should filter grid via custom dialog.', fakeAsync(() => {
            const headers: DebugElement[] = fix.debugElement.queryAll(By.directive(IgxGridHeaderGroupComponent));
            const headerResArea = headers[2].children[0].nativeElement;

            const filterIcon = headerResArea.querySelector('.igx-excel-filter__icon');
            filterIcon.click();
            fix.detectChanges();

            const excelMenu = grid.nativeElement.querySelector('.igx-excel-filter__menu');
            const customFilterComponent = excelMenu.querySelector('.igx-excel-filter__actions-filter');

            customFilterComponent.click();
            fix.detectChanges();

            const subMenu = grid.nativeElement.querySelector('.igx-drop-down__list');
            const equalsItem = subMenu.children[0].children[0];

            equalsItem.click();
            tick();
            fix.detectChanges();

            const customMenu = grid.nativeElement.querySelector('.igx-excel-filter__secondary');

            // set first expression's value
            GridFunctions.setInputValueESF(customMenu, 0, 0, fix);

            // select second expression's operator
            GridFunctions.setOperatorESF(customMenu, grid, 1, 1, fix);

            // set second expression's value
            GridFunctions.setInputValueESF(customMenu, 1, 20, fix);

            const applyButton = customMenu.querySelector('.igx-button--raised');
            applyButton.click();
            fix.detectChanges();

            expect(grid.filteredData.length).toEqual(1);
        }));

        it('Should filter grid via custom dialog - 3 expressions.', fakeAsync(() => {
            const headers: DebugElement[] = fix.debugElement.queryAll(By.directive(IgxGridHeaderGroupComponent));
            const headerResArea = headers[3].children[0].nativeElement;

            const filterIcon = headerResArea.querySelector('.igx-excel-filter__icon');
            filterIcon.click();
            fix.detectChanges();

            const excelMenu = grid.nativeElement.querySelector('.igx-excel-filter__menu');
            const customFilterComponent = excelMenu.querySelector('.igx-excel-filter__actions-filter');

            customFilterComponent.click();
            fix.detectChanges();

            const subMenu = grid.nativeElement.querySelector('.igx-drop-down__list');
            const allItem = subMenu.children[0].children[0];

            allItem.click();
            tick();
            fix.detectChanges();

            const customMenu = grid.nativeElement.querySelector('.igx-excel-filter__secondary');

            // select second expression's operator
            GridFunctions.setOperatorESF(customMenu, grid, 1, 1, fix);

            const addButton = customMenu.querySelector('.igx-excel-filter__add-filter');
            addButton.click();
            fix.detectChanges();

            // select third expression's operator
            GridFunctions.setOperatorESF(customMenu, grid, 2, 4, fix);

            const applyButton = customMenu.querySelector('.igx-button--raised');
            applyButton.click();
            fix.detectChanges();

            expect(grid.filteredData.length).toEqual(3);
        }));

        it('Should clear filter from custom dialog.', fakeAsync(() => {
            const gridFilteringExpressionsTree = new FilteringExpressionsTree(FilteringLogic.And);
            const columnsFilteringTree = new FilteringExpressionsTree(FilteringLogic.Or, 'Downloads');
            columnsFilteringTree.filteringOperands = [
                { fieldName: 'Downloads', searchVal: 254, condition: IgxNumberFilteringOperand.instance().condition('equals') },
                { fieldName: 'Downloads', searchVal: 20, condition: IgxNumberFilteringOperand.instance().condition('equals') }
            ];
            gridFilteringExpressionsTree.filteringOperands.push(columnsFilteringTree);
            grid.filteringExpressionsTree = gridFilteringExpressionsTree;
            fix.detectChanges();

            const headers: DebugElement[] = fix.debugElement.queryAll(By.directive(IgxGridHeaderGroupComponent));
            const headerResArea = headers[2].children[0].nativeElement;

            const filterIcon = headerResArea.querySelector('.igx-excel-filter__icon--filtered');
            filterIcon.click();
            fix.detectChanges();

            expect(grid.filteredData.length).toEqual(2);

            const excelMenu = grid.nativeElement.querySelector('.igx-excel-filter__menu');
            const customFilterComponent = excelMenu.querySelector('.igx-excel-filter__actions-filter');

            customFilterComponent.click();
            fix.detectChanges();

            const subMenu = grid.nativeElement.querySelector('.igx-drop-down__list');
            const customItem = subMenu.children[0].children[10];

            customItem.click();
            fix.detectChanges();

            const customMenu = grid.nativeElement.querySelector('.igx-excel-filter__secondary');

            const removeButton = customMenu.querySelector('.igx-button--icon');
            removeButton.click();
            fix.detectChanges();

            const footerButtons = customMenu.querySelector('.igx-excel-filter__secondary-footer');
            const clearButton = footerButtons.children[0];
            clearButton.click();
            fix.detectChanges();

            const applyButton = customMenu.querySelector('.igx-button--raised');
            applyButton.click();
            fix.detectChanges();

            expect(grid.filteredData).toBeNull();
        }));

        it('Should pin/unpin column when clicking pin/unpin icon in header', fakeAsync(() => {
            grid.displayDensity = DisplayDensity.cosy;
            tick(200);
            fix.detectChanges();

            // Open excel style filtering component and pin 'ProductName' column through header icon
            GridFunctions.clickExcelFilterIcon(fix, 'ProductName');
            fix.detectChanges();
            GridFunctions.clickPinIconInExcelStyleFiltering(fix);
            tick(200);
            fix.detectChanges();

            const column = grid.columns.find((col) => col.field === 'ProductName');
            GridFunctions.verifyColumnIsPinned(column, true, 1);

            // Open excel style filtering component and UNpin 'ProductName' column through header icon
            GridFunctions.clickExcelFilterIcon(fix, 'ProductName');
            fix.detectChanges();
            GridFunctions.clickPinIconInExcelStyleFiltering(fix);
            tick(200);
            fix.detectChanges();

            GridFunctions.verifyColumnIsPinned(column, false, 0);
        }));

        it('Should hide column when clicking hide icon in header', fakeAsync(() => {
            grid.displayDensity = DisplayDensity.compact;
            tick(200);
            fix.detectChanges();

            const column = grid.columns.find((col) => col.field === 'ProductName');
            GridFunctions.verifyColumnIsHidden(column, false, 6);

            // Open excel style filtering component and hide 'ProductName' column through header icon
            GridFunctions.clickExcelFilterIcon(fix, 'ProductName');
            fix.detectChanges();
            GridFunctions.clickHideIconInExcelStyleFiltering(fix);
            tick(200);
            fix.detectChanges();

            GridFunctions.verifyColumnIsHidden(column, true, 5);
        }));

        it('Should move pinned column correctly by using move buttons', fakeAsync(() => {
            const productNameCol = grid.columns.find((col) => col.field === 'ProductName');
            productNameCol.movable = true;
            productNameCol.pinned = true;
            fix.detectChanges();

            const idCol = grid.columns.find((col) => col.field === 'ID');
            idCol.movable = true;
            idCol.pinned = true;
            fix.detectChanges();

            expect(GridFunctions.getColumnHeaderByIndex(fix, 0).innerText).toBe('ProductName');
            expect(GridFunctions.getColumnHeaderByIndex(fix, 1).innerText).toBe('ID');
            expect(productNameCol.pinned).toBe(true);

            GridFunctions.clickExcelFilterIcon(fix, 'ProductName');
            tick(100);
            fix.detectChanges();

            // Move 'ProductName' one step to the right. (should move)
            GridFunctions.clickMoveRightInExcelStyleFiltering(fix);
            tick(100);
            fix.detectChanges();
            expect(GridFunctions.getColumnHeaderByIndex(fix, 0).innerText).toBe('ID');
            expect(GridFunctions.getColumnHeaderByIndex(fix, 1).innerText).toBe('ProductName');
            expect(productNameCol.pinned).toBe(true);

            // Move 'ProductName' one step to the left. (should move)
            GridFunctions.clickMoveLeftInExcelStyleFiltering(fix);
            tick(100);
            fix.detectChanges();
            expect(GridFunctions.getColumnHeaderByIndex(fix, 0).innerText).toBe('ProductName');
            expect(GridFunctions.getColumnHeaderByIndex(fix, 1).innerText).toBe('ID');
            expect(productNameCol.pinned).toBe(true);

            // Try move 'ProductName' one step to the left. (Button should be disabled since it's already first)
            const moveComponent = GridFunctions.getExcelFilteringMoveComponent(fix);
            const btnMoveLeft: any = moveComponent.querySelectorAll('button')[0];
            expect(btnMoveLeft.classList.contains('igx-button--disabled')).toBe(true);

            // Move 'ProductName' two steps to the right. (should move)
            GridFunctions.clickMoveRightInExcelStyleFiltering(fix);
            tick(100);
            fix.detectChanges();
            GridFunctions.clickMoveRightInExcelStyleFiltering(fix);
            tick(100);
            fix.detectChanges();
            expect(GridFunctions.getColumnHeaderByIndex(fix, 0).innerText).toBe('ID');
            expect(GridFunctions.getColumnHeaderByIndex(fix, 1).innerText).toBe('ProductName');
            expect(productNameCol.pinned).toBe(false);
        }));

        it('Should move unpinned column correctly by using move buttons', fakeAsync(() => {
            const productNameCol = grid.columns.find((col) => col.field === 'ProductName');
            productNameCol.movable = true;
            productNameCol.pinned = true;
            fix.detectChanges();

            const downloadsCol = grid.columns.find((col) => col.field === 'Downloads');
            downloadsCol.movable = true;
            fix.detectChanges();
            expect(GridFunctions.getColumnHeaderByIndex(fix, 0).innerText).toBe('ProductName');
            expect(GridFunctions.getColumnHeaderByIndex(fix, 2).innerText).toBe('Downloads');
            expect(downloadsCol.pinned).toBe(false);

            GridFunctions.clickExcelFilterIcon(fix, 'Downloads');
            tick(100);
            fix.detectChanges();

            GridFunctions.clickMoveLeftInExcelStyleFiltering(fix);
            tick(100);
            fix.detectChanges();
            GridFunctions.clickMoveLeftInExcelStyleFiltering(fix);
            tick(100);
            fix.detectChanges();

            expect(GridFunctions.getColumnHeaderByIndex(fix, 0).innerText).toBe('ProductName');
            expect(GridFunctions.getColumnHeaderByIndex(fix, 1).innerText).toBe('Downloads');
            expect(downloadsCol.pinned).toBe(true);
        }));

        it('Should filter and clear the excel search component correctly', fakeAsync(() => {
            GridFunctions.clickExcelFilterIcon(fix, 'ProductName');
            tick(100);
            fix.detectChanges();

            const searchComponent = GridFunctions.getExcelStyleSearchComponent(fix);
            let listItems = searchComponent.querySelectorAll('igx-list-item');
            expect(listItems.length).toBe(6, 'incorrect rendered list items count');

            // Type string in search box.
            const inputNativeElement = searchComponent.querySelector('.igx-input-group__input');
            sendInputNativeElement(inputNativeElement, 'ignite', fix);
            tick(100);
            fix.detectChanges();

            listItems = searchComponent.querySelectorAll('igx-list-item');
            expect(listItems.length).toBe(3, 'incorrect rendered list items count');

            // Clear filtering of ESF search.
            const clearIcon: any = Array.from(searchComponent.querySelectorAll('igx-icon'))
                .find((icon: any) => icon.innerText === 'clear');
            clearIcon.click();
            fix.detectChanges();

            listItems = searchComponent.querySelectorAll('igx-list-item');
            expect(listItems.length).toBe(6, 'incorrect rendered list items count');
            tick(100);
        }));

        it('Should filter, clear and enable/disable the apply button correctly.', fakeAsync(() => {
            GridFunctions.clickExcelFilterIcon(fix, 'ProductName');
            tick(100);
            fix.detectChanges();

            // Type string in search box.
            const searchComponent = GridFunctions.getExcelStyleSearchComponent(fix);
            const inputNativeElement = searchComponent.querySelector('.igx-input-group__input');
            sendInputNativeElement(inputNativeElement, 'hello there', fix);
            tick(100);
            fix.detectChanges();

            // Verify there are no filtered-in results and that apply button is disabled.
            let listItems = searchComponent.querySelectorAll('igx-list-item');
            let excelMenu = GridFunctions.getExcelStyleFilteringComponent(fix);
            let raisedButtons = Array.from(excelMenu.querySelectorAll('.igx-button--raised'));
            let applyButton: any = raisedButtons.find((rb: any) => rb.innerText === 'apply');
            expect(listItems.length).toBe(0, 'ESF search result should be empty');
            expect(applyButton.classList.contains('igx-button--disabled')).toBe(true);

            // Clear filtering.
            const icons = Array.from(searchComponent.querySelectorAll('igx-icon'));
            const clearIcon: any = icons.find((ic: any) => ic.innerText === 'clear');
            clearIcon.click();
            tick(100);
            fix.detectChanges();

            // Verify there are filtered-in results and that apply button is enabled.
            listItems = searchComponent.querySelectorAll('igx-list-item');
            excelMenu = GridFunctions.getExcelStyleFilteringComponent(fix);
            raisedButtons = Array.from(excelMenu.querySelectorAll('.igx-button--raised'));
            applyButton = raisedButtons.find((rb: any) => rb.innerText === 'apply');
            expect(listItems.length).toBe(6, 'ESF search result should NOT be empty');
            expect(applyButton.classList.contains('igx-button--disabled')).toBe(false);
        }));

        it('display density is properly applied on the excel style filtering component', fakeAsync(() => {
            const gridNativeElement = fix.debugElement.query(By.css('igx-grid')).nativeElement;
            const column = grid.columns.find((c) => c.field === 'ProductName');
            column.sortable = true;
            column.movable = true;
            fix.detectChanges();

            // Open excel style filtering component and verify its display density
            GridFunctions.clickExcelFilterIcon(fix, 'ProductName');
            fix.detectChanges();
            verifyExcelStyleFilteringDisplayDensity(gridNativeElement, DisplayDensity.comfortable);
            GridFunctions.clickApplyExcelStyleFiltering(fix);
            fix.detectChanges();

            grid.displayDensity = DisplayDensity.compact;
            tick(200);
            fix.detectChanges();

            // Open excel style filtering component and verify its display density
            GridFunctions.clickExcelFilterIcon(fix, 'ProductName');
            fix.detectChanges();
            verifyExcelStyleFilteringDisplayDensity(gridNativeElement, DisplayDensity.compact);
            GridFunctions.clickApplyExcelStyleFiltering(fix);
            fix.detectChanges();

            grid.displayDensity = DisplayDensity.cosy;
            tick(200);
            fix.detectChanges();

            // Open excel style filtering component and verify its display density
            GridFunctions.clickExcelFilterIcon(fix, 'ProductName');
            fix.detectChanges();
            verifyExcelStyleFilteringDisplayDensity(gridNativeElement, DisplayDensity.cosy);
            GridFunctions.clickApplyExcelStyleFiltering(fix);
            fix.detectChanges();
        }));

        it('display density is properly applied on the excel style custom filtering dialog', fakeAsync(() => {
            const gridNativeElement = fix.debugElement.query(By.css('igx-grid')).nativeElement;
            const column = grid.columns.find((c) => c.field === 'ProductName');
            column.sortable = true;
            column.movable = true;
            fix.detectChanges();

            // Open excel style custom filtering dialog and verify its display density
            GridFunctions.clickExcelFilterIcon(fix, 'ProductName');
            fix.detectChanges();
            GridFunctions.clickExcelFilterCascadeButton(fix);
            fix.detectChanges();
            GridFunctions.clickOperatorFromCascadeMenu(fix, 0);
            fix.detectChanges();
            verifyExcelCustomFilterDisplayDensity(gridNativeElement, DisplayDensity.comfortable);
            GridFunctions.clickApplyExcelStyleCustomFiltering(fix);
            fix.detectChanges();

            grid.displayDensity = DisplayDensity.cosy;
            tick(200);
            fix.detectChanges();

            // Open excel style custom filtering dialog and verify its display density
            GridFunctions.clickExcelFilterIcon(fix, 'ProductName');
            fix.detectChanges();
            GridFunctions.clickExcelFilterCascadeButton(fix);
            fix.detectChanges();
            GridFunctions.clickOperatorFromCascadeMenu(fix, 0);
            fix.detectChanges();
            verifyExcelCustomFilterDisplayDensity(gridNativeElement, DisplayDensity.cosy);
            GridFunctions.clickApplyExcelStyleCustomFiltering(fix);
            fix.detectChanges();

            grid.displayDensity = DisplayDensity.compact;
            tick(200);
            fix.detectChanges();

            // Open excel style custom filtering dialog and verify its display density
            GridFunctions.clickExcelFilterIcon(fix, 'ProductName');
            fix.detectChanges();
            GridFunctions.clickExcelFilterCascadeButton(fix);
            fix.detectChanges();
            GridFunctions.clickOperatorFromCascadeMenu(fix, 0);
            fix.detectChanges();
            verifyExcelCustomFilterDisplayDensity(gridNativeElement, DisplayDensity.compact);
            GridFunctions.clickApplyExcelStyleCustomFiltering(fix);
            fix.detectChanges();
        }));

        it('display density is properly applied on the excel style cascade dropdown', fakeAsync(() => {
            const gridNativeElement = fix.debugElement.query(By.css('igx-grid')).nativeElement;

            // Open excel style cascade operators dropdown and verify its display density
            GridFunctions.clickExcelFilterIcon(fix, 'ProductName');
            fix.detectChanges();
            GridFunctions.clickExcelFilterCascadeButton(fix);
            fix.detectChanges();
            verifyGridSubmenuDisplayDensity(gridNativeElement, DisplayDensity.comfortable);
            GridFunctions.clickCancelExcelStyleFiltering(fix);
            fix.detectChanges();

            grid.displayDensity = DisplayDensity.cosy;
            tick(200);
            fix.detectChanges();

            // Open excel style cascade operators dropdown and verify its display density
            GridFunctions.clickExcelFilterIcon(fix, 'ProductName');
            fix.detectChanges();
            GridFunctions.clickExcelFilterCascadeButton(fix);
            fix.detectChanges();
            verifyGridSubmenuDisplayDensity(gridNativeElement, DisplayDensity.cosy);
            GridFunctions.clickCancelExcelStyleFiltering(fix);
            fix.detectChanges();

            grid.displayDensity = DisplayDensity.compact;
            tick(200);
            fix.detectChanges();

            // Open excel style cascade operators dropdown and verify its display density
            GridFunctions.clickExcelFilterIcon(fix, 'ProductName');
            fix.detectChanges();
            GridFunctions.clickExcelFilterCascadeButton(fix);
            fix.detectChanges();
            verifyGridSubmenuDisplayDensity(gridNativeElement, DisplayDensity.compact);
            GridFunctions.clickCancelExcelStyleFiltering(fix);
            fix.detectChanges();
        }));

        it('display density is properly applied on the excel custom dialog\'s default expression dropdown',
        fakeAsync(() => {
            const gridNativeElement = fix.debugElement.query(By.css('igx-grid')).nativeElement;

            // Open excel style custom filtering dialog.
            GridFunctions.clickExcelFilterIcon(fix, 'ProductName');
            fix.detectChanges();
            GridFunctions.clickExcelFilterCascadeButton(fix);
            fix.detectChanges();
            GridFunctions.clickOperatorFromCascadeMenu(fix, 0);
            tick(200);
            fix.detectChanges();

            // Click the left input to open the operators dropdown and verify its display density.
            let expr = GridFunctions.getExcelCustomFilteringDefaultExpressions(fix)[0];
            let inputs = GridFunctions.sortNativeElementsHorizontally(Array.from(expr.querySelectorAll('input')));
            let conditionsInput = inputs[0];
            conditionsInput.click();
            tick(100);
            fix.detectChanges();
            verifyGridSubmenuDisplayDensity(gridNativeElement, DisplayDensity.comfortable);
            GridFunctions.clickCancelExcelStyleCustomFiltering(fix);
            tick(100);
            fix.detectChanges();

            // Change display density
            grid.displayDensity = DisplayDensity.cosy;
            tick(200);
            fix.detectChanges();

            // Open excel style custom filtering dialog.
            GridFunctions.clickExcelFilterIcon(fix, 'ProductName');
            fix.detectChanges();
            GridFunctions.clickExcelFilterCascadeButton(fix);
            fix.detectChanges();
            GridFunctions.clickOperatorFromCascadeMenu(fix, 0);
            tick(200);
            fix.detectChanges();

            // Click the left input to open the operators dropdown and verify its display density.
            expr = GridFunctions.getExcelCustomFilteringDefaultExpressions(fix)[0];
            inputs = GridFunctions.sortNativeElementsHorizontally(Array.from(expr.querySelectorAll('input')));
            conditionsInput = inputs[0];
            conditionsInput.click();
            tick(100);
            fix.detectChanges();
            verifyGridSubmenuDisplayDensity(gridNativeElement, DisplayDensity.cosy);
            GridFunctions.clickCancelExcelStyleCustomFiltering(fix);
            tick(100);
            fix.detectChanges();
        }));

        it('display density is properly applied on the excel custom dialog\'s date expression dropdown',
        fakeAsync(() => {
            const gridNativeElement = fix.debugElement.query(By.css('igx-grid')).nativeElement;

            // Open excel style custom filtering dialog.
            GridFunctions.clickExcelFilterIcon(fix, 'ReleaseDate');
            fix.detectChanges();
            GridFunctions.clickExcelFilterCascadeButton(fix);
            fix.detectChanges();
            GridFunctions.clickOperatorFromCascadeMenu(fix, 0);
            tick(200);
            fix.detectChanges();

            // Click the left input to open the operators dropdown and verify its display density.
            let expr = GridFunctions.getExcelCustomFilteringDateExpressions(fix)[0];
            let inputs = GridFunctions.sortNativeElementsHorizontally(Array.from(expr.querySelectorAll('input')));
            let conditionsInput = inputs[0];
            conditionsInput.click();
            tick(100);
            fix.detectChanges();
            verifyGridSubmenuDisplayDensity(gridNativeElement, DisplayDensity.comfortable);
            GridFunctions.clickCancelExcelStyleCustomFiltering(fix);
            tick(100);
            fix.detectChanges();

            // Change display density
            grid.displayDensity = DisplayDensity.cosy;
            tick(200);
            fix.detectChanges();

            // Open excel style custom filtering dialog.
            GridFunctions.clickExcelFilterIcon(fix, 'ReleaseDate');
            fix.detectChanges();
            GridFunctions.clickExcelFilterCascadeButton(fix);
            fix.detectChanges();
            GridFunctions.clickOperatorFromCascadeMenu(fix, 0);
            tick(200);
            fix.detectChanges();

            // Click the left input to open the operators dropdown and verify its display density.
            expr = GridFunctions.getExcelCustomFilteringDateExpressions(fix)[0];
            inputs = GridFunctions.sortNativeElementsHorizontally(Array.from(expr.querySelectorAll('input')));
            conditionsInput = inputs[0];
            conditionsInput.click();
            tick(100);
            fix.detectChanges();
            verifyGridSubmenuDisplayDensity(gridNativeElement, DisplayDensity.cosy);
            GridFunctions.clickCancelExcelStyleCustomFiltering(fix);
            tick(100);
            fix.detectChanges();
        }));

        it('Should include \'false\' value in results when searching.', fakeAsync(() => {
            // Open excel style custom filtering dialog.
            GridFunctions.clickExcelFilterIcon(fix, 'Released');
            fix.detectChanges();

            // Type string in search box.
            const searchComponent = GridFunctions.getExcelStyleSearchComponent(fix);
            const inputNativeElement = searchComponent.querySelector('.igx-input-group__input');
            sendInputNativeElement(inputNativeElement, 'false', fix);
            tick(100);
            fix.detectChanges();

            // Verify that the first item is 'Select All' and the second item is 'false'.
            const listItems = GridFunctions.sortNativeElementsVertically(
                Array.from(searchComponent.querySelectorAll('igx-list-item')));
            expect(listItems.length).toBe(2, 'incorrect rendered list items count');
            expect(listItems[0].innerText).toBe('Select All');
            expect(listItems[1].innerText).toBe('false');
        }));

        it('should scroll items in search list correctly', (async () => {
            // Add additional rows as prerequisite for the test
            for (let index = 0; index < 30; index++) {
                const newRow = {
                    Downloads: index,
                    ID: index + 100,
                    ProductName: 'New Product ' + index,
                    ReleaseDate: new Date(),
                    Released: false,
                    AnotherField: 'z'
                };
                grid.addRow(newRow);
            }
            fix.detectChanges();

            grid.displayDensity = DisplayDensity.compact;
            await wait(100);
            fix.detectChanges();

            // Open excel style filtering component
            GridFunctions.clickExcelFilterIcon(fix, 'ProductName');
            await wait(16);
            fix.detectChanges();

            // Scroll the search list to the bottom.
            const gridNativeElement = fix.debugElement.query(By.css('igx-grid')).nativeElement;
            const excelMenu = gridNativeElement.querySelector('.igx-excel-filter__menu');
            const searchComponent = excelMenu.querySelector('.igx-excel-filter__menu-main');
            const scrollbar = searchComponent.querySelector('igx-virtual-helper');
            scrollbar.scrollTop = 3000;
            await wait(100);
            fix.detectChanges();

            // Verify scrollbar's scrollTop.
            expect(scrollbar.scrollTop >= 610 && scrollbar.scrollTop <= 615).toBe(true,
                'search scrollbar has incorrect scrollTop');
            // Verify display container height.
            const displayContainer = searchComponent.querySelector('igx-display-container');
            const displayContainerRect = displayContainer.getBoundingClientRect();
            expect(displayContainerRect.height).toBe(288, 'incorrect search display container height');
            // Verify rendered list items count.
            const listItems = displayContainer.querySelectorAll('igx-list-item');
            expect(listItems.length).toBe(12, 'incorrect rendered list items count');
        }));

        it('should correctly display all items in search list after filtering it', (async () => {
            // Add additional rows as prerequisite for the test
            for (let index = 0; index < 4; index++) {
                const newRow = {
                    Downloads: index,
                    ID: index + 100,
                    ProductName: 'New Sales Product ' + index,
                    ReleaseDate: new Date(),
                    Released: false,
                    AnotherField: 'z'
                };
                grid.addRow(newRow);
            }
            fix.detectChanges();

            // Open excel style filtering component
            GridFunctions.clickExcelFilterIcon(fix, 'ProductName');
            await wait(200);
            fix.detectChanges();

            // Scroll the search list to the middle.
            const gridNativeElement = fix.debugElement.query(By.css('igx-grid')).nativeElement;
            const excelMenu = gridNativeElement.querySelector('.igx-excel-filter__menu');
            const searchComponent = excelMenu.querySelector('.igx-excel-filter__menu-main');
            const displayContainer = searchComponent.querySelector('igx-display-container');
            const scrollbar = searchComponent.querySelector('igx-virtual-helper');
            scrollbar.scrollTop = (<HTMLElement>displayContainer).getBoundingClientRect().height / 2;
            await wait(200);
            fix.detectChanges();

            // Type string in search box
            const inputNativeElement = searchComponent.querySelector('.igx-input-group__input');
            sendInputNativeElement(inputNativeElement, 'sale', fix);
            await wait(200);
            fix.detectChanges();

            // Verify the display container is within the bounds of the list
            const displayContainerRect = displayContainer.getBoundingClientRect();
            const listNativeElement = searchComponent.querySelector('.igx-list');
            const listRect = listNativeElement.getBoundingClientRect();
            expect(displayContainerRect.top >= listRect.top).toBe(true, 'displayContainer starts above list');
            expect(displayContainerRect.bottom <= listRect.bottom).toBe(true, 'displayContainer ends below list');
        }));

        it('Should not treat \'Select All\' as a search result.', fakeAsync(() => {
            const headers: DebugElement[] = fix.debugElement.queryAll(By.directive(IgxGridHeaderGroupComponent));
            const headerResArea = headers[1].children[0].nativeElement;
            const filterIcon = headerResArea.querySelector('.igx-excel-filter__icon');
            filterIcon.click();
            fix.detectChanges();

            const excelMenu = grid.nativeElement.querySelector('.igx-excel-filter__menu');
            const searchComponent = excelMenu.querySelector('.igx-excel-filter__menu-main');
            const input = searchComponent.querySelector('.igx-input-group__input');
            let checkBoxes = excelMenu.querySelectorAll('.igx-checkbox');
            expect(checkBoxes.length).toBe(6);

            sendInputNativeElement(input, 'a', fix);
            tick(100);
            checkBoxes = excelMenu.querySelectorAll('.igx-checkbox');
            expect(checkBoxes.length).toBe(4);

            sendInputNativeElement(input, 'al', fix);
            tick(100);
            checkBoxes = excelMenu.querySelectorAll('.igx-checkbox');
            expect(checkBoxes.length).toBe(0);
        }));

        it('Column formatter should skip the \'SelectAll\' list item', fakeAsync(() => {
            grid.columns[4].formatter = (val: Date) => {
                return new Intl.DateTimeFormat('bg-BG').format(val);
            };
            grid.cdr.detectChanges();

            // Open excel style filtering component
            try {
                GridFunctions.clickExcelFilterIcon(fix, 'ReleaseDate');
                fix.detectChanges();
            } catch (ex) { expect(ex).toBeNull(); }
        }));

        it('should keep newly added filter expression in view', fakeAsync(() => {
            // Open excel style custom filter dialog.
            GridFunctions.clickExcelFilterIcon(fix, 'ProductName');
            fix.detectChanges();
            GridFunctions.clickExcelFilterCascadeButton(fix);
            fix.detectChanges();
            GridFunctions.clickOperatorFromCascadeMenu(fix, 0);
            tick(200);
            fix.detectChanges();

            // Click 'Add Filter' button.
            GridFunctions.clickAddFilterExcelStyleCustomFiltering(fix);
            tick(200);
            fix.detectChanges();

            // Verify last expression is currently in view inside the expressions container.
            const gridNativeElement = fix.debugElement.query(By.css('igx-grid')).nativeElement;
            const customFilterMenu = gridNativeElement.querySelector('.igx-excel-filter__secondary');
            const expressionsContainer = customFilterMenu.querySelector('.igx-excel-filter__secondary-main');
            const expressions = GridFunctions.sortNativeElementsVertically(
                Array.from(expressionsContainer.querySelectorAll('.igx-excel-filter__condition')));
            const lastExpression = expressions[expressions.length - 1];
            const lastExpressionRect = lastExpression.getBoundingClientRect();
            const expressionsContainerRect = expressionsContainer.getBoundingClientRect();
            expect(lastExpressionRect.top >= expressionsContainerRect.top).toBe(true,
                'lastExpression starts above expressionsContainer');
            expect(lastExpressionRect.bottom <= expressionsContainerRect.bottom).toBe(true,
                'lastExpression ends below expressionsContainer');

            // Verify addFilter button is currently in view beneath the last expression.
            const addFilterButton = customFilterMenu.querySelector('.igx-excel-filter__add-filter');
            const addFilterButtonRect = addFilterButton.getBoundingClientRect();
            expect(addFilterButtonRect.top >= lastExpressionRect.bottom).toBe(true,
                'addFilterButton overlaps lastExpression');
            expect(addFilterButtonRect.bottom <= expressionsContainerRect.bottom).toBe(true,
                'addFilterButton ends below expressionsContainer');

            // Close excel style custom filtering dialog.
            GridFunctions.clickApplyExcelStyleCustomFiltering(fix);
            fix.detectChanges();
        }));

        it('Should generate "equals" conditions when selecting two values.', fakeAsync(() => {
            fix.detectChanges();

            const headers: DebugElement[] = fix.debugElement.queryAll(By.directive(IgxGridHeaderGroupComponent));
            const headerResArea = headers[1].children[0].nativeElement;

            const filterIcon = headerResArea.querySelector('.igx-excel-filter__icon');
            filterIcon.click();
            fix.detectChanges();

            const excelMenu = grid.nativeElement.querySelector('.igx-excel-filter__menu');
            const checkbox = excelMenu.querySelectorAll('.igx-checkbox__input');
            const applyButton = excelMenu.querySelector('.igx-button--raised');

            checkbox[0].click(); // Select All
            tick();
            fix.detectChanges();

            checkbox[2].click(); // Ignite UI for Angular
            checkbox[3].click(); // Ignite UI for JavaScript
            tick();
            fix.detectChanges();

            applyButton.click();
            tick();
            fix.detectChanges();

            expect(grid.rowList.length).toBe(2);
            const operands = grid.filteringExpressionsTree.filteringOperands[0].filteringOperands;
            expect(operands.length).toBe(2);
            verifyFilteringExpression(operands[0], 'ProductName', 'equals', 'Ignite UI for Angular');
            verifyFilteringExpression(operands[1], 'ProductName', 'equals', 'Ignite UI for JavaScript');
        }));

        it('Should generate "in" condition when selecting more than two values.', fakeAsync(() => {
            fix.detectChanges();

            const headers: DebugElement[] = fix.debugElement.queryAll(By.directive(IgxGridHeaderGroupComponent));
            const headerResArea = headers[1].children[0].nativeElement;

            const filterIcon = headerResArea.querySelector('.igx-excel-filter__icon');
            filterIcon.click();
            fix.detectChanges();

            const excelMenu = grid.nativeElement.querySelector('.igx-excel-filter__menu');
            const checkbox = excelMenu.querySelectorAll('.igx-checkbox__input');
            const applyButton = excelMenu.querySelector('.igx-button--raised');

            checkbox[0].click(); // Select All
            tick();
            fix.detectChanges();

            checkbox[2].click(); // Ignite UI for Angular
            checkbox[3].click(); // Ignite UI for JavaScript
            checkbox[4].click(); // NetAdvantage
            tick();
            fix.detectChanges();

            applyButton.click();
            tick();
            fix.detectChanges();

            expect(grid.rowList.length).toBe(3);
            const operands = grid.filteringExpressionsTree.filteringOperands[0].filteringOperands;
            expect(operands.length).toBe(1);
            verifyFilteringExpression(operands[0], 'ProductName', 'in',
                new Set(['Ignite UI for Angular', 'Ignite UI for JavaScript', 'NetAdvantage']));
        }));

        it('Should generate "in" and "empty" conditions when selecting more than two values including (Blanks).', fakeAsync(() => {
            fix.detectChanges();

            const headers: DebugElement[] = fix.debugElement.queryAll(By.directive(IgxGridHeaderGroupComponent));
            const headerResArea = headers[1].children[0].nativeElement;

            const filterIcon = headerResArea.querySelector('.igx-excel-filter__icon');
            filterIcon.click();
            fix.detectChanges();

            const excelMenu = grid.nativeElement.querySelector('.igx-excel-filter__menu');
            const checkbox = excelMenu.querySelectorAll('.igx-checkbox__input');
            const applyButton = excelMenu.querySelector('.igx-button--raised');

            checkbox[0].click(); // Select All
            tick();
            fix.detectChanges();

            checkbox[1].click(); // (Blanks)
            checkbox[2].click(); // Ignite UI for Angular
            checkbox[3].click(); // Ignite UI for JavaScript
            tick();
            fix.detectChanges();

            applyButton.click();
            tick();
            fix.detectChanges();

            expect(grid.rowList.length).toBe(6);
            const operands = grid.filteringExpressionsTree.filteringOperands[0].filteringOperands;
            expect(operands.length).toBe(2);
            verifyFilteringExpression(operands[0], 'ProductName', 'in',
                new Set(['Ignite UI for Angular', 'Ignite UI for JavaScript']));
            verifyFilteringExpression(operands[1], 'ProductName', 'empty', null);
        }));

        it('should not display search scrollbar when not needed for the current display density', (async () => {

            grid.getCellByColumn(3, 'ProductName').update('Test');
            fix.detectChanges();
            // Verify scrollbar is visible for 'comfortable'.

            GridFunctions.clickExcelFilterIcon(fix, 'ProductName');
            await wait(16);
            fix.detectChanges();

            expect(isExcelSearchScrollBarVisible(fix)).toBe(true, 'excel search scrollbar should be visible');
            GridFunctions.clickApplyExcelStyleFiltering(fix);
            fix.detectChanges();

            grid.displayDensity = DisplayDensity.cosy;
            await wait(100);
            fix.detectChanges();

            // Verify scrollbar is NOT visible for 'cosy'.
            GridFunctions.clickExcelFilterIcon(fix, 'ProductName');
            await wait(16);
            fix.detectChanges();
            expect(isExcelSearchScrollBarVisible(fix)).toBe(false, 'excel search scrollbar should NOT be visible');
            GridFunctions.clickApplyExcelStyleFiltering(fix);
            fix.detectChanges();

            grid.displayDensity = DisplayDensity.compact;
            await wait(100);
            fix.detectChanges();

            // Verify scrollbar is NOT visible for 'compact'.
            GridFunctions.clickExcelFilterIcon(fix, 'ProductName');
            await wait(16);
            fix.detectChanges();
            expect(isExcelSearchScrollBarVisible(fix)).toBe(false, 'excel search scrollbar should NOT be visible');
            GridFunctions.clickApplyExcelStyleFiltering(fix);
            fix.detectChanges();
        }));

        it('Should cascade filter the available filter options.', fakeAsync(() => {
            fix.detectChanges();

            openExcelMenu(fix, 2);
            verifyExcelStyleFilterAvailableOptions(grid,
                ['Select All', '(Blanks)', '0', '20', '100', '127', '254', '702'],
                [true, true, true, true, true, true, true, true]);

            openExcelMenu(fix, 1);
            verifyExcelStyleFilterAvailableOptions(grid,
                ['Select All', '(Blanks)', 'Ignite UI for Angular', 'Ignite UI for JavaScript',
                    'NetAdvantage', 'Some other item with Script'],
                [true, true, true, true, true, true]);

            openExcelMenu(fix, 3);
            verifyExcelStyleFilterAvailableOptions(grid,
                ['Select All', '(Blanks)', 'false', 'true'],
                [true, true, true, true]);

            toggleExcelStyleFilteringItems(fix, grid, true, 3);

            expect(grid.rowList.length).toBe(5);

            openExcelMenu(fix, 3);
            verifyExcelStyleFilterAvailableOptions(grid,
                ['Select All', '(Blanks)', 'false', 'true'],
                [null, true, true, false]);

            openExcelMenu(fix, 2);
            verifyExcelStyleFilterAvailableOptions(grid,
                ['Select All', '20', '100', '254', '702', '1,000'],
                [true, true, true, true, true, true]);

            openExcelMenu(fix, 1);
            verifyExcelStyleFilterAvailableOptions(grid,
                ['Select All', '(Blanks)', 'Ignite UI for Angular', 'Ignite UI for JavaScript', 'Some other item with Script'],
                [true, true, true, true, true]);

            toggleExcelStyleFilteringItems(fix, grid, false, 0);
            toggleExcelStyleFilteringItems(fix, grid, true, 2, 3);

            expect(grid.rowList.length).toBe(2);

            openExcelMenu(fix, 3);
            verifyExcelStyleFilterAvailableOptions(grid,
                ['Select All', '(Blanks)', 'false', 'true'],
                [null, true, true, false]);

            openExcelMenu(fix, 1);
            verifyExcelStyleFilterAvailableOptions(grid,
                ['Select All', '(Blanks)', 'Ignite UI for Angular', 'Ignite UI for JavaScript', 'Some other item with Script'],
                [null, false, true, true, false]);

            openExcelMenu(fix, 2);
            verifyExcelStyleFilterAvailableOptions(grid,
                ['Select All', '20', '254'],
                [true, true, true]);
        }));

        it('Should display the ESF based on the filterIcon within the grid', async () => {
            // Test prerequisites
            grid.width = '800px';
            fix.detectChanges();
            for (const column of grid.columns) {
                column.width = '300px';
            }
            grid.cdr.detectChanges();
            await wait(16);

            // Scroll a bit to the right, so the ProductName column is not fully visible.
            grid.parentVirtDir.getHorizontalScroll().scrollLeft = 500;
            await wait(100);
            fix.detectChanges();
            GridFunctions.clickExcelFilterIcon(fix, 'ProductName');
            fix.detectChanges();

            // Verify that the left, top and right borders of the ESF are within the grid.
            const gridNativeElement = fix.debugElement.query(By.css('igx-grid')).nativeElement;
            const gridRect = gridNativeElement.getBoundingClientRect();
            const excelMenu = gridNativeElement.querySelector('.igx-excel-filter__menu');
            const excelMenuRect = excelMenu.getBoundingClientRect();
            expect(excelMenuRect.left >= gridRect.left).toBe(true, 'ESF spans outside the grid on the left');
            expect(excelMenuRect.top >= gridRect.top).toBe(true, 'ESF spans outside the grid on the top');
            expect(excelMenuRect.right <= gridRect.right).toBe(true, 'ESF spans outside the grid on the right');
        });

        it('Should sort/unsort when clicking the sort ASC button.', async () => {
            const column = grid.columns.find((c) => c.field === 'Downloads');
            column.sortable = true;
            fix.detectChanges();

            // Verify data is not sorted initially.
            let cells = GridFunctions.sortNativeElementsVertically(
                GridFunctions.getColumnCells(fix, 'Downloads').map((c) => c.nativeElement));
            expect(cells[0].innerText).toBe('254');
            expect(cells[7].innerText).toBe('1,000');

            // Click 'sort asc' button in ESF.
            GridFunctions.clickExcelFilterIcon(fix, 'Downloads');
            await wait(100);
            fix.detectChanges();
            GridFunctions.clickSortAscInExcelStyleFiltering(fix);
            await wait(100);
            fix.detectChanges();

            // Verify data is sorted in ascending order.
            cells = GridFunctions.sortNativeElementsVertically(
                GridFunctions.getColumnCells(fix, 'Downloads').map((c) => c.nativeElement));
            expect(cells[0].innerText).toBe('');
            expect(cells[1].innerText).toBe('0');
            expect(cells[7].innerText).toBe('1,000');

            // Click 'sort asc' button in ESF.
            GridFunctions.clickSortAscInExcelStyleFiltering(fix);
            await wait(100);
            fix.detectChanges();

            // Verify data is not sorted.
            cells = GridFunctions.sortNativeElementsVertically(
                GridFunctions.getColumnCells(fix, 'Downloads').map((c) => c.nativeElement));
            expect(cells[0].innerText).toBe('254');
            expect(cells[7].innerText).toBe('1,000');
        });

        it('Should sort/unsort when clicking the sort DESC button.', async () => {
            const column = grid.columns.find((c) => c.field === 'Downloads');
            column.sortable = true;
            fix.detectChanges();

            // Verify data is not sorted initially.
            let cells = GridFunctions.sortNativeElementsVertically(
                GridFunctions.getColumnCells(fix, 'Downloads').map((c) => c.nativeElement));
            expect(cells[0].innerText).toBe('254');
            expect(cells[7].innerText).toBe('1,000');

            // Click 'sort desc' button in ESF.
            GridFunctions.clickExcelFilterIcon(fix, 'Downloads');
            await wait(100);
            fix.detectChanges();
            GridFunctions.clickSortDescInExcelStyleFiltering(fix);
            await wait(100);
            fix.detectChanges();

            // Verify data is sorted in descending order.
            cells = GridFunctions.sortNativeElementsVertically(
                GridFunctions.getColumnCells(fix, 'Downloads').map((c) => c.nativeElement));
            expect(cells[0].innerText).toBe('1,000');
            expect(cells[1].innerText).toBe('702');
            expect(cells[7].innerText).toBe('');

            // Click 'sort desc' button in ESF.
            GridFunctions.clickSortDescInExcelStyleFiltering(fix);
            await wait(100);
            fix.detectChanges();

            // Verify data is not sorted.
            cells = GridFunctions.sortNativeElementsVertically(
                GridFunctions.getColumnCells(fix, 'Downloads').map((c) => c.nativeElement));
            expect(cells[0].innerText).toBe('254');
            expect(cells[7].innerText).toBe('1,000');
        });

        it('Should (sort ASC)/(sort DESC) when clicking the respective sort button.', async () => {
            const column = grid.columns.find((c) => c.field === 'Downloads');
            column.sortable = true;
            fix.detectChanges();

            // Verify data is not sorted initially.
            let cells = GridFunctions.sortNativeElementsVertically(
                GridFunctions.getColumnCells(fix, 'Downloads').map((c) => c.nativeElement));
            expect(cells[0].innerText).toBe('254');
            expect(cells[7].innerText).toBe('1,000');

            // Click 'sort desc' button in ESF.
            GridFunctions.clickExcelFilterIcon(fix, 'Downloads');
            await wait(100);
            fix.detectChanges();
            GridFunctions.clickSortDescInExcelStyleFiltering(fix);
            await wait(100);
            fix.detectChanges();

            // Verify data is sorted in descending order.
            cells = GridFunctions.sortNativeElementsVertically(
                GridFunctions.getColumnCells(fix, 'Downloads').map((c) => c.nativeElement));
            expect(cells[0].innerText).toBe('1,000');
            expect(cells[1].innerText).toBe('702');
            expect(cells[7].innerText).toBe('');

            // Click 'sort asc' button in ESF.
            GridFunctions.clickSortAscInExcelStyleFiltering(fix);
            await wait(100);
            fix.detectChanges();

            // Verify data is sorted in ascending order.
            cells = GridFunctions.sortNativeElementsVertically(
                GridFunctions.getColumnCells(fix, 'Downloads').map((c) => c.nativeElement));
            expect(cells[0].innerText).toBe('');
            expect(cells[1].innerText).toBe('0');
            expect(cells[7].innerText).toBe('1,000');
        });

        it('Should add/remove expressions in custom filter dialog through UI correctly.', fakeAsync(() => {
            // Open excel style custom filtering dialog.
            GridFunctions.clickExcelFilterIcon(fix, 'ProductName');
            fix.detectChanges();
            GridFunctions.clickExcelFilterCascadeButton(fix);
            fix.detectChanges();
            GridFunctions.clickOperatorFromCascadeMenu(fix, 0);
            tick(200);
            fix.detectChanges();

            // Verify expressions count.
            let expressions = Array.from(GridFunctions.getExcelCustomFilteringDefaultExpressions(fix));
            expect(expressions.length).toBe(2);

            // Add two new expressions.
            GridFunctions.clickAddFilterExcelStyleCustomFiltering(fix);
            tick(100);
            fix.detectChanges();
            GridFunctions.clickAddFilterExcelStyleCustomFiltering(fix);
            tick(100);
            fix.detectChanges();

            // Verify expressions count.
            expressions = Array.from(GridFunctions.getExcelCustomFilteringDefaultExpressions(fix));
            expect(expressions.length).toBe(4);

            // Remove last expression by clicking its remove icon.
            let expr: any = expressions[3];
            let removeIcon: any = Array.from(expr.querySelectorAll('igx-icon'))
                .find((icon: any) => icon.innerText === 'cancel');
            removeIcon.click();
            fix.detectChanges();

            // Verify expressions count.
            expressions = Array.from(GridFunctions.getExcelCustomFilteringDefaultExpressions(fix));
            expect(expressions.length).toBe(3);

            // Remove second expression by clicking its remove icon.
            expr = expressions[1];
            removeIcon = Array.from(expr.querySelectorAll('igx-icon'))
                .find((icon: any) => icon.innerText === 'cancel');
            removeIcon.click();
            fix.detectChanges();

            // Verify expressions count.
            expressions = Array.from(GridFunctions.getExcelCustomFilteringDefaultExpressions(fix));
            expect(expressions.length).toBe(2);
        }));

        it('Should keep selected operator of custom expression the same when clicking it.', fakeAsync(() => {
            // Open excel style custom filtering dialog.
            GridFunctions.clickExcelFilterIcon(fix, 'ProductName');
            fix.detectChanges();
            GridFunctions.clickExcelFilterCascadeButton(fix);
            fix.detectChanges();
            GridFunctions.clickOperatorFromCascadeMenu(fix, 0);
            tick(200);
            fix.detectChanges();

            // Verify 'And' button is selected on first expression.
            const expr = GridFunctions.getExcelCustomFilteringDefaultExpressions(fix)[0];
            let andButton: any = Array.from(expr.querySelectorAll('.igx-button-group__item'))
                .find((b: any) => b.innerText === 'And');
            expect(andButton.classList.contains('igx-button-group__item--selected')).toBe(true);

            // Click the 'And' button.
            andButton.click();
            tick(100);
            fix.detectChanges();

            // Verify that selected button remains the same.
            const buttons = Array.from(expr.querySelectorAll('.igx-button-group__item'));
            andButton = buttons.find((b: any) => b.innerText === 'And');
            expect(andButton.classList.contains('igx-button-group__item--selected')).toBe(true);

            const orButton: any = buttons.find((b: any) => b.innerText === 'Or');
            expect(orButton.classList.contains('igx-button-group__item--selected')).toBe(false);
        }));

        it('Should select the button operator in custom expression when pressing \'Enter\' on it.', fakeAsync(() => {
            // Open excel style custom filtering dialog.
            GridFunctions.clickExcelFilterIcon(fix, 'ProductName');
            fix.detectChanges();
            GridFunctions.clickExcelFilterCascadeButton(fix);
            fix.detectChanges();
            GridFunctions.clickOperatorFromCascadeMenu(fix, 0);
            tick(200);
            fix.detectChanges();

            const expr = GridFunctions.getExcelCustomFilteringDefaultExpressions(fix)[0];
            const buttons = Array.from(expr.querySelectorAll('.igx-button-group__item'));
            const andButton: any = buttons.find((b: any) => b.innerText === 'And');
            const orButton: any = buttons.find((b: any) => b.innerText === 'Or');

            // Verify 'and' is selected.
            expect(andButton.classList.contains('igx-button-group__item--selected')).toBe(true);
            expect(orButton.classList.contains('igx-button-group__item--selected')).toBe(false);

            // Press 'Enter' on 'or' button and verify it gets selected.
            orButton.dispatchEvent(new KeyboardEvent('keydown', { key: 'Enter', bubbles: true }));
            fix.detectChanges();
            expect(andButton.classList.contains('igx-button-group__item--selected')).toBe(false);
            expect(orButton.classList.contains('igx-button-group__item--selected')).toBe(true);

            // Press 'Enter' on 'and' button and verify it gets selected.
            andButton.dispatchEvent(new KeyboardEvent('keydown', { key: 'Enter', bubbles: true }));
            fix.detectChanges();
            expect(andButton.classList.contains('igx-button-group__item--selected')).toBe(true);
            expect(orButton.classList.contains('igx-button-group__item--selected')).toBe(false);
        }));

        it('Should open conditions dropdown of custom expression with \'Alt + Arrow Down\'.', fakeAsync(() => {
            // Open excel style custom filtering dialog.
            GridFunctions.clickExcelFilterIcon(fix, 'ProductName');
            fix.detectChanges();
            GridFunctions.clickExcelFilterCascadeButton(fix);
            fix.detectChanges();
            GridFunctions.clickOperatorFromCascadeMenu(fix, 0);
            tick(200);
            fix.detectChanges();

            const expr = GridFunctions.getExcelCustomFilteringDefaultExpressions(fix)[0];
            const inputs = GridFunctions.sortNativeElementsHorizontally(Array.from(expr.querySelectorAll('input')));
            const conditionsInput = inputs[0];

            // Dropdown should be hidden.
            let operatorsDropdownToggle = expr.querySelector('.igx-toggle--hidden');
            expect(operatorsDropdownToggle).not.toBeNull();

            // Press 'Alt + Arrow Down' to open operators dropdown.
            conditionsInput.dispatchEvent(new KeyboardEvent('keydown', { key: 'ArrowDown', altKey: true }));
            tick(100);
            fix.detectChanges();

            // Dropdown should be visible.
            operatorsDropdownToggle = expr.querySelector('.igx-toggle--hidden');
            expect(operatorsDropdownToggle).toBeNull();

            // Click-off to close dropdown.
            expr.click();
            tick(100);
            fix.detectChanges();

            // Dropdown should be hidden.
            operatorsDropdownToggle = expr.querySelector('.igx-toggle--hidden');
            expect(operatorsDropdownToggle).not.toBeNull();
        }));

        it('Should open calendar when clicking date-picker of custom expression.', fakeAsync(() => {
            // Open excel style custom filtering dialog.
            GridFunctions.clickExcelFilterIcon(fix, 'ReleaseDate');
            fix.detectChanges();
            GridFunctions.clickExcelFilterCascadeButton(fix);
            fix.detectChanges();
            GridFunctions.clickOperatorFromCascadeMenu(fix, 0);
            tick(200);
            fix.detectChanges();

            const expr = GridFunctions.getExcelCustomFilteringDateExpressions(fix)[0];
            const datePicker = expr.querySelector('igx-date-picker');
            const datePickerInput = datePicker.querySelector('input');

            // Verify calendar is not opened.
            let calendar = document.querySelector('igx-calendar');
            expect(calendar).toBeNull();

            // Click date picker input to open calendar.
            datePickerInput.dispatchEvent(new MouseEvent('click'));
            tick(200);
            fix.detectChanges();

            // Verify calendar is opened.
            calendar = document.querySelector('igx-calendar');
            expect(calendar).not.toBeNull();

            // Click-off to close calendar.
            expr.click();
            tick(100);
            fix.detectChanges();

            // Verify calendar is opened.
            calendar = document.querySelector('igx-calendar');
            expect(calendar).toBeNull();
        }));

        it('Should filter grid through custom date filter dialog.', fakeAsync(() => {
            // Open excel style custom filtering dialog.
            GridFunctions.clickExcelFilterIcon(fix, 'ReleaseDate');
            fix.detectChanges();
            GridFunctions.clickExcelFilterCascadeButton(fix);
            fix.detectChanges();
            GridFunctions.clickOperatorFromCascadeMenu(fix, 0);
            tick(200);
            fix.detectChanges();

            const expr = GridFunctions.getExcelCustomFilteringDateExpressions(fix)[0];
            const datePicker = expr.querySelector('igx-date-picker');
            const datePickerInput = datePicker.querySelector('input');

            // Click date picker input to open calendar.
            datePickerInput.dispatchEvent(new MouseEvent('click'));
            tick(100);
            fix.detectChanges();

            // Click today item.
            const calendar = document.querySelector('igx-calendar');
            const todayItem = calendar.querySelector('.igx-calendar__date--current');
            (todayItem as HTMLElement).click();
            tick(100);
            fix.detectChanges();

            // Click 'apply' button to apply filter.
            GridFunctions.clickApplyExcelStyleCustomFiltering(fix);
            fix.detectChanges();

            // Verify the results are with 'today' date.
            const cellValue = GridFunctions.getColumnCells(fix, 'ReleaseDate')[0].nativeElement;
            expect(new Date(cellValue.innerText).toDateString()).toMatch(new Date().toDateString());
            expect(grid.filteredData.length).toEqual(1);
        }));

        it('Should correctly update \'SelectAll\' based on checkboxes.', fakeAsync(() => {
            GridFunctions.clickExcelFilterIcon(fix, 'ProductName');
            tick(100);
            fix.detectChanges();

            const searchComponent = GridFunctions.getExcelStyleSearchComponent(fix);
            const visibleListItems = GridFunctions.sortNativeElementsVertically(
                Array.from(searchComponent.querySelectorAll('igx-list-item')));
            const thirdListItem = visibleListItems[2];
            const thirdItemCbInput = thirdListItem.querySelector('.igx-checkbox__input');

            // Verify 'Select All' checkbox is not indeterminate.
            let selectAllCheckbox = visibleListItems[0].querySelector('igx-checkbox');
            expect(selectAllCheckbox.classList.contains('igx-checkbox--indeterminate')).toBe(false);

            // Uncheck third list item.
            thirdItemCbInput.click();
            tick(100);
            fix.detectChanges();

            // Verify 'Select All' checkbox is indeterminate.
            selectAllCheckbox = visibleListItems[0].querySelector('igx-checkbox');
            expect(selectAllCheckbox.classList.contains('igx-checkbox--indeterminate')).toBe(true);

            // Check third list item again.
            thirdItemCbInput.click();
            tick(100);
            fix.detectChanges();

            // Verify 'Select All' checkbox is not indeterminate.
            selectAllCheckbox = visibleListItems[0].querySelector('igx-checkbox');
            expect(selectAllCheckbox.classList.contains('igx-checkbox--indeterminate')).toBe(false);
        }));

        it('Should correctly update all items based on \'SelectAll\' checkbox.', fakeAsync(() => {
            GridFunctions.clickExcelFilterIcon(fix, 'ProductName');
            tick(100);
            fix.detectChanges();

            const searchComponent = GridFunctions.getExcelStyleSearchComponent(fix);
            const visibleListItems = GridFunctions.sortNativeElementsVertically(
                Array.from(searchComponent.querySelectorAll('igx-list-item')));
            const dataListItems = Array.from(visibleListItems).slice(1, visibleListItems.length);

            // Verify all visible data list items are checked.
            for (const dataListItem of dataListItems) {
                const dataListItemCheckbox = (dataListItem as any).querySelector('igx-checkbox');
                expect(dataListItemCheckbox.classList.contains('igx-checkbox--checked')).toBe(true);
            }

            // Click 'Select All' checkbox.
            let selectAllCbInput = visibleListItems[0].querySelector('.igx-checkbox__input');
            selectAllCbInput.click();
            fix.detectChanges();

            // Verify all visible data list items are unchecked.
            for (const dataListItem of dataListItems) {
                const dataListItemCheckbox = (dataListItem as any).querySelector('igx-checkbox');
                expect(dataListItemCheckbox.classList.contains('igx-checkbox--checked')).toBe(false);
            }

            // Click 'Select All' checkbox.
            selectAllCbInput = visibleListItems[0].querySelector('.igx-checkbox__input');
            selectAllCbInput.click();
            fix.detectChanges();

            // Verify all visible data list items are checked.
            for (const dataListItem of dataListItems) {
                const dataListItemCheckbox = (dataListItem as any).querySelector('igx-checkbox');
                expect(dataListItemCheckbox.classList.contains('igx-checkbox--checked')).toBe(true);
            }
        }));

        it('Should correctly update all \'SelectAll\' checkbox when not a single item is checked.', fakeAsync(() => {
            GridFunctions.clickExcelFilterIcon(fix, 'Released');
            tick(100);
            fix.detectChanges();

            const searchComponent = GridFunctions.getExcelStyleSearchComponent(fix);
            const visibleListItems = GridFunctions.sortNativeElementsVertically(
                Array.from(searchComponent.querySelectorAll('igx-list-item')));
            expect(searchComponent.querySelectorAll('.igx-checkbox').length).toBe(4);

            // Verify 'Select All' checkbox is checked.
            let selectAllCheckbox = visibleListItems[0].querySelector('igx-checkbox');
            expect(selectAllCheckbox.classList.contains('igx-checkbox--checked')).toBe(true);

            // Uncheck second, third and fourth list items.
            const secondListItemCbInput = visibleListItems[1].querySelector('.igx-checkbox__input');
            const thirdListItemCbInput = visibleListItems[2].querySelector('.igx-checkbox__input');
            const fourthListItemCbInput = visibleListItems[3].querySelector('.igx-checkbox__input');
            secondListItemCbInput.click();
            fix.detectChanges();
            thirdListItemCbInput.click();
            fix.detectChanges();
            fourthListItemCbInput.click();
            fix.detectChanges();

            // Verify 'Select All' checkbox is unchecked.
            selectAllCheckbox = visibleListItems[0].querySelector('igx-checkbox');
            expect(selectAllCheckbox.classList.contains('igx-checkbox--checked')).toBe(false);
        }));

        it('Should open custom filter dropdown when pressing \'Enter\' on custom filter cascade button.', (async () => {
            grid.width = '700px';
            await wait(16);
            fix.detectChanges();

            GridFunctions.clickExcelFilterIcon(fix, 'AnotherField');
            await wait(100);
            fix.detectChanges();

            const excelMenuParent = grid.nativeElement.querySelector('igx-grid-excel-style-filtering');
            const cascadeButton = excelMenuParent.querySelector('.igx-excel-filter__actions-filter');

            // Verify that custom filter dropdown (the submenu) is not visible.
            let subMenu = excelMenuParent.querySelector('.igx-drop-down__list.igx-toggle--hidden');
            expect(subMenu).not.toBeNull();

            cascadeButton.dispatchEvent(new KeyboardEvent('keydown', { key: 'Enter', bubbles: true }));
            await wait(16);
            fix.detectChanges();

            // Verify that custom filter dropdown (the submenu) is visible.
            subMenu = excelMenuParent.querySelector('.igx-drop-down__list.igx-toggle--hidden');
            expect(subMenu).toBeNull();
        }));

        it('Should close ESF when pressing \'Escape\'.', fakeAsync(() => {
            // Verify ESF is not visible.
            expect(GridFunctions.getExcelStyleFilteringComponent(fix)).toBeNull();

            GridFunctions.clickExcelFilterIcon(fix, 'Released');
            tick(100);
            fix.detectChanges();

            // Verify ESF is visible.
            const excelMenu = GridFunctions.getExcelStyleFilteringComponent(fix);
            expect(excelMenu).not.toBeNull();

            excelMenu.dispatchEvent(new KeyboardEvent('keydown', { key: 'Escape', bubbles: true }));
            tick(100);
            fix.detectChanges();

            // Verify ESF is not visible.
            expect(GridFunctions.getExcelStyleFilteringComponent(fix)).toBeNull();
        }));

        it('Should clear filter when pressing \'Enter\' on the clear filter button in ESF.', fakeAsync(() => {
            // Open excel style custom filtering dialog.
            GridFunctions.clickExcelFilterIcon(fix, 'ProductName');
            fix.detectChanges();
            GridFunctions.clickExcelFilterCascadeButton(fix);
            fix.detectChanges();
            GridFunctions.clickOperatorFromCascadeMenu(fix, 0);
            tick(200);
            fix.detectChanges();

            // Add filter condition through ESF custom filter dialog.
            const expr = GridFunctions.getExcelCustomFilteringDefaultExpressions(fix)[0];
            const inputs = GridFunctions.sortNativeElementsHorizontally(Array.from(expr.querySelectorAll('input')));
            const filterValueInput = inputs[1];
            sendInputNativeElement(filterValueInput, 'ign', fix);

            // Apply filtering from custom dialog.
            GridFunctions.clickApplyExcelStyleCustomFiltering(fix);
            tick(200);
            fix.detectChanges();

            // Verify filter results.
            expect(grid.filteredData.length).toEqual(2);
            expect(GridFunctions.getCurrentCellFromGrid(grid, 0, 1).value).toBe('Ignite UI for JavaScript');
            expect(GridFunctions.getCurrentCellFromGrid(grid, 1, 1).value).toBe('Ignite UI for Angular');

            // Open excel style custom filtering dialog.
            GridFunctions.clickExcelFilterIcon(fix, 'ProductName');
            fix.detectChanges();

            // Press 'Enter' on the 'Clear Filter' button.
            const excelMenu = GridFunctions.getExcelStyleFilteringComponent(fix);
            const clearFilterContainer = excelMenu.querySelector('.igx-excel-filter__actions-clear');
            clearFilterContainer.dispatchEvent(new KeyboardEvent('keydown', { key: 'Enter', bubbles: true }));
            tick(100);
            fix.detectChanges();

            expect(grid.filteredData).toBeNull();
        }));

        it('Move-left button is disabled when using it to pin a column and max pin area width is reached.',
        fakeAsync(() => {
            // Test prerequisites
            grid.width = '500px';
            fix.detectChanges();
            grid.getColumnByName('ID').filterable = true;
            grid.getColumnByName('ID').movable = true;
            grid.cdr.detectChanges();
            tick(100);

            // Pin columns until maximum pin area width is reached.
            const columns = ['ProductName', 'Downloads', 'Released'];
            columns.forEach((columnField) => {
                GridFunctions.clickExcelFilterIcon(fix, columnField);
                fix.detectChanges();
                GridFunctions.clickPinIconInExcelStyleFiltering(fix, false);
                tick(200);
                fix.detectChanges();
            });

            // Verify pinned columns and 'ID' column position.
            const column = grid.columns.find((col) => col.field === 'ID');
            GridFunctions.verifyColumnIsPinned(column, false, 3);
            expect(GridFunctions.getColumnHeaderByIndex(fix, 3).innerText).toBe('ID');

            // Open ESF for the 'ID' column and verify that 'move left' button is disabled.
            GridFunctions.clickExcelFilterIcon(fix, 'ID');
            fix.detectChanges();
            const moveComponent = GridFunctions.getExcelFilteringMoveComponent(fix);
            const moveLeftButton = GridFunctions.sortNativeElementsHorizontally(
                Array.from(moveComponent.querySelectorAll('.igx-button--flat')))[0];
            expect(moveLeftButton.classList.contains('igx-button--disabled')).toBe(true);
        }));

        it('Pin button is disabled when using it to pin a column and max pin area width is reached.',
        fakeAsync(() => {
            // Test prerequisites
            grid.width = '500px';
            fix.detectChanges();
            grid.getColumnByName('ID').filterable = true;
            grid.getColumnByName('ID').movable = true;
            grid.cdr.detectChanges();
            tick(100);

            // Pin columns until maximum pin area width is reached.
            const columns = ['ProductName', 'Downloads', 'Released'];
            columns.forEach((columnField) => {
                GridFunctions.clickExcelFilterIcon(fix, columnField);
                fix.detectChanges();
                GridFunctions.clickPinIconInExcelStyleFiltering(fix, false);
                tick(200);
                fix.detectChanges();
            });

            // Verify pinned columns and 'ID' column position.
            const column = grid.columns.find((col) => col.field === 'ID');
            GridFunctions.verifyColumnIsPinned(column, false, 3);
            expect(GridFunctions.getColumnHeaderByIndex(fix, 3).innerText).toBe('ID');

            // Open ESF for the 'ID' column and verify that 'pin column' button is disabled.
            GridFunctions.clickExcelFilterIcon(fix, 'ID');
            fix.detectChanges();
            let pinButton = GridFunctions.getExcelFilteringPinContainer(fix);
            expect(pinButton.classList.contains('igx-excel-filter__actions-pin--disabled')).toBe(true,
                'pinButton should be disabled');

            // Close ESF.
            GridFunctions.clickCancelExcelStyleFiltering(fix);
            fix.detectChanges();

            grid.displayDensity = DisplayDensity.compact;
            tick(200);
            fix.detectChanges();

            // Pin one more column, because there is enough space for one more in 'compact' density.
            GridFunctions.clickExcelFilterIcon(fix, 'ReleaseDate');
            fix.detectChanges();
            GridFunctions.clickPinIconInExcelStyleFiltering(fix, true);
            tick(200);
            fix.detectChanges();

            // Open ESF for the 'ID' column and verify that 'pin column' icon button is disabled.
            GridFunctions.clickExcelFilterIcon(fix, 'ID');
            fix.detectChanges();
            const headerButtons = GridFunctions.getExcelFilteringHeaderIcons(fix);
            pinButton = GridFunctions.sortNativeElementsHorizontally(Array.from(headerButtons))[0];
            expect(pinButton.classList.contains('igx-button--disabled')).toBe(true,
                'pinButton in header area should be disabled');
        }));
    });

    describe(null, () => {
        let fix, grid;
        beforeEach(fakeAsync(() => {
            fix = TestBed.createComponent(IgxGridFilteringESFTemplatesComponent);
            fix.detectChanges();
            grid = fix.componentInstance.grid;
        }));

        it('Should use custom templates for ESF components instead of default ones.', fakeAsync(() => {
            const filterableColumns = grid.columns.filter((c) => c.filterable === true);
            for (const column of filterableColumns) {
                // Open ESF.
                GridFunctions.clickExcelFilterIcon(fix, column.field);
                tick(100);
                fix.detectChanges();

                const excelMenu = GridFunctions.getExcelStyleFilteringComponent(fix);
                // Verify custom sorting template is used.
                expect(excelMenu.querySelector('.esf-custom-sorting')).not.toBeNull();
                expect(GridFunctions.getExcelFilteringSortComponent(fix)).toBeNull();

                // Verify custom hiding template is used.
                expect(excelMenu.querySelector('.esf-custom-hiding')).not.toBeNull();
                expect(GridFunctions.getExcelFilteringHideContainer(fix)).toBeNull();

                // Verify custom moving template is used.
                expect(excelMenu.querySelector('.esf-custom-moving')).not.toBeNull();
                expect(GridFunctions.getExcelFilteringMoveComponent(fix)).toBeNull();

                // Verify custom pinning template is used.
                expect(excelMenu.querySelector('.esf-custom-pinning')).not.toBeNull();
                expect(GridFunctions.getExcelFilteringPinContainer(fix)).toBeNull();
                expect(GridFunctions.getExcelFilteringUnpinContainer(fix)).toBeNull();

                // Close ESF.
                GridFunctions.clickCancelExcelStyleFiltering(fix);
                tick(100);
                fix.detectChanges();
            }
        }));
    });

    describe(null, () => {
        let fix, grid;
        beforeEach(fakeAsync(() => {
            fix = TestBed.createComponent(IgxTestExcelFilteringDatePickerComponent);
            fix.detectChanges();
            grid = fix.componentInstance.grid;
        }));

        it('Should use dropdown mode for the datePicker.', fakeAsync(() => {
            const dateExpression = fix.debugElement.query(By.css('igx-excel-style-date-expression'));
            const datePicker = dateExpression.query(By.css('igx-date-picker'));
            expect(datePicker.componentInstance.mode).toBe('dropdown');
            // templateDropDownTarget is no longer available
            // expect(datePicker.componentInstance.templateDropDownTarget).toBeTruthy();
        }));
    });

<<<<<<< HEAD
    describe('Load values on demand', () => {
        let fix, grid;
        beforeEach(fakeAsync(() => {
            fix = TestBed.createComponent(IgxGridFilteringESFLoadOnDemandComponent);
            grid = fix.componentInstance.grid;
            fix.detectChanges();
        }));

        it('Verify unique values are loaded correctly in ESF search component.', fakeAsync(() => {
            // Open excel style custom filtering dialog and wait a bit.
            GridFunctions.clickExcelFilterIcon(fix, 'ProductName');
            fix.detectChanges();
            tick(400);

            // Verify items in search have not loaded yet and that the loading indicator is visible.
            const searchComponent = GridFunctions.getExcelStyleSearchComponent(fix);
            let listItems = searchComponent.querySelectorAll('igx-list-item');
            expect(listItems.length).toBe(0, 'incorrect rendered list items count');
            let loadingIndicator = GridFunctions.getExcelFilteringLoadingIndicator(fix);
            expect(loadingIndicator).not.toBeNull('esf loading indicator is not visible');

            // Wait for items to load.
            tick(650);

            // Verify items in search have loaded and that the loading indicator is not visible.
            listItems = searchComponent.querySelectorAll('igx-list-item');
            expect(listItems.length).toBe(6, 'incorrect rendered list items count');
            loadingIndicator = GridFunctions.getExcelFilteringLoadingIndicator(fix);
            expect(loadingIndicator).toBeNull('esf loading indicator is visible');
=======
    describe(null, () => {
        let fix, grid;
        beforeEach(fakeAsync(() => {
            fix = TestBed.createComponent(IgxGridFilteringMCHComponent);
            grid = fix.componentInstance.grid;
            grid.filterMode = FilterMode.excelStyleFilter;
            fix.detectChanges();
        }));

        it('Should not pin column when its parent group cannot be pinned.', fakeAsync(() => {
            // Test prerequisites
            grid.width = '1000px';
            fix.detectChanges();
            tick(100);

            // Pin the 'AnotherField' column.
            GridFunctions.clickExcelFilterIcon(fix, 'AnotherField');
            fix.detectChanges();
            GridFunctions.clickPinIconInExcelStyleFiltering(fix, false);
            tick(200);
            fix.detectChanges();

            // Verify that the 'ProductName' pin button is disabled, because its parent column cannot be pinned.
            GridFunctions.clickExcelFilterIcon(fix, 'ProductName');
            fix.detectChanges();
            const pinButton = GridFunctions.getExcelFilteringPinContainer(fix);
            expect(pinButton.classList.contains('igx-excel-filter__actions-pin--disabled')).toBe(true,
                'pinButton should be disabled');
>>>>>>> 9831e6f0
        }));
    });
});

const expectedResults = [];

function sendInput(element, text, fix) {
    element.nativeElement.value = text;
    element.nativeElement.dispatchEvent(new Event('keydown'));
    element.nativeElement.dispatchEvent(new Event('input'));
    element.nativeElement.dispatchEvent(new Event('keyup'));
    fix.detectChanges();
}

function sendInputNativeElement(nativeElement, text, fix) {
    nativeElement.value = text;
    nativeElement.dispatchEvent(new Event('keydown'));
    nativeElement.dispatchEvent(new Event('input'));
    nativeElement.dispatchEvent(new Event('keyup'));
    fix.detectChanges();
}

function verifyFilterUIPosition(filterUIContainer, grid) {
    const filterUiRightBorder = filterUIContainer.nativeElement.offsetParent.offsetLeft +
        filterUIContainer.nativeElement.offsetLeft + filterUIContainer.nativeElement.offsetWidth;
    expect(filterUiRightBorder).toBeLessThanOrEqual(grid.nativeElement.offsetWidth);
}

function isExcelSearchScrollBarVisible(fix) {
    const searchScrollbar = GridFunctions.getExcelStyleSearchComponentScrollbar(fix);
    return searchScrollbar.offsetHeight < searchScrollbar.children[0].offsetHeight;
}

// Fill expected results for 'date' filtering conditions based on the current date
function fillExpectedResults(grid: IgxGridComponent, calendar: Calendar, today) {
    // day + 15
    const dateItem0 = generateICalendarDate(grid.data[0].ReleaseDate,
        today.getFullYear(), today.getMonth());
    // month - 1
    const dateItem1 = generateICalendarDate(grid.data[1].ReleaseDate,
        today.getFullYear(), today.getMonth());
    // day - 1
    const dateItem3 = generateICalendarDate(grid.data[3].ReleaseDate,
        today.getFullYear(), today.getMonth());
    // day + 1
    const dateItem5 = generateICalendarDate(grid.data[5].ReleaseDate,
        today.getFullYear(), today.getMonth());
    // month + 1
    const dateItem6 = generateICalendarDate(grid.data[6].ReleaseDate,
        today.getFullYear(), today.getMonth());

    let thisMonthCountItems = 1;
    let nextMonthCountItems = 1;
    let lastMonthCountItems = 1;
    let thisYearCountItems = 6;
    let nextYearCountItems = 0;
    let lastYearCountItems = 0;

    // LastMonth filter
    if (dateItem3.isPrevMonth) {
        lastMonthCountItems++;
    }
    expectedResults[0] = lastMonthCountItems;

    // thisMonth filter
    if (dateItem0.isCurrentMonth) {
        thisMonthCountItems++;
    }

    if (dateItem3.isCurrentMonth) {
        thisMonthCountItems++;
    }

    if (dateItem5.isCurrentMonth) {
        thisMonthCountItems++;
    }

    // NextMonth filter
    if (dateItem0.isNextMonth) {
        nextMonthCountItems++;
    }

    if (dateItem5.isNextMonth) {
        nextMonthCountItems++;
    }
    expectedResults[1] = nextMonthCountItems;

    // ThisYear, NextYear, PreviousYear filter

    // day + 15
    if (!dateItem0.isThisYear) {
        thisYearCountItems--;
    }

    if (dateItem0.isNextYear) {
        nextYearCountItems++;
    }

    // month - 1
    if (!dateItem1.isThisYear) {
        thisYearCountItems--;
    }

    if (dateItem1.isLastYear) {
        lastYearCountItems++;
    }

    // day - 1
    if (!dateItem3.isThisYear) {
        thisYearCountItems--;
    }

    if (dateItem3.isLastYear) {
        lastYearCountItems++;
    }

    // day + 1
    if (!dateItem5.isThisYear) {
        thisYearCountItems--;
    }

    if (dateItem5.isNextYear) {
        nextYearCountItems++;
    }

    // month + 1
    if (!dateItem6.isThisYear) {
        thisYearCountItems--;
    }

    if (dateItem6.isNextYear) {
        nextYearCountItems++;
    }

    // ThisYear filter result
    expectedResults[2] = thisYearCountItems;

    // NextYear filter result
    expectedResults[3] = nextYearCountItems;

    // PreviousYear filter result
    expectedResults[4] = lastYearCountItems;

    // ThisMonth filter result
    expectedResults[5] = thisMonthCountItems;
}

function generateICalendarDate(date: Date, year: number, month: number) {
    return {
        date,
        isCurrentMonth: date.getFullYear() === year && date.getMonth() === month,
        isLastYear: isLastYear(date, year),
        isNextMonth: isNextMonth(date, year, month),
        isNextYear: isNextYear(date, year),
        isPrevMonth: isPreviousMonth(date, year, month),
        isThisYear: isThisYear(date, year)
    };
}

function isPreviousMonth(date: Date, year: number, month: number): boolean {
    if (date.getFullYear() === year) {
        return date.getMonth() < month;
    }
    return date.getFullYear() < year;
}

function isNextMonth(date: Date, year: number, month: number): boolean {
    if (date.getFullYear() === year) {
        return date.getMonth() > month;
    }
    return date.getFullYear() > year;
}

function isThisYear(date: Date, year: number): boolean {
    return date.getFullYear() === year;
}

function isLastYear(date: Date, year: number): boolean {
    return date.getFullYear() < year;
}

function isNextYear(date: Date, year: number): boolean {
    return date.getFullYear() > year;
}

function checkUIForType(type: string, elem: DebugElement) {
    let expectedConditions;
    let expectedInputType;
    const isReadOnly = type === 'bool' ? true : false;
    switch (type) {
        case 'string':
            expectedConditions = IgxStringFilteringOperand.instance().operations.filter(f => !f.hidden);
            expectedInputType = 'text';
            break;
        case 'number':
            expectedConditions = IgxNumberFilteringOperand.instance().operations.filter(f => !f.hidden);
            expectedInputType = 'number';
            break;
        case 'date':
            expectedConditions = IgxDateFilteringOperand.instance().operations.filter(f => !f.hidden);
            expectedInputType = 'datePicker';
            break;
        case 'bool':
            expectedConditions = IgxBooleanFilteringOperand.instance().operations.filter(f => !f.hidden);
            expectedInputType = 'text';
            break;
    }
    GridFunctions.openFilterDD(elem);
    const ddList = elem.query(By.css('div.igx-drop-down__list.igx-toggle'));
    const ddItems = ddList.nativeElement.children;
    // check drop-down conditions
    for (let i = 0; i < expectedConditions.length; i++) {
        const txt = expectedConditions[i].name.split(/(?=[A-Z])/).join(' ').toLowerCase();
        expect(txt).toEqual(ddItems[i].textContent.toLowerCase());
    }
    // check input is correct type
    const filterUIRow = elem.query(By.css(FILTER_UI_ROW));
    if (expectedInputType !== 'datePicker') {
        const input = filterUIRow.query(By.css('.igx-input-group__input'));
        expect(input.nativeElement.type).toBe(expectedInputType);
        expect(input.nativeElement.attributes.hasOwnProperty('readonly')).toBe(isReadOnly);
    } else {
        const datePicker = filterUIRow.query(By.directive(IgxDatePickerComponent));
        expect(datePicker).not.toBe(null);
    }
}

function verifyExcelStyleFilteringDisplayDensity(gridNativeElement: HTMLElement, expectedDisplayDensity: DisplayDensity) {
    // Get excel style dialog
    const excelMenu = gridNativeElement.querySelector('.igx-excel-filter__menu');

    // Verify display density of search input and list.
    const excelSearch = excelMenu.querySelector('igx-excel-style-search');
    const inputGroup = excelSearch.querySelector('igx-input-group');
    const list = excelSearch.querySelector('igx-list');
    expect(inputGroup.classList.contains(getInputGroupDensityClass(expectedDisplayDensity))).toBe(true,
        'incorrect inputGroup density');
    expect(list.classList.contains(getListDensityClass(expectedDisplayDensity))).toBe(true,
        'incorrect list density');

    // Verify display density of all flat and raised buttons in excel stlye dialog.
    const flatButtons = excelMenu.querySelectorAll('.igx-button--flat');
    const raisedButtons = excelMenu.querySelectorAll('.igx-button--raised');
    const buttons = Array.from(flatButtons).concat(Array.from(raisedButtons));
    buttons.forEach((button) => {
        if (expectedDisplayDensity === DisplayDensity.comfortable) {
            // If expected display density is comfortable, then button should not have 'compact' and 'cosy' classes.
            expect(button.classList.contains(getButtonDensityClass(DisplayDensity.compact))).toBe(false,
                'incorrect button density');
            expect(button.classList.contains(getButtonDensityClass(DisplayDensity.cosy))).toBe(false,
                'incorrect button density');
        } else {
            expect(button.classList.contains(getButtonDensityClass(expectedDisplayDensity))).toBe(true,
                'incorrect button density');
        }
    });

    // Verify column pinning and column hiding elements in header area and actions area
    // are shown based on the expected display density.
    verifyPinningHidingDisplayDensity(gridNativeElement, expectedDisplayDensity);
    // Verify column sorting and column moving buttons are positioned either on right of their
    // respective header or under it, based on the expected display density.
    verifySortMoveDisplayDensity(gridNativeElement, expectedDisplayDensity);
}

function verifyPinningHidingDisplayDensity(gridNativeElement: HTMLElement, expectedDisplayDensity: DisplayDensity) {
    // Get excel style dialog
    const excelMenu = gridNativeElement.querySelector('.igx-excel-filter__menu');

    // Get column pinning and column hiding icons from header (if present at all)
    const headerArea = excelMenu.querySelector('.igx-excel-filter__menu-header');
    const headerTitle = excelMenu.querySelector('h4');
    const headerIcons = Array.from(headerArea.querySelectorAll('.igx-button--icon'));
    const headerAreaPinIcon = headerIcons.find((buttonIcon: any) => buttonIcon.innerHTML.indexOf('name="pin"') !== -1);
    const headerAreaUnpinIcon = headerIcons.find((buttonIcon: any) => buttonIcon.innerHTML.indexOf('name="unpin"') !== -1);
    const headerAreaColumnHidingIcon = headerIcons.find((buttonIcon: any) => buttonIcon.innerText === 'visibility_off');

    // Get column pinning and column hiding icons from actionsArea (if present at all)
    const actionsArea = excelMenu.querySelector('.igx-excel-filter__actions');
    const actionsAreaPinIcon = actionsArea.querySelector('.igx-excel-filter__actions-pin');
    const actionsAreaUnpinIcon = actionsArea.querySelector('.igx-excel-filter__actions-unpin');
    const actionsAreaColumnHidingIcon = actionsArea.querySelector('.igx-excel-filter__actions-hide');

    if (expectedDisplayDensity === DisplayDensity.comfortable) {
        // Verify icons in header are not present.
        expect(headerAreaPinIcon === null || headerAreaPinIcon === undefined).toBe(true,
            'headerArea pin icon is present');
        expect(headerAreaUnpinIcon === null || headerAreaUnpinIcon === undefined).toBe(true,
            'headerArea unpin icon is present');
        expect(headerAreaColumnHidingIcon === null || headerAreaColumnHidingIcon === undefined).toBe(true,
            'headerArea column hiding icon is present');
        // Verify icons in actions area are present.
        expect((actionsAreaPinIcon !== null) || (actionsAreaUnpinIcon !== null)).toBe(true,
            'actionsArea pin/unpin icon is  NOT present');
        expect(actionsAreaColumnHidingIcon).not.toBeNull('actionsArea column hiding icon is  NOT present');
    } else {
        // Verify icons in header are present.
        expect((headerAreaPinIcon !== null) || (headerAreaUnpinIcon !== null)).toBe(true,
            'headerArea pin/unpin icon is  NOT present');
        expect(headerAreaColumnHidingIcon).not.toBeNull('headerArea column hiding icon is  NOT present');
        // Verify icons in actions area are not present.
        expect(actionsAreaPinIcon).toBeNull('actionsArea pin icon is present');
        expect(actionsAreaUnpinIcon).toBeNull('actionsArea unpin icon is present');
        expect(actionsAreaColumnHidingIcon).toBeNull('headerArea column hiding icon is present');
        // Verify icons are on right of the title
        const headerTitleRect = headerTitle.getBoundingClientRect();
        const pinUnpinIconRect = ((headerAreaPinIcon !== null) ? headerAreaPinIcon : headerAreaUnpinIcon).getBoundingClientRect();
        const columnHidingRect = headerAreaColumnHidingIcon.getBoundingClientRect();

        expect(pinUnpinIconRect.left >= headerTitleRect.right).toBe(true,
            'pinUnpin icon is NOT on the right of top header');
        expect(columnHidingRect.left > headerTitleRect.right).toBe(true,
            'columnHiding icon is NOT on the right of top header');
    }
}

function verifySortMoveDisplayDensity(gridNativeElement: HTMLElement, expectedDisplayDensity: DisplayDensity) {
    // Get excel style dialog.
    const excelMenu = gridNativeElement.querySelector('.igx-excel-filter__menu');

    // Get container of sort component and its header and buttons.
    const sortContainer = excelMenu.querySelector('.igx-excel-filter__sort');
    const sortHeaderRect = sortContainer.querySelector('header').getBoundingClientRect();
    const sortButtons = sortContainer.querySelectorAll('.igx-button--flat');

    // Get container of move component and its header and buttons.
    const moveContainer = excelMenu.querySelector('.igx-excel-filter__move');
    const moveHeaderRect = moveContainer.querySelector('header').getBoundingClientRect();
    const moveButtons = moveContainer.querySelectorAll('.igx-button--flat');

    const isCompact = expectedDisplayDensity === DisplayDensity.compact;
    // Verify sort buttons are on right of the sort title if density is 'compact'
    // or that they are under the sort title if density is not 'compact'.
    expect(sortHeaderRect.right <= sortButtons[0].getBoundingClientRect().left).toBe(isCompact,
        'incorrect sort button horizontal position based on the sort title');
    expect(sortHeaderRect.right <= sortButtons[1].getBoundingClientRect().left).toBe(isCompact,
        'incorrect sort button horizontal position based on the sort title');
    expect(sortHeaderRect.bottom <= sortButtons[0].getBoundingClientRect().top).toBe(!isCompact,
        'incorrect sort button vertical position based on the sort title');
    expect(sortHeaderRect.bottom <= sortButtons[1].getBoundingClientRect().top).toBe(!isCompact,
        'incorrect sort button vertical position based on the sort title');
    // Verify move buttons are on right of the move title if density is 'compact'
    // or that they are under the sort title if density is not 'compact'.
    expect(moveHeaderRect.right < moveButtons[0].getBoundingClientRect().left).toBe(isCompact,
        'incorrect move button horizontal position based on the sort title');
    expect(moveHeaderRect.right < moveButtons[1].getBoundingClientRect().left).toBe(isCompact,
        'incorrect move button horizontal position based on the sort title');
    expect(moveHeaderRect.bottom <= moveButtons[0].getBoundingClientRect().top).toBe(!isCompact,
        'incorrect move button vertical position based on the sort title');
    expect(moveHeaderRect.bottom <= moveButtons[1].getBoundingClientRect().top).toBe(!isCompact,
        'incorrect move button vertical position based on the sort title');
}

function verifyExcelCustomFilterDisplayDensity(gridNativeElement: HTMLElement, expectedDisplayDensity: DisplayDensity) {
    // Excel style filtering custom filter dialog
    const customFilterMenu = gridNativeElement.querySelector('.igx-excel-filter__secondary');

    // Verify display density of all flat and raised buttons in custom filter dialog.
    const flatButtons = customFilterMenu.querySelectorAll('.igx-button--flat');
    const raisedButtons = customFilterMenu.querySelectorAll('.igx-button--raised');
    const buttons = Array.from(flatButtons).concat(Array.from(raisedButtons));
    buttons.forEach((button) => {
        if (expectedDisplayDensity === DisplayDensity.comfortable) {
            // If expected display density is comfortable, then button should not have 'compact' and 'cosy' classes.
            expect(button.classList.contains(getButtonDensityClass(DisplayDensity.compact))).toBe(false,
                'incorrect button density in custom filter dialog');
            expect(button.classList.contains(getButtonDensityClass(DisplayDensity.cosy))).toBe(false,
                'incorrect button density in custom filter dialog');
        } else {
            expect(button.classList.contains(getButtonDensityClass(expectedDisplayDensity))).toBe(true,
                'incorrect button density in custom filter dialog');
        }
    });

    // Verify display density of all input groups in custom filter dialog.
    const inputGroups = customFilterMenu.querySelectorAll('igx-input-group');
    inputGroups.forEach((inputGroup) => {
        expect(inputGroup.classList.contains(getInputGroupDensityClass(expectedDisplayDensity))).toBe(true,
            'incorrect inputGroup density in custom filter dialog');
    });
}

function verifyGridSubmenuDisplayDensity(gridNativeElement: HTMLElement, expectedDisplayDensity: DisplayDensity) {
    const outlet = gridNativeElement.querySelector('.igx-grid__outlet');
    const dropdowns = Array.from(outlet.querySelectorAll('.igx-drop-down__list'));
    const visibleDropdown: any = dropdowns.find((d) => !d.classList.contains('igx-toggle--hidden'));
    const dropdownItems = visibleDropdown.querySelectorAll('igx-drop-down-item');
    dropdownItems.forEach((dropdownItem) => {
        expect(dropdownItem.classList.contains(getDropdownItemDensityClass(expectedDisplayDensity))).toBe(true,
            'incorrect dropdown item density');
    });
}

function getListDensityClass(displayDensity: DisplayDensity) {
    let densityClass;
    switch (displayDensity) {
        case DisplayDensity.compact: densityClass = 'igx-list--compact'; break;
        case DisplayDensity.cosy: densityClass = 'igx-list--cosy'; break;
        default: densityClass = 'igx-list'; break;
    }
    return densityClass;
}

function getInputGroupDensityClass(displayDensity: DisplayDensity) {
    let densityClass;
    switch (displayDensity) {
        case DisplayDensity.compact: densityClass = 'igx-input-group--compact'; break;
        case DisplayDensity.cosy: densityClass = 'igx-input-group--cosy'; break;
        default: densityClass = 'igx-input-group--comfortable'; break;
    }
    return densityClass;
}

/**
 * Gets the corresponding class that a flat/raised/outlined button
 * has added to it additionally based on displayDensity input.
*/
function getButtonDensityClass(displayDensity: DisplayDensity) {
    let densityClass;
    switch (displayDensity) {
        case DisplayDensity.compact: densityClass = 'igx-button--compact'; break;
        case DisplayDensity.cosy: densityClass = 'igx-button--cosy'; break;
        default: densityClass = ''; break;
    }
    return densityClass;
}

function getDropdownItemDensityClass(displayDensity: DisplayDensity) {
    let densityClass;
    switch (displayDensity) {
        case DisplayDensity.compact: densityClass = 'igx-drop-down__item--compact'; break;
        case DisplayDensity.cosy: densityClass = 'igx-drop-down__item--cosy'; break;
        default: densityClass = 'igx-drop-down__item'; break;
    }
    return densityClass;
}

function verifyFilteringExpression(operand: IFilteringExpression, fieldName: string, conditionName: string, searchVal: any) {
    expect(operand.fieldName).toBe(fieldName);
    expect(operand.condition.name).toBe(conditionName);
    expect(operand.searchVal).toEqual(searchVal);
}

function verifyExcelStyleFilterAvailableOptions(grid, labels: string[], checked: boolean[]) {
    const excelMenu = grid.nativeElement.querySelector('.igx-excel-filter__menu');
    const labelElements: any[] = Array.from(excelMenu.querySelectorAll('.igx-checkbox__label'));
    const checkboxElements: any[] = Array.from(excelMenu.querySelectorAll('.igx-checkbox__input'));

    expect(labelElements.map(c => c.innerText)).toEqual(labels);
    expect(checkboxElements.map(c => c.indeterminate ? null : c.checked)).toEqual(checked);
}

function openExcelMenu(fix, columnIndex: number) {
    const headers: DebugElement[] = fix.debugElement.queryAll(By.directive(IgxGridHeaderGroupComponent));
    const headerResArea = headers[columnIndex].children[0].nativeElement;

    let filterIcon = headerResArea.querySelector('.igx-excel-filter__icon');
    if (!filterIcon) {
        filterIcon = headerResArea.querySelector('.igx-excel-filter__icon--filtered');
    }
    filterIcon.click();
    tick();
    fix.detectChanges();
}

function toggleExcelStyleFilteringItems(fix, grid, shouldApply: boolean, ...itemIndices: number[]) {
    const excelMenu = grid.nativeElement.querySelector('.igx-excel-filter__menu');
    const checkbox = excelMenu.querySelectorAll('.igx-checkbox__input');

    for (const index of itemIndices) {
        checkbox[index].click();
    }
    tick();
    fix.detectChanges();

    if (shouldApply) {
        const applyButton = excelMenu.querySelector('.igx-button--raised');
        applyButton.click();
        tick();
        fix.detectChanges();
    }
}

/**
 * Verfiy multiple condition chips on their respective indices (asc order left to right)
 * are whether fully visible or not.
*/
function verifyMultipleChipsVisibility(fix, expectedVisibilities: boolean[]) {
    for (let index = 0; index < expectedVisibilities.length; index++) {
        verifyChipVisibility(fix, index, expectedVisibilities[index]);
    }
}

/**
 * Verfiy that the condition chip on the respective index (asc order left to right)
 * is whether fully visible or not.
*/
function verifyChipVisibility(fix, index: number, shouldBeFullyVisible: boolean) {
    const filteringRow = fix.debugElement.query(By.directive(IgxGridFilteringRowComponent));
    const visibleChipArea = filteringRow.query(By.css('.igx-grid__filtering-row-main'));
    const visibleChipAreaRect = visibleChipArea.nativeElement.getBoundingClientRect();

    const chip = GridFunctions.getFilterConditionChip(fix, index);
    const chipRect = chip.getBoundingClientRect();

    expect(chipRect.left >= visibleChipAreaRect.left && chipRect.right <= visibleChipAreaRect.right)
        .toBe(shouldBeFullyVisible, 'chip[' + index + '] visibility is incorrect');
}

function clickElemAndBlur(clickElem, blurElem) {
    const elementRect = clickElem.nativeElement.getBoundingClientRect();
    UIInteractions.simulatePointerEvent('pointerdown', clickElem.nativeElement, elementRect.left, elementRect.top);
    blurElem.nativeElement.blur();
    blurElem.nativeElement.dispatchEvent(new FocusEvent('focusout', {bubbles: true}));
    (clickElem as DebugElement).nativeElement.focus();
    UIInteractions.simulatePointerEvent('pointerup', clickElem.nativeElement, elementRect.left, elementRect.top);
    UIInteractions.simulateMouseEvent('click', clickElem.nativeElement, 10 , 10);
}<|MERGE_RESOLUTION|>--- conflicted
+++ resolved
@@ -3506,11 +3506,8 @@
                 IgxGridFilteringComponent,
                 IgxTestExcelFilteringDatePickerComponent,
                 IgxGridFilteringESFTemplatesComponent,
-<<<<<<< HEAD
-                IgxGridFilteringESFLoadOnDemandComponent
-=======
+                IgxGridFilteringESFLoadOnDemandComponent,
                 IgxGridFilteringMCHComponent
->>>>>>> 9831e6f0
             ],
             imports: [
                 NoopAnimationsModule,
@@ -5621,7 +5618,6 @@
         }));
     });
 
-<<<<<<< HEAD
     describe('Load values on demand', () => {
         let fix, grid;
         beforeEach(fakeAsync(() => {
@@ -5651,7 +5647,9 @@
             expect(listItems.length).toBe(6, 'incorrect rendered list items count');
             loadingIndicator = GridFunctions.getExcelFilteringLoadingIndicator(fix);
             expect(loadingIndicator).toBeNull('esf loading indicator is visible');
-=======
+          }));
+    });
+
     describe(null, () => {
         let fix, grid;
         beforeEach(fakeAsync(() => {
@@ -5680,7 +5678,6 @@
             const pinButton = GridFunctions.getExcelFilteringPinContainer(fix);
             expect(pinButton.classList.contains('igx-excel-filter__actions-pin--disabled')).toBe(true,
                 'pinButton should be disabled');
->>>>>>> 9831e6f0
         }));
     });
 });
