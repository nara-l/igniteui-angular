--- conflicted
+++ resolved
@@ -4620,7 +4620,38 @@
             expect(gridCellValues).toEqual(listItems);
         }));
 
-<<<<<<< HEAD
+        it('Should clear input if there is text and \'Escape\' is pressed.', fakeAsync(() => {
+            // Open excel style filtering dialog.
+            GridFunctions.clickExcelFilterIconFromCode(fix, grid, 'Downloads');
+
+            let inputNativeElement = GridFunctions.getExcelStyleSearchComponentInput(fix);
+            let excelMenu = GridFunctions.getExcelStyleFilteringComponent(fix);
+
+            // Verify ESF is visible.
+            expect(excelMenu).not.toBeNull();
+
+             // Verify that the dialog is closed on pressing Escape.
+            inputNativeElement.dispatchEvent(new KeyboardEvent('keydown', { key: 'Escape', bubbles: true }));
+            excelMenu = GridFunctions.getExcelStyleFilteringComponent(fix);
+            expect(excelMenu).toBeNull();
+
+            // Open excel style filtering dialog again and type in the input.
+            GridFunctions.clickExcelFilterIconFromCode(fix, grid, 'Downloads');
+            inputNativeElement = GridFunctions.getExcelStyleSearchComponentInput(fix);
+
+            UIInteractions.clickAndSendInputElementValue(inputNativeElement, '2', fix);
+
+            // Press Escape again and verify that ESF menu is still visible and the input is empty
+            inputNativeElement.dispatchEvent(new KeyboardEvent('keydown', { key: 'Escape', bubbles: true }));
+            inputNativeElement = GridFunctions.getExcelStyleSearchComponentInput(fix);
+            fix.detectChanges();
+            flush();
+
+            excelMenu = GridFunctions.getExcelStyleFilteringComponent(fix);
+            expect(excelMenu).not.toBeNull();
+            expect(inputNativeElement.value).toBe('', 'input isn\'t cleared correctly');
+        }));
+
         it('Should clear search criteria when selecting clear column filters option.', fakeAsync(() => {
             GridFunctions.clickExcelFilterIconFromCode(fix, grid, 'ProductName');
 
@@ -4663,40 +4694,6 @@
             }
         }));
     });
-=======
-        it('Should clear input if there is text and \'Escape\' is pressed.', fakeAsync(() => {
-            // Open excel style filtering dialog.
-            GridFunctions.clickExcelFilterIconFromCode(fix, grid, 'Downloads');
-
-            let inputNativeElement = GridFunctions.getExcelStyleSearchComponentInput(fix);
-            let excelMenu = GridFunctions.getExcelStyleFilteringComponent(fix);
-
-            // Verify ESF is visible.
-            expect(excelMenu).not.toBeNull();
-
-             // Verify that the dialog is closed on pressing Escape.
-            inputNativeElement.dispatchEvent(new KeyboardEvent('keydown', { key: 'Escape', bubbles: true }));
-            excelMenu = GridFunctions.getExcelStyleFilteringComponent(fix);
-            expect(excelMenu).toBeNull();
-
-            // Open excel style filtering dialog again and type in the input.
-            GridFunctions.clickExcelFilterIconFromCode(fix, grid, 'Downloads');
-            inputNativeElement = GridFunctions.getExcelStyleSearchComponentInput(fix);
-
-            UIInteractions.clickAndSendInputElementValue(inputNativeElement, '2', fix);
-
-            // Press Escape again and verify that ESF menu is still visible and the input is empty
-            inputNativeElement.dispatchEvent(new KeyboardEvent('keydown', { key: 'Escape', bubbles: true }));
-            inputNativeElement = GridFunctions.getExcelStyleSearchComponentInput(fix);
-            fix.detectChanges();
-            flush();
-
-            excelMenu = GridFunctions.getExcelStyleFilteringComponent(fix);
-            expect(excelMenu).not.toBeNull();
-            expect(inputNativeElement.value).toBe('', 'input isn\'t cleared correctly');
-        }));
-});
->>>>>>> c4e757f3
 
     describe('Templates: ', () => {
         let fix, grid;
