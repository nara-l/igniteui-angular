import { DebugElement } from '@angular/core';
import { async, fakeAsync, TestBed, tick, flush, ComponentFixture } from '@angular/core/testing';
import { By } from '@angular/platform-browser';
import { NoopAnimationsModule } from '@angular/platform-browser/animations';
import { IgxInputDirective } from '../../directives/input/input.directive';
import { IgxGridComponent } from './grid.component';
import { IgxGridModule } from './index';
import { UIInteractions, wait } from '../../test-utils/ui-interactions.spec';
import { configureTestSuite } from '../../test-utils/configure-suite';
import {
    IgxNumberFilteringOperand,
    IgxDateFilteringOperand,
    IgxBooleanFilteringOperand,
    IgxStringFilteringOperand
} from '../../data-operations/filtering-condition';
import { IgxDatePickerComponent } from '../../date-picker/date-picker.component';
import { IgxGridFilteringCellComponent } from '../filtering/base/grid-filtering-cell.component';
import { IgxGridHeaderComponent } from '../headers/grid-header.component';
import { IgxGridFilteringRowComponent } from '../filtering/base/grid-filtering-row.component';
import { GridFunctions, GridSelectionFunctions } from '../../test-utils/grid-functions.spec';
import { IgxBadgeComponent } from '../../badge/badge.component';
import { SortingDirection } from '../../data-operations/sorting-expression.interface';
import { DefaultSortingStrategy } from '../../data-operations/sorting-strategy';
import { IgxGridHeaderGroupComponent } from '../headers/grid-header-group.component';
import { changei18n, getCurrentResourceStrings } from '../../core/i18n/resources';
import { registerLocaleData } from '@angular/common';
import localeDE from '@angular/common/locales/de';
import { FilteringExpressionsTree, IFilteringExpressionsTree } from '../../data-operations/filtering-expressions-tree';
import { FilteringLogic, IFilteringExpression } from '../../data-operations/filtering-expression.interface';
import { IgxChipComponent } from '../../chips/chip.component';
import { IgxGridExcelStyleFilteringModule } from '../filtering/excel-style/grid.excel-style-filtering.module';
import { DisplayDensity } from '../../core/density';
import { SampleTestData } from '../../test-utils/sample-test-data.spec';
import {
    IgxGridFilteringComponent,
    IgxGridFilteringScrollComponent,
    IgxGridFilteringMCHComponent,
    IgxGridFilteringTemplateComponent,
    IgxGridFilteringESFTemplatesComponent,
    IgxGridFilteringESFLoadOnDemandComponent,
    CustomFilteringStrategyComponent,
    IgxGridExternalESFComponent
} from '../../test-utils/grid-samples.spec';
import { GridSelectionMode, FilterMode } from '../common/enums';
import { ControlsFunction } from '../../test-utils/controls-functions.spec';

const DEBOUNCETIME = 30;
const FILTER_UI_ROW = 'igx-grid-filtering-row';
const FILTER_UI_CELL = 'igx-grid-filtering-cell';

describe('IgxGrid - Filtering Row UI actions #grid', () => {
    configureTestSuite();
    beforeAll(async(() => {
        TestBed.configureTestingModule({
            declarations: [
                IgxGridFilteringComponent,
                IgxGridFilteringScrollComponent,
                IgxGridFilteringMCHComponent,
                IgxGridFilteringTemplateComponent
            ],
            imports: [
                NoopAnimationsModule,
                IgxGridModule,
                IgxGridExcelStyleFilteringModule
            ]
        }).compileComponents();
    }));

    afterEach(() => {
        UIInteractions.clearOverlay();
    });

    describe(null, () => {
        let fix: ComponentFixture<any>;
        let grid: IgxGridComponent;
        const cal = SampleTestData.timeGenerator;
        const today = SampleTestData.today;

        beforeEach(fakeAsync(() => {
            fix = TestBed.createComponent(IgxGridFilteringComponent);
            fix.detectChanges();
            grid = fix.componentInstance.grid;
        }));

        // UI tests string column, empty input
        it('UI tests on string column changing conditions', fakeAsync(() => {
            GridFunctions.clickFilterCellChip(fix, 'ProductName');

            const filterUIRow = fix.debugElement.query(By.css(FILTER_UI_ROW));
            const reset = filterUIRow.queryAll(By.css('button'))[0];
            const close = filterUIRow.queryAll(By.css('button'))[1];
            const input = filterUIRow.query(By.directive(IgxInputDirective));

            expect(grid.rowList.length).toEqual(8);

            // iterate over not unary conditions when input is empty
            // starts with
            GridFunctions.openFilterDDAndSelectCondition(fix, 2);

            expect(grid.rowList.length).toEqual(8);
            verifyFilterRowUI(input, close, reset);

            // does not contain
            GridFunctions.openFilterDDAndSelectCondition(fix, 1);

            expect(grid.rowList.length).toEqual(8);
            verifyFilterRowUI(input, close, reset);

            // iterate over unary conditions
            GridFunctions.openFilterDDAndSelectCondition(fix, 6);

            expect(grid.rowList.length).toEqual(4);
            verifyFilterRowUI(input, close, reset, false);

            GridFunctions.openFilterDDAndSelectCondition(fix, 0);

            expect(grid.rowList.length).toEqual(4);
            verifyFilterRowUI(input, close, reset, false);
        }));

        // UI tests string column with value in input
        it('UI tests on string column', fakeAsync(() => {
            GridFunctions.clickFilterCellChip(fix, 'ProductName');

            const filterUIRow = fix.debugElement.query(By.css(FILTER_UI_ROW));
            const input = filterUIRow.query(By.directive(IgxInputDirective));
            const reset = filterUIRow.queryAll(By.css('button'))[0];
            const close = filterUIRow.queryAll(By.css('button'))[1];

            expect(grid.rowList.length).toEqual(8);

            // iterate over not unary conditions and fill the input
            // starts with
            GridFunctions.openFilterDDAndSelectCondition(fix, 2);
            GridFunctions.typeValueInFilterRowInput('Net', fix, input);
            tick();
            fix.detectChanges();

            verifyFilterUIPosition(filterUIRow, grid);
            verifyFilterRowUI(input, close, reset, false);
            expect(grid.rowList.length).toEqual(1);
            expect(grid.getCellByColumn(0, 'ID').value).toEqual(2);

            // ends with
            GridFunctions.openFilterDDAndSelectCondition(fix, 3);
            GridFunctions.typeValueInFilterRowInput('script', fix, input);

            expect(grid.rowList.length).toEqual(2);
            verifyFilterRowUI(input, close, reset, false);

            // does not contain
            GridFunctions.openFilterDDAndSelectCondition(fix, 1);
            GridFunctions.typeValueInFilterRowInput('script', fix, input);

            verifyFilterRowUI(input, close, reset, false);
            expect(grid.rowList.length).toEqual(6);
        }));

        // UI tests number column
        it('UI tests on number column changing conditions', fakeAsync(() => {
            GridFunctions.clickFilterCellChip(fix, 'Downloads');

            const filterUIRow = fix.debugElement.query(By.css(FILTER_UI_ROW));
            let input = filterUIRow.query(By.directive(IgxInputDirective));
            const reset = filterUIRow.queryAll(By.css('button'))[0];
            const close = filterUIRow.queryAll(By.css('button'))[1];

            expect(grid.rowList.length).toEqual(8);
            verifyFilterRowUI(input, close, reset);

            // does not equal
            GridFunctions.openFilterDDAndSelectCondition(fix, 1);

            expect(grid.rowList.length).toEqual(8);
            verifyFilterRowUI(input, close, reset);

            // greater than
            GridFunctions.openFilterDDAndSelectCondition(fix, 2);

            expect(grid.rowList.length).toEqual(8);
            verifyFilterRowUI(input, close, reset);

            // iterate over unary conditions
            // empty
            GridFunctions.openFilterDDAndSelectCondition(fix, 6);

            expect(grid.rowList.length).toEqual(1);
            verifyFilterRowUI(input, close, reset, false);

            // not empty
            GridFunctions.openFilterDDAndSelectCondition(fix, 7);

            expect(grid.rowList.length).toEqual(7);
            verifyFilterRowUI(input, close, reset, false);

            // changing from unary to not unary condition when input is empty - filtering should keep its state
            // open dropdown
            GridFunctions.openFilterDDAndSelectCondition(fix, 0);

            input = filterUIRow.query(By.directive(IgxInputDirective));
            expect(grid.rowList.length).toEqual(7);
            verifyFilterRowUI(input, close, reset, false);
        }));

        it('UI tests on number column', fakeAsync(() => {
            GridFunctions.clickFilterCellChip(fix, 'Downloads');

            const filterUIRow = fix.debugElement.query(By.css(FILTER_UI_ROW));
            const input = filterUIRow.query(By.directive(IgxInputDirective));
            const reset = filterUIRow.queryAll(By.css('button'))[0];
            const close = filterUIRow.queryAll(By.css('button'))[1];

            // iterate over not unary conditions and fill the input
            // does not equal
            GridFunctions.openFilterDDAndSelectCondition(fix, 1);
            GridFunctions.typeValueInFilterRowInput(100, fix, input);

            expect(grid.rowList.length).toEqual(7);
            verifyFilterRowUI(input, close, reset, false);

            // less than
            GridFunctions.openFilterDDAndSelectCondition(fix, 3);
            expect(grid.rowList.length).toEqual(3);
            verifyFilterRowUI(input, close, reset, false);

            // greater than or equal to
            GridFunctions.openFilterDDAndSelectCondition(fix, 4);
            GridFunctions.typeValueInFilterRowInput(254, fix, input);

            expect(grid.rowList.length).toEqual(3);
            verifyFilterRowUI(input, close, reset, false);
        }));

        // UI tests boolean column
        it('UI tests on boolean column', fakeAsync(() => {
            GridFunctions.clickFilterCellChip(fix, 'Released');

            const filterUIRow = fix.debugElement.query(By.css(FILTER_UI_ROW));
            const reset = filterUIRow.queryAll(By.css('button'))[0];
            const close = filterUIRow.queryAll(By.css('button'))[1];
            const input = filterUIRow.query(By.directive(IgxInputDirective));

            expect(grid.rowList.length).toEqual(8);

            verifyFilterUIPosition(filterUIRow, grid);

            // false condition
            GridFunctions.openFilterDDAndSelectCondition(fix, 2);

            expect(grid.rowList.length).toEqual(2);
            verifyFilterRowUI(input, close, reset, false);

            // true condition
            GridFunctions.openFilterDDAndSelectCondition(fix, 1);

            expect(grid.rowList.length).toEqual(3);
            verifyFilterRowUI(input, close, reset, false);

            // (all) condition
            GridFunctions.openFilterDDAndSelectCondition(fix, 0);

            expect(grid.rowList.length).toEqual(8);
            verifyFilterRowUI(input, close, reset, false);

            // not null condition
            GridFunctions.openFilterDDAndSelectCondition(fix, 6);

            expect(grid.rowList.length).toEqual(6);
            verifyFilterRowUI(input, close, reset, false);
        }));

        it('UI tests on boolean column open dropdown', fakeAsync(() => {
            GridFunctions.clickFilterCellChip(fix, 'Released');

            const filterUIRow = fix.debugElement.query(By.css(FILTER_UI_ROW));
            const input = filterUIRow.query(By.directive(IgxInputDirective));
            const prefix = GridFunctions.getFilterRowPrefix(fix);

            input.triggerEventHandler('click', null);
            tick(DEBOUNCETIME);
            fix.detectChanges();
            GridFunctions.verifyFilteringDropDownIsOpened(fix);

            UIInteractions.triggerEventHandlerKeyDown(' ', prefix);
            tick(DEBOUNCETIME);
            fix.detectChanges();
            GridFunctions.verifyFilteringDropDownIsOpened(fix, false);

            UIInteractions.triggerEventHandlerKeyDown('Enter', input);
            tick(DEBOUNCETIME);
            fix.detectChanges();
            GridFunctions.verifyFilteringDropDownIsOpened(fix);

            UIInteractions.triggerEventHandlerKeyDown('Tab', prefix);
            tick(DEBOUNCETIME);
            fix.detectChanges();
            GridFunctions.verifyFilteringDropDownIsOpened(fix, false);

            UIInteractions.triggerEventHandlerKeyDown(' ', input);
            tick(DEBOUNCETIME);
            fix.detectChanges();
            GridFunctions.verifyFilteringDropDownIsOpened(fix);
        }));

        // UI tests date column
        it('UI - should correctly filter date column', fakeAsync(() => {
            GridFunctions.clickFilterCellChip(fix, 'ReleaseDate');

            const filterUIRow = fix.debugElement.query(By.css(FILTER_UI_ROW));
            const reset = filterUIRow.queryAll(By.css('button'))[0];
            const close = filterUIRow.queryAll(By.css('button'))[1];
            const input = filterUIRow.query(By.directive(IgxInputDirective));
            const expectedResults = GridFunctions.createDateFilterConditions(grid, today);

            // Today condition
            GridFunctions.openFilterDDAndSelectCondition(fix, 4);

            expect(grid.rowList.length).toEqual(1);
            verifyFilterRowUI(input, close, reset, false);
            verifyFilterUIPosition(filterUIRow, grid);

            expect(grid.rowList.length).toEqual(1);

            // This Month condition
            GridFunctions.openFilterDDAndSelectCondition(fix, 6);
            verifyFilterRowUI(input, close, reset, false);
            expect(grid.rowList.length).toEqual(expectedResults[5]);

            // Last Month condition
            GridFunctions.openFilterDDAndSelectCondition(fix, 7);
            verifyFilterRowUI(input, close, reset, false);
            expect(grid.rowList.length).toEqual(expectedResults[0]);

            // Empty condition
            GridFunctions.openFilterDDAndSelectCondition(fix, 12);
            verifyFilterRowUI(input, close, reset, false);
            expect(grid.rowList.length).toEqual(2);
        }));

        it('UI - should correctly filter date column by \'equals\' filtering conditions', fakeAsync(() => {
            pending('This should be tested in the e2e test');
            GridFunctions.clickFilterCellChip(fix, 'ReleaseDate');

            const filterUIRow = fix.debugElement.query(By.css(FILTER_UI_ROW));
            const input = filterUIRow.query(By.directive(IgxInputDirective));

            GridFunctions.openFilterDDAndSelectCondition(fix, 0);

            input.triggerEventHandler('click', null);
            tick();
            fix.detectChanges();

            const outlet = document.getElementsByClassName('igx-grid__outlet')[0];
            const calendar = outlet.getElementsByClassName('igx-calendar')[0];

            const currentDay = calendar.querySelector('.igx-calendar__date--current');

            currentDay.dispatchEvent(new Event('click'));

            flush();
            fix.detectChanges();
            input.triggerEventHandler('change', null);
            tick();
            fix.detectChanges();

            expect(grid.rowList.length).toEqual(1);
        }));

        it('Should correctly select month from month view datepicker/calendar component', fakeAsync(() => {
            pending('This should be tested in the e2e test');
            const filteringCells = fix.debugElement.queryAll(By.css(FILTER_UI_CELL));
            filteringCells[4].query(By.css('igx-chip')).nativeElement.click();
            tick();
            fix.detectChanges();
            const filterUIRow = fix.debugElement.query(By.css(FILTER_UI_ROW));
            const filterIcon = filterUIRow.query(By.css('igx-icon'));
            const input = filterUIRow.query(By.directive(IgxInputDirective));

            filterIcon.nativeElement.click();
            tick();
            fix.detectChanges();

            input.nativeElement.click();
            tick();
            fix.detectChanges();

            const outlet = document.getElementsByClassName('igx-grid__outlet')[0];
            let calendar = outlet.getElementsByClassName('igx-calendar')[0];

            calendar.querySelector('.igx-calendar__date--current');
            const monthView = calendar.querySelector('.igx-calendar-picker__date');

            monthView.dispatchEvent(new Event('click'));
            tick();
            fix.detectChanges();

            const firstMonth = calendar.querySelector('.igx-calendar__month');
            const firstMonthText = (firstMonth as HTMLElement).innerText;
            firstMonth.dispatchEvent(new Event('click'));
            tick();
            fix.detectChanges();

            calendar = outlet.getElementsByClassName('igx-calendar')[0];
            const month = calendar.querySelector('.igx-calendar-picker__date');

            expect(month.innerHTML.trim()).toEqual(firstMonthText);
        }));

        it('Should correctly select year from year view datepicker/calendar component', fakeAsync(() => {
            pending('This should be tested in the e2e test');
            const filteringCells = fix.debugElement.queryAll(By.css(FILTER_UI_CELL));
            filteringCells[4].query(By.css('igx-chip')).nativeElement.click();
            tick();
            fix.detectChanges();
            const filterUIRow = fix.debugElement.query(By.css(FILTER_UI_ROW));
            const filterIcon = filterUIRow.query(By.css('igx-icon'));
            const input = filterUIRow.query(By.directive(IgxInputDirective));

            filterIcon.nativeElement.click();
            tick();
            fix.detectChanges();

            input.nativeElement.click();
            tick();
            fix.detectChanges();

            const outlet = document.getElementsByClassName('igx-grid__outlet')[0];
            let calendar = outlet.getElementsByClassName('igx-calendar')[0];

            const monthView = calendar.querySelectorAll('.igx-calendar-picker__date')[1];
            monthView.dispatchEvent(new Event('click'));
            tick();
            fix.detectChanges();

            const firstMonth = calendar.querySelectorAll('.igx-calendar__year')[0];
            firstMonth.dispatchEvent(new Event('click'));
            tick();
            fix.detectChanges();

            calendar = outlet.getElementsByClassName('igx-calendar')[0];
            const month = calendar.querySelectorAll('.igx-calendar-picker__date')[1];

            const expectedResult = today.getFullYear() - 3;
            expect(month.innerHTML.trim()).toEqual(expectedResult.toString());
        }));

        // UI tests custom column
        it('UI tests on custom column', fakeAsync(() => {
            GridFunctions.clickFilterCellChip(fix, 'AnotherField');

            const filterUIRow = fix.debugElement.query(By.css(FILTER_UI_ROW));
            const input = filterUIRow.query(By.directive(IgxInputDirective));
            const reset = filterUIRow.queryAll(By.css('button'))[0];
            const close = filterUIRow.queryAll(By.css('button'))[1];

            GridFunctions.typeValueInFilterRowInput('a', fix, input);

            expect(grid.rowList.length).toEqual(1);
            expect(grid.getCellByColumn(0, 'AnotherField').value).toMatch('custom');
            verifyFilterRowUI(input, close, reset, false);
        }));

        it('Should emit onFilteringDone when we clicked reset', fakeAsync(() => {
            const filterVal = 'search';
            const columnName = 'ProductName';

            grid.filter(columnName, filterVal, IgxStringFilteringOperand.instance().condition('contains'));
            tick(100);
            fix.detectChanges();

            GridFunctions.clickFilterCellChip(fix, columnName);
            spyOn(grid.onFilteringDone, 'emit');

            GridFunctions.resetFilterRow(fix);

            expect(grid.onFilteringDone.emit).toHaveBeenCalledWith(null);
            expect(grid.onFilteringDone.emit).toHaveBeenCalledTimes(1);
            const filterUiRow = fix.debugElement.query(By.css(FILTER_UI_ROW));
            const reset = filterUiRow.queryAll(By.css('button'))[0];
            expect(reset.nativeElement.classList.contains('igx-button--disabled')).toEqual(true);
        }));

        it('Should emit onFilteringDone when clear the input of filteringUI', fakeAsync(() => {
            const columnName = 'ProductName';
            const filterValue = 'search';
            grid.filter(columnName, filterValue, IgxStringFilteringOperand.instance().condition('contains'));
            tick(100);
            fix.detectChanges();

            GridFunctions.clickFilterCellChip(fix, columnName);

            spyOn(grid.onFilteringDone, 'emit');

            grid.filteringRow.onClearClick();
            tick(100);
            fix.detectChanges();

            expect(grid.onFilteringDone.emit).toHaveBeenCalledWith(null);
        }));

        it('Removing second condition removes the And/Or button', fakeAsync(() => {
            const filteringExpressionsTree = new FilteringExpressionsTree(FilteringLogic.And, 'ProductName');
            const expression = {
                fieldName: 'ProductName',
                searchVal: 'g',
                condition: IgxStringFilteringOperand.instance().condition('contains')
            };
            const expression1 = {
                fieldName: 'ProductName',
                searchVal: 'I',
                condition: IgxStringFilteringOperand.instance().condition('contains')
            };
            filteringExpressionsTree.filteringOperands.push(expression);
            filteringExpressionsTree.filteringOperands.push(expression1);
            grid.filter('ProductName', null, filteringExpressionsTree);
            fix.detectChanges();

            GridFunctions.clickFilterCellChip(fix, 'ProductName');
            const filterUIRow = fix.debugElement.query(By.css(FILTER_UI_ROW));
            verifyFilterUIPosition(filterUIRow, grid);

            expect(grid.rowList.length).toEqual(2);
            let andButton = fix.debugElement.queryAll(By.css('#operand'));
            expect(andButton.length).toEqual(1);

            // remove the second chip
            const secondChip = filterUIRow.queryAll(By.css('igx-chip'))[1];
            ControlsFunction.clickChipRemoveButton(secondChip.nativeElement);
            tick();
            fix.detectChanges();

            expect(grid.rowList.length).toEqual(3);
            andButton = fix.debugElement.queryAll(By.css('#operand'));
            expect(andButton.length).toEqual(0);
        }));

        it('When filter column with value 0 and dataType number, filtering chip should be applied', fakeAsync(() => {
            GridFunctions.clickFilterCellChip(fix, 'Downloads');

            GridFunctions.typeValueInFilterRowInput(0, fix);

            GridFunctions.closeFilterRow(fix);

            const gridheaders = fix.debugElement.queryAll(By.css('igx-grid-header'));
            const headerOfTypeNumber = gridheaders.find(gh => gh.nativeElement.classList.contains('igx-grid__th--number'));
            const filterCellsForTypeNumber = headerOfTypeNumber.parent.query(By.css(FILTER_UI_CELL));
            expect(filterCellsForTypeNumber.queryAll(By.css('.igx-filtering-chips')).length).toBe(1);
        }));

        it('Should correctly create FilteringExpressionsTree and populate filterUI.', fakeAsync(() => {
            const filteringExpressionsTree = new FilteringExpressionsTree(FilteringLogic.And, 'ProductName');
            const expression = {
                fieldName: 'ProductName',
                searchVal: 'Ignite',
                condition: IgxStringFilteringOperand.instance().condition('startsWith')
            };

            filteringExpressionsTree.filteringOperands.push(expression);
            grid.filteringExpressionsTree = filteringExpressionsTree;

            fix.detectChanges();

            expect(grid.rowList.length).toEqual(2);

            GridFunctions.clickFilterCellChip(fix, 'ProductName');

            GridFunctions.openFilterDD(fix.debugElement);
            fix.detectChanges();

            const filterUIContainer = fix.debugElement.queryAll(By.css(FILTER_UI_ROW))[0];
            const input = filterUIContainer.query(By.directive(IgxInputDirective));

            expect(ControlsFunction.getDropDownSelectedItem(filterUIContainer).nativeElement.textContent).toMatch('Starts With');
            expect(input.nativeElement.value).toMatch('Ignite');
        }));

        it('Should complete the filter when clicking the commit icon', fakeAsync(() => {
            const filterValue = 'an';
            GridFunctions.clickFilterCellChip(fix, 'ProductName');

            GridFunctions.typeValueInFilterRowInput(filterValue, fix);

            const filterUIRow = fix.debugElement.query(By.css(FILTER_UI_ROW));
            const filterChip = filterUIRow.query(By.directive(IgxChipComponent));
            expect(filterChip).toBeTruthy();
            expect(filterChip.componentInstance.selected).toBeTruthy();

            grid.filteringRow.onCommitClick();
            tick(100);
            fix.detectChanges();

            expect(filterChip.componentInstance.selected).toBeFalsy();
        }));

        it('Should complete the filter when clicking the focusing out the input', fakeAsync(() => {
            const filterValue = 'an';
            GridFunctions.clickFilterCellChip(fix, 'ProductName');

            GridFunctions.typeValueInFilterRowInput(filterValue, fix);

            const filterUIRow = fix.debugElement.query(By.css(FILTER_UI_ROW));
            const filterChip = filterUIRow.query(By.directive(IgxChipComponent));
            expect(filterChip).toBeTruthy();
            expect(filterChip.componentInstance.selected).toBeTruthy();

            grid.nativeElement.focus();
            grid.filteringRow.onInputGroupFocusout();
            tick(100);
            fix.detectChanges();

            expect(filterChip.componentInstance.selected).toBeFalsy();
        }));

        it('UI - should use dropdown mode for the date picker', fakeAsync(() => {
            GridFunctions.clickFilterCellChip(fix, 'ReleaseDate');

            const filterUIRow = fix.debugElement.query(By.css(FILTER_UI_ROW));
            const datePicker = filterUIRow.query(By.css('igx-date-picker'));
            expect(datePicker.componentInstance.mode).toBe('dropdown');
        }));

        it('Should not select all filter chips when switching columns', fakeAsync(() => {
            const filteringExpressionsTree = new FilteringExpressionsTree(FilteringLogic.And, 'ProductName');
            const expression = {
                fieldName: 'ProductName',
                searchVal: 'Ignite',
                condition: IgxStringFilteringOperand.instance().condition('startsWith')
            };
            const expression1 = {
                fieldName: 'ProductName',
                searchVal: 'Angular',
                condition: IgxStringFilteringOperand.instance().condition('contains')
            };
            filteringExpressionsTree.filteringOperands.push(expression);
            filteringExpressionsTree.filteringOperands.push(expression1);
            grid.filter('ProductName', null, filteringExpressionsTree);
            fix.detectChanges();

            GridFunctions.clickFilterCellChip(fix, 'Downloads');

            const columnProductName = GridFunctions.getColumnHeader('ProductName', fix);
            columnProductName.triggerEventHandler('click', { stopPropagation: <any>((e: any) => { }) });
            fix.detectChanges();

            const filterUIRow = fix.debugElement.query(By.css(FILTER_UI_ROW));
            const filterChips = filterUIRow.queryAll(By.directive(IgxChipComponent));
            const input = filterUIRow.query(By.directive(IgxInputDirective));
            expect(filterChips.length).toEqual(2);
            expect(filterChips[0].componentInstance.selected).toBeFalsy();
            expect(filterChips[1].componentInstance.selected).toBeFalsy();
            expect(input.nativeElement.value).toMatch('');
        }));

        it('should render Filter chip for filterable columns and render empty cell for a column when filterable is set to false',
            fakeAsync(() => {
                grid.width = '1500px';
                fix.detectChanges();

                const filteringCells = GridFunctions.getFilteringCells(fix);
                const filteringChips = GridFunctions.getFilteringChips(fix);
                expect(filteringCells.length).toBe(6);
                expect(filteringChips.length).toBe(5);

                let idCellChips = GridFunctions.getFilteringChipPerIndex(fix, 0);
                expect(idCellChips.length).toBe(0);

                grid.getColumnByName('ID').filterable = true;
                fix.detectChanges();
                // tick(100);

                idCellChips = GridFunctions.getFilteringChipPerIndex(fix, 0);
                expect(idCellChips.length).toBe(1);
            }));

        it('should render correct input and dropdown in filter row for different column types',
            fakeAsync(/** showHideArrowButtons rAF */() => {
                pending('This should be tested in the e2e test');
                const filteringCells = fix.debugElement.queryAll(By.css(FILTER_UI_CELL));
                const stringCellChip = filteringCells[1].query(By.css('igx-chip'));
                const numberCellChip = filteringCells[2].query(By.css('igx-chip'));
                const boolCellChip = filteringCells[3].query(By.css('igx-chip'));
                const dateCellChip = filteringCells[4].query(By.css('igx-chip'));
                // open for string
                stringCellChip.triggerEventHandler('click', null);
                fix.detectChanges();

                checkUIForType('string', fix.debugElement);

                // close
                let filterUIRow = fix.debugElement.query(By.css(FILTER_UI_ROW));
                let close = filterUIRow.queryAll(By.css('button'))[1];
                close.nativeElement.click();
                fix.detectChanges();

                // open for number
                numberCellChip.nativeElement.click();
                fix.detectChanges();
                checkUIForType('number', fix.debugElement);

                // close
                filterUIRow = fix.debugElement.query(By.css(FILTER_UI_ROW));
                close = filterUIRow.queryAll(By.css('button'))[1];
                close.nativeElement.click();
                fix.detectChanges();

                // open for date
                dateCellChip.nativeElement.click();
                fix.detectChanges();
                checkUIForType('date', fix.debugElement);

                // close
                filterUIRow = fix.debugElement.query(By.css(FILTER_UI_ROW));
                close = filterUIRow.queryAll(By.css('button'))[1];
                close.nativeElement.click();
                fix.detectChanges();

                // open for bool
                boolCellChip.nativeElement.click();
                fix.detectChanges();
                checkUIForType('bool', fix.debugElement);

                // close
                filterUIRow = fix.debugElement.query(By.css(FILTER_UI_ROW));
                close = filterUIRow.queryAll(By.css('button'))[1];
                close.nativeElement.click();
                fix.detectChanges();
            }));

        it('should apply  multiple conditions to grid immediately while the filter row is still open', fakeAsync(() => {
            pending('This should be tested in the e2e test');
            const filteringCells = fix.debugElement.queryAll(By.css(FILTER_UI_CELL));
            const stringCellChip = filteringCells[1].query(By.css('igx-chip'));
            const numberCellChip = filteringCells[2].query(By.css('igx-chip'));
            const boolCellChip = filteringCells[3].query(By.css('igx-chip'));
            const dateCellChip = filteringCells[4].query(By.css('igx-chip'));
            // open for string
            stringCellChip.nativeElement.click();
            fix.detectChanges();

            GridFunctions.filterBy('Starts With', 'I', fix);
            expect(grid.rowList.length).toEqual(2);
            GridFunctions.filterBy('Ends With', 'r', fix);
            expect(grid.rowList.length).toEqual(1);

            // Reset and Close
            GridFunctions.resetFilterRow(fix);
            GridFunctions.closeFilterRow(fix);

            // open for number
            numberCellChip.nativeElement.click();
            fix.detectChanges();

            GridFunctions.filterBy('Less Than', '100', fix);
            expect(grid.rowList.length).toEqual(3);
            GridFunctions.filterBy('Greater Than', '10', fix);
            expect(grid.rowList.length).toEqual(1);

            // Reset and Close
            GridFunctions.resetFilterRow(fix);
            GridFunctions.closeFilterRow(fix);

            // open for bool
            boolCellChip.nativeElement.click();
            fix.detectChanges();

            GridFunctions.filterBy('False', '', fix);
            expect(grid.rowList.length).toEqual(2);
            GridFunctions.filterBy('Empty', '', fix);
            expect(grid.rowList.length).toEqual(3);

            // Reset and Close
            GridFunctions.resetFilterRow(fix);
            GridFunctions.closeFilterRow(fix);

            // open for date
            dateCellChip.nativeElement.click();
            fix.detectChanges();

            GridFunctions.filterBy('Today', '', fix);
            expect(grid.rowList.length).toEqual(1);
            GridFunctions.filterBy('Null', '', fix);
            expect(grid.rowList.length).toEqual(0);
        }));

        it('should render navigation arrows in the filtering row when chips don\'t fit.', fakeAsync(() => {
            const filteringExpressionsTree = new FilteringExpressionsTree(FilteringLogic.And, 'ProductName');
            for (let i = 0; i < 10; i++) {
                const expression = {
                    fieldName: 'ProductName',
                    searchVal: 'I',
                    condition: IgxStringFilteringOperand.instance().condition('startsWith')
                };
                filteringExpressionsTree.filteringOperands.push(expression);
            }
            grid.filter('ProductName', null, filteringExpressionsTree);
            fix.detectChanges();

            GridFunctions.clickFilterCellChip(fix, 'ProductName');
            tick(500);
            fix.detectChanges();

            expect(GridFunctions.getFilterRowLeftArrowButton(fix)).not.toBe(null);
            expect(GridFunctions.getFilterRowRightArrowButton(fix)).not.toBe(null);
        }));

        it('should update UI when chip is removed from header cell.', fakeAsync(() => {
            grid.filter('ProductName', 'I', IgxStringFilteringOperand.instance().condition('startsWith'));
            fix.detectChanges();

            expect(grid.rowList.length).toEqual(2);

            const filteringCells = GridFunctions.getFilteringCells(fix);
            const stringCellChip = filteringCells[1].query(By.css('igx-chip'));

            // remove chip
            ControlsFunction.clickChipRemoveButton(stringCellChip.nativeElement);
            fix.detectChanges();

            expect(grid.rowList.length).toEqual(8);
        }));

        it('should update UI when chip is removed from filter row.', fakeAsync(() => {
            grid.filter('ProductName', 'I', IgxStringFilteringOperand.instance().condition('startsWith'));
            fix.detectChanges();

            expect(grid.rowList.length).toEqual(2);

            GridFunctions.clickFilterCellChip(fix, 'ProductName');

            // remove from row
            const filterUIRow = fix.debugElement.query(By.css(FILTER_UI_ROW));
            GridFunctions.removeFilterChipByIndex(0, filterUIRow);
            tick(100);
            fix.detectChanges();

            expect(grid.rowList.length).toEqual(8);
        }));

        it('should not render chip in header if condition that requires value is applied and then value is cleared in filter row.',
            fakeAsync(() => {
                grid.filter('ProductName', 'I', IgxStringFilteringOperand.instance().condition('startsWith'));
                fix.detectChanges();

                GridFunctions.clickFilterCellChip(fix, 'ProductName');
                tick(100);
                fix.detectChanges();

                const clearButton = GridFunctions.getFilterRowInputClearIcon(fix);
                clearButton.triggerEventHandler('click', null);
                tick(100);
                fix.detectChanges();

                GridFunctions.closeFilterRow(fix);
                tick(100);
                fix.detectChanges();

                // check no condition is applied
                expect(grid.rowList.length).toEqual(8);

                const filteringChips = GridFunctions.getFilteringChips(fix);
                expect(GridFunctions.getChipText(filteringChips[1])).toEqual('Filter');
            }));

        it('should reset the filter chips area when changing grid width', fakeAsync(() => {
            grid.width = '300px';
            fix.detectChanges();
            tick(100);

            const filteringExpressionsTree = new FilteringExpressionsTree(FilteringLogic.And, 'ProductName');
            const expression1 = {
                fieldName: 'ProductName',
                searchVal: 'Ignite',
                condition: IgxStringFilteringOperand.instance().condition('startsWith')
            };

            const expression2 = {
                fieldName: 'ProductName',
                searchVal: 'test',
                condition: IgxStringFilteringOperand.instance().condition('contains')
            };

            filteringExpressionsTree.filteringOperands.push(expression1);
            filteringExpressionsTree.filteringOperands.push(expression2);
            grid.filter('ProductName', null, filteringExpressionsTree);
            fix.detectChanges();

            GridFunctions.clickFilterCellChip(fix, 'ProductName');
            tick(100);
            fix.detectChanges();

            expect(GridFunctions.getFilterRowLeftArrowButton(fix)).not.toBeNull();
            expect(GridFunctions.getFilterRowRightArrowButton(fix)).not.toBeNull();

            grid.width = '900px';
            fix.detectChanges();
            tick(200);

            expect(GridFunctions.getFilterRowLeftArrowButton(fix)).toBeNull();
            expect(GridFunctions.getFilterRowRightArrowButton(fix)).toBeNull();
        }));

        it('Should correctly update filtering row rendered when changing current column by clicking on a header.', fakeAsync(() => {
            pending('This should be tested in the e2e test');
            const headers = fix.debugElement.queryAll(By.directive(IgxGridHeaderComponent));
            const numberHeader = headers[2];
            const boolHeader = headers[3];
            const dateHeader = headers[4];
            const initialChips = fix.debugElement.queryAll(By.directive(IgxChipComponent));
            const stringCellChip = initialChips[0].nativeElement;

            stringCellChip.click();
            fix.detectChanges();

            checkUIForType('string', fix.debugElement);

            // Click on number column.
            numberHeader.nativeElement.click();
            fix.detectChanges();

            checkUIForType('number', fix.debugElement);

            // Click on boolean column
            boolHeader.nativeElement.click();
            fix.detectChanges();

            checkUIForType('bool', fix.debugElement);

            // Click on date column
            dateHeader.nativeElement.click();
            fix.detectChanges();

            checkUIForType('date', fix.debugElement);
        }));

        it('Should correctly render read-only input when selecting read-only condition and should create a chip.', fakeAsync(() => {
            GridFunctions.clickFilterCellChip(fix, 'ProductName');

            GridFunctions.openFilterDD(fix.debugElement);
            fix.detectChanges();

            const filteringRow = fix.debugElement.query(By.directive(IgxGridFilteringRowComponent));
            const dropdownList = fix.debugElement.query(By.css('div.igx-drop-down__list-scroll'));
            const input = filteringRow.query(By.directive(IgxInputDirective));

            GridFunctions.selectFilteringCondition('Empty', dropdownList);
            fix.detectChanges();

            const chips = filteringRow.queryAll(By.directive(IgxChipComponent));
            expect(chips.length).toEqual(1);
            expect(chips[0].componentInstance.selected).toBeTruthy();
            expect(GridFunctions.getChipText(chips[0])).toEqual('Empty');
            expect(input.properties.readOnly).toBeTruthy();
        }));

        it('Should focus input .', fakeAsync(() => {
            GridFunctions.clickFilterCellChip(fix, 'ProductName');

            // Open dropdown
            GridFunctions.openFilterDD(fix.debugElement);
            fix.detectChanges();

            const filteringRow = fix.debugElement.query(By.directive(IgxGridFilteringRowComponent));
            const dropdownList = fix.debugElement.query(By.css('div.igx-drop-down__list-scroll'));
            const input = filteringRow.query(By.directive(IgxInputDirective));

            // Select condition with input
            GridFunctions.selectFilteringCondition('Contains', dropdownList);

            // Check focus is kept
            expect(document.activeElement).toEqual(input.nativeElement);

            // Set input and confirm
            GridFunctions.typeValueInFilterRowInput('a', fix, input);

            // Check a chip is created after input and is marked as selected.
            const filterChip = filteringRow.query(By.directive(IgxChipComponent));
            expect(filterChip).toBeTruthy();
            expect(filterChip.componentInstance.selected).toBeTruthy();
            expect(input.componentInstance.value).toEqual('a');

            UIInteractions.triggerEventHandlerKeyDown('Enter', input);
            fix.detectChanges();

            // Check focus is kept and chips is no longer selected.
            expect(filterChip.componentInstance.selected).toBeFalsy();
            expect(grid.rowList.length).toEqual(3);
            expect(document.activeElement).toEqual(input.nativeElement);
            expect(input.componentInstance.value).toEqual(null);

            GridFunctions.clickChip(filterChip);
            fix.detectChanges();

            expect(document.activeElement).toEqual(input.nativeElement);
            expect(input.componentInstance.value).toEqual('a');
            expect(filterChip.componentInstance.selected).toBeTruthy();
        }));

        it('should update UI when filtering via the API.', fakeAsync(() => {
            grid.width = '1600px';
            grid.columns[1].width = '400px';
            fix.detectChanges();

            const filteringExpressionsTree = new FilteringExpressionsTree(FilteringLogic.And, 'ProductName');
            const expression = {
                fieldName: 'ProductName',
                searchVal: 'Ignite',
                condition: IgxStringFilteringOperand.instance().condition('startsWith')
            };
            const expression1 = {
                fieldName: 'ProductName',
                searchVal: 'Angular',
                condition: IgxStringFilteringOperand.instance().condition('contains')
            };
            filteringExpressionsTree.filteringOperands.push(expression);
            filteringExpressionsTree.filteringOperands.push(expression1);
            grid.filter('ProductName', null, filteringExpressionsTree);
            grid.filter('Released', true, IgxBooleanFilteringOperand.instance().condition('false'));
            fix.detectChanges();

            expect(grid.rowList.length).toEqual(0);
            const filteringCells = GridFunctions.getFilteringCells(fix);
            const stringCellChips = filteringCells[1].queryAll(By.css('igx-chip'));
            const boolCellChips = filteringCells[3].queryAll(By.css('igx-chip'));
            const strConnector = filteringCells[1].query(By.css('.igx-filtering-chips__connector'));

            expect(strConnector.nativeElement.textContent.trim()).toBe('And');
            expect(stringCellChips.length).toBe(2);
            expect(boolCellChips.length).toBe(1);

            expect(GridFunctions.getChipText(stringCellChips[0])).toBe('Ignite');
            expect(GridFunctions.getChipText(stringCellChips[1])).toBe('Angular');
            expect(GridFunctions.getChipText(boolCellChips[0])).toBe('False');
        }));

        it('should display view more icon in filter cell if chips don\'t fit in the cell.', fakeAsync(() => {
            grid.columns[1].width = '200px';
            fix.detectChanges();

            const filteringExpressionsTree = new FilteringExpressionsTree(FilteringLogic.And, 'ProductName');
            const expression = {
                fieldName: 'ProductName',
                searchVal: 'Ignite',
                condition: IgxStringFilteringOperand.instance().condition('startsWith')
            };
            const expression1 = {
                fieldName: 'ProductName',
                searchVal: 'for',
                condition: IgxStringFilteringOperand.instance().condition('contains')
            };
            filteringExpressionsTree.filteringOperands.push(expression);
            filteringExpressionsTree.filteringOperands.push(expression1);
            grid.filter('ProductName', null, filteringExpressionsTree);
            fix.detectChanges();

            // check 1 chip and view more icon is displayed.
            const chips = GridFunctions.getFilterChipsForColumn('ProductName', fix);
            expect(chips.length).toEqual(1);
            const fcIndicator = GridFunctions.getFilterIndicatorForColumn('ProductName', fix);

            const indicatorBadge = fcIndicator[0].query(By.directive(IgxBadgeComponent));
            expect(indicatorBadge).toBeTruthy();
            expect(indicatorBadge.nativeElement.innerText.trim()).toEqual('1');
        }));

        it('should select chip when open it from filter cell', fakeAsync(() => {
            grid.filter('ProductName', 'Ignite', IgxStringFilteringOperand.instance().condition('startsWith'));
            fix.detectChanges();

            GridFunctions.clickFilterCellChipUI(fix, 'ProductName');
            tick(100);
            fix.detectChanges();

            const filteringRow = fix.debugElement.query(By.directive(IgxGridFilteringRowComponent));
            const filterChip = filteringRow.query(By.directive(IgxChipComponent));
            const input = filteringRow.query(By.directive(IgxInputDirective));
            expect(filterChip).toBeTruthy();
            expect(filterChip.componentInstance.selected).toBeTruthy();
            expect(input.componentInstance.value).toEqual('Ignite');

        }));

        it('Should allow setting filtering conditions through filteringExpressionsTree.', fakeAsync(() => {
            grid.columns[1].width = '150px';
            fix.detectChanges();

            // Add initial filtering conditions
            const gridFilteringExpressionsTree = new FilteringExpressionsTree(FilteringLogic.And);
            const columnsFilteringTree = new FilteringExpressionsTree(FilteringLogic.And, 'ProductName');
            columnsFilteringTree.filteringOperands = [
                { fieldName: 'ProductName', searchVal: 'a', condition: IgxStringFilteringOperand.instance().condition('contains') },
                { fieldName: 'ProductName', searchVal: 'o', condition: IgxStringFilteringOperand.instance().condition('contains') }
            ];
            gridFilteringExpressionsTree.filteringOperands.push(columnsFilteringTree);
            grid.filteringExpressionsTree = gridFilteringExpressionsTree;
            fix.detectChanges();

            const colChips = GridFunctions.getFilterChipsForColumn('ProductName', fix);
            const colOperands = GridFunctions.getFilterOperandsForColumn('ProductName', fix);
            const colIndicator = GridFunctions.getFilterIndicatorForColumn('ProductName', fix);

            expect(grid.rowList.length).toEqual(2);
            expect(colChips.length).toEqual(1);
            expect(GridFunctions.getChipText(colChips[0])).toEqual('a');
            expect(colOperands.length).toEqual(0);

            const indicatorBadge = colIndicator[0].query(By.directive(IgxBadgeComponent));
            expect(indicatorBadge).toBeTruthy();
            expect(indicatorBadge.nativeElement.innerText.trim()).toEqual('1');
        }));

        it('Should close FilterRow when Escape is pressed.', fakeAsync(() => {
            GridFunctions.clickFilterCellChip(fix, 'ProductName');

            let filteringRow = fix.debugElement.query(By.directive(IgxGridFilteringRowComponent));

            grid.filteringRow.onEscKeydown(UIInteractions.escapeEvent);
            tick(100);
            fix.detectChanges();

            filteringRow = fix.debugElement.query(By.directive(IgxGridFilteringRowComponent));
            expect(filteringRow).toBeNull();
        }));

        it('Should correctly load default resource strings for filter row', fakeAsync(() => {
            GridFunctions.clickFilterCellChip(fix, 'ProductName');

            const filteringRow = fix.debugElement.query(By.directive(IgxGridFilteringRowComponent));
            expect(filteringRow).toBeDefined();

            const editingBtns = filteringRow.query(By.css('.igx-grid__filtering-row-editing-buttons'));
            const reset = editingBtns.queryAll(By.css('button'))[0];
            const close = editingBtns.queryAll(By.css('button'))[1];

            expect(close.nativeElement.innerText).toBe('Close');
            expect(reset.nativeElement.innerText).toBe('Reset');
        }));

        it('Should correctly change resource strings for filter row using Changei18n.', fakeAsync(() => {
            fix = TestBed.createComponent(IgxGridFilteringComponent);
            const strings = getCurrentResourceStrings();
            strings.igx_grid_filter = 'My filter';
            strings.igx_grid_filter_row_close = 'My close';
            changei18n(strings);
            fix.detectChanges();

            const initialChips = GridFunctions.getFilteringChips(fix);
            expect(GridFunctions.getChipText(initialChips[0])).toBe('My filter');

            GridFunctions.clickFilterCellChip(fix, 'ProductName');

            const filteringRow = fix.debugElement.query(By.directive(IgxGridFilteringRowComponent));
            expect(filteringRow).toBeDefined();

            const editingBtns = filteringRow.query(By.css('.igx-grid__filtering-row-editing-buttons'));
            const reset = editingBtns.queryAll(By.css('button'))[0];
            const close = editingBtns.queryAll(By.css('button'))[1];

            expect(close.nativeElement.innerText).toBe('My close');
            expect(reset.nativeElement.innerText).toBe('Reset');

            changei18n({
                igx_grid_filter: 'Filter',
                igx_grid_filter_row_close: 'Close'
            });
        }));

        it('Should correctly change resource strings for filter row.', fakeAsync(() => {
            fix = TestBed.createComponent(IgxGridFilteringComponent);
            grid = fix.componentInstance.grid;
            grid.resourceStrings = Object.assign({}, grid.resourceStrings, {
                igx_grid_filter: 'My filter',
                igx_grid_filter_row_close: 'My close'
            });
            fix.detectChanges();

            const initialChips = GridFunctions.getFilteringChips(fix);
            expect(GridFunctions.getChipText(initialChips[0])).toBe('My filter');

            GridFunctions.clickFilterCellChip(fix, 'ProductName');

            const filteringRow = fix.debugElement.query(By.directive(IgxGridFilteringRowComponent));
            expect(filteringRow).toBeDefined();

            const editingBtns = filteringRow.query(By.css('.igx-grid__filtering-row-editing-buttons'));
            const reset = editingBtns.queryAll(By.css('button'))[0];
            const close = editingBtns.queryAll(By.css('button'))[1];

            expect(close.nativeElement.innerText).toBe('My close');
            expect(reset.nativeElement.innerText).toBe('Reset');
        }));

        it('should correctly apply locale to datePicker.', fakeAsync(() => {
            registerLocaleData(localeDE);
            fix.detectChanges();

            grid.locale = 'de-DE';
            tick(300);
            fix.detectChanges();

            const initialChips = fix.debugElement.queryAll(By.directive(IgxChipComponent));
            const dateCellChip = initialChips[3].nativeElement;

            dateCellChip.click();
            fix.detectChanges();

            const filteringRow = fix.debugElement.query(By.directive(IgxGridFilteringRowComponent));
            const input = filteringRow.query(By.directive(IgxInputDirective));
            input.triggerEventHandler('click', null);
            tick();
            fix.detectChanges();

            const outlet = document.getElementsByClassName('igx-grid__outlet')[0];
            const calendar = outlet.getElementsByClassName('igx-calendar')[0];

            const sundayLabel = calendar.querySelectorAll('.igx-calendar__label')[0].innerHTML;

            expect(sundayLabel.trim()).toEqual('So');
        }));

        it('Should size grid correctly if enable/disable filtering in run time.', fakeAsync(() => {
            const head = grid.nativeElement.querySelector('.igx-grid__thead');
            const body = grid.nativeElement.querySelector('.igx-grid__tbody');

            expect(head.getBoundingClientRect().bottom).toEqual(body.getBoundingClientRect().top);

            fix.componentInstance.activateFiltering(false);
            fix.detectChanges();

            expect(head.getBoundingClientRect().bottom).toEqual(body.getBoundingClientRect().top);

            fix.componentInstance.activateFiltering(true);
            fix.detectChanges();

            expect(head.getBoundingClientRect().bottom).toEqual(body.getBoundingClientRect().top);
        }));

        it('Should remove FilterRow, when allowFiltering is set to false.', fakeAsync(() => {
            GridFunctions.clickFilterCellChip(fix, 'ProductName');

            let filteringRow = fix.debugElement.query(By.directive(IgxGridFilteringRowComponent));
            expect(filteringRow).toBeDefined();

            grid.allowFiltering = false;
            fix.detectChanges();

            filteringRow = fix.debugElement.query(By.directive(IgxGridFilteringRowComponent));
            expect(filteringRow).toBeNull();
        }));

        it('should open \'conditions dropdown\' on prefix click and should close it on second click.', fakeAsync(() => {
            GridFunctions.clickFilterCellChip(fix, 'ProductName');

            const prefix = GridFunctions.getFilterRowPrefix(fix);

            // Click prefix to open conditions dropdown
            prefix.triggerEventHandler('click', {});
            tick(100);
            fix.detectChanges();

            // Verify dropdown is opened
            GridFunctions.verifyFilteringDropDownIsOpened(fix);

            // Click prefix again to close conditions dropdown
            prefix.triggerEventHandler('click', {});
            tick(100);
            fix.detectChanges();

            // Verify dropdown is closed
            GridFunctions.verifyFilteringDropDownIsOpened(fix, false);
        }));

        it('should close \'conditions dropdown\' when navigate with Tab key', fakeAsync(() => {
            GridFunctions.clickFilterCellChip(fix, 'ProductName');

            const prefix = GridFunctions.getFilterRowPrefix(fix);

            // Click prefix to open conditions dropdown
            prefix.triggerEventHandler('click', {});
            tick(100);
            fix.detectChanges();

            // Verify dropdown is opened
            GridFunctions.verifyFilteringDropDownIsOpened(fix);

            // Press Tab key
            UIInteractions.triggerKeyDownEvtUponElem('Tab', prefix.nativeElement, true);
            tick(100);
            fix.detectChanges();

            // Verify dropdown is closed
            GridFunctions.verifyFilteringDropDownIsOpened(fix, false);
        }));

        it('should open \'conditions dropdown\' when press Alt+KyeDown on the input', fakeAsync(() => {
            GridFunctions.clickFilterCellChip(fix, 'ProductName');

            const filterUIRow = fix.debugElement.query(By.css(FILTER_UI_ROW));
            const input = filterUIRow.query(By.directive(IgxInputDirective));
            UIInteractions.triggerEventHandlerKeyDown('ArrowDown', input, true);
            tick(DEBOUNCETIME);
            fix.detectChanges();
            GridFunctions.verifyFilteringDropDownIsOpened(fix);
        }));

        it('should close filter row on Escape key pressed on the input', fakeAsync(() => {
            GridFunctions.clickFilterCellChip(fix, 'ProductName');

            let filterUIRow = fix.debugElement.query(By.css(FILTER_UI_ROW));
            const input = filterUIRow.query(By.directive(IgxInputDirective));

            UIInteractions.triggerEventHandlerKeyDown('Escape', input);
            tick(100);
            fix.detectChanges();

            filterUIRow = fix.debugElement.query(By.css(FILTER_UI_ROW));
            expect(filterUIRow).toBeNull();
            expect(grid.filteringService.isFilterRowVisible).toBeFalsy();
        }));

        it('Should not commit the input when null value is added', fakeAsync(() => {
            GridFunctions.clickFilterCellChip(fix, 'ProductName');

            const filterUIRow = fix.debugElement.query(By.css(FILTER_UI_ROW));
            const reset = filterUIRow.queryAll(By.css('button'))[0];
            const close = filterUIRow.queryAll(By.css('button'))[1];
            const input = filterUIRow.query(By.directive(IgxInputDirective));

            expect(grid.rowList.length).toEqual(8);

            // select unary conditions
            GridFunctions.openFilterDDAndSelectCondition(fix, 6);

            let filterChip = filterUIRow.query(By.directive(IgxChipComponent));
            expect(filterChip).toBeTruthy();
            expect(filterChip.componentInstance.selected).toBeTruthy();
            expect(grid.rowList.length).toEqual(4);
            verifyFilterRowUI(input, close, reset, false);

            // select not unary conditions
            GridFunctions.openFilterDDAndSelectCondition(fix, 1);

            expect(filterChip).toBeTruthy();
            expect(filterChip.componentInstance.selected).toBeTruthy();
            expect(grid.rowList.length).toEqual(4);
            verifyFilterRowUI(input, close, reset, false);

            // submit the input with empty value
            UIInteractions.triggerEventHandlerKeyDown('Enter', input);
            tick(DEBOUNCETIME);
            fix.detectChanges();

            filterChip = filterUIRow.query(By.directive(IgxChipComponent));
            expect(filterChip).toBeNull();
            expect(grid.rowList.length).toEqual(8);
            verifyFilterRowUI(input, close, reset);
        }));

        it('Should commit the input and new chip after picking date from calendar for filtering.', fakeAsync(() => {
            GridFunctions.clickFilterCellChip(fix, 'ReleaseDate');

            // Click input to open calendar.
            const filteringRow = fix.debugElement.query(By.directive(IgxGridFilteringRowComponent));
            const input = filteringRow.query(By.directive(IgxInputDirective));
            input.triggerEventHandler('click', null);
            tick(100);
            fix.detectChanges();

            // Click the today date.
            const outlet = document.getElementsByClassName('igx-grid__outlet')[0];
            const calendar = outlet.getElementsByClassName('igx-calendar')[0];
            const todayDayItem = calendar.querySelector('.igx-calendar__date--current');
            (<HTMLElement>todayDayItem).click();
            tick(200);
            fix.detectChanges();

            // Verify the chip and input are committed.
            const filterChip = filteringRow.query(By.directive(IgxChipComponent));
            expect(filterChip).toBeTruthy();
            expect(filterChip.componentInstance.selected).toBeFalsy();
            expect(input.nativeElement.value).toEqual('');
        }));

        it('Should navigate keyboard focus correctly between the filter row and the grid cells.', fakeAsync(() => {
            GridFunctions.clickFilterCellChip(fix, 'ProductName');

            const cell = grid.getCellByColumn(0, 'ID');
            cell.nativeElement.dispatchEvent(new Event('focus'));
            fix.detectChanges();

            cell.nativeElement.dispatchEvent(new KeyboardEvent('keydown', { key: 'Tab', shiftKey: true }));
            fix.detectChanges();

            const filterUIRow = fix.debugElement.query(By.css(FILTER_UI_ROW));
            const closeButton = filterUIRow.queryAll(By.css('button'))[1];
            expect(document.activeElement).toBe(closeButton.nativeElement);

            filterUIRow.nativeElement.dispatchEvent(new KeyboardEvent('keydown', { key: 'Tab' }));
            fix.detectChanges();
            tick();
            expect(document.activeElement).toBe(cell.nativeElement);
        }));

        it('should hide chip arrows when the grid is narrow and column is not filtered', fakeAsync(() => {
            grid.width = '400px';
            tick(200);
            fix.detectChanges();

            // Click string filter chip to show filter row.
            GridFunctions.clickFilterCellChip(fix, 'ProductName');
            tick(200);

            // Verify arrows and chip area are not visible because there is no active filtering for the column.
            const filteringRow = fix.debugElement.query(By.directive(IgxGridFilteringRowComponent));
            const chipArea = filteringRow.query(By.css('igx-chip-area'));
            expect(GridFunctions.getFilterRowLeftArrowButton(fix)).toBeNull();
            expect(GridFunctions.getFilterRowRightArrowButton(fix)).toBeNull();
            expect(chipArea).toBeNull('chipArea is present');
        }));

        it('Should remove first chip and filter by the remaining ones.', fakeAsync(() => {
            // Add initial filtering conditions
            const gridFilteringExpressionsTree = new FilteringExpressionsTree(FilteringLogic.And);
            const columnsFilteringTree = new FilteringExpressionsTree(FilteringLogic.And, 'ProductName');
            columnsFilteringTree.filteringOperands = [
                { fieldName: 'ProductName', searchVal: 'z', condition: IgxStringFilteringOperand.instance().condition('contains') },
                { fieldName: 'ProductName', searchVal: 'n', condition: IgxStringFilteringOperand.instance().condition('contains') },
                { fieldName: 'ProductName', searchVal: 'g', condition: IgxStringFilteringOperand.instance().condition('contains') }
            ];
            gridFilteringExpressionsTree.filteringOperands.push(columnsFilteringTree);
            grid.filteringExpressionsTree = gridFilteringExpressionsTree;
            fix.detectChanges();

            expect(grid.rowList.length).toEqual(0);
            GridFunctions.clickFilterCellChip(fix, 'ProductName');
            tick(200);

            // remove first chip
            const filteringRow = fix.debugElement.query(By.directive(IgxGridFilteringRowComponent));
            GridFunctions.removeFilterChipByIndex(0, filteringRow);
            fix.detectChanges();

            expect(grid.rowList.length).toEqual(3);
            expect(filteringRow.queryAll(By.css('igx-chip')).length).toEqual(2);
        }));

        it('Should remove middle chip and filter by the remaining ones.', fakeAsync(() => {
            // Add initial filtering conditions
            const gridFilteringExpressionsTree = new FilteringExpressionsTree(FilteringLogic.And);
            const columnsFilteringTree = new FilteringExpressionsTree(FilteringLogic.And, 'ProductName');
            columnsFilteringTree.filteringOperands = [
                { fieldName: 'ProductName', searchVal: 'n', condition: IgxStringFilteringOperand.instance().condition('contains') },
                { fieldName: 'ProductName', searchVal: 'z', condition: IgxStringFilteringOperand.instance().condition('contains') },
                { fieldName: 'ProductName', searchVal: 'g', condition: IgxStringFilteringOperand.instance().condition('contains') }
            ];
            gridFilteringExpressionsTree.filteringOperands.push(columnsFilteringTree);
            grid.filteringExpressionsTree = gridFilteringExpressionsTree;
            fix.detectChanges();

            expect(grid.rowList.length).toEqual(0);
            GridFunctions.clickFilterCellChip(fix, 'ProductName');
            tick(200);

            // remove middle chip
            const filteringRow = fix.debugElement.query(By.directive(IgxGridFilteringRowComponent));
            GridFunctions.removeFilterChipByIndex(1, filteringRow);
            fix.detectChanges();
            expect(grid.rowList.length).toEqual(3);
            expect(filteringRow.queryAll(By.css('igx-chip')).length).toEqual(2);
        }));

        it('Verify filter cell chip is scrolled into view on click.', fakeAsync(() => {
            grid.width = '470px';
            tick(100);
            fix.detectChanges();

            // Verify 'ReleaseDate' filter chip is not fully visible.
            let chip = GridFunctions.getFilterChipsForColumn('ReleaseDate', fix)[0].nativeElement;
            let chipRect = chip.getBoundingClientRect();
            let gridRect = grid.nativeElement.getBoundingClientRect();
            expect(chipRect.right > gridRect.right).toBe(true,
                'chip should not be fully visible and thus not within grid');

            GridFunctions.clickFilterCellChip(fix, 'ReleaseDate');

            GridFunctions.closeFilterRow(fix);
            tick(100);

            // Verify 'ReleaseDate' filter chip is fully visible.
            chip = GridFunctions.getFilterChipsForColumn('ReleaseDate', fix)[0].nativeElement;
            chipRect = chip.getBoundingClientRect();
            gridRect = grid.nativeElement.getBoundingClientRect();
            expect(chipRect.left > gridRect.left && chipRect.right < gridRect.right).toBe(true,
                'chip should be fully visible and within grid');
        }));

        it('Verify condition chips are scrolled into/(out of) view by using arrow buttons.', (async () => {
            grid.width = '700px';
            fix.detectChanges();

            // Add initial filtering conditions
            const gridFilteringExpressionsTree = new FilteringExpressionsTree(FilteringLogic.And);
            const columnsFilteringTree = new FilteringExpressionsTree(FilteringLogic.And, 'ProductName');
            columnsFilteringTree.filteringOperands = [
                { fieldName: 'ProductName', searchVal: 'a', condition: IgxStringFilteringOperand.instance().condition('contains') },
                { fieldName: 'ProductName', searchVal: 'e', condition: IgxStringFilteringOperand.instance().condition('contains') },
                { fieldName: 'ProductName', searchVal: 'i', condition: IgxStringFilteringOperand.instance().condition('contains') }
            ];
            gridFilteringExpressionsTree.filteringOperands.push(columnsFilteringTree);
            grid.filteringExpressionsTree = gridFilteringExpressionsTree;
            fix.detectChanges();

            GridFunctions.clickFilterCellChip(fix, 'ProductName');
            await wait(150);
            fix.detectChanges();

            verifyMultipleChipsVisibility(fix, [true, false, false]);

            grid.filteringRow.scrollChipsOnArrowPress('right');
            await wait(150);
            fix.detectChanges();
            grid.filteringRow.scrollChipsOnArrowPress('right');
            await wait(150);

            fix.detectChanges();
            verifyMultipleChipsVisibility(fix, [false, true, false]);

            grid.filteringRow.scrollChipsOnArrowPress('left');
            await wait(150);
            fix.detectChanges();
            grid.filteringRow.scrollChipsOnArrowPress('left');
            await wait(150);
            fix.detectChanges();
            verifyMultipleChipsVisibility(fix, [true, false, false]);
        }));

        it('Should navigate from left arrow button to first condition chip Tab.', (async () => {
            grid.width = '700px';
            fix.detectChanges();

            GridFunctions.clickFilterCellChip(fix, 'ProductName');

            // Add first chip.
            GridFunctions.typeValueInFilterRowInput('a', fix);
            await wait(16);
            fix.detectChanges();
            GridFunctions.submitFilterRowInput(fix);
            await wait(100);
            fix.detectChanges();
            // Add second chip.
            GridFunctions.typeValueInFilterRowInput('e', fix);
            await wait(16);
            fix.detectChanges();
            GridFunctions.submitFilterRowInput(fix);
            await wait(100);
            fix.detectChanges();
            // Add third chip.
            GridFunctions.typeValueInFilterRowInput('i', fix);
            await wait(16);
            fix.detectChanges();
            GridFunctions.submitFilterRowInput(fix);
            await wait(100);
            fix.detectChanges();

            // Verify first chip is not in view.
            verifyChipVisibility(fix, 0, false);

            const leftArrowButton = GridFunctions.getFilterRowLeftArrowButton(fix).nativeElement;
            leftArrowButton.focus();
            await wait(16);
            fix.detectChanges();
            leftArrowButton.dispatchEvent(new KeyboardEvent('keydown', { key: 'Tab' }));
            fix.detectChanges();
            await wait(100);

            // Verify first chip is in view.
            verifyChipVisibility(fix, 0, true);
        }));

        it('Should toggle the selection of a condition chip when using \'Enter\' key.', fakeAsync(() => {
            GridFunctions.clickFilterCellChip(fix, 'ProductName');

            // Add chip.
            GridFunctions.typeValueInFilterRowInput('a', fix);
            tick(100);
            GridFunctions.submitFilterRowInput(fix);
            tick(100);

            // Verify chip is not selected.
            const filteringRow = fix.debugElement.query(By.directive(IgxGridFilteringRowComponent));
            const filterChip = filteringRow.query(By.directive(IgxChipComponent));
            expect(filterChip).toBeTruthy();
            expect(filterChip.componentInstance.selected).toBeFalsy();

            filterChip.nativeElement.dispatchEvent(new KeyboardEvent('keydown', { key: 'Enter' }));
            tick(100);
            fix.detectChanges();

            // Verify chip is selected.
            expect(filterChip.componentInstance.selected).toBeTruthy();

            filterChip.nativeElement.dispatchEvent(new KeyboardEvent('keydown', { key: 'Enter' }));
            fix.detectChanges();
            tick(100);

            // Verify chip is not selected.
            expect(filterChip.componentInstance.selected).toBeFalsy();
        }));

        it('Should commit the value in the input when pressing \'Enter\' on commit icon in input.', fakeAsync(() => {
            GridFunctions.clickFilterCellChip(fix, 'ProductName');

            // Type 'ang' in the filter row input.
            GridFunctions.typeValueInFilterRowInput('ang', fix);

            // Verify chip is selected (in edit mode).
            const filteringRow = fix.debugElement.query(By.directive(IgxGridFilteringRowComponent));
            const filterChip = filteringRow.query(By.directive(IgxChipComponent));
            expect(filterChip).toBeTruthy();
            expect(filterChip.componentInstance.selected).toBeTruthy();

            // Press 'Enter' on the commit icon.
            const inputCommitIcon = GridFunctions.getFilterRowInputCommitIcon(fix);
            UIInteractions.triggerEventHandlerKeyDown('Enter', inputCommitIcon);
            tick(200);
            fix.detectChanges();

            // Verify chip is not selected (it is committed).
            expect(filterChip.componentInstance.selected).toBeFalsy();
        }));

        it('Should clear the value in the input when pressing \'Enter\' on clear icon in input.', fakeAsync(() => {
            GridFunctions.clickFilterCellChip(fix, 'ProductName');

            // Type 'ang' in the filter row input.
            GridFunctions.typeValueInFilterRowInput('ang', fix);

            // Verify chip is selected (in edit mode).
            const filteringRow = fix.debugElement.query(By.directive(IgxGridFilteringRowComponent));
            const filterChip = filteringRow.query(By.directive(IgxChipComponent));
            expect(filterChip).toBeTruthy();
            expect(filterChip.componentInstance.selected).toBeTruthy();

            // Press 'Enter' on the clear icon.
            const inputClearIcon = GridFunctions.getFilterRowInputClearIcon(fix);
            UIInteractions.triggerEventHandlerKeyDown('Enter', inputClearIcon);
            tick(200);
            fix.detectChanges();

            // Verify there are no chips since we cleared the input.
            const conditionChips = filteringRow.queryAll(By.directive(IgxChipComponent));
            expect(conditionChips.length).toBe(0);
        }));

        it('Should open filterRow for respective column when pressing \'Enter\' on its filterCell chip.', fakeAsync(() => {
            // Verify filterRow is not opened.
            expect(fix.debugElement.query(By.css(FILTER_UI_ROW))).toBeNull();

            const filterCellChip = GridFunctions.getFilterChipsForColumn('ReleaseDate', fix)[0];
            UIInteractions.triggerEventHandlerKeyDown('Enter', filterCellChip);
            tick(200);
            fix.detectChanges();

            // Verify filterRow is opened for the 'ReleaseDate' column.
            expect(fix.debugElement.query(By.css(FILTER_UI_ROW))).not.toBeNull();
            const headerGroups = fix.debugElement.queryAll(By.directive(IgxGridHeaderGroupComponent));
            const headerGroupsFiltering = headerGroups.filter(
                (hg) => hg.nativeElement.classList.contains('igx-grid__th--filtering'));
            expect(headerGroupsFiltering.length).toBe(1);
            expect(headerGroupsFiltering[0].componentInstance.column.field).toBe('ReleaseDate');
        }));

        it('Should navigate to first cell of grid when pressing \'Tab\' on the last filterCell chip.', fakeAsync(() => {
            const filterCellChip = GridFunctions.getFilterChipsForColumn('AnotherField', fix)[0];
            UIInteractions.triggerKeyDownEvtUponElem('Tab', filterCellChip.nativeElement, true);
            tick(200);
            fix.detectChanges();

            const firstRow = GridFunctions.getGridDataRows(fix)[0];
            const firstCell: any = Array.from(firstRow.querySelectorAll('igx-grid-cell'))[0];
            expect(document.activeElement).toBe(firstCell);
        }));

        it('Should remove first condition chip when click \'clear\' button and focus \'more\' icon.', fakeAsync(() => {
            grid.getColumnByName('ProductName').width = '160px';
            tick(DEBOUNCETIME);
            fix.detectChanges();

            // Add initial filtering conditions
            const gridFilteringExpressionsTree = new FilteringExpressionsTree(FilteringLogic.And);
            const columnsFilteringTree = new FilteringExpressionsTree(FilteringLogic.And, 'ProductName');
            columnsFilteringTree.filteringOperands = [
                { fieldName: 'ProductName', searchVal: 'a', condition: IgxStringFilteringOperand.instance().condition('contains') },
                { fieldName: 'ProductName', searchVal: 'e', condition: IgxStringFilteringOperand.instance().condition('contains') },
                { fieldName: 'ProductName', searchVal: 'i', condition: IgxStringFilteringOperand.instance().condition('contains') }
            ];
            gridFilteringExpressionsTree.filteringOperands.push(columnsFilteringTree);
            grid.filteringExpressionsTree = gridFilteringExpressionsTree;
            fix.detectChanges();

            // Verify active chip and its text.
            let filterCellChip = GridFunctions.getFilterChipsForColumn('ProductName', fix)[0];
            expect(GridFunctions.getChipText(filterCellChip)).toBe('a');

            // Remove active chip.
            ControlsFunction.clickChipRemoveButton(filterCellChip.nativeElement);
            tick(50);
            fix.detectChanges();
            const moreIcon = GridFunctions.getFilterIndicatorForColumn('ProductName', fix);
            expect(document.activeElement).toBe(moreIcon[0].nativeElement);

            // Verify new chip text.
            filterCellChip = GridFunctions.getFilterChipsForColumn('ProductName', fix)[0];
            expect(GridFunctions.getChipText(filterCellChip)).toBe('e');
        }));

        it('Should focus \'more\' icon when close filter row.', fakeAsync(() => {
            grid.getColumnByName('ProductName').width = '80px';
            tick(DEBOUNCETIME);
            fix.detectChanges();

            // Add initial filtering conditions
            const gridFilteringExpressionsTree = new FilteringExpressionsTree(FilteringLogic.And);
            const columnsFilteringTree = new FilteringExpressionsTree(FilteringLogic.And, 'ProductName');
            columnsFilteringTree.filteringOperands = [
                { fieldName: 'ProductName', searchVal: 'a', condition: IgxStringFilteringOperand.instance().condition('contains') },
                { fieldName: 'ProductName', searchVal: 'e', condition: IgxStringFilteringOperand.instance().condition('contains') },
                { fieldName: 'ProductName', searchVal: 'i', condition: IgxStringFilteringOperand.instance().condition('contains') }
            ];
            gridFilteringExpressionsTree.filteringOperands.push(columnsFilteringTree);
            grid.filteringExpressionsTree = gridFilteringExpressionsTree;
            fix.detectChanges();

            // Click more icon
            let moreIcon = GridFunctions.getFilterIndicatorForColumn('ProductName', fix)[0];
            moreIcon.triggerEventHandler('click', null);
            tick(100);
            fix.detectChanges();

            // verify first chip is selected
            const filteringRow = fix.debugElement.query(By.directive(IgxGridFilteringRowComponent));
            const filterChip = filteringRow.query(By.directive(IgxChipComponent));
            expect(filterChip).toBeTruthy();
            expect(filterChip.componentInstance.selected).toBeTruthy();

            // close filter row
            GridFunctions.closeFilterRow(fix);
            tick(DEBOUNCETIME);

            moreIcon = GridFunctions.getFilterIndicatorForColumn('ProductName', fix)[0];
            expect(document.activeElement).toBe(moreIcon.nativeElement);
        }));

        it('Should update active element when click \'clear\' button of last chip and there is no \`more\` icon.', fakeAsync(() => {
            grid.getColumnByName('ProductName').width = '350px';
            tick(DEBOUNCETIME);
            fix.detectChanges();

            // Add initial filtering conditions
            const gridFilteringExpressionsTree = new FilteringExpressionsTree(FilteringLogic.And);
            const columnsFilteringTree = new FilteringExpressionsTree(FilteringLogic.And, 'ProductName');
            columnsFilteringTree.filteringOperands = [
                { fieldName: 'ProductName', searchVal: 'a', condition: IgxStringFilteringOperand.instance().condition('contains') },
                { fieldName: 'ProductName', searchVal: 'e', condition: IgxStringFilteringOperand.instance().condition('contains') },
                { fieldName: 'ProductName', searchVal: 'i', condition: IgxStringFilteringOperand.instance().condition('contains') }
            ];
            gridFilteringExpressionsTree.filteringOperands.push(columnsFilteringTree);
            grid.filteringExpressionsTree = gridFilteringExpressionsTree;
            fix.detectChanges();

            // Verify chips count.
            expect(GridFunctions.getFilterChipsForColumn('ProductName', fix).length).toBe(3, 'incorrect chips count');

            // Verify last chip text.
            let lastFilterCellChip = GridFunctions.getFilterChipsForColumn('ProductName', fix)[2];
            expect(GridFunctions.getChipText(lastFilterCellChip)).toBe('i');
            // Remove last chip.
            // Remove active chip.
            ControlsFunction.clickChipRemoveButton(lastFilterCellChip.nativeElement);
            tick(DEBOUNCETIME);
            fix.detectChanges();

            // Verify chips count.
            expect(GridFunctions.getFilterChipsForColumn('ProductName', fix).length).toBe(2, 'incorrect chips count');
            // Verify new last chip text.
            lastFilterCellChip = GridFunctions.getFilterChipsForColumn('ProductName', fix)[1];
            expect(GridFunctions.getChipText(lastFilterCellChip)).toBe('e');

            // Verify that 'clear' icon div of the new last chip is now active.

            const clearIconDiv = ControlsFunction.getChipRemoveButton(lastFilterCellChip.nativeElement);
            expect(document.activeElement).toBe(clearIconDiv);
        }));

        it('Should open filterRow when clicking \'more\' icon', fakeAsync(() => {
            // Add initial filtering conditions
            const gridFilteringExpressionsTree = new FilteringExpressionsTree(FilteringLogic.And);
            const columnsFilteringTree = new FilteringExpressionsTree(FilteringLogic.And, 'ProductName');
            columnsFilteringTree.filteringOperands = [
                { fieldName: 'ProductName', searchVal: 'a', condition: IgxStringFilteringOperand.instance().condition('contains') },
                { fieldName: 'ProductName', searchVal: 'e', condition: IgxStringFilteringOperand.instance().condition('contains') }
            ];
            gridFilteringExpressionsTree.filteringOperands.push(columnsFilteringTree);
            grid.filteringExpressionsTree = gridFilteringExpressionsTree;
            fix.detectChanges();

            // Click 'more' icon
            const filterCell = GridFunctions.getFilterCell(fix, 'ProductName');
            const moreIcon: any = Array.from(filterCell.queryAll(By.css('igx-icon')))
                .find((ic: any) => ic.nativeElement.innerText === 'filter_list');
            moreIcon.nativeElement.click();
            tick(100);
            fix.detectChanges();

            // Verify filterRow is opened.
            expect(fix.debugElement.query(By.css(FILTER_UI_ROW))).not.toBeNull();

            // Verify first chip is selected (in edit mode).
            const chipDiv = GridFunctions.getFilterConditionChip(fix, 0).querySelector('.igx-chip__item');
            expect(chipDiv.classList.contains('igx-chip__item--selected')).toBe(true, 'chip is not selected');
        }));

        it('Should not throw error when deleting the last chip', (async () => {
            pending('This should be tested in the e2e test');
            grid.width = '700px';
            fix.detectChanges();
            await wait(100);

            GridFunctions.clickFilterCellChip(fix, 'ProductName');

            // Add first chip.
            GridFunctions.typeValueInFilterRowInput('a', fix);
            await wait(16);
            GridFunctions.submitFilterRowInput(fix);
            await wait(100);
            // Add second chip.
            GridFunctions.typeValueInFilterRowInput('e', fix);
            await wait(16);
            GridFunctions.submitFilterRowInput(fix);
            await wait(100);
            // Add third chip.
            GridFunctions.typeValueInFilterRowInput('i', fix);
            await wait(16);
            GridFunctions.submitFilterRowInput(fix);
            await wait(100);
            // Add fourth chip.
            GridFunctions.typeValueInFilterRowInput('o', fix);
            await wait(16);
            GridFunctions.submitFilterRowInput(fix);
            await wait(200);

            verifyMultipleChipsVisibility(fix, [false, false, false, true]);
            const filterUIRow = fix.debugElement.query(By.css(FILTER_UI_ROW));
            const chips = filterUIRow.queryAll(By.directive(IgxChipComponent));
            expect(chips.length).toBe(4);

            const leftArrowButton = GridFunctions.getFilterRowLeftArrowButton(fix).nativeElement;
            expect(leftArrowButton).toBeTruthy('Left scroll arrow should be visible');

            const rightArrowButton = GridFunctions.getFilterRowRightArrowButton(fix).nativeElement;
            expect(rightArrowButton).toBeTruthy('Right scroll arrow should be visible');
            expect(grid.rowList.length).toBe(2);

            let chipToRemove = filterUIRow.componentInstance.expressionsList[3];
            expect(() => { filterUIRow.componentInstance.onChipRemoved(null, chipToRemove); })
                .not.toThrowError(/\'id\' of undefined/);
            fix.detectChanges();
            await wait(500);
            fix.detectChanges();

            chipToRemove = filterUIRow.componentInstance.expressionsList[2];
            expect(() => { filterUIRow.componentInstance.onChipRemoved(null, chipToRemove); })
                .not.toThrowError(/\'id\' of undefined/);
            fix.detectChanges();
            await wait(100);
        }));

        it('should scroll correct chip in view when one is deleted', async () => {
            grid.width = '800px';
            fix.detectChanges();
            await wait(DEBOUNCETIME);

            // Add initial filtering conditions
            const gridFilteringExpressionsTree = new FilteringExpressionsTree(FilteringLogic.And);
            const columnsFilteringTree = new FilteringExpressionsTree(FilteringLogic.And, 'ProductName');
            columnsFilteringTree.filteringOperands = [
                { fieldName: 'ProductName', searchVal: 'a', condition: IgxStringFilteringOperand.instance().condition('contains') },
                { fieldName: 'ProductName', searchVal: 'e', condition: IgxStringFilteringOperand.instance().condition('contains') },
                { fieldName: 'ProductName', searchVal: 'i', condition: IgxStringFilteringOperand.instance().condition('contains') },
                { fieldName: 'ProductName', searchVal: 'n', condition: IgxStringFilteringOperand.instance().condition('contains') }
            ];
            gridFilteringExpressionsTree.filteringOperands.push(columnsFilteringTree);
            grid.filteringExpressionsTree = gridFilteringExpressionsTree;
            fix.detectChanges();

            GridFunctions.clickFilterCellChip(fix, 'ProductName');
            await wait(DEBOUNCETIME);

            verifyMultipleChipsVisibility(fix, [true, true, false, false]);

            const filterUIRow = fix.debugElement.query(By.css(FILTER_UI_ROW));
            GridFunctions.removeFilterChipByIndex(1, filterUIRow);
            // wait for chip to be scrolled in view
            fix.detectChanges();
            await wait(300);

            verifyMultipleChipsVisibility(fix, [true, true, false]);
            let chips = filterUIRow.queryAll(By.directive(IgxChipComponent));
            expect(chips.length).toBe(3);

            GridFunctions.removeFilterChipByIndex(0, filterUIRow);
            // wait for chip to be scrolled in view
            fix.detectChanges();
            await wait(300);
            fix.detectChanges();

            verifyMultipleChipsVisibility(fix, [true, true]);
            chips = filterUIRow.queryAll(By.directive(IgxChipComponent));
            expect(chips.length).toBe(2);
        });

        it('Unary conditions should be committable', fakeAsync(() => {
            grid.height = '700px';
            fix.detectChanges();

            GridFunctions.clickFilterCellChip(fix, 'ProductName');

            // Check that the filterRow is opened
            const filterUIRow = fix.debugElement.query(By.css(FILTER_UI_ROW));
            // Select Empty condition
            GridFunctions.openFilterDDAndSelectCondition(fix, 6);

            const chip = filterUIRow.query(By.directive(IgxChipComponent));
            expect(chip.componentInstance.selected).toBeTruthy();
            grid.nativeElement.focus();
            grid.filteringRow.onInputGroupFocusout();
            fix.detectChanges();
            tick(100);
            expect(chip.componentInstance.selected).toBeFalsy();

            GridFunctions.clickChip(chip);
            fix.detectChanges();
            tick(100);
            expect(chip.componentInstance.selected).toBeTruthy();
        }));

        it('Should close filterRow when changing filterMode from \'quickFilter\' to \'excelStyleFilter\'', fakeAsync(() => {
            GridFunctions.clickFilterCellChip(fix, 'ProductName');

            // Add a condition chip without submitting it.
            GridFunctions.typeValueInFilterRowInput('a', fix);
            tick(DEBOUNCETIME);

            // Change filterMode to 'excelStyleFilter`
            grid.filterMode = FilterMode.excelStyleFilter;
            fix.detectChanges();

            // Verify the the filterRow is closed.
            const filterUIRow = fix.debugElement.query(By.css(FILTER_UI_ROW));
            expect(filterUIRow).toBeNull('filterRow is visible');

            // Verify the ESF icons are visible.
            const gridNativeElement = fix.debugElement.query(By.css('igx-grid')).nativeElement;
            const thead = gridNativeElement.querySelector('.igx-grid__thead-wrapper');
            const filterIcons = thead.querySelectorAll('.igx-excel-filter__icon');
            expect(filterIcons.length).toEqual(4, 'incorrect esf filter icons count');

            // Verify the condition was submitted.
            const header = GridFunctions.getColumnHeader('ProductName', fix);
            const activeFilterIcon = header.nativeElement.querySelector('.igx-excel-filter__icon--filtered');
            expect(activeFilterIcon).toBeDefined('no active filter icon was found');
        }));
    });

    describe('Integration scenarios', () => {
        let fix: ComponentFixture<any>;
        let grid: IgxGridComponent;

        beforeEach(fakeAsync(() => {
            fix = TestBed.createComponent(IgxGridFilteringComponent);
            fix.detectChanges();
            grid = fix.componentInstance.grid;
        }));

        // Filtering + Row Selectors
        it('should display the Row Selector header checkbox above the filter row.', fakeAsync(() => {
            grid.rowSelection = GridSelectionMode.multiple;
            fix.detectChanges();

            GridFunctions.clickFilterCellChip(fix, 'ProductName');

            const filteringRow = fix.debugElement.query(By.directive(IgxGridFilteringRowComponent));
            const frElem = filteringRow.nativeElement;
            const chkBoxElem = GridSelectionFunctions.getRowCheckboxInput(GridSelectionFunctions.getHeaderRow(fix));
            expect(frElem.offsetTop).toBeGreaterThanOrEqual(chkBoxElem.offsetTop + chkBoxElem.clientHeight);
        }));

        // Filtering + Moving
        it('should move chip under the correct column when column is moved and filter row should open for correct column.',
            () => {
                grid.filter('ProductName', 'Angular', IgxStringFilteringOperand.instance().condition('contains'));
                fix.detectChanges();

                // swap columns
                const stringCol = grid.getColumnByName('ProductName');
                const numberCol = grid.getColumnByName('Downloads');
                grid.moveColumn(stringCol, numberCol);
                fix.detectChanges();

                // check UI in filter cell is correct after moving
                const filteringCells = GridFunctions.getFilteringCells(fix);

                expect(GridFunctions.getChipText(filteringCells[2])).toEqual('Angular');
                expect(GridFunctions.getChipText(filteringCells[1])).toEqual('Filter');
            });

        // Filtering + Hiding
        it('should not display filter cell for hidden columns and chips should show under correct column.', fakeAsync(() => {
            grid.filter('ProductName', 'Angular', IgxStringFilteringOperand.instance().condition('contains'));
            fix.detectChanges();

            let filteringCells = GridFunctions.getFilteringCells(fix);
            expect(filteringCells.length).toEqual(6);

            // hide column
            grid.getColumnByName('ID').hidden = true;
            fix.detectChanges();

            filteringCells = GridFunctions.getFilteringCells(fix);
            expect(filteringCells.length).toEqual(5);
            expect(GridFunctions.getChipText(filteringCells[0])).toEqual('Angular');

            grid.getColumnByName('ProductName').hidden = true;
            fix.detectChanges();

            filteringCells = GridFunctions.getFilteringCells(fix);
            expect(filteringCells.length).toEqual(4);

            for (let i = 0; i < filteringCells.length; i++) {
                expect(GridFunctions.getChipText(filteringCells[i])).toEqual('Filter');
            }
        }));

        it('Should close filter row when hide the current column', fakeAsync(() => {
            pending('This issue is failing because of bug #');
            GridFunctions.clickFilterCellChip(fix, 'ProductName');

            // Check that the filterRow is opened
            const filterUIRow = fix.debugElement.query(By.css(FILTER_UI_ROW));
            expect(filterUIRow).not.toBeNull();

            // Add first chip.
            GridFunctions.typeValueInFilterRowInput('a', fix);
            tick(100);

            grid.getColumnByName('ProductName').hidden = true;
            fix.detectChanges();
            tick(100);

            // Check that the filterRow is closed
            expect(fix.debugElement.query(By.css(FILTER_UI_ROW))).toBeNull();
            expect(grid.rowList.length).toBe(8);
        }));

        it('Should keep existing column filter after hiding another column.', fakeAsync(() => {
            // Add initial filtering conditions
            const gridFilteringExpressionsTree = new FilteringExpressionsTree(FilteringLogic.And);
            const columnsFilteringTree = new FilteringExpressionsTree(FilteringLogic.And, 'ProductName');
            columnsFilteringTree.filteringOperands = [
                { fieldName: 'ProductName', searchVal: 'x', condition: IgxStringFilteringOperand.instance().condition('contains') },
                { fieldName: 'ProductName', searchVal: 'y', condition: IgxStringFilteringOperand.instance().condition('contains') },
                { fieldName: 'ProductName', searchVal: 'i', condition: IgxStringFilteringOperand.instance().condition('contains') },
                { fieldName: 'ProductName', searchVal: 'g', condition: IgxStringFilteringOperand.instance().condition('contains') },
                { fieldName: 'ProductName', searchVal: 'n', condition: IgxStringFilteringOperand.instance().condition('contains') }
            ];
            gridFilteringExpressionsTree.filteringOperands.push(columnsFilteringTree);
            grid.filteringExpressionsTree = gridFilteringExpressionsTree;
            fix.detectChanges();

            // Open filter row for 'ProductName' column and add 4 condition chips.
            GridFunctions.clickFilterCellChip(fix, 'ProductName');
            tick(200);
            fix.detectChanges();

            // Change second operator to 'Or' and verify the results.
            GridFunctions.clickChipOperator(fix, 1);
            fix.detectChanges();
            GridFunctions.clickChipOperatorValue(fix, 'Or');
            tick(100);
            fix.detectChanges();
            expect(grid.rowList.length).toEqual(2);
            expect(GridFunctions.getCurrentCellFromGrid(grid, 0, 1).value).toBe('Ignite UI for JavaScript');
            expect(GridFunctions.getCurrentCellFromGrid(grid, 1, 1).value).toBe('Ignite UI for Angular');

            // Hide another column and verify the filtering results remain the same.
            const column = grid.columns.find((c) => c.field === 'Released');
            column.hidden = true;
            fix.detectChanges();
            expect(grid.rowList.length).toEqual(2);
            expect(GridFunctions.getCurrentCellFromGrid(grid, 0, 1).value).toBe('Ignite UI for JavaScript');
            expect(GridFunctions.getCurrentCellFromGrid(grid, 1, 1).value).toBe('Ignite UI for Angular');
        }));

        // Filtering + Grouping
        it('should display the header expand/collapse icon for groupby above the filter row.', fakeAsync(() => {
            grid.getColumnByName('ProductName').groupable = true;
            grid.groupBy({
                fieldName: 'ProductName',
                dir: SortingDirection.Asc,
                ignoreCase: false,
                strategy: DefaultSortingStrategy.instance()
            });
            fix.detectChanges();

            GridFunctions.clickFilterCellChip(fix, 'ProductName');

            const filteringRow = fix.debugElement.query(By.directive(IgxGridFilteringRowComponent));
            const frElem = filteringRow.nativeElement;
            const expandBtn = fix.debugElement.query(By.css('.igx-grid__group-expand-btn'));
            const expandBtnElem = expandBtn.nativeElement;
            expect(frElem.offsetTop).toBeGreaterThanOrEqual(expandBtnElem.offsetTop + expandBtnElem.clientHeight);
        }));

        // Filtering + Pinning
        it('should position chips correctly after pinning column.', () => {
            grid.filter('ProductName', 'Angular', IgxStringFilteringOperand.instance().condition('contains'));
            fix.detectChanges();

            grid.getColumnByName('ProductName').pinned = true;
            fix.detectChanges();

            // check chips is under correct column
            const filteringCells = fix.debugElement.queryAll(By.css(FILTER_UI_CELL));
            const stringCellChip = filteringCells[0].query(By.css('igx-chip'));
            expect(GridFunctions.getChipText(stringCellChip)).toEqual('Angular');
        });

        it('Should display view more indicator when column is resized so not all filters are visible.', fakeAsync(() => {
            grid.columns[1].width = '250px';
            fix.detectChanges();

            // Add initial filtering conditions
            const gridFilteringExpressionsTree = new FilteringExpressionsTree(FilteringLogic.And);
            const columnsFilteringTree = new FilteringExpressionsTree(FilteringLogic.And, 'ProductName');
            columnsFilteringTree.filteringOperands = [
                { fieldName: 'ProductName', searchVal: 'a', condition: IgxStringFilteringOperand.instance().condition('contains') },
                { fieldName: 'ProductName', searchVal: 'o', condition: IgxStringFilteringOperand.instance().condition('contains') }
            ];
            gridFilteringExpressionsTree.filteringOperands.push(columnsFilteringTree);
            grid.filteringExpressionsTree = gridFilteringExpressionsTree;
            fix.detectChanges();

            let colChips = GridFunctions.getFilterChipsForColumn('ProductName', fix);
            let colOperands = GridFunctions.getFilterOperandsForColumn('ProductName', fix);
            let colIndicator = GridFunctions.getFilterIndicatorForColumn('ProductName', fix);

            expect(colChips.length).toEqual(2);
            expect(colOperands.length).toEqual(1);
            expect(colIndicator.length).toEqual(0);

            // Enable resizing
            fix.componentInstance.resizable = true;
            fix.detectChanges();
            grid.cdr.detectChanges();

            // Make 'ProductName' column smaller

            const headers: DebugElement[] = fix.debugElement.queryAll(By.directive(IgxGridHeaderGroupComponent));
            const headerResArea = headers[1].children[2].nativeElement;
            UIInteractions.simulateMouseEvent('mousedown', headerResArea, 200, 0);
            tick(200);
            const resizer = fix.debugElement.queryAll(By.css('.igx-grid__th-resize-line'))[0].nativeElement;
            expect(resizer).toBeDefined();
            UIInteractions.simulateMouseEvent('mousemove', resizer, 100, 5);
            UIInteractions.simulateMouseEvent('mouseup', resizer, 100, 5);
            fix.detectChanges();

            colChips = GridFunctions.getFilterChipsForColumn('ProductName', fix);
            colOperands = GridFunctions.getFilterOperandsForColumn('ProductName', fix);
            colIndicator = GridFunctions.getFilterIndicatorForColumn('ProductName', fix);

            expect(colChips.length).toEqual(1);
            expect(GridFunctions.getChipText(colChips[0])).toEqual('a');
            expect(colOperands.length).toEqual(0);
            expect(colIndicator.length).toEqual(1);

            const indicatorBadge = colIndicator[0].query(By.directive(IgxBadgeComponent));
            expect(indicatorBadge).toBeTruthy();
            expect(indicatorBadge.nativeElement.innerText.trim()).toEqual('1');
        }));

        it('Should correctly resize the current column that filtering the row is rendered for.', fakeAsync(() => {
            grid.columns[1].width = '250px';
            fix.detectChanges();

            // Enable resizing
            grid.columns.forEach(col => col.resizable = true);
            fix.detectChanges();

            const initialChips = fix.debugElement.queryAll(By.directive(IgxChipComponent));
            const stringCellChip = initialChips[0].nativeElement;
            stringCellChip.click();
            fix.detectChanges();

            const headers: DebugElement[] = fix.debugElement.queryAll(By.directive(IgxGridHeaderGroupComponent));
            const headerResArea = headers[1].children[2].nativeElement;
            let filteringRow = fix.debugElement.query(By.directive(IgxGridFilteringRowComponent));

            expect(filteringRow).toBeTruthy();
            expect(headers[1].nativeElement.offsetWidth).toEqual(250);

            UIInteractions.simulateMouseEvent('mousedown', headerResArea, 200, 0);
            tick(200);
            const resizer = fix.debugElement.queryAll(By.css('.igx-grid__th-resize-line'))[0].nativeElement;
            expect(resizer).toBeDefined();
            UIInteractions.simulateMouseEvent('mousemove', resizer, 100, 5);
            UIInteractions.simulateMouseEvent('mouseup', resizer, 100, 5);
            fix.detectChanges();

            filteringRow = fix.debugElement.query(By.directive(IgxGridFilteringRowComponent));
            expect(filteringRow).toBeTruthy();
            expect(headers[1].nativeElement.offsetWidth).toEqual(150);
        }));

        // Filtering + Resizing
        it('Should correctly render all filtering chips when column is resized so all filter are visible.', fakeAsync(() => {
            grid.columns[2].width = '100px';
            fix.detectChanges();

            // Add initial filtering conditions
            const gridFilteringExpressionsTree = new FilteringExpressionsTree(FilteringLogic.And);
            const columnsFilteringTree = new FilteringExpressionsTree(FilteringLogic.And, 'Downloads');
            columnsFilteringTree.filteringOperands = [
                { fieldName: 'Downloads', searchVal: 25, condition: IgxNumberFilteringOperand.instance().condition('greaterThan') },
                { fieldName: 'Downloads', searchVal: 200, condition: IgxNumberFilteringOperand.instance().condition('lessThan') }
            ];
            gridFilteringExpressionsTree.filteringOperands.push(columnsFilteringTree);
            grid.filteringExpressionsTree = gridFilteringExpressionsTree;
            fix.detectChanges();

            // Enable resizing
            grid.columns.forEach(col => col.resizable = true);
            fix.detectChanges();
            grid.cdr.detectChanges();

            let colChips = GridFunctions.getFilterChipsForColumn('Downloads', fix);
            let colOperands = GridFunctions.getFilterOperandsForColumn('Downloads', fix);
            let colIndicator = GridFunctions.getFilterIndicatorForColumn('Downloads', fix);

            expect(colChips.length).toEqual(0);
            expect(colOperands.length).toEqual(0);
            expect(colIndicator.length).toEqual(1);

            const indicatorBadge = colIndicator[0].query(By.directive(IgxBadgeComponent));
            expect(indicatorBadge).toBeTruthy();
            expect(indicatorBadge.nativeElement.innerText.trim()).toEqual('2');

            // Make 'Downloads' column bigger
            const headers: DebugElement[] = fix.debugElement.queryAll(By.directive(IgxGridHeaderGroupComponent));
            const headerResArea = headers[2].children[2].nativeElement;
            UIInteractions.simulateMouseEvent('mousedown', headerResArea, 100, 0);
            tick(200);
            const resizer = fix.debugElement.queryAll(By.css('.igx-grid__th-resize-line'))[0].nativeElement;
            expect(resizer).toBeDefined();
            UIInteractions.simulateMouseEvent('mousemove', resizer, 300, 5);
            UIInteractions.simulateMouseEvent('mouseup', resizer, 300, 5);
            fix.detectChanges();

            colChips = GridFunctions.getFilterChipsForColumn('Downloads', fix);
            colOperands = GridFunctions.getFilterOperandsForColumn('Downloads', fix);
            colIndicator = GridFunctions.getFilterIndicatorForColumn('Downloads', fix);

            expect(colChips.length).toEqual(2);
            expect(colOperands.length).toEqual(1);
            expect(colOperands[0].nativeElement.innerText).toEqual('AND');
            expect(colIndicator.length).toEqual(0);
        }));


    });

    describe(null, () => {
        let fix: ComponentFixture<any>;
        let grid: IgxGridComponent;
        beforeEach(fakeAsync(() => {
            fix = TestBed.createComponent(IgxGridFilteringMCHComponent);
            fix.detectChanges();
            grid = fix.componentInstance.grid;
        }));

        // Filtering + Column Groups
        it('should position filter row correctly when grid has column groups.', fakeAsync(/** showHideArrowButtons rAF */() => {
            const thead = fix.debugElement.query(By.css('.igx-grid__thead-wrapper')).nativeElement;

            const filteringCells = GridFunctions.getFilteringCells(fix);
            const cellElem = filteringCells[0].nativeElement;
            expect(cellElem.offsetParent.offsetHeight + cellElem.offsetHeight).toBeCloseTo(thead.clientHeight, 10);

            GridFunctions.clickFilterCellChip(fix, 'ID');

            // check if it is positioned at the bottom of the thead.
            const filteringRow = fix.debugElement.query(By.directive(IgxGridFilteringRowComponent));
            const frElem = filteringRow.nativeElement;
            expect(frElem.offsetTop + frElem.clientHeight).toEqual(thead.clientHeight);
        }));

        it('should position filter row and chips correctly when grid has column groups and one is hidden.',
            fakeAsync(/** showHideArrowButtons rAF */() => {
                const filteringExpressionsTree = new FilteringExpressionsTree(FilteringLogic.And, 'ProductName');
                const expression = {
                    fieldName: 'ProductName',
                    searchVal: 'Ignite',
                    condition: IgxStringFilteringOperand.instance().condition('startsWith')
                };
                filteringExpressionsTree.filteringOperands.push(expression);
                grid.filteringExpressionsTree = filteringExpressionsTree;
                fix.detectChanges();
                let filteringCells = GridFunctions.getFilteringCells(fix);
                expect(filteringCells.length).toEqual(6);

                const groupCol = grid.getColumnByName('General');
                groupCol.hidden = true;
                fix.detectChanges();

                filteringCells = GridFunctions.getFilteringCells(fix);
                expect(filteringCells.length).toEqual(1);

                GridFunctions.clickFilterCellChip(fix, 'AnotherField');
                fix.detectChanges();

                // check if it is positioned at the bottom of the thead.
                const thead = fix.debugElement.query(By.css('.igx-grid__thead-wrapper')).nativeElement;
                const filteringRow = fix.debugElement.query(By.directive(IgxGridFilteringRowComponent));
                const frElem = filteringRow.nativeElement;
                expect(frElem.offsetTop + frElem.clientHeight).toEqual(thead.clientHeight);

                GridFunctions.closeFilterRow(fix);

                groupCol.hidden = false;
                fix.detectChanges();

                filteringCells = GridFunctions.getFilteringCells(fix);
                expect(filteringCells.length).toEqual(6);

                expect(GridFunctions.getChipText(filteringCells[1])).toEqual('Ignite');
            }));

        it('Should size grid correctly if enable/disable filtering in run time - MCH.', fakeAsync(() => {
            const head = grid.nativeElement.querySelector('.igx-grid__thead');
            const body = grid.nativeElement.querySelector('.igx-grid__tbody');

            expect(head.getBoundingClientRect().bottom).toEqual(body.getBoundingClientRect().top);

            grid.allowFiltering = false;
            fix.detectChanges();

            expect(head.getBoundingClientRect().bottom).toEqual(body.getBoundingClientRect().top);

            grid.allowFiltering = false;
            fix.detectChanges();

            expect(head.getBoundingClientRect().bottom).toEqual(body.getBoundingClientRect().top);
        }));
    });

    describe(null, () => {
        let fix, grid;
        beforeEach(fakeAsync(() => {
            fix = TestBed.createComponent(IgxGridFilteringScrollComponent);
            grid = fix.componentInstance.grid;
            fix.detectChanges();
        }));

        it('Should correctly update empty filter cells when scrolling horizontally.', async () => {
            let emptyFilterCells = fix.debugElement.queryAll(By.directive(IgxGridFilteringCellComponent)).filter((cell) => {
                return cell.nativeElement.children.length === 0;
            });
            expect(emptyFilterCells.length).toEqual(1);

            let emptyFilterHeader = emptyFilterCells[0].parent.query(By.directive(IgxGridHeaderComponent));
            expect(emptyFilterHeader.componentInstance.column.field).toEqual('Downloads');

            // Scroll to the right
            grid.headerContainer.getScroll().scrollLeft = 300;
            await wait();
            fix.detectChanges();

            emptyFilterCells = fix.debugElement.queryAll(By.directive(IgxGridFilteringCellComponent)).filter((cell) => {
                return cell.nativeElement.children.length === 0;
            });
            expect(emptyFilterCells.length).toEqual(1);

            emptyFilterHeader = emptyFilterCells[0].parent.query(By.directive(IgxGridHeaderComponent));
            expect(emptyFilterHeader.componentInstance.column.field).toEqual('Downloads');
        });
    });

    describe(null, () => {
        let fix;
        beforeEach(fakeAsync(() => {
            fix = TestBed.createComponent(IgxGridFilteringTemplateComponent);
            fix.detectChanges();
        }));

        it('Should render custom filter template instead of default one.', fakeAsync(() => {
            // Verify default filter template is not present.
            expect(GridFunctions.getFilterCell(fix, 'ProductName').query(By.css('.igx-filtering-chips'))).toBeNull(
                '\`ProductName\` default filter chips area template was found.');
            expect(GridFunctions.getFilterCell(fix, 'Downloads').query(By.css('.igx-filtering-chips'))).toBeNull(
                '\`Downloads\` default filter chips area template was found.');
            expect(GridFunctions.getFilterCell(fix, 'Released').query(By.css('.igx-filtering-chips'))).toBeNull(
                '\`Released\` default filter chips area template was found.');
            expect(GridFunctions.getFilterCell(fix, 'ReleaseDate').query(By.css('.igx-filtering-chips'))).toBeNull(
                '\`ReleaseDate\` default filter chips area template was found.');

            // Verify the custom filter template is present.
            expect(GridFunctions.getFilterCell(fix, 'ProductName').query(By.css('.custom-filter'))).not.toBeNull(
                '\`ProductName\` customer filter template was not found.');
            expect(GridFunctions.getFilterCell(fix, 'Downloads').query(By.css('.custom-filter'))).not.toBeNull(
                '\`Downloads\` customer filter template was not found.');
            expect(GridFunctions.getFilterCell(fix, 'Released').query(By.css('.custom-filter'))).not.toBeNull(
                '\`Released\` customer filter template was not found.');
            expect(GridFunctions.getFilterCell(fix, 'ReleaseDate').query(By.css('.custom-filter'))).not.toBeNull(
                '\`ReleaseDate\` customer filter template was not found.');
        }));
    });
});

describe('IgxGrid - Filtering actions - Excel style filtering #grid', () => {
    configureTestSuite();
    beforeAll(async(() => {
        TestBed.configureTestingModule({
            declarations: [
                IgxGridFilteringComponent,
                IgxGridFilteringESFTemplatesComponent,
                IgxGridFilteringESFLoadOnDemandComponent,
                IgxGridFilteringMCHComponent,
                IgxGridExternalESFComponent
            ],
            imports: [
                NoopAnimationsModule,
                IgxGridModule,
                IgxGridExcelStyleFilteringModule]
        })
            .compileComponents();
    }));

    afterEach(() => {
        UIInteractions.clearOverlay();
    });

    describe(null, () => {
        let fix: ComponentFixture<IgxGridFilteringComponent>;
        let grid: IgxGridComponent;
        beforeEach(fakeAsync(() => {
            fix = TestBed.createComponent(IgxGridFilteringComponent);
            fix.detectChanges();
            grid = fix.componentInstance.grid;
            grid.filterMode = FilterMode.excelStyleFilter;
            fix.detectChanges();
        }));

        it('Should sort the grid properly, when clicking Ascending button.', fakeAsync(() => {
            grid.columns[2].sortable = true;
            fix.detectChanges();

            GridFunctions.clickExcelFilterIconFromCode(fix, grid, 'Downloads');

            const sortAsc = GridFunctions.getExcelStyleFilteringSortButtons(fix)[0];

            UIInteractions.simulateClickEvent(sortAsc);
            tick(DEBOUNCETIME);
            fix.detectChanges();

            expect(grid.sortingExpressions[0].fieldName).toEqual('Downloads');
            expect(grid.sortingExpressions[0].dir).toEqual(SortingDirection.Asc);
            ControlsFunction.verifyButtonIsSelected(sortAsc);

            UIInteractions.simulateClickEvent(sortAsc);
            tick(DEBOUNCETIME);
            fix.detectChanges();

            expect(grid.sortingExpressions.length).toEqual(0);
            ControlsFunction.verifyButtonIsSelected(sortAsc, false);
        }));

        it('Should sort the grid properly, when clicking Descending button.', fakeAsync(() => {
            grid.columns[2].sortable = true;
            fix.detectChanges();

            GridFunctions.clickExcelFilterIconFromCode(fix, grid, 'Downloads');

            const sortDesc = GridFunctions.getExcelStyleFilteringSortButtons(fix)[1];

            UIInteractions.simulateClickEvent(sortDesc);
            tick(DEBOUNCETIME);
            fix.detectChanges();

            expect(grid.sortingExpressions[0].fieldName).toEqual('Downloads');
            expect(grid.sortingExpressions[0].dir).toEqual(SortingDirection.Desc);
            ControlsFunction.verifyButtonIsSelected(sortDesc);

            UIInteractions.simulateClickEvent(sortDesc);
            tick(DEBOUNCETIME);
            fix.detectChanges();

            expect(grid.sortingExpressions.length).toEqual(0);
            ControlsFunction.verifyButtonIsSelected(sortDesc, false);
        }));

        it('Should (sort ASC)/(sort DESC) when clicking the respective sort button.', fakeAsync(() => {
            grid.columns[2].sortable = true;
            fix.detectChanges();

            GridFunctions.clickExcelFilterIconFromCode(fix, grid, 'Downloads');

            const sortAsc = GridFunctions.getExcelStyleFilteringSortButtons(fix)[0];
            const sortDesc = GridFunctions.getExcelStyleFilteringSortButtons(fix)[1];

            UIInteractions.simulateClickEvent(sortDesc);
            tick(DEBOUNCETIME);
            fix.detectChanges();

            expect(grid.sortingExpressions[0].fieldName).toEqual('Downloads');
            expect(grid.sortingExpressions[0].dir).toEqual(SortingDirection.Desc);
            ControlsFunction.verifyButtonIsSelected(sortDesc);

            UIInteractions.simulateClickEvent(sortAsc);
            tick(DEBOUNCETIME);
            fix.detectChanges();

            expect(grid.sortingExpressions[0].fieldName).toEqual('Downloads');
            expect(grid.sortingExpressions[0].dir).toEqual(SortingDirection.Asc);
            ControlsFunction.verifyButtonIsSelected(sortAsc);
            ControlsFunction.verifyButtonIsSelected(sortDesc, false);
        }));

        it('Should toggle correct Ascending/Descending button on opening when sorting is applied.', fakeAsync(() => {
            grid.columns[2].sortable = true;
            grid.sortingExpressions.push({ dir: SortingDirection.Asc, fieldName: 'Downloads' });
            fix.detectChanges();

            GridFunctions.clickExcelFilterIconFromCode(fix, grid, 'Downloads');

            const sortAsc = GridFunctions.getExcelStyleFilteringSortButtons(fix)[0];
            const sortDesc = GridFunctions.getExcelStyleFilteringSortButtons(fix)[1];

            ControlsFunction.verifyButtonIsSelected(sortAsc);
            ControlsFunction.verifyButtonIsSelected(sortDesc, false);
        }));

        it('Should move column left/right when clicking buttons.', fakeAsync(() => {
            grid.columns[2].movable = true;
            fix.detectChanges();

            GridFunctions.clickExcelFilterIconFromCode(fix, grid, 'Downloads');

            const moveLeft = GridFunctions.getExcelStyleFilteringMoveButtons(fix)[0];
            const moveRight = GridFunctions.getExcelStyleFilteringMoveButtons(fix)[1];

            moveLeft.click();
            fix.detectChanges();

            expect(grid.columns[2].field).toBe('ProductName');
            expect(grid.columns[1].field).toBe('Downloads');

            moveLeft.click();
            tick();
            fix.detectChanges();

            expect(grid.columns[1].field).toBe('ID');
            expect(grid.columns[0].field).toBe('Downloads');
            ControlsFunction.verifyButtonIsDisabled(moveLeft);

            moveRight.click();
            tick();
            fix.detectChanges();

            expect(grid.columns[0].field).toBe('ID');
            expect(grid.columns[1].field).toBe('Downloads');
            ControlsFunction.verifyButtonIsDisabled(moveLeft, false);
        }));

        it('Should right pin and unpin column after moving it left/right when clicking buttons.', fakeAsync(() => {
            grid.pinning.columns = 1;

            const columnToPin = grid.columns[grid.columns.length - 2];
            columnToPin.pinned = true;
            fix.detectChanges();

            expect(grid.pinnedColumns.length).toBe(1);

            const columnToMove = grid.unpinnedColumns[grid.unpinnedColumns.length - 1];
            columnToMove.movable = true;

            GridFunctions.clickExcelFilterIconFromCode(fix, grid, columnToMove.field);

            const moveLeft = GridFunctions.getExcelStyleFilteringMoveButtons(fix)[0];
            const moveRight = GridFunctions.getExcelStyleFilteringMoveButtons(fix)[1];

            moveRight.click();
            fix.detectChanges();

            expect(grid.pinnedColumns.length).toBe(2);

            expect(grid.pinnedColumns[0].field).toBe(columnToMove.field);
            expect(grid.pinnedColumns[1].field).toBe(columnToPin.field);

            moveRight.click();
            fix.detectChanges();

            expect(grid.pinnedColumns[0].field).toBe(columnToPin.field);
            expect(grid.pinnedColumns[1].field).toBe(columnToMove.field);

            moveLeft.click();
            fix.detectChanges();

            moveLeft.click();
            fix.detectChanges();

            expect(grid.pinnedColumns.length).toBe(1);
            expect(grid.pinnedColumns[0].field).toBe(columnToPin.field);
        }));

        it('Should pin column when clicking buttons.', fakeAsync(() => {
            GridFunctions.clickExcelFilterIconFromCode(fix, grid, 'Downloads');

            GridFunctions.getExcelFilteringPinContainer(fix).click();
            fix.detectChanges();

            expect(grid.pinnedColumns[0].field).toEqual('Downloads');
        }));

        it('Should unpin column when clicking buttons.', fakeAsync(() => {
            grid.columns[2].pinned = true;
            fix.detectChanges();

            GridFunctions.clickExcelFilterIconFromCode(fix, grid, 'Downloads');

            GridFunctions.getExcelFilteringUnpinContainer(fix).click();
            fix.detectChanges();

            expect(grid.pinnedColumns.length).toEqual(0);
        }));

        it('Should hide column when click on button.', fakeAsync(() => {
            GridFunctions.clickExcelFilterIconFromCode(fix, grid, 'Downloads');

            spyOn(grid.onColumnVisibilityChanged, 'emit');
            GridFunctions.getExcelFilteringHideContainer(fix).click();
            fix.detectChanges();

            expect(grid.onColumnVisibilityChanged.emit).toHaveBeenCalledTimes(1);
            expect(grid.columns[2].hidden).toBeTruthy();
        }));

        it('Should not select values in list if two values with And operator are entered.', fakeAsync(() => {
            const gridFilteringExpressionsTree = new FilteringExpressionsTree(FilteringLogic.And);
            const columnsFilteringTree = new FilteringExpressionsTree(FilteringLogic.And, 'Downloads');
            columnsFilteringTree.filteringOperands = [
                { fieldName: 'Downloads', searchVal: 20, condition: IgxNumberFilteringOperand.instance().condition('equals') },
                { fieldName: 'Downloads', searchVal: 20, condition: IgxNumberFilteringOperand.instance().condition('equals') }
            ];
            gridFilteringExpressionsTree.filteringOperands.push(columnsFilteringTree);
            grid.filteringExpressionsTree = gridFilteringExpressionsTree;
            fix.detectChanges();

            GridFunctions.clickExcelFilterIconFromCode(fix, grid, 'Downloads');

            expect(grid.filteredData.length).toEqual(1);

            const excelMenu = GridFunctions.getExcelStyleFilteringComponent(fix);
            const checkboxes: any[] = Array.from(GridFunctions.getExcelStyleFilteringCheckboxes(fix, excelMenu));
            checkboxes.forEach(c => expect(c.checked).toBeFalsy());
        }));

        it('Should not select values in list if two values with Or operator are entered and contains operand.', fakeAsync(() => {
            const gridFilteringExpressionsTree = new FilteringExpressionsTree(FilteringLogic.And);
            const columnsFilteringTree = new FilteringExpressionsTree(FilteringLogic.Or, 'ProductName');
            columnsFilteringTree.filteringOperands = [
                { fieldName: 'ProductName', searchVal: 'Angular', condition: IgxStringFilteringOperand.instance().condition('contains') },
                { fieldName: 'ProductName', searchVal: 'Ignite', condition: IgxStringFilteringOperand.instance().condition('contains') }
            ];
            gridFilteringExpressionsTree.filteringOperands.push(columnsFilteringTree);
            grid.filteringExpressionsTree = gridFilteringExpressionsTree;
            fix.detectChanges();

            GridFunctions.clickExcelFilterIconFromCode(fix, grid, 'ProductName');

            expect(grid.filteredData.length).toEqual(2);

            const excelMenu = GridFunctions.getExcelStyleFilteringComponent(fix);
            const checkboxes: any[] = Array.from(GridFunctions.getExcelStyleFilteringCheckboxes(fix, excelMenu));
            checkboxes.forEach(c => expect(c.checked).toBeFalsy());
        }));

        it('Should select values in list if two values with Or operator are entered and they are in the list below.', fakeAsync(() => {
            const gridFilteringExpressionsTree = new FilteringExpressionsTree(FilteringLogic.And);
            const columnsFilteringTree = new FilteringExpressionsTree(FilteringLogic.Or, 'Downloads');
            columnsFilteringTree.filteringOperands = [
                { fieldName: 'Downloads', searchVal: 254, condition: IgxNumberFilteringOperand.instance().condition('equals') },
                { fieldName: 'Downloads', searchVal: 20, condition: IgxNumberFilteringOperand.instance().condition('equals') }
            ];
            gridFilteringExpressionsTree.filteringOperands.push(columnsFilteringTree);
            grid.filteringExpressionsTree = gridFilteringExpressionsTree;
            fix.detectChanges();

            GridFunctions.clickExcelFilterIconFromCode(fix, grid, 'Downloads');

            expect(grid.filteredData.length).toEqual(2);

            const excelMenu = GridFunctions.getExcelStyleFilteringComponent(fix);
            const checkboxes: any[] = Array.from(GridFunctions.getExcelStyleFilteringCheckboxes(fix, excelMenu));
            expect(checkboxes[0].checked && checkboxes[0].indeterminate).toBeTruthy();
            expect(!checkboxes[1].checked && !checkboxes[1].indeterminate).toBeTruthy();
            expect(!checkboxes[2].checked && !checkboxes[2].indeterminate).toBeTruthy();
            expect(checkboxes[3].checked && !checkboxes[3].indeterminate).toBeTruthy();
        }));

        it('Should change filter when changing And/Or operator.', fakeAsync(() => {
            const gridFilteringExpressionsTree = new FilteringExpressionsTree(FilteringLogic.And);
            const columnsFilteringTree = new FilteringExpressionsTree(FilteringLogic.Or, 'Downloads');
            columnsFilteringTree.filteringOperands = [
                { fieldName: 'Downloads', searchVal: 254, condition: IgxNumberFilteringOperand.instance().condition('equals') },
                { fieldName: 'Downloads', searchVal: 20, condition: IgxNumberFilteringOperand.instance().condition('equals') }
            ];
            gridFilteringExpressionsTree.filteringOperands.push(columnsFilteringTree);
            grid.filteringExpressionsTree = gridFilteringExpressionsTree;
            fix.detectChanges();

            GridFunctions.clickExcelFilterIcon(fix, 'Downloads');

            expect(grid.filteredData.length).toEqual(2);

            GridFunctions.clickExcelFilterCascadeButton(fix);
            tick();
            fix.detectChanges();

            GridFunctions.clickOperatorFromCascadeMenu(fix, 10);
            tick(100);

            const andButton = GridFunctions.getExcelCustomFilteringExpressionAndButton(fix);
            andButton.click();
            fix.detectChanges();

            GridFunctions.clickApplyExcelStyleCustomFiltering(fix);

            expect(grid.filteredData.length).toEqual(0);
        }));

        it('Should change filter when changing operator.', fakeAsync(() => {
            const gridFilteringExpressionsTree = new FilteringExpressionsTree(FilteringLogic.And);
            const columnsFilteringTree = new FilteringExpressionsTree(FilteringLogic.Or, 'Downloads');
            columnsFilteringTree.filteringOperands = [
                { fieldName: 'Downloads', searchVal: 254, condition: IgxNumberFilteringOperand.instance().condition('equals') },
                { fieldName: 'Downloads', searchVal: 20, condition: IgxNumberFilteringOperand.instance().condition('equals') }
            ];
            gridFilteringExpressionsTree.filteringOperands.push(columnsFilteringTree);
            grid.filteringExpressionsTree = gridFilteringExpressionsTree;
            fix.detectChanges();

            GridFunctions.clickExcelFilterIcon(fix, 'Downloads');

            expect(grid.filteredData.length).toEqual(2);

            GridFunctions.clickExcelFilterCascadeButton(fix);
            tick();
            fix.detectChanges();

            GridFunctions.clickOperatorFromCascadeMenu(fix, 10);
            tick();

            // select second expression's operator
            GridFunctions.setOperatorESF(fix, 1, 2);

            GridFunctions.clickApplyExcelStyleCustomFiltering(fix);

            expect(grid.filteredData.length).toEqual(5);
        }));

        it('Should not be able to exit custom dialog when press tab on apply button', fakeAsync(() => {
            GridFunctions.clickExcelFilterIcon(fix, 'Downloads');

            GridFunctions.clickExcelFilterCascadeButton(fix);
            tick();
            fix.detectChanges();

            GridFunctions.clickOperatorFromCascadeMenu(fix, 0);
            tick();

            const applyButton = GridFunctions.getApplyExcelStyleCustomFiltering(fix);
            applyButton.focus();
            fix.detectChanges();

            expect(document.activeElement).toBe(applyButton);

            UIInteractions.triggerKeyDownEvtUponElem('Tab', applyButton, true);
            fix.detectChanges();

            expect(document.activeElement).toBe(applyButton);
        }));

        it('Should populate custom filter dialog.', fakeAsync(() => {
            const gridFilteringExpressionsTree = new FilteringExpressionsTree(FilteringLogic.And);
            const columnsFilteringTree = new FilteringExpressionsTree(FilteringLogic.Or, 'Downloads');
            columnsFilteringTree.filteringOperands = [
                { fieldName: 'Downloads', searchVal: 254, condition: IgxNumberFilteringOperand.instance().condition('equals') },
                { fieldName: 'Downloads', searchVal: 20, condition: IgxNumberFilteringOperand.instance().condition('lessThan') }
            ];
            gridFilteringExpressionsTree.filteringOperands.push(columnsFilteringTree);
            grid.filteringExpressionsTree = gridFilteringExpressionsTree;
            fix.detectChanges();

            GridFunctions.clickExcelFilterIconFromCode(fix, grid, 'Downloads');

            GridFunctions.clickExcelFilterCascadeButton(fix);
            tick();
            fix.detectChanges();

            GridFunctions.clickOperatorFromCascadeMenu(fix, 10);
            tick();

            // Verify inputs values
            expect(GridFunctions.getExcelFilteringInput(fix, 0).value).toEqual('254');
            expect(GridFunctions.getExcelFilteringInput(fix, 1).value).toEqual('20');

            // Verify Drop Down values
            expect(GridFunctions.getExcelFilteringDDInput(fix, 0).value).toEqual('Equals');
            expect(GridFunctions.getExcelFilteringDDInput(fix, 1).value).toEqual('Less Than');
        }));

        it('Should display friendly conditions\' names in custom filter dialog.', fakeAsync(() => {
            GridFunctions.clickExcelFilterIconFromCode(fix, grid, 'ProductName');

            GridFunctions.clickExcelFilterCascadeButton(fix);
            tick();
            fix.detectChanges();

            GridFunctions.clickOperatorFromCascadeMenu(fix, 1);
            tick(100);

            const firstValue = GridFunctions.getExcelFilteringDDInput(fix, 0).value;

            expect(firstValue).toMatch('Does Not Contain');
        }));

        it('Should clear the filter when click Clear filter item.', fakeAsync(() => {
            const gridFilteringExpressionsTree = new FilteringExpressionsTree(FilteringLogic.And);
            const columnsFilteringTree = new FilteringExpressionsTree(FilteringLogic.Or, 'Downloads');
            columnsFilteringTree.filteringOperands = [
                { fieldName: 'Downloads', searchVal: 254, condition: IgxNumberFilteringOperand.instance().condition('equals') },
                { fieldName: 'Downloads', searchVal: 20, condition: IgxNumberFilteringOperand.instance().condition('equals') }
            ];
            gridFilteringExpressionsTree.filteringOperands.push(columnsFilteringTree);
            grid.filteringExpressionsTree = gridFilteringExpressionsTree;
            fix.detectChanges();

            GridFunctions.clickExcelFilterIconFromCode(fix, grid, 'Downloads');

            GridFunctions.clickClearFilterInExcelStyleFiltering(fix);
            fix.detectChanges();

            expect(grid.filteredData).toBeNull();
        }));

        it('Should clear filter when pressing \'Enter\' on the clear filter button in ESF.', fakeAsync(() => {
            const gridFilteringExpressionsTree = new FilteringExpressionsTree(FilteringLogic.And);
            const columnsFilteringTree = new FilteringExpressionsTree(FilteringLogic.Or, 'ProductName');
            columnsFilteringTree.filteringOperands = [
                { fieldName: 'ProductName', searchVal: 'Angular', condition: IgxStringFilteringOperand.instance().condition('contains') },
                { fieldName: 'ProductName', searchVal: 'Ignite', condition: IgxStringFilteringOperand.instance().condition('contains') }
            ];
            gridFilteringExpressionsTree.filteringOperands.push(columnsFilteringTree);
            grid.filteringExpressionsTree = gridFilteringExpressionsTree;
            fix.detectChanges();

            GridFunctions.clickExcelFilterIconFromCode(fix, grid, 'ProductName');

            expect(grid.filteredData.length).toEqual(2);

            const clearFilterButton = GridFunctions.getClearFilterInExcelStyleFiltering(fix);
            clearFilterButton.dispatchEvent(new KeyboardEvent('keydown', { key: 'Enter', bubbles: true }));
            tick(100);
            fix.detectChanges();

            expect(grid.filteredData).toBeNull();
        }));

        it('Should update filter icon when dialog is closed and the filter has been changed.', fakeAsync(() => {
            GridFunctions.clickExcelFilterIconFromCode(fix, grid, 'Downloads');

            const checkbox = GridFunctions.getExcelStyleFilteringCheckboxes(fix);

            checkbox[0].click();
            tick();
            fix.detectChanges();

            checkbox[2].click();
            tick();
            fix.detectChanges();

            GridFunctions.clickApplyExcelStyleFiltering(fix);
            fix.detectChanges();

            expect(grid.filteredData.length).toEqual(1);

            let filterIcon = GridFunctions.getExcelFilterIcon(fix, 'Downloads');
            expect(filterIcon).toBeNull();

            filterIcon = GridFunctions.getExcelFilterIconFiltered(fix, 'Downloads');
            expect(filterIcon).toBeDefined();
        }));

        it('Should filter grid via custom dialog.', fakeAsync(() => {
            GridFunctions.clickExcelFilterIconFromCode(fix, grid, 'Downloads');

            GridFunctions.clickExcelFilterCascadeButton(fix);
            tick();
            fix.detectChanges();

            GridFunctions.clickOperatorFromCascadeMenu(fix, 0);
            tick(100);

            // set first expression's value
            GridFunctions.setInputValueESF(fix, 0, 0);

            // select second expression's operator
            GridFunctions.setOperatorESF(fix, 1, 1);

            // set second expression's value
            GridFunctions.setInputValueESF(fix, 1, 20);

            GridFunctions.clickApplyExcelStyleCustomFiltering(fix);

            expect(grid.filteredData.length).toEqual(1);
        }));

        it('Should filter grid via custom dialog - 3 expressions.', fakeAsync(() => {
            GridFunctions.clickExcelFilterIconFromCode(fix, grid, 'Released');

            GridFunctions.clickExcelFilterCascadeButton(fix);
            tick();
            fix.detectChanges();

            GridFunctions.clickOperatorFromCascadeMenu(fix, 0);
            tick(100);

            // select second expression's operator
            GridFunctions.setOperatorESF(fix, 1, 1);

            GridFunctions.clickAddFilterExcelStyleCustomFiltering(fix);
            fix.detectChanges();

            // select third expression's operator
            GridFunctions.setOperatorESF(fix, 2, 4);

            GridFunctions.clickApplyExcelStyleCustomFiltering(fix);

            expect(grid.filteredData.length).toEqual(3);
        }));

        it('Should clear filter from custom dialog.', fakeAsync(() => {
            const gridFilteringExpressionsTree = new FilteringExpressionsTree(FilteringLogic.And);
            const columnsFilteringTree = new FilteringExpressionsTree(FilteringLogic.Or, 'Downloads');
            columnsFilteringTree.filteringOperands = [
                { fieldName: 'Downloads', searchVal: 254, condition: IgxNumberFilteringOperand.instance().condition('equals') },
                { fieldName: 'Downloads', searchVal: 20, condition: IgxNumberFilteringOperand.instance().condition('equals') }
            ];
            gridFilteringExpressionsTree.filteringOperands.push(columnsFilteringTree);
            grid.filteringExpressionsTree = gridFilteringExpressionsTree;
            fix.detectChanges();

            GridFunctions.clickExcelFilterIconFromCode(fix, grid, 'Downloads');

            GridFunctions.clickExcelFilterCascadeButton(fix);
            tick();
            fix.detectChanges();

            GridFunctions.clickOperatorFromCascadeMenu(fix, 10);
            tick(100);

            GridFunctions.clickClearFilterExcelStyleCustomFiltering(fix);
            GridFunctions.clickApplyExcelStyleCustomFiltering(fix);

            expect(grid.filteredData).toBeNull();
        }));

        it('Should pin/unpin column when clicking pin/unpin icon in header', fakeAsync(() => {
            grid.displayDensity = DisplayDensity.cosy;
            tick(200);
            fix.detectChanges();

            // Open excel style filtering component and pin 'ProductName' column through header icon
            GridFunctions.clickExcelFilterIconFromCode(fix, grid, 'ProductName');

            GridFunctions.clickPinIconInExcelStyleFiltering(fix);
            tick(200);
            fix.detectChanges();
            // Verify Excel menu is closed
            expect(GridFunctions.getExcelStyleFilteringComponent(fix)).toBeNull();
            const column = grid.getColumnByName('ProductName');
            GridFunctions.verifyColumnIsPinned(column, true, 1);

            // Open excel style filtering component and UNpin 'ProductName' column through header icon
            GridFunctions.clickExcelFilterIconFromCode(fix, grid, 'ProductName');

            GridFunctions.clickPinIconInExcelStyleFiltering(fix);
            tick(200);
            fix.detectChanges();

            GridFunctions.verifyColumnIsPinned(column, false, 0);
        }));

        it('Should hide column when clicking hide icon in header', fakeAsync(() => {
            grid.displayDensity = DisplayDensity.compact;
            tick(200);
            fix.detectChanges();

            const column = grid.columns.find((col) => col.field === 'ProductName');
            GridFunctions.verifyColumnIsHidden(column, false, 6);

            // Open excel style filtering component and hide 'ProductName' column through header icon
            GridFunctions.clickExcelFilterIcon(fix, 'ProductName');
            tick(100);
            fix.detectChanges();
            GridFunctions.clickHideIconInExcelStyleFiltering(fix);
            tick(200);
            fix.detectChanges();

            // Verify Excel menu is closed
            expect(GridFunctions.getExcelStyleFilteringComponent(fix)).toBeNull();
            GridFunctions.verifyColumnIsHidden(column, true, 5);
        }));

        it('Should move pinned column correctly by using move buttons', fakeAsync(() => {
            const productNameCol = grid.getColumnByName('ProductName');
            const idCol = grid.getColumnByName('ID');
            productNameCol.movable = true;
            productNameCol.pinned = true;
            idCol.movable = true;
            idCol.pinned = true;
            fix.detectChanges();

            expect(productNameCol.pinned).toBe(true);

            GridFunctions.clickExcelFilterIconFromCode(fix, grid, 'ProductName');

            // Move 'ProductName' one step to the right. (should move)
            GridFunctions.clickMoveRightInExcelStyleFiltering(fix);
            tick(100);
            fix.detectChanges();
            expect(GridFunctions.getColumnHeaderByIndex(fix, 0).innerText).toBe('ID');
            expect(GridFunctions.getColumnHeaderByIndex(fix, 1).innerText).toBe('ProductName');
            expect(productNameCol.pinned).toBe(true);

            // Move 'ProductName' one step to the left. (should move)
            GridFunctions.clickMoveLeftInExcelStyleFiltering(fix);
            tick(100);
            fix.detectChanges();
            expect(GridFunctions.getColumnHeaderByIndex(fix, 0).innerText).toBe('ProductName');
            expect(GridFunctions.getColumnHeaderByIndex(fix, 1).innerText).toBe('ID');
            expect(productNameCol.pinned).toBe(true);

            // Try move 'ProductName' one step to the left. (Button should be disabled since it's already first)
            const moveComponent = GridFunctions.getExcelFilteringMoveComponent(fix);
            ControlsFunction.verifyButtonIsDisabled(moveComponent.querySelectorAll('button')[0]);

            // Move 'ProductName' two steps to the right. (should move)
            GridFunctions.clickMoveRightInExcelStyleFiltering(fix);
            tick(100);
            fix.detectChanges();
            GridFunctions.clickMoveRightInExcelStyleFiltering(fix);
            tick(100);
            fix.detectChanges();
            expect(GridFunctions.getColumnHeaderByIndex(fix, 0).innerText).toBe('ID');
            expect(GridFunctions.getColumnHeaderByIndex(fix, 1).innerText).toBe('ProductName');
            expect(productNameCol.pinned).toBe(false);
        }));

        it('Should move unpinned column correctly by using move buttons', fakeAsync(() => {
            const productNameCol = grid.getColumnByName('ProductName');
            const downloadsCol = grid.getColumnByName('Downloads');
            productNameCol.movable = true;
            productNameCol.pinned = true;
            downloadsCol.movable = true;
            fix.detectChanges();
            expect(GridFunctions.getColumnHeaderByIndex(fix, 0).innerText).toBe('ProductName');
            expect(GridFunctions.getColumnHeaderByIndex(fix, 2).innerText).toBe('Downloads');
            expect(downloadsCol.pinned).toBe(false);

            GridFunctions.clickExcelFilterIconFromCode(fix, grid, 'Downloads');

            GridFunctions.clickMoveLeftInExcelStyleFiltering(fix);
            tick(100);
            fix.detectChanges();
            GridFunctions.clickMoveLeftInExcelStyleFiltering(fix);
            tick(100);
            fix.detectChanges();

            expect(GridFunctions.getColumnHeaderByIndex(fix, 0).innerText).toBe('ProductName');
            expect(GridFunctions.getColumnHeaderByIndex(fix, 1).innerText).toBe('Downloads');
            expect(downloadsCol.pinned).toBe(true);
        }));

        it('Should filter and clear the excel search component correctly', fakeAsync(() => {
            GridFunctions.clickExcelFilterIconFromCode(fix, grid, 'ProductName');

            const searchComponent = GridFunctions.getExcelStyleSearchComponent(fix);
            let listItems = GridFunctions.getExcelStyleSearchComponentListItems(fix, searchComponent);
            expect(listItems.length).toBe(6, 'incorrect rendered list items count');

            // Type string in search box.
            const inputNativeElement = GridFunctions.getExcelStyleSearchComponentInput(fix, searchComponent);
            UIInteractions.sendInputElementValue(inputNativeElement, 'ignite', fix);
            tick(100);
            fix.detectChanges();

            listItems = GridFunctions.getExcelStyleSearchComponentListItems(fix, searchComponent);
            expect(listItems.length).toBe(3, 'incorrect rendered list items count');

            // Clear filtering of ESF search.
            const clearIcon: any = Array.from(searchComponent.querySelectorAll('igx-icon'))
                .find((icon: any) => icon.innerText === 'clear');
            clearIcon.click();
            fix.detectChanges();

            listItems = GridFunctions.getExcelStyleSearchComponentListItems(fix, searchComponent);
            expect(listItems.length).toBe(6, 'incorrect rendered list items count');
            tick(100);
        }));

        it('Should enable/disable the apply button correctly.', fakeAsync(() => {
            GridFunctions.clickExcelFilterIconFromCode(fix, grid, 'ProductName');

            // Verify there are filtered-in results and that apply button is enabled.
            const listItems = GridFunctions.getExcelStyleSearchComponentListItems(fix);
            let applyButton = GridFunctions.getApplyButtonExcelStyleFiltering(fix) as HTMLElement;
            expect(listItems.length).toBe(6, 'ESF search result should NOT be empty');
            ControlsFunction.verifyButtonIsDisabled(applyButton, false);

            // Verify the apply button is disabled when all items are unchecked (when unchecking 'Select All').
            const checkbox = GridFunctions.getExcelStyleFilteringCheckboxes(fix);
            checkbox[0].click(); // Select All
            tick();
            fix.detectChanges();
            applyButton = GridFunctions.getApplyButtonExcelStyleFiltering(fix);
            ControlsFunction.verifyButtonIsDisabled(applyButton);
        }));

        it('display density is properly applied on the excel style filtering component', fakeAsync(() => {
            const column = grid.columns.find((c) => c.field === 'ProductName');
            column.sortable = true;
            column.movable = true;
            fix.detectChanges();

            // Open excel style filtering component and verify its display density
            GridFunctions.clickExcelFilterIconFromCode(fix, grid, 'ProductName');

            verifyExcelStyleFilteringDisplayDensity(fix, DisplayDensity.comfortable);
            GridFunctions.clickApplyExcelStyleFiltering(fix);
            fix.detectChanges();

            grid.displayDensity = DisplayDensity.compact;
            tick(200);
            fix.detectChanges();

            // Open excel style filtering component and verify its display density
            GridFunctions.clickExcelFilterIconFromCode(fix, grid, 'ProductName');
            tick(100);
            fix.detectChanges();
            verifyExcelStyleFilteringDisplayDensity(fix, DisplayDensity.compact);
            GridFunctions.clickApplyExcelStyleFiltering(fix);
            fix.detectChanges();

            grid.displayDensity = DisplayDensity.cosy;
            tick(200);
            fix.detectChanges();

            // Open excel style filtering component and verify its display density
            GridFunctions.clickExcelFilterIconFromCode(fix, grid, 'ProductName');
            tick(100);
            fix.detectChanges();
            verifyExcelStyleFilteringDisplayDensity(fix, DisplayDensity.cosy);
            GridFunctions.clickApplyExcelStyleFiltering(fix);
            fix.detectChanges();
        }));

        it('display dansity is properly applied on the column selection container', fakeAsync(() => {
            GridFunctions.clickExcelFilterIconFromCode(fix, grid, 'ProductName');
            tick(100);
            fix.detectChanges();

            let columnSelectionContainer = GridFunctions.getExcelFilteringColumnSelectionContainer(fix);
            let headerIcons = GridFunctions.getExcelFilteringHeaderIcons(fix);

            expect(columnSelectionContainer).not.toBeNull();
            expect(headerIcons.length).toEqual(0);

            grid.displayDensity = DisplayDensity.compact;
            fix.detectChanges();

            columnSelectionContainer = GridFunctions.getExcelFilteringColumnSelectionContainer(fix);
            headerIcons = GridFunctions.getExcelFilteringHeaderIcons(fix);
            const columnSelectionIcon = headerIcons.find((bi: any) => bi.innerText === 'done');

            expect(columnSelectionContainer.tagName).toEqual('BUTTON');
            expect(columnSelectionIcon).not.toBeNull();

        }));

        it('display density is properly applied on the excel style custom filtering dialog', fakeAsync(() => {
            const column = grid.columns.find((c) => c.field === 'ProductName');
            column.sortable = true;
            column.movable = true;
            fix.detectChanges();

            // Open excel style custom filtering dialog and verify its display density
            GridFunctions.clickExcelFilterIconFromCode(fix, grid, 'ProductName');

            GridFunctions.clickExcelFilterCascadeButton(fix);
            fix.detectChanges();
            GridFunctions.clickOperatorFromCascadeMenu(fix, 0);

            verifyExcelCustomFilterDisplayDensity(fix, DisplayDensity.comfortable);
            GridFunctions.clickApplyExcelStyleCustomFiltering(fix);

            grid.displayDensity = DisplayDensity.cosy;
            tick(200);
            fix.detectChanges();

            // Open excel style custom filtering dialog and verify its display density
            GridFunctions.clickExcelFilterIconFromCode(fix, grid, 'ProductName');

            GridFunctions.clickExcelFilterCascadeButton(fix);
            fix.detectChanges();
            GridFunctions.clickOperatorFromCascadeMenu(fix, 0);

            verifyExcelCustomFilterDisplayDensity(fix, DisplayDensity.cosy);
            GridFunctions.clickApplyExcelStyleCustomFiltering(fix);

            grid.displayDensity = DisplayDensity.compact;
            tick(200);
            fix.detectChanges();

            // Open excel style custom filtering dialog and verify its display density
            GridFunctions.clickExcelFilterIconFromCode(fix, grid, 'ProductName');

            GridFunctions.clickExcelFilterCascadeButton(fix);
            fix.detectChanges();
            GridFunctions.clickOperatorFromCascadeMenu(fix, 0);

            verifyExcelCustomFilterDisplayDensity(fix, DisplayDensity.compact);
            GridFunctions.clickApplyExcelStyleCustomFiltering(fix);
        }));

        it('display density is properly applied on the excel style cascade dropdown', fakeAsync(() => {
            const gridNativeElement = fix.debugElement.query(By.css('igx-grid')).nativeElement;

            // Open excel style cascade operators dropdown and verify its display density
            GridFunctions.clickExcelFilterIconFromCode(fix, grid, 'ProductName');

            GridFunctions.clickExcelFilterCascadeButton(fix);
            fix.detectChanges();

            verifyGridSubmenuDisplayDensity(gridNativeElement, DisplayDensity.comfortable);

            GridFunctions.clickCancelExcelStyleFiltering(fix);
            fix.detectChanges();

            grid.displayDensity = DisplayDensity.cosy;
            tick(200);
            fix.detectChanges();

            // Open excel style cascade operators dropdown and verify its display density
            GridFunctions.clickExcelFilterIconFromCode(fix, grid, 'ProductName');

            GridFunctions.clickExcelFilterCascadeButton(fix);
            fix.detectChanges();

            verifyGridSubmenuDisplayDensity(gridNativeElement, DisplayDensity.cosy);

            GridFunctions.clickCancelExcelStyleFiltering(fix);
            fix.detectChanges();

            grid.displayDensity = DisplayDensity.compact;
            tick(200);
            fix.detectChanges();

            // Open excel style cascade operators dropdown and verify its display density
            GridFunctions.clickExcelFilterIconFromCode(fix, grid, 'ProductName');

            GridFunctions.clickExcelFilterCascadeButton(fix);
            fix.detectChanges();
            verifyGridSubmenuDisplayDensity(gridNativeElement, DisplayDensity.compact);
        }));

        it('display density is properly applied on the excel custom dialog\'s default expression dropdown',
            fakeAsync(() => {
                const gridNativeElement = fix.debugElement.query(By.css('igx-grid')).nativeElement;

                // Open excel style custom filtering dialog.
                GridFunctions.clickExcelFilterIconFromCode(fix, grid, 'ProductName');

                GridFunctions.clickExcelFilterCascadeButton(fix);
                fix.detectChanges();
                GridFunctions.clickOperatorFromCascadeMenu(fix, 0);
                tick(200);

                // Click the left input to open the operators dropdown and verify its display density.
                let conditionsInput = GridFunctions.getExcelFilteringDDInput(fix, 0);
                conditionsInput.click();
                tick(100);
                fix.detectChanges();

                verifyGridSubmenuDisplayDensity(gridNativeElement, DisplayDensity.comfortable);
                GridFunctions.clickCancelExcelStyleCustomFiltering(fix);
                tick(100);
                fix.detectChanges();

                // Change display density
                grid.displayDensity = DisplayDensity.cosy;
                tick(200);
                fix.detectChanges();

                // Open excel style custom filtering dialog.
                GridFunctions.clickExcelFilterIconFromCode(fix, grid, 'ProductName');

                GridFunctions.clickExcelFilterCascadeButton(fix);
                fix.detectChanges();
                GridFunctions.clickOperatorFromCascadeMenu(fix, 0);
                tick(200);

                // Click the left input to open the operators dropdown and verify its display density.
                conditionsInput = GridFunctions.getExcelFilteringDDInput(fix, 0);
                conditionsInput.click();
                tick(100);
                fix.detectChanges();

                verifyGridSubmenuDisplayDensity(gridNativeElement, DisplayDensity.cosy);
            }));

        it('display density is properly applied on the excel custom dialog\'s date expression dropdown',
            fakeAsync(() => {
                const gridNativeElement = fix.debugElement.query(By.css('igx-grid')).nativeElement;
                GridFunctions.clickExcelFilterIconFromCode(fix, grid, 'ReleaseDate');

                GridFunctions.clickExcelFilterCascadeButton(fix);
                fix.detectChanges();
                GridFunctions.clickOperatorFromCascadeMenu(fix, 0);
                tick(200);

                // Click the left input to open the operators dropdown and verify its display density.
                let conditionsInput = GridFunctions.getExcelFilteringDDInput(fix, 0, true);
                conditionsInput.click();
                tick(100);
                fix.detectChanges();

                verifyGridSubmenuDisplayDensity(gridNativeElement, DisplayDensity.comfortable);

                GridFunctions.clickCancelExcelStyleCustomFiltering(fix);
                tick(100);
                fix.detectChanges();

                // Change display density
                grid.displayDensity = DisplayDensity.cosy;
                tick(200);
                fix.detectChanges();

                // Open excel style custom filtering dialog.
                GridFunctions.clickExcelFilterIconFromCode(fix, grid, 'ReleaseDate');

                GridFunctions.clickExcelFilterCascadeButton(fix);
                fix.detectChanges();
                GridFunctions.clickOperatorFromCascadeMenu(fix, 0);
                tick(200);

                // Click the left input to open the operators dropdown and verify its display density.
                conditionsInput = GridFunctions.getExcelFilteringDDInput(fix, 0, true);
                conditionsInput.click();
                tick(100);
                fix.detectChanges();
                verifyGridSubmenuDisplayDensity(gridNativeElement, DisplayDensity.cosy);
            }));

        it('Should include \'false\' value in results when searching.', fakeAsync(() => {
            // Open excel style custom filtering dialog.
            GridFunctions.clickExcelFilterIconFromCode(fix, grid, 'Released');

            // Type string in search box.
            const searchComponent = GridFunctions.getExcelStyleSearchComponent(fix);
            const inputNativeElement = GridFunctions.getExcelStyleSearchComponentInput(fix, searchComponent);
            UIInteractions.sendInputElementValue(inputNativeElement, 'false', fix);
            tick(100);
            fix.detectChanges();

            // Verify that the first item is 'Select All' and the second item is 'false'.
            const listItems = GridFunctions.getExcelStyleSearchComponentListItems(fix, searchComponent);
            expect(listItems.length).toBe(2, 'incorrect rendered list items count');
            expect(listItems[0].innerText).toBe('Select All');
            expect(listItems[1].innerText).toBe('false');
        }));

        it('should scroll items in search list correctly', (async () => {
            // Add additional rows as prerequisite for the test
            for (let index = 0; index < 30; index++) {
                const newRow = {
                    Downloads: index,
                    ID: index + 100,
                    ProductName: 'New Product ' + index,
                    ReleaseDate: new Date(),
                    Released: false,
                    AnotherField: 'z'
                };
                grid.addRow(newRow);
            }
            fix.detectChanges();

            grid.displayDensity = DisplayDensity.compact;
            await wait(100);
            fix.detectChanges();

            // Open excel style filtering component
            GridFunctions.clickExcelFilterIcon(fix, 'ProductName');
            await wait(16);
            fix.detectChanges();

            // Scroll the search list to the bottom.
            const searchComponent = GridFunctions.getExcelStyleSearchComponent(fix);
            const scrollbar = GridFunctions.getExcelStyleSearchComponentScrollbar(fix);
            scrollbar.scrollTop = 3000;
            await wait(100);
            fix.detectChanges();

            // Verify scrollbar's scrollTop.
            expect(scrollbar.scrollTop >= 680 && scrollbar.scrollTop <= 690).toBe(true,
                'search scrollbar has incorrect scrollTop');
            // Verify display container height.
            const displayContainer = searchComponent.querySelector('igx-display-container');
            const displayContainerRect = displayContainer.getBoundingClientRect();
            expect(displayContainerRect.height).toBe(216, 'incorrect search display container height');
            // Verify rendered list items count.
            const listItems = displayContainer.querySelectorAll('igx-list-item');
            expect(listItems.length).toBe(9, 'incorrect rendered list items count');
        }));

        it('should correctly display all items in search list after filtering it', (async () => {
            // Add additional rows as prerequisite for the test
            for (let index = 0; index < 4; index++) {
                const newRow = {
                    Downloads: index,
                    ID: index + 100,
                    ProductName: 'New Sales Product ' + index,
                    ReleaseDate: new Date(),
                    Released: false,
                    AnotherField: 'z'
                };
                grid.addRow(newRow);
            }
            fix.detectChanges();

            // Open excel style filtering component
            GridFunctions.clickExcelFilterIcon(fix, 'ProductName');
            await wait(200);
            fix.detectChanges();

            // Scroll the search list to the middle.
            const searchComponent = GridFunctions.getExcelStyleSearchComponent(fix);
            const displayContainer = searchComponent.querySelector('igx-display-container');
            const scrollbar = GridFunctions.getExcelStyleSearchComponentScrollbar(fix);
            scrollbar.scrollTop = (<HTMLElement>displayContainer).getBoundingClientRect().height / 2;
            await wait(200);
            fix.detectChanges();

            // Type string in search box
            const inputNativeElement = GridFunctions.getExcelStyleSearchComponentInput(fix, searchComponent);
            UIInteractions.sendInputElementValue(inputNativeElement, 'sale', fix);
            await wait(200);
            fix.detectChanges();

            // Verify the display container is within the bounds of the list
            const displayContainerRect = displayContainer.getBoundingClientRect();
            const listNativeElement = searchComponent.querySelector('.igx-list');
            const listRect = listNativeElement.getBoundingClientRect();
            expect(displayContainerRect.top >= listRect.top).toBe(true, 'displayContainer starts above list');
            expect(displayContainerRect.bottom <= listRect.bottom).toBe(true, 'displayContainer ends below list');
        }));

        it('Should not treat \'Select All\' as a search result.', fakeAsync(() => {
            GridFunctions.clickExcelFilterIconFromCode(fix, grid, 'ProductName');

            const excelMenu = GridFunctions.getExcelStyleFilteringComponent(fix);
            const searchComponent = GridFunctions.getExcelStyleSearchComponent(fix, excelMenu);
            const input = GridFunctions.getExcelStyleSearchComponentInput(fix, searchComponent);
            let listItems = GridFunctions.getExcelStyleSearchComponentListItems(fix, searchComponent);
            expect(listItems.length).toBe(6);

            UIInteractions.sendInputElementValue(input, 'a', fix);
            tick(100);
            listItems = GridFunctions.getExcelStyleSearchComponentListItems(fix, searchComponent);
            expect(listItems.length).toBe(4);

            UIInteractions.sendInputElementValue(input, 'al', fix);
            tick(100);
            listItems = GridFunctions.getExcelStyleSearchComponentListItems(fix, searchComponent);
            expect(listItems.length).toBe(0);
        }));

        it('Column formatter should skip the \'SelectAll\' list item', fakeAsync(() => {
            grid.columns[4].formatter = (val: Date) => {
                return new Intl.DateTimeFormat('bg-BG').format(val);
            };
            grid.cdr.detectChanges();

            // Open excel style filtering component
            try {
                GridFunctions.clickExcelFilterIconFromCode(fix, grid, 'ReleaseDate');
            } catch (ex) {
                expect(ex).toBeNull();
            }

            const listItems = GridFunctions.getExcelStyleSearchComponentListItems(fix);
            expect(listItems[0].innerText).toBe('Select All');
        }));

        it('should keep newly added filter expression in view', fakeAsync(() => {
            GridFunctions.clickExcelFilterIcon(fix, 'ProductName');
            tick(100);
            fix.detectChanges();

            GridFunctions.clickExcelFilterCascadeButton(fix);
            fix.detectChanges();
            GridFunctions.clickOperatorFromCascadeMenu(fix, 0);
            tick(200);

            // Click 'Add Filter' button.
            GridFunctions.clickAddFilterExcelStyleCustomFiltering(fix);
            tick(200);
            fix.detectChanges();


            // Verify last expression is currently in view inside the expressions container.
            const customFilterMenu = GridFunctions.getExcelStyleCustomFilteringDialog(fix);
            const expressionsContainer = customFilterMenu.querySelector('.igx-excel-filter__secondary-main');
            const expressions = GridFunctions.getExcelCustomFilteringDefaultExpressions(fix);
            const lastExpression = expressions[expressions.length - 1];
            const lastExpressionRect = lastExpression.getBoundingClientRect();
            const expressionsContainerRect = expressionsContainer.getBoundingClientRect();
            expect(lastExpressionRect.top >= expressionsContainerRect.top).toBe(true,
                'lastExpression starts above expressionsContainer');
            expect(lastExpressionRect.bottom <= expressionsContainerRect.bottom).toBe(true,
                'lastExpression ends below expressionsContainer');

            // Verify addFilter button is currently in view beneath the last expression.
            const addFilterButton = GridFunctions.getAddFilterExcelStyleCustomFiltering(fix);
            const addFilterButtonRect = addFilterButton.getBoundingClientRect();
            expect(addFilterButtonRect.top >= lastExpressionRect.bottom).toBe(true,
                'addFilterButton overlaps lastExpression');
            expect(addFilterButtonRect.bottom <= expressionsContainerRect.bottom).toBe(true,
                'addFilterButton ends below expressionsContainer');
        }));

        it('Should generate "equals" conditions when selecting two values.', fakeAsync(() => {
            GridFunctions.clickExcelFilterIconFromCode(fix, grid, 'ProductName');

            const excelMenu = GridFunctions.getExcelStyleFilteringComponent(fix);
            const checkbox = GridFunctions.getExcelStyleFilteringCheckboxes(fix, excelMenu);

            checkbox[0].click(); // Select All
            tick();
            fix.detectChanges();

            checkbox[2].click(); // Ignite UI for Angular
            checkbox[3].click(); // Ignite UI for JavaScript
            tick();
            fix.detectChanges();

            GridFunctions.clickApplyExcelStyleFiltering(fix, excelMenu);
            tick();
            fix.detectChanges();

            expect(grid.rowList.length).toBe(2);
            const operands =
                (grid.filteringExpressionsTree.filteringOperands[0] as IFilteringExpressionsTree)
                    .filteringOperands as IFilteringExpression[];
            expect(operands.length).toBe(2);
            verifyFilteringExpression(operands[0], 'ProductName', 'equals', 'Ignite UI for Angular');
            verifyFilteringExpression(operands[1], 'ProductName', 'equals', 'Ignite UI for JavaScript');
        }));

        it('Should generate "in" condition when selecting more than two values.', fakeAsync(() => {
            GridFunctions.clickExcelFilterIconFromCode(fix, grid, 'ProductName');

            const excelMenu = GridFunctions.getExcelStyleFilteringComponent(fix);
            const checkbox = GridFunctions.getExcelStyleFilteringCheckboxes(fix, excelMenu);

            checkbox[0].click(); // Select All
            tick();
            fix.detectChanges();

            checkbox[2].click(); // Ignite UI for Angular
            checkbox[3].click(); // Ignite UI for JavaScript
            checkbox[4].click(); // NetAdvantage
            tick();
            fix.detectChanges();

            GridFunctions.clickApplyExcelStyleFiltering(fix, excelMenu);
            tick();
            fix.detectChanges();

            expect(grid.rowList.length).toBe(3);
            const operands =
                (grid.filteringExpressionsTree.filteringOperands[0] as IFilteringExpressionsTree)
                    .filteringOperands as IFilteringExpression[];
            expect(operands.length).toBe(1);
            verifyFilteringExpression(operands[0], 'ProductName', 'in',
                new Set(['Ignite UI for Angular', 'Ignite UI for JavaScript', 'NetAdvantage']));
        }));

        it('Should not throw error when selecting more than two values and column dataType is date.', fakeAsync(() => {
            GridFunctions.clickExcelFilterIconFromCode(fix, grid, 'ReleaseDate');

            const excelMenu = GridFunctions.getExcelStyleFilteringComponent(fix);
            const checkbox = GridFunctions.getExcelStyleFilteringCheckboxes(fix, excelMenu);

            checkbox[0].click(); // Select All
            tick();
            fix.detectChanges();

            checkbox[2].click();
            checkbox[3].click();
            checkbox[4].click();
            checkbox[6].click();
            tick();
            fix.detectChanges();

            expect(() => {
                GridFunctions.clickApplyExcelStyleFiltering(fix, excelMenu);
            }).not.toThrowError();
        }));

        it('Should generate "in" and "empty" conditions when selecting more than two values including (Blanks).', fakeAsync(() => {
            GridFunctions.clickExcelFilterIconFromCode(fix, grid, 'ProductName');

            const excelMenu = GridFunctions.getExcelStyleFilteringComponent(fix);
            const checkbox = GridFunctions.getExcelStyleFilteringCheckboxes(fix, excelMenu);

            checkbox[0].click(); // Select All
            tick();
            fix.detectChanges();

            checkbox[1].click(); // (Blanks)
            checkbox[2].click(); // Ignite UI for Angular
            checkbox[3].click(); // Ignite UI for JavaScript
            tick();
            fix.detectChanges();

            GridFunctions.clickApplyExcelStyleFiltering(fix, excelMenu);
            tick();
            fix.detectChanges();

            expect(grid.rowList.length).toBe(6);
            const operands =
                (grid.filteringExpressionsTree.filteringOperands[0] as IFilteringExpressionsTree)
                    .filteringOperands as IFilteringExpression[];
            expect(operands.length).toBe(2);
            verifyFilteringExpression(operands[0], 'ProductName', 'in',
                new Set(['Ignite UI for Angular', 'Ignite UI for JavaScript']));
            verifyFilteringExpression(operands[1], 'ProductName', 'empty', null);
        }));

        it('should not display search scrollbar when not needed for the current display density', (async () => {
            grid.getCellByColumn(3, 'ProductName').update('Test');
            fix.detectChanges();

            // Verify scrollbar is visible for 'comfortable'.
            GridFunctions.clickExcelFilterIcon(fix, 'ProductName');
            await wait(DEBOUNCETIME);
            fix.detectChanges();

            expect(isExcelSearchScrollBarVisible(fix)).toBe(true, 'excel search scrollbar should be visible');
            GridFunctions.clickApplyExcelStyleFiltering(fix);
            fix.detectChanges();

            grid.displayDensity = DisplayDensity.cosy;
            await wait(100);
            fix.detectChanges();

            // Verify scrollbar is NOT visible for 'cosy'.
            GridFunctions.clickExcelFilterIcon(fix, 'ProductName');
            await wait(DEBOUNCETIME);
            fix.detectChanges();

            expect(isExcelSearchScrollBarVisible(fix)).toBe(false, 'excel search scrollbar should NOT be visible');
            GridFunctions.clickApplyExcelStyleFiltering(fix);
            fix.detectChanges();

            grid.displayDensity = DisplayDensity.compact;
            await wait(100);
            fix.detectChanges();

            // Verify scrollbar is NOT visible for 'compact'.
            GridFunctions.clickExcelFilterIcon(fix, 'ProductName');
            await wait(DEBOUNCETIME);
            fix.detectChanges();

            expect(isExcelSearchScrollBarVisible(fix)).toBe(false, 'excel search scrollbar should NOT be visible');
        }));

        it('Should cascade filter the available filter options.', fakeAsync(() => {
            GridFunctions.clickExcelFilterIcon(fix, 'Downloads');
            tick(100);
            fix.detectChanges();

            verifyExcelStyleFilterAvailableOptions(fix,
                ['Select All', '(Blanks)', '0', '20', '100', '127', '254'],
                [true, true, true, true, true, true, true]);

            GridFunctions.clickExcelFilterIcon(fix, 'ProductName');
            tick(100);
            fix.detectChanges();
            verifyExcelStyleFilterAvailableOptions(fix,
                ['Select All', '(Blanks)', 'Ignite UI for Angular', 'Ignite UI for JavaScript',
                    'NetAdvantage', 'Some other item with Script'],
                [true, true, true, true, true, true]);

            GridFunctions.clickExcelFilterIcon(fix, 'Released');
            tick(100);
            fix.detectChanges();
            verifyExcelStyleFilterAvailableOptions(fix,
                ['Select All', '(Blanks)', 'false', 'true'],
                [true, true, true, true]);

            toggleExcelStyleFilteringItems(fix, true, 3);

            expect(grid.rowList.length).toBe(5);

            GridFunctions.clickExcelFilterIcon(fix, 'Released');
            tick(100);
            fix.detectChanges();
            verifyExcelStyleFilterAvailableOptions(fix,
                ['Select All', '(Blanks)', 'false', 'true'],
                [null, true, true, false]);

            GridFunctions.clickExcelFilterIcon(fix, 'Downloads');
            tick(100);
            fix.detectChanges();
            verifyExcelStyleFilterAvailableOptions(fix,
                ['Select All', '20', '100', '254', '702', '1,000'],
                [true, true, true, true, true, true]);

            GridFunctions.clickExcelFilterIcon(fix, 'ProductName');
            tick(100);
            fix.detectChanges();
            verifyExcelStyleFilterAvailableOptions(fix,
                ['Select All', '(Blanks)', 'Ignite UI for Angular', 'Ignite UI for JavaScript', 'Some other item with Script'],
                [true, true, true, true, true]);

            toggleExcelStyleFilteringItems(fix, false, 0);
            toggleExcelStyleFilteringItems(fix, true, 2, 3);

            expect(grid.rowList.length).toBe(2);

            GridFunctions.clickExcelFilterIcon(fix, 'Released');
            tick(100);
            fix.detectChanges();
            verifyExcelStyleFilterAvailableOptions(fix,
                ['Select All', '(Blanks)', 'false', 'true'],
                [null, true, true, false]);

            GridFunctions.clickExcelFilterIcon(fix, 'ProductName');
            tick(100);
            fix.detectChanges();
            verifyExcelStyleFilterAvailableOptions(fix,
                ['Select All', '(Blanks)', 'Ignite UI for Angular', 'Ignite UI for JavaScript', 'Some other item with Script'],
                [null, false, true, true, false]);

            GridFunctions.clickExcelFilterIcon(fix, 'Downloads');
            tick(100);
            fix.detectChanges();
            verifyExcelStyleFilterAvailableOptions(fix,
                ['Select All', '20', '254'],
                [true, true, true]);
        }));

        it('Should display the ESF based on the filterIcon within the grid', async () => {
            // Test prerequisites
            grid.width = '800px';
            for (const column of grid.columns) {
                column.width = '300px';
            }
            await wait(16);
            fix.detectChanges();

            // Scroll a bit to the right, so the ProductName column is not fully visible.
            GridFunctions.scrollLeft(grid, 500);
            await wait(100);
            fix.detectChanges();

            GridFunctions.clickExcelFilterIcon(fix, 'ProductName');
            fix.detectChanges();

            // Verify that the left, top and right borders of the ESF are within the grid.
            const gridNativeElement = fix.debugElement.query(By.css('igx-grid')).nativeElement;
            const gridRect = gridNativeElement.getBoundingClientRect();
            const excelMenu = GridFunctions.getExcelStyleFilteringComponent(fix);
            const excelMenuRect = excelMenu.getBoundingClientRect();
            expect(excelMenuRect.left >= gridRect.left).toBe(true, 'ESF spans outside the grid on the left');
            expect(excelMenuRect.top >= gridRect.top).toBe(true, 'ESF spans outside the grid on the top');
            expect(excelMenuRect.right <= gridRect.right).toBe(true, 'ESF spans outside the grid on the right');
        });

        it('Should add/remove expressions in custom filter dialog through UI correctly.', fakeAsync(() => {
            // Open excel style custom filtering dialog.
            GridFunctions.clickExcelFilterIcon(fix, 'ProductName');
            tick(100);
            fix.detectChanges();
            GridFunctions.clickExcelFilterCascadeButton(fix);
            fix.detectChanges();
            GridFunctions.clickOperatorFromCascadeMenu(fix, 0);
            tick(200);

            // Verify expressions count.
            let expressions = GridFunctions.getExcelCustomFilteringDefaultExpressions(fix);
            expect(expressions.length).toBe(2);

            // Add two new expressions.
            GridFunctions.clickAddFilterExcelStyleCustomFiltering(fix);
            tick(100);
            fix.detectChanges();
            GridFunctions.clickAddFilterExcelStyleCustomFiltering(fix);
            tick(100);
            fix.detectChanges();

            // Verify expressions count.
            expressions = GridFunctions.getExcelCustomFilteringDefaultExpressions(fix);
            expect(expressions.length).toBe(4);

            // Remove last expression by clicking its remove icon.
            let expr: any = expressions[3];
            let removeIcon: any = Array.from(expr.querySelectorAll('igx-icon'))
                .find((icon: any) => icon.innerText === 'cancel');
            removeIcon.click();
            fix.detectChanges();

            // Verify expressions count.
            expressions = Array.from(GridFunctions.getExcelCustomFilteringDefaultExpressions(fix));
            expect(expressions.length).toBe(3);

            // Remove second expression by clicking its remove icon.
            expr = expressions[1];
            removeIcon = Array.from(expr.querySelectorAll('igx-icon'))
                .find((icon: any) => icon.innerText === 'cancel');
            removeIcon.click();
            fix.detectChanges();

            // Verify expressions count.
            expressions = GridFunctions.getExcelCustomFilteringDefaultExpressions(fix);
            expect(expressions.length).toBe(2);
        }));

        it('Should keep selected operator of custom expression the same when clicking it.', fakeAsync(() => {
            // Open excel style custom filtering dialog.
            GridFunctions.clickExcelFilterIconFromCode(fix, grid, 'ProductName');

            GridFunctions.clickExcelFilterCascadeButton(fix);
            fix.detectChanges();
            GridFunctions.clickOperatorFromCascadeMenu(fix, 0);
            tick(200);

            // Verify 'And' button is selected on first expression.
            let andButton = GridFunctions.getExcelCustomFilteringExpressionAndButton(fix);
            ControlsFunction.verifyButtonIsSelected(andButton);

            // Click the 'And' button.
            andButton.click();
            tick(100);
            fix.detectChanges();

            // Verify that selected button remains the same.
            andButton = GridFunctions.getExcelCustomFilteringExpressionAndButton(fix);
            ControlsFunction.verifyButtonIsSelected(andButton);

            const orButton = GridFunctions.getExcelCustomFilteringExpressionOrButton(fix);
            ControlsFunction.verifyButtonIsSelected(orButton, false);
        }));

        it('Should select the button operator in custom expression when pressing \'Enter\' on it.', fakeAsync(() => {
            // Open excel style custom filtering dialog.
            GridFunctions.clickExcelFilterIconFromCode(fix, grid, 'ProductName');

            GridFunctions.clickExcelFilterCascadeButton(fix);
            fix.detectChanges();
            GridFunctions.clickOperatorFromCascadeMenu(fix, 0);
            tick(200);

            const andButton = GridFunctions.getExcelCustomFilteringExpressionAndButton(fix);
            const orButton = GridFunctions.getExcelCustomFilteringExpressionOrButton(fix);

            // Verify 'and' is selected.
            ControlsFunction.verifyButtonIsSelected(andButton);
            ControlsFunction.verifyButtonIsSelected(orButton, false);

            // Press 'Enter' on 'or' button and verify it gets selected.
            UIInteractions.triggerKeyDownEvtUponElem('Enter', orButton, true);
            fix.detectChanges();

            ControlsFunction.verifyButtonIsSelected(andButton, false);
            ControlsFunction.verifyButtonIsSelected(orButton);

            // Press 'Enter' on 'and' button and verify it gets selected.
            UIInteractions.triggerKeyDownEvtUponElem('Enter', andButton, true);
            fix.detectChanges();

            ControlsFunction.verifyButtonIsSelected(andButton);
            ControlsFunction.verifyButtonIsSelected(orButton, false);
        }));

        it('Should open conditions dropdown of custom expression with \'Alt + Arrow Down\'.', fakeAsync(() => {
            // Open excel style custom filtering dialog.
            GridFunctions.clickExcelFilterIconFromCode(fix, grid, 'ProductName');

            GridFunctions.clickExcelFilterCascadeButton(fix);
            fix.detectChanges();
            GridFunctions.clickOperatorFromCascadeMenu(fix, 0);
            tick(200);

            const expr = GridFunctions.getExcelCustomFilteringDefaultExpressions(fix)[0];
            const conditionsInput = GridFunctions.getExcelFilteringDDInput(fix);

            // Dropdown should be hidden.
            let operatorsDropdownToggle = expr.querySelector('.igx-toggle--hidden');
            expect(operatorsDropdownToggle).not.toBeNull();

            // Press 'Alt + Arrow Down' to open operators dropdown.
            UIInteractions.triggerKeyDownEvtUponElem('ArrowDown', conditionsInput, true, true);
            tick(100);
            fix.detectChanges();

            // Dropdown should be visible.
            operatorsDropdownToggle = expr.querySelector('.igx-toggle--hidden');
            expect(operatorsDropdownToggle).toBeNull();

            // Click-off to close dropdown.
            expr.click();
            tick(100);
            fix.detectChanges();

            // Dropdown should be hidden.
            operatorsDropdownToggle = expr.querySelector('.igx-toggle--hidden');
            expect(operatorsDropdownToggle).not.toBeNull();
        }));

        it('Should open calendar when clicking date-picker of custom expression.', fakeAsync(() => {
            // Open excel style custom filtering dialog.
            GridFunctions.clickExcelFilterIcon(fix, 'ReleaseDate');
            tick(100);
            fix.detectChanges();
            GridFunctions.clickExcelFilterCascadeButton(fix);
            fix.detectChanges();
            GridFunctions.clickOperatorFromCascadeMenu(fix, 0);
            tick(200);

            const expr = GridFunctions.getExcelCustomFilteringDateExpressions(fix)[0];
            const datePicker = expr.querySelector('igx-date-picker');

            // Verify datePicker mode is dropdown
            expect(datePicker.attributes['mode'].value).toBe('dropdown');
            const datePickerInput = datePicker.querySelector('input');

            // Verify calendar is not opened.
            let calendar = document.querySelector('igx-calendar');
            expect(calendar).toBeNull();

            // Click date picker input to open calendar.
            datePickerInput.dispatchEvent(new MouseEvent('click'));
            tick(200);
            fix.detectChanges();

            // Verify calendar is opened.
            calendar = document.querySelector('igx-calendar');
            expect(calendar).not.toBeNull();

            // Click-off to close calendar.
            expr.click();
            tick(100);
            fix.detectChanges();

            // Verify calendar is opened.
            calendar = document.querySelector('igx-calendar');
            expect(calendar).toBeNull();
        }));

        it('Should filter grid through custom date filter dialog.', fakeAsync(() => {
            // Open excel style custom filtering dialog.
            GridFunctions.clickExcelFilterIcon(fix, 'ReleaseDate');
            tick(100);
            fix.detectChanges();
            GridFunctions.clickExcelFilterCascadeButton(fix);
            fix.detectChanges();
            GridFunctions.clickOperatorFromCascadeMenu(fix, 0);
            tick(200);

            const expr = GridFunctions.getExcelCustomFilteringDateExpressions(fix)[0];
            const datePicker = expr.querySelector('igx-date-picker');
            const datePickerInput = datePicker.querySelector('input');

            // Click date picker input to open calendar.
            datePickerInput.dispatchEvent(new MouseEvent('click'));
            tick(100);
            fix.detectChanges();

            // Click today item.
            const calendar = document.querySelector('igx-calendar');
            const todayItem = calendar.querySelector('.igx-calendar__date--current');
            (todayItem as HTMLElement).click();
            tick(100);
            fix.detectChanges();

            // Click 'apply' button to apply filter.
            GridFunctions.clickApplyExcelStyleCustomFiltering(fix);

            // Verify the results are with 'today' date.
            const cellValue = GridFunctions.getColumnCells(fix, 'ReleaseDate')[0].nativeElement;
            expect(new Date(cellValue.innerText).toDateString()).toMatch(new Date().toDateString());
            expect(grid.filteredData.length).toEqual(1);
        }));

        it('Should correctly update \'SelectAll\' based on checkboxes.', fakeAsync(() => {
            GridFunctions.clickExcelFilterIconFromCode(fix, grid, 'ProductName');

            const visibleListItems = GridFunctions.getExcelStyleFilteringCheckboxes(fix);
            const thirdItemCbInput = visibleListItems[2];

            // Verify 'Select All' checkbox is not indeterminate.
            const selectAllCheckbox = visibleListItems[0];
            ControlsFunction.verifyCheckboxState(selectAllCheckbox.parentElement);

            // Uncheck third list item.
            UIInteractions.simulateClickEvent(thirdItemCbInput);
            tick(100);
            fix.detectChanges();

            // Verify 'Select All' checkbox is indeterminate.
            ControlsFunction.verifyCheckboxState(selectAllCheckbox.parentElement, true, true);

            // Check third list item again.
            UIInteractions.simulateClickEvent(thirdItemCbInput);
            tick(100);
            fix.detectChanges();

            // Verify 'Select All' checkbox is not indeterminate.
            ControlsFunction.verifyCheckboxState(selectAllCheckbox.parentElement);
        }));

        it('Should correctly update all items based on \'SelectAll\' checkbox.', fakeAsync(() => {
            GridFunctions.clickExcelFilterIconFromCode(fix, grid, 'ProductName');

            const visibleListItems = GridFunctions.getExcelStyleFilteringCheckboxes(fix);
            const dataListItems = visibleListItems.slice(1, visibleListItems.length);

            // Verify all visible data list items are checked.
            for (const dataListItem of dataListItems) {
                ControlsFunction.verifyCheckboxState(dataListItem.parentElement);
            }

            // Click 'Select All' checkbox.
            let selectAllCbInput = visibleListItems[0];
            selectAllCbInput.click();
            fix.detectChanges();

            // Verify all visible data list items are unchecked.
            for (const dataListItem of dataListItems) {
                ControlsFunction.verifyCheckboxState(dataListItem.parentElement, false);
            }

            // Click 'Select All' checkbox.
            selectAllCbInput = visibleListItems[0];
            selectAllCbInput.click();
            fix.detectChanges();

            // Verify all visible data list items are checked.
            for (const dataListItem of dataListItems) {
                ControlsFunction.verifyCheckboxState(dataListItem.parentElement);
            }
        }));

        it('Should correctly update all \'SelectAll\' checkbox when not a single item is checked.', fakeAsync(() => {
            GridFunctions.clickExcelFilterIconFromCode(fix, grid, 'Released');

            const visibleListItems = GridFunctions.getExcelStyleFilteringCheckboxes(fix);
            expect(visibleListItems.length).toBe(4);

            // Verify 'Select All' checkbox is checked.
            ControlsFunction.verifyCheckboxState(visibleListItems[0].parentElement);


            // Uncheck second, third and fourth list items.
            const secondListItemCbInput = visibleListItems[1];
            const thirdListItemCbInput = visibleListItems[2];
            const fourthListItemCbInput = visibleListItems[3];
            secondListItemCbInput.click();
            fix.detectChanges();
            thirdListItemCbInput.click();
            fix.detectChanges();
            fourthListItemCbInput.click();
            fix.detectChanges();

            // Verify 'Select All' checkbox is unchecked.
            ControlsFunction.verifyCheckboxState(visibleListItems[0].parentElement, false);
        }));

        it('Should open custom filter dropdown when pressing \'Enter\' on custom filter cascade button.', fakeAsync(() => {
            grid.width = '700px';
            fix.detectChanges();

            GridFunctions.clickExcelFilterIcon(fix, 'AnotherField');
            tick(100);
            fix.detectChanges();

            const cascadeButton = GridFunctions.getExcelFilterCascadeButton(fix);

            // Verify that custom filter dropdown (the submenu) is not visible.
            let subMenu = fix.nativeElement.querySelector('.igx-drop-down__list.igx-toggle--hidden');
            expect(subMenu).not.toBeNull();

            cascadeButton.dispatchEvent(new KeyboardEvent('keydown', { key: 'Enter', bubbles: true }));
            tick(100);
            fix.detectChanges();


            // Verify that custom filter dropdown (the submenu) is visible.
            subMenu = fix.nativeElement.querySelector('.igx-drop-down__list.igx-toggle--hidden');
            expect(subMenu).toBeNull();
        }));

        it('Should close ESF when pressing \'Escape\'.', fakeAsync(() => {
            let excelMenu = GridFunctions.getExcelStyleFilteringComponent(fix);
            // Verify ESF is not visible.
            expect(excelMenu).toBeNull();

            GridFunctions.clickExcelFilterIcon(fix, 'Released');
            tick(100);
            fix.detectChanges();

            // Verify ESF is visible.
            excelMenu = GridFunctions.getExcelStyleFilteringComponent(fix);
            expect(excelMenu).not.toBeNull();

            excelMenu.dispatchEvent(new KeyboardEvent('keydown', { key: 'Escape', bubbles: true }));
            tick(100);
            fix.detectChanges();

            // Verify ESF is not visible.
            excelMenu = GridFunctions.getExcelStyleFilteringComponent(fix);
            expect(excelMenu).toBeNull();
        }));
    });

    describe(null, () => {
        let fix, grid;
        beforeEach(fakeAsync(() => {

            fix = TestBed.createComponent(IgxGridFilteringESFTemplatesComponent);
            fix.detectChanges();
            grid = fix.componentInstance.grid;
        }));

        it('Should use custom templates for ESF components instead of default ones.', fakeAsync(() => {
            const filterableColumns = grid.columns.filter((c) => c.filterable === true);
            for (const column of filterableColumns) {
                // Open ESF.
                GridFunctions.clickExcelFilterIcon(fix, column.field);
                tick(100);
                fix.detectChanges();

                const excelMenu = GridFunctions.getExcelStyleFilteringComponent(fix);
                // Verify custom sorting template is used.
                expect(excelMenu.querySelector('.esf-custom-sorting')).not.toBeNull();
                expect(GridFunctions.getExcelFilteringSortComponent(fix, excelMenu)).toBeNull();

                // Verify custom hiding template is used.
                expect(excelMenu.querySelector('.esf-custom-hiding')).not.toBeNull();
                expect(GridFunctions.getExcelFilteringHideContainer(fix, excelMenu)).toBeNull();

                // Verify custom moving template is used.
                expect(excelMenu.querySelector('.esf-custom-moving')).not.toBeNull();
                expect(GridFunctions.getExcelFilteringMoveComponent(fix, excelMenu)).toBeNull();

                // Verify custom pinning template is used.
                expect(excelMenu.querySelector('.esf-custom-pinning')).not.toBeNull();
                expect(GridFunctions.getExcelFilteringPinContainer(fix, excelMenu)).toBeNull();
                expect(GridFunctions.getExcelFilteringUnpinContainer(fix, excelMenu)).toBeNull();

                // Verify column selection custom template application.
                expect(excelMenu.querySelector('.esf-custom-column-selection')).not.toBeNull();
                expect(GridFunctions.getExcelFilteringColumnSelectionContainer(fix, excelMenu)).toBeNull();
            }
        }));
    });

    describe('Load values on demand', () => {
        let fix;
        beforeEach(fakeAsync(() => {
            fix = TestBed.createComponent(IgxGridFilteringESFLoadOnDemandComponent);
            fix.detectChanges();
        }));

        it('Verify unique values are loaded correctly in ESF search component.', fakeAsync(() => {
            // Open excel style custom filtering dialog and wait a bit.
            GridFunctions.clickExcelFilterIcon(fix, 'ProductName');
            tick(400);
            fix.detectChanges();

            // Verify items in search have not loaded yet and that the loading indicator is visible.
            let listItems = GridFunctions.getExcelStyleSearchComponentListItems(fix);
            expect(listItems.length).toBe(0, 'incorrect rendered list items count');
            let loadingIndicator = GridFunctions.getExcelFilteringLoadingIndicator(fix);
            expect(loadingIndicator).not.toBeNull('esf loading indicator is not visible');

            // Wait for items to load.
            tick(650);

            // Verify items in search have loaded and that the loading indicator is not visible.
            listItems = GridFunctions.getExcelStyleSearchComponentListItems(fix);
            expect(listItems.length).toBe(6, 'incorrect rendered list items count');
            loadingIndicator = GridFunctions.getExcelFilteringLoadingIndicator(fix);
            expect(loadingIndicator).toBeNull('esf loading indicator is visible');
        }));
    });

    describe(null, () => {
        let fix: ComponentFixture<any>;
        let grid: IgxGridComponent;
        beforeEach(fakeAsync(() => {
            fix = TestBed.createComponent(IgxGridFilteringMCHComponent);
            grid = fix.componentInstance.grid;
            grid.filterMode = FilterMode.excelStyleFilter;
            fix.detectChanges();
        }));

        it('Should pin column next to already pinned group by moving it to the left.', fakeAsync(() => {
            // Test prerequisites
            grid.width = '1000px';
            fix.detectChanges();
            tick(100);
            // Adjust column widths, so their group can be pinned.
            const columnFields = ['ID', 'ProductName', 'Downloads', 'Released', 'ReleaseDate', 'AnotherField'];
            columnFields.forEach((columnField) => {
                const col = grid.columns.find((c) => c.field === columnField);
                col.width = '100px';
            });
            fix.detectChanges();
            // Make 'AnotherField' column movable.
            const column = grid.columns.find((c) => c.field === 'AnotherField');
            column.movable = true;
            fix.detectChanges();

            // Pin the 'General Information' group by pinning its child 'ProductName' column.
            GridFunctions.clickExcelFilterIcon(fix, 'ProductName');
            tick(100);
            fix.detectChanges();
            GridFunctions.clickPinIconInExcelStyleFiltering(fix, false);
            tick(200);
            fix.detectChanges();

            // Verify 'AnotherField' column is not pinned.
            GridFunctions.verifyColumnIsPinned(column, false, 7);

            // Try to pin the 'AnotherField' column by moving it to the left.
            GridFunctions.clickExcelFilterIcon(fix, 'AnotherField');
            tick(100);
            fix.detectChanges();
            GridFunctions.clickMoveLeftInExcelStyleFiltering(fix);
            tick(200);
            fix.detectChanges();

            // Verify 'AnotherField' column is successfully pinned next to the column group.
            GridFunctions.verifyColumnIsPinned(column, true, 8);
        }));
    });

    describe('External Excel Style Filtering', () => {
        let fix, grid;
        beforeEach(fakeAsync(() => {
            fix = TestBed.createComponent(IgxGridExternalESFComponent);
            grid = fix.componentInstance.grid;
            fix.detectChanges();
        }));

        it('Should allow hosting Excel Style filtering component outside of the grid.', fakeAsync(() => {
            // sort
            GridFunctions.clickSortAscInExcelStyleFiltering(fix);
            fix.detectChanges();
            expect(grid.sortingExpressions[0].fieldName).toEqual('ProductName');
            expect(grid.sortingExpressions[0].dir).toEqual(SortingDirection.Asc);

            // pin
            GridFunctions.clickPinIconInExcelStyleFiltering(fix, false);
            fix.detectChanges();
            expect(grid.pinnedColumns[0].field).toEqual('ProductName');

            // filter
            verifyExcelStyleFilterAvailableOptions(fix, ['Select All', '(Blanks)', 'Ignite UI for Angular',
                'Ignite UI for JavaScript', 'NetAdvantage', 'Some other item with Script'],
                [true, true, true, true, true, true]);
            toggleExcelStyleFilteringItems(fix, true, 1, 4);
            expect(grid.rowList.length).toBe(3);

            // hide
            GridFunctions.clickHideIconInExcelStyleFiltering(fix, false);
            fix.detectChanges();
            expect(grid.columns[1].hidden).toBeTruthy();
        }));

        it('Column selection button should be visible/hidden when column is selectable/not selectable', () => {
            let columnSelectionContainer = GridFunctions.getExcelFilteringColumnSelectionContainer(fix);
            expect(columnSelectionContainer).toBeNull();

            const esf = fix.componentInstance.esf;
            esf.column = grid.getColumnByName('Downloads');
            fix.detectChanges();

            columnSelectionContainer = GridFunctions.getExcelFilteringColumnSelectionContainer(fix);
            expect(columnSelectionContainer).not.toBeNull();
        });

<<<<<<< HEAD
        it('should select/deselect column when interact with the column selection item throguh esf menu', () => {
            fix.componentInstance.esf.column = grid.getColumnByName('Downloads');
            fix.detectChanges();

            GridFunctions.clickColumnSelectionInExcelStyleFiltering(fix);
            spyOn(grid.onColumnSelectionChange, 'emit');

            let selectedColumn = grid.selectedColumns()[0];
            expect(selectedColumn.field).toEqual('Downloads');

            GridFunctions.clickColumnSelectionInExcelStyleFiltering(fix);
            spyOn(grid.onColumnSelectionChange, 'emit');

            selectedColumn = grid.selectedColumns();
            expect(selectedColumn.length).toEqual(0);
=======
        it('should select/deselect column when interact with the column selection item through esf menu', () => {
            const column = grid.getColumnByName('Downloads');
            fix.componentInstance.esf.column = column;
            fix.detectChanges();

            GridFunctions.clickColumnSelectionInExcelStyleFiltering(fix);
            fix.detectChanges();

            spyOn(grid.onColumnSelectionChange, 'emit');
            GridSelectionFunctions.verifyColumnAndCellsSelected(column, true);

            GridFunctions.clickColumnSelectionInExcelStyleFiltering(fix);
            fix.detectChanges();

            spyOn(grid.onColumnSelectionChange, 'emit');
            GridSelectionFunctions.verifyColumnAndCellsSelected(column, false);
>>>>>>> 378c4ec2
        });

    });
});

describe('IgxGrid - Custom Filtering Strategy #grid', () => {
    let fix: ComponentFixture<any>;
    let grid: IgxGridComponent;
    configureTestSuite();
    beforeAll(async(() => {
        TestBed.configureTestingModule({
            declarations: [
                CustomFilteringStrategyComponent
            ],
            imports: [
                NoopAnimationsModule,
                IgxGridModule]
        }).compileComponents();
    }));

    afterEach(() => {
        UIInteractions.clearOverlay();
    });
    beforeEach(fakeAsync(() => {
        fix = TestBed.createComponent(CustomFilteringStrategyComponent);
        fix.detectChanges();
        grid = fix.componentInstance.grid;
    }));

    it('Should be able to set custom filtering strategy', () => {
        expect(grid.filterStrategy).toBeUndefined();
        grid.filterStrategy = fix.componentInstance.strategy;
        fix.detectChanges();

        expect(grid.filterStrategy).toEqual(fix.componentInstance.strategy);
    });

    it('Should be able to override getFieldValue method', fakeAsync(() => {
        GridFunctions.clickFilterCellChipUI(fix, 'Name'); // Name column contains nested object as a value
        tick(150);
        fix.detectChanges();

        GridFunctions.typeValueInFilterRowInput('ca', fix);
        tick(DEBOUNCETIME);
        GridFunctions.submitFilterRowInput(fix);
        tick(DEBOUNCETIME);
        fix.detectChanges();

        expect(grid.filteredData).toEqual([]);
        GridFunctions.resetFilterRow(fix);
        GridFunctions.closeFilterRow(fix);
        fix.detectChanges();

        // Apply the custom strategy and perform the same filter
        grid.filterStrategy = fix.componentInstance.strategy;
        fix.detectChanges();
        GridFunctions.clickFilterCellChipUI(fix, 'Name'); // Name column contains nested object as a value
        tick(150);
        fix.detectChanges();

        GridFunctions.typeValueInFilterRowInput('ca', fix);
        tick(DEBOUNCETIME);
        GridFunctions.submitFilterRowInput(fix);
        tick(DEBOUNCETIME);
        fix.detectChanges();

        expect(grid.filteredData).toEqual(
            [{ ID: 1, Name: { FirstName: 'Casey', LastName: 'Houston' }, JobTitle: 'Vice President', Company: 'Company A' }]);
    }));

    it('Should be able to override findMatchByExpression method', fakeAsync(() => {
        GridFunctions.clickFilterCellChipUI(fix, 'JobTitle'); // Default strategy is case not sensitive
        tick(150);
        fix.detectChanges();

        GridFunctions.typeValueInFilterRowInput('direct', fix);
        tick(DEBOUNCETIME);
        GridFunctions.submitFilterRowInput(fix);
        tick(DEBOUNCETIME);
        fix.detectChanges();

        expect(grid.filteredData).toEqual([
            { ID: 2, Name: { FirstName: 'Gilberto', LastName: 'Todd' }, JobTitle: 'Director', Company: 'Company C' },
            { ID: 3, Name: { FirstName: 'Tanya', LastName: 'Bennett' }, JobTitle: 'Director', Company: 'Company A' }]);
        GridFunctions.resetFilterRow(fix);
        GridFunctions.closeFilterRow(fix);
        fix.detectChanges();

        // Apply the custom strategy and perform the same filter
        grid.filterStrategy = fix.componentInstance.strategy;
        fix.detectChanges();
        GridFunctions.clickFilterCellChipUI(fix, 'JobTitle');
        tick(150);
        fix.detectChanges();

        GridFunctions.typeValueInFilterRowInput('direct', fix);
        tick(DEBOUNCETIME);
        GridFunctions.submitFilterRowInput(fix);
        tick(DEBOUNCETIME);
        fix.detectChanges();

        expect(grid.filteredData).toEqual([]);
    }));

    it('should use the custom filtering strategy when filter the grid through API method', fakeAsync(() => {
        grid.filterStrategy = fix.componentInstance.strategy;
        fix.detectChanges();
        grid.filter('Name', 'D', IgxStringFilteringOperand.instance().condition('contains'));
        tick(DEBOUNCETIME);
        fix.detectChanges();

        expect(grid.filteredData).toEqual([
            {
                ID: 7, Name: { FirstName: 'Debra', LastName: 'Morton' },
                JobTitle: 'Associate Software Developer', Company: 'Company B'
            },
            { ID: 10, Name: { FirstName: 'Eduardo', LastName: 'Ramirez' }, JobTitle: 'Manager', Company: 'Company E' }]);
    }));
});

function verifyFilterRowUI(input, closeButton, resetButton, buttonResetDisabled = true) {
    ControlsFunction.verifyButtonIsDisabled(closeButton.nativeElement, false);
    ControlsFunction.verifyButtonIsDisabled(resetButton.nativeElement, buttonResetDisabled);
    expect(input.nativeElement.offsetHeight).toBeGreaterThan(0);
}

function verifyFilterUIPosition(filterUIContainer, grid) {
    const filterUiRightBorder = filterUIContainer.nativeElement.offsetParent.offsetLeft +
        filterUIContainer.nativeElement.offsetLeft + filterUIContainer.nativeElement.offsetWidth;
    expect(filterUiRightBorder).toBeLessThanOrEqual(grid.nativeElement.offsetWidth);
}

function isExcelSearchScrollBarVisible(fix) {
    const searchScrollbar = GridFunctions.getExcelStyleSearchComponentScrollbar(fix);
    return searchScrollbar.offsetHeight < searchScrollbar.children[0].offsetHeight;
}

function checkUIForType(type: string, elem: DebugElement) {
    let expectedConditions;
    let expectedInputType;
    const isReadOnly = type === 'bool' ? true : false;
    switch (type) {
        case 'string':
            expectedConditions = IgxStringFilteringOperand.instance().operations.filter(f => !f.hidden);
            expectedInputType = 'text';
            break;
        case 'number':
            expectedConditions = IgxNumberFilteringOperand.instance().operations.filter(f => !f.hidden);
            expectedInputType = 'number';
            break;
        case 'date':
            expectedConditions = IgxDateFilteringOperand.instance().operations.filter(f => !f.hidden);
            expectedInputType = 'datePicker';
            break;
        case 'bool':
            expectedConditions = IgxBooleanFilteringOperand.instance().operations.filter(f => !f.hidden);
            expectedInputType = 'text';
            break;
    }
    GridFunctions.openFilterDD(elem);
    const ddList = elem.query(By.css('div.igx-drop-down__list-scroll'));
    const ddItems = ddList.nativeElement.children;
    // check drop-down conditions
    for (let i = 0; i < expectedConditions.length; i++) {
        const txt = expectedConditions[i].name.split(/(?=[A-Z])/).join(' ').toLowerCase();
        expect(txt).toEqual(ddItems[i].textContent.toLowerCase());
    }
    // check input is correct type
    const filterUIRow = elem.query(By.css(FILTER_UI_ROW));
    if (expectedInputType !== 'datePicker') {
        const input = filterUIRow.query(By.css('.igx-input-group__input'));
        expect(input.nativeElement.type).toBe(expectedInputType);
        expect(input.nativeElement.attributes.hasOwnProperty('readonly')).toBe(isReadOnly);
    } else {
        const datePicker = filterUIRow.query(By.directive(IgxDatePickerComponent));
        expect(datePicker).not.toBe(null);
    }
}

function verifyExcelStyleFilteringDisplayDensity(fix: ComponentFixture<any>, expectedDisplayDensity: DisplayDensity) {
    // Get excel style dialog
    const excelMenu = GridFunctions.getExcelStyleFilteringComponent(fix);

    // Verify display density of search input and list.
    const excelSearch = excelMenu.querySelector('igx-excel-style-search');
    const inputGroup = excelSearch.querySelector('igx-input-group');
    const list = excelSearch.querySelector('igx-list');
    expect(inputGroup.classList.contains(getInputGroupDensityClass(expectedDisplayDensity))).toBe(true,
        'incorrect inputGroup density');
    expect(list.classList.contains(getListDensityClass(expectedDisplayDensity))).toBe(true,
        'incorrect list density');

    // Verify display density of all flat and raised buttons in excel stlye dialog.
    const flatButtons: HTMLElement[] = excelMenu.querySelectorAll('.igx-button--flat');
    const raisedButtons: HTMLElement[] = excelMenu.querySelectorAll('.igx-button--raised');
    const buttons: HTMLElement[] = Array.from(flatButtons).concat(Array.from(raisedButtons));
    buttons.forEach((button) => {
        if (expectedDisplayDensity === DisplayDensity.comfortable) {
            // If expected display density is comfortable, then button should not have 'compact' and 'cosy' classes.
            expect(button.classList.contains(getButtonDensityClass(DisplayDensity.compact))).toBe(false,
                'incorrect button density');
            expect(button.classList.contains(getButtonDensityClass(DisplayDensity.cosy))).toBe(false,
                'incorrect button density');
        } else {
            expect(button.classList.contains(getButtonDensityClass(expectedDisplayDensity))).toBe(true,
                'incorrect button density');
        }
    });

    // Verify column pinning and column hiding elements in header area and actions area
    // are shown based on the expected display density.
    verifyPinningHidingDisplayDensity(fix, expectedDisplayDensity);
    // Verify column sorting and column moving buttons are positioned either on right of their
    // respective header or under it, based on the expected display density.
    verifySortMoveDisplayDensity(fix, expectedDisplayDensity);
}

function verifyPinningHidingDisplayDensity(fix: ComponentFixture<any>, expectedDisplayDensity: DisplayDensity) {
    // Get excel style dialog
    const excelMenu = GridFunctions.getExcelStyleFilteringComponent(fix);

    // Get column pinning and column hiding icons from header (if present at all)
    const headerTitle = excelMenu.querySelector('h4');
    const headerIcons = GridFunctions.getExcelFilteringHeaderIcons(fix, excelMenu);
    const headerAreaPinIcon: HTMLElement =
        headerIcons.find((buttonIcon: any) => buttonIcon.innerHTML.indexOf('name="pin"') !== -1) as HTMLElement;
    const headerAreaUnpinIcon: HTMLElement
        = headerIcons.find((buttonIcon: any) => buttonIcon.innerHTML.indexOf('name="unpin"') !== -1) as HTMLElement;
    const headerAreaColumnHidingIcon: HTMLElement =
        headerIcons.find((buttonIcon: any) => buttonIcon.innerText === 'visibility_off') as HTMLElement;

    // Get column pinning and column hiding icons from actionsArea (if present at all)
    const actionsPinArea = GridFunctions.getExcelFilteringPinContainer(fix, excelMenu);
    const actionsAreaColumnHidingIcon = GridFunctions.getExcelFilteringHideContainer(fix, excelMenu);

    if (expectedDisplayDensity === DisplayDensity.comfortable) {
        // Verify icons in header are not present.
        expect(headerAreaPinIcon === null || headerAreaPinIcon === undefined).toBe(true,
            'headerArea pin icon is present');
        expect(headerAreaUnpinIcon === null || headerAreaUnpinIcon === undefined).toBe(true,
            'headerArea unpin icon is present');
        expect(headerAreaColumnHidingIcon === null || headerAreaColumnHidingIcon === undefined).toBe(true,
            'headerArea column hiding icon is present');
        // Verify icons in actions area are present.
        expect(actionsPinArea !== null).toBe(true, 'actionsArea pin/unpin icon is  NOT present');
        expect(actionsAreaColumnHidingIcon).not.toBeNull('actionsArea column hiding icon is  NOT present');
    } else {
        // Verify icons in header are present.
        expect((headerAreaPinIcon !== null) || (headerAreaUnpinIcon !== null)).toBe(true,
            'headerArea pin/unpin icon is  NOT present');
        expect(headerAreaColumnHidingIcon).not.toBeNull('headerArea column hiding icon is  NOT present');
        // Verify icons in actions area are not present.
        expect(actionsPinArea).toBeNull('actionsArea pin icon is present');
        expect(actionsAreaColumnHidingIcon).toBeNull('headerArea column hiding icon is present');
        // Verify icons are on right of the title
        const headerTitleRect = headerTitle.getBoundingClientRect();
        const pinUnpinIconRect = ((headerAreaPinIcon !== null) ? headerAreaPinIcon : headerAreaUnpinIcon).getBoundingClientRect();
        const columnHidingRect = headerAreaColumnHidingIcon.getBoundingClientRect();

        expect(pinUnpinIconRect.left >= headerTitleRect.right).toBe(true,
            'pinUnpin icon is NOT on the right of top header');
        expect(columnHidingRect.left > headerTitleRect.right).toBe(true,
            'columnHiding icon is NOT on the right of top header');
    }
}

function verifySortMoveDisplayDensity(fix: ComponentFixture<any>, expectedDisplayDensity: DisplayDensity) {
    // Get excel style dialog.
    const excelMenu = GridFunctions.getExcelStyleFilteringComponent(fix);

    // Get container of sort component and its header and buttons.
    const sortContainer = GridFunctions.getExcelStyleFilteringSortContainer(fix, excelMenu);
    const sortHeaderRect = sortContainer.querySelector('header').getBoundingClientRect();
    const sortButtons = GridFunctions.getExcelStyleFilteringSortButtons(fix, excelMenu);

    // Get container of move component and its header and buttons.
    const moveContainer = GridFunctions.getExcelStyleFilteringMoveContainer(fix, excelMenu);
    const moveHeaderRect = moveContainer.querySelector('header').getBoundingClientRect();
    const moveButtons = GridFunctions.getExcelStyleFilteringMoveButtons(fix, excelMenu);

    const isCompact = expectedDisplayDensity === DisplayDensity.compact;
    // Verify sort buttons are on right of the sort title if density is 'compact'
    // or that they are under the sort title if density is not 'compact'.
    expect(sortHeaderRect.right <= sortButtons[0].getBoundingClientRect().left).toBe(isCompact,
        'incorrect sort button horizontal position based on the sort title');
    expect(sortHeaderRect.right <= sortButtons[1].getBoundingClientRect().left).toBe(isCompact,
        'incorrect sort button horizontal position based on the sort title');
    expect(sortHeaderRect.bottom <= sortButtons[0].getBoundingClientRect().top).toBe(!isCompact,
        'incorrect sort button vertical position based on the sort title');
    expect(sortHeaderRect.bottom <= sortButtons[1].getBoundingClientRect().top).toBe(!isCompact,
        'incorrect sort button vertical position based on the sort title');
    // Verify move buttons are on right of the move title if density is 'compact'
    // or that they are under the sort title if density is not 'compact'.
    expect(moveHeaderRect.right < moveButtons[0].getBoundingClientRect().left).toBe(isCompact,
        'incorrect move button horizontal position based on the sort title');
    expect(moveHeaderRect.right < moveButtons[1].getBoundingClientRect().left).toBe(isCompact,
        'incorrect move button horizontal position based on the sort title');
    expect(moveHeaderRect.bottom <= moveButtons[0].getBoundingClientRect().top).toBe(!isCompact,
        'incorrect move button vertical position based on the sort title');
    expect(moveHeaderRect.bottom <= moveButtons[1].getBoundingClientRect().top).toBe(!isCompact,
        'incorrect move button vertical position based on the sort title');
}

function verifyExcelCustomFilterDisplayDensity(fix: ComponentFixture<any>, expectedDisplayDensity: DisplayDensity) {
    // Excel style filtering custom filter dialog
    const customFilterMenu = GridFunctions.getExcelStyleCustomFilteringDialog(fix);

    // Verify display density of all flat and raised buttons in custom filter dialog.
    const flatButtons = customFilterMenu.querySelectorAll('.igx-button--flat');
    const raisedButtons = customFilterMenu.querySelectorAll('.igx-button--raised');
    const buttons = Array.from(flatButtons).concat(Array.from(raisedButtons));
    buttons.forEach((button) => {
        if (expectedDisplayDensity === DisplayDensity.comfortable) {
            // If expected display density is comfortable, then button should not have 'compact' and 'cosy' classes.
            expect(button.classList.contains(getButtonDensityClass(DisplayDensity.compact))).toBe(false,
                'incorrect button density in custom filter dialog');
            expect(button.classList.contains(getButtonDensityClass(DisplayDensity.cosy))).toBe(false,
                'incorrect button density in custom filter dialog');
        } else {
            expect(button.classList.contains(getButtonDensityClass(expectedDisplayDensity))).toBe(true,
                'incorrect button density in custom filter dialog');
        }
    });

    // Verify display density of all input groups in custom filter dialog.
    const inputGroups = customFilterMenu.querySelectorAll('igx-input-group');
    inputGroups.forEach((inputGroup) => {
        expect(inputGroup.classList.contains(getInputGroupDensityClass(expectedDisplayDensity))).toBe(true,
            'incorrect inputGroup density in custom filter dialog');
    });
}

function verifyGridSubmenuDisplayDensity(gridNativeElement: HTMLElement, expectedDisplayDensity: DisplayDensity) {
    const outlet = gridNativeElement.querySelector('.igx-grid__outlet');
    const dropdowns = Array.from(outlet.querySelectorAll('.igx-drop-down__list'));
    const visibleDropdown: any = dropdowns.find((d) => !d.classList.contains('igx-toggle--hidden'));
    const dropdownItems = visibleDropdown.querySelectorAll('igx-drop-down-item');
    dropdownItems.forEach((dropdownItem) => {
        expect(dropdownItem.classList.contains(getDropdownItemDensityClass(expectedDisplayDensity))).toBe(true,
            'incorrect dropdown item density');
    });
}

function getListDensityClass(displayDensity: DisplayDensity) {
    let densityClass;
    switch (displayDensity) {
        case DisplayDensity.compact: densityClass = 'igx-list--compact'; break;
        case DisplayDensity.cosy: densityClass = 'igx-list--cosy'; break;
        default: densityClass = 'igx-list'; break;
    }
    return densityClass;
}

function getInputGroupDensityClass(displayDensity: DisplayDensity) {
    let densityClass;
    switch (displayDensity) {
        case DisplayDensity.compact: densityClass = 'igx-input-group--compact'; break;
        case DisplayDensity.cosy: densityClass = 'igx-input-group--cosy'; break;
        default: densityClass = 'igx-input-group--comfortable'; break;
    }
    return densityClass;
}

/**
 * Gets the corresponding class that a flat/raised/outlined button
 * has added to it additionally based on displayDensity input.
*/
function getButtonDensityClass(displayDensity: DisplayDensity) {
    let densityClass;
    switch (displayDensity) {
        case DisplayDensity.compact: densityClass = 'igx-button--compact'; break;
        case DisplayDensity.cosy: densityClass = 'igx-button--cosy'; break;
        default: densityClass = ''; break;
    }
    return densityClass;
}

function getDropdownItemDensityClass(displayDensity: DisplayDensity) {
    let densityClass;
    switch (displayDensity) {
        case DisplayDensity.compact: densityClass = 'igx-drop-down__item--compact'; break;
        case DisplayDensity.cosy: densityClass = 'igx-drop-down__item--cosy'; break;
        default: densityClass = 'igx-drop-down__item'; break;
    }
    return densityClass;
}

function verifyFilteringExpression(operand: IFilteringExpression, fieldName: string, conditionName: string, searchVal: any) {
    expect(operand.fieldName).toBe(fieldName);
    expect(operand.condition.name).toBe(conditionName);
    expect(operand.searchVal).toEqual(searchVal);
}

function verifyExcelStyleFilterAvailableOptions(fix, labels: string[], checked: boolean[]) {
    const excelMenu = GridFunctions.getExcelStyleFilteringComponent(fix);
    const labelElements: any[] = Array.from(GridFunctions.getExcelStyleSearchComponentListItems(fix, excelMenu));
    const checkboxElements: any[] = Array.from(GridFunctions.getExcelStyleFilteringCheckboxes(fix, excelMenu));

    expect(labelElements.length).toBeGreaterThan(2);
    expect(checkboxElements.length).toBeGreaterThan(2);
    labels.forEach((l, index) => {
            expect(l).toEqual(labelElements[index].innerText);
    });
    checked.forEach((c, index) => {
            expect(checkboxElements[index].indeterminate ? null : checkboxElements[index].checked).toEqual(c);
    });
}

function toggleExcelStyleFilteringItems(fix, shouldApply: boolean, ...itemIndices: number[]) {
    const excelMenu = GridFunctions.getExcelStyleFilteringComponent(fix);
    const checkbox = GridFunctions.getExcelStyleFilteringCheckboxes(fix, excelMenu);

    for (const index of itemIndices) {
        checkbox[index].click();
    }
    tick();
    fix.detectChanges();

    if (shouldApply) {
        GridFunctions.clickApplyExcelStyleFiltering(fix, excelMenu);
        tick();
        fix.detectChanges();
    }
}

/**
 * Verfiy multiple condition chips on their respective indices (asc order left to right)
 * are whether fully visible or not.
*/
function verifyMultipleChipsVisibility(fix, expectedVisibilities: boolean[]) {
    for (let index = 0; index < expectedVisibilities.length; index++) {
        verifyChipVisibility(fix, index, expectedVisibilities[index]);
    }
}

/**
 * Verfiy that the condition chip on the respective index (asc order left to right)
 * is whether fully visible or not.
*/
function verifyChipVisibility(fix, index: number, shouldBeFullyVisible: boolean) {
    const filteringRow = fix.debugElement.query(By.directive(IgxGridFilteringRowComponent));
    const visibleChipArea = filteringRow.query(By.css('.igx-grid__filtering-row-main'));
    const visibleChipAreaRect = visibleChipArea.nativeElement.getBoundingClientRect();

    const chip = GridFunctions.getFilterConditionChip(fix, index);
    const chipRect = chip.getBoundingClientRect();

    expect(chipRect.left >= visibleChipAreaRect.left && chipRect.right <= visibleChipAreaRect.right)
        .toBe(shouldBeFullyVisible, 'chip[' + index + '] visibility is incorrect');
}<|MERGE_RESOLUTION|>--- conflicted
+++ resolved
@@ -4323,23 +4323,6 @@
             expect(columnSelectionContainer).not.toBeNull();
         });
 
-<<<<<<< HEAD
-        it('should select/deselect column when interact with the column selection item throguh esf menu', () => {
-            fix.componentInstance.esf.column = grid.getColumnByName('Downloads');
-            fix.detectChanges();
-
-            GridFunctions.clickColumnSelectionInExcelStyleFiltering(fix);
-            spyOn(grid.onColumnSelectionChange, 'emit');
-
-            let selectedColumn = grid.selectedColumns()[0];
-            expect(selectedColumn.field).toEqual('Downloads');
-
-            GridFunctions.clickColumnSelectionInExcelStyleFiltering(fix);
-            spyOn(grid.onColumnSelectionChange, 'emit');
-
-            selectedColumn = grid.selectedColumns();
-            expect(selectedColumn.length).toEqual(0);
-=======
         it('should select/deselect column when interact with the column selection item through esf menu', () => {
             const column = grid.getColumnByName('Downloads');
             fix.componentInstance.esf.column = column;
@@ -4356,7 +4339,6 @@
 
             spyOn(grid.onColumnSelectionChange, 'emit');
             GridSelectionFunctions.verifyColumnAndCellsSelected(column, false);
->>>>>>> 378c4ec2
         });
 
     });
