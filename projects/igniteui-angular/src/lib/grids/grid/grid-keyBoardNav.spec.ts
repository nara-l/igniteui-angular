--- conflicted
+++ resolved
@@ -23,348 +23,12 @@
 const DEBOUNCETIME = 30;
 
 describe('IgxGrid - Keyboard navigation #grid', () => {
-<<<<<<< HEAD
-    configureTestSuite();
-
-    beforeAll(async(() => {
-        TestBed.configureTestingModule({
-            declarations: [
-                DefaultGridComponent,
-                CtrlKeyKeyboardNagivationComponent,
-                VirtualGridComponent,
-                GridWithPrimaryKeyComponent,
-                DefaultGroupBYGridComponent,
-                ScrollsComponent,
-                SelectionComponent,
-                PinOnInitAndSelectionComponent,
-                PinningComponent
-            ],
-            imports: [NoopAnimationsModule, IgxGridModule]
-        }).compileComponents();
-    }));
-
-    it('should move selected cell with arrow keys', (async () => {
-        const fix = TestBed.createComponent(DefaultGridComponent);
-        fix.detectChanges();
-
-        let topLeft;
-        let topRight;
-        let bottomLeft;
-        let bottomRight;
-        [topLeft, topRight, bottomLeft, bottomRight] = fix.debugElement.queryAll(By.css(CELL_CSS_CLASS));
-
-        topLeft.nativeElement.dispatchEvent(new Event('focus'));
-        await wait();
-        fix.detectChanges();
-
-        expect(fix.componentInstance.selectedCell.value).toEqual(1);
-        expect(fix.componentInstance.selectedCell.column.field).toMatch('index');
-
-        UIInteractions.triggerKeyDownWithBlur('arrowdown', topLeft.nativeElement, true);
-        await wait(DEBOUNCETIME);
-        fix.detectChanges();
-
-        expect(fix.componentInstance.selectedCell.value).toEqual(2);
-        expect(fix.componentInstance.selectedCell.column.field).toMatch('index');
-
-        UIInteractions.triggerKeyDownWithBlur('arrowright', bottomLeft.nativeElement, true);
-        await wait(DEBOUNCETIME);
-        fix.detectChanges();
-
-        expect(fix.componentInstance.selectedCell.value).toEqual(2);
-        expect(fix.componentInstance.selectedCell.column.field).toMatch('value');
-
-        UIInteractions.triggerKeyDownWithBlur('arrowup', bottomRight.nativeElement, true);
-        await wait(DEBOUNCETIME);
-        fix.detectChanges();
-
-        expect(fix.componentInstance.selectedCell.value).toEqual(1);
-        expect(fix.componentInstance.selectedCell.column.field).toMatch('value');
-
-        UIInteractions.triggerKeyDownWithBlur('arrowleft', topRight.nativeElement, true);
-        await wait(DEBOUNCETIME);
-        fix.detectChanges();
-
-        expect(fix.componentInstance.selectedCell.value).toEqual(1);
-        expect(fix.componentInstance.selectedCell.column.field).toMatch('index');
-    }));
-
-    it('should  jump to first/last cell with Ctrl', (async () => {
-        const fix = TestBed.createComponent(CtrlKeyKeyboardNagivationComponent);
-        fix.detectChanges();
-
-        const rv = fix.debugElement.query(By.css(CELL_CSS_CLASS));
-        const rv2 = fix.debugElement.query(By.css(`${CELL_CSS_CLASS}:last-child`));
-
-        rv.nativeElement.dispatchEvent(new Event('focus'));
-        await wait();
-        fix.detectChanges();
-
-        UIInteractions.triggerKeyDownWithBlur('arrowright', rv.nativeElement, true, false, false, true);
-        await wait(DEBOUNCETIME);
-        fix.detectChanges();
-
-        expect(fix.componentInstance.selectedCell.value).toEqual(1);
-        expect(fix.componentInstance.selectedCell.column.field).toMatch('another');
-
-        UIInteractions.triggerKeyDownWithBlur('arrowleft', rv2.nativeElement, true, false, false, true);
-        await wait(DEBOUNCETIME);
-        fix.detectChanges();
-
-        expect(fix.componentInstance.selectedCell.value).toEqual(1);
-        expect(fix.componentInstance.selectedCell.column.field).toMatch('index');
-    }));
-
-    it('Should properly blur the focused cell when scroll with mouse wheeel', (async () => {
-        pending('This scenario need to be tested manually');
-        const fix = TestBed.createComponent(ScrollsComponent);
-        fix.detectChanges();
-        const grid = fix.componentInstance.grid;
-        const firstCell = grid.rowList.first.cells.toArray()[0];
-
-        firstCell.nativeElement.dispatchEvent(new Event('focus'));
-        await wait(DEBOUNCETIME);
-        fix.detectChanges();
-
-        expect(firstCell.selected).toBeTruthy();
-        expect(firstCell.focused).toBeTruthy();
-
-        const displayContainer = grid.nativeElement.querySelector('.igx-grid__tbody >.igx-display-container');
-        const event = new WheelEvent('wheel', { deltaX: 0, deltaY: 500 });
-        displayContainer.dispatchEvent(event);
-        await wait(300);
-
-        expect(firstCell.selected).toBeFalsy();
-        expect(firstCell.focused).toBeFalsy();
-    }));
-
-    it('Should properly handle TAB / SHIFT + TAB on row selectors', (async () => {
-        const fix = TestBed.createComponent(ScrollsComponent);
-        fix.detectChanges();
-        const grid = fix.componentInstance.grid;
-        setupGridScrollDetection(fix, grid);
-
-        const firstRow = grid.getRowByIndex(0);
-        const firstRowCheckbox: HTMLElement = firstRow.nativeElement.querySelector('.igx-checkbox');
-        const secondRow = grid.getRowByIndex(1);
-        const secondRowCheckbox: HTMLElement = secondRow.nativeElement.querySelector('.igx-checkbox');
-        let cell = grid.getCellByColumn(1, 'ID');
-
-        cell.nativeElement.dispatchEvent(new Event('focus'));
-        await wait(DEBOUNCETIME);
-        fix.detectChanges();
-
-        expect(cell.selected).toBeTruthy();
-        UIInteractions.triggerKeyDownEvtUponElem('space', cell.nativeElement, true);
-        await wait(DEBOUNCETIME);
-        fix.detectChanges();
-
-        expect(cell.selected).toBeTruthy();
-        expect(secondRow.selected).toBeTruthy();
-        expect(secondRowCheckbox.classList.contains('igx-checkbox--checked')).toBeTruthy();
-
-        UIInteractions.triggerKeyDownEvtUponElem('space', cell.nativeElement, true);
-        await wait(DEBOUNCETIME);
-        fix.detectChanges();
-
-        expect(cell.selected).toBeTruthy();
-        expect(secondRow.selected).toBeFalsy();
-        expect(secondRowCheckbox.classList.contains('igx-checkbox--checked')).toBeFalsy();
-
-        cell = grid.getCellByColumn(1, 'ID');
-        UIInteractions.triggerKeyDownWithBlur('tab', cell.nativeElement, true, false, true);
-        await wait(100);
-        fix.detectChanges();
-        expect(secondRowCheckbox.classList.contains('igx-checkbox--focused')).toBeFalsy();
-
-        cell = grid.getCellByColumn(0, 'Column 15');
-        expect(cell.selected).toBeTruthy();
-        expect(cell.focused).toBeTruthy();
-        expect(secondRowCheckbox.classList.contains('igx-checkbox--focused')).toBeFalsy();
-
-        UIInteractions.triggerKeyDownEvtUponElem('space', cell.nativeElement, true);
-        await wait(DEBOUNCETIME);
-        fix.detectChanges();
-
-        expect(firstRow.selected).toBeTruthy();
-        expect(firstRowCheckbox.classList.contains('igx-checkbox--checked')).toBeTruthy();
-
-        UIInteractions.triggerKeyDownEvtUponElem('space', cell.nativeElement, true);
-        await wait(DEBOUNCETIME);
-        fix.detectChanges();
-
-        expect(cell.selected).toBeTruthy();
-        expect(firstRow.selected).toBeFalsy();
-        expect(firstRowCheckbox.classList.contains('igx-checkbox--checked')).toBeFalsy();
-
-        UIInteractions.triggerKeyDownWithBlur('tab', cell.nativeElement, true);
-        await wait(100);
-        fix.detectChanges();
-        expect(secondRowCheckbox.classList.contains('igx-checkbox--focused')).toBeFalsy();
-
-        cell = grid.getCellByColumn(1, 'ID');
-        expect(cell.selected).toBeTruthy();
-        expect(cell.focused).toBeTruthy();
-        expect(secondRowCheckbox.classList.contains('igx-checkbox--focused')).toBeFalsy();
-    }));
-
-    it('Should properly handle TAB / SHIFT + TAB on edge cell, triggering virt scroll', (async () => {
-        const fix = TestBed.createComponent(ScrollsComponent);
-        fix.detectChanges();
-        const grid = fix.componentInstance.grid;
-        const virtualizationSpy = spyOn<any>(grid.parentVirtDir.onChunkLoad, 'emit').and.callThrough();
-        // Focus left right cell
-        const gridFirstRow = grid.rowList.first;
-        const cellsLength = grid.rowList.first.cells.length;
-        const mockEvent = jasmine.createSpyObj('mockEvt', ['preventDefault', 'stopPropagation']);
-
-        // Focus last right cell
-        const lastVisibleCell = gridFirstRow.cells.toArray()[cellsLength - 3];
-
-        lastVisibleCell.nativeElement.dispatchEvent(new Event('focus'));
-        await wait(30);
-        fix.detectChanges();
-
-        expect(lastVisibleCell.selected).toBeTruthy();
-        UIInteractions.triggerKeyDownWithBlur('tab', lastVisibleCell.nativeElement, true);
-        await wait(30);
-        fix.detectChanges();
-        expect(virtualizationSpy).toHaveBeenCalledTimes(1);
-
-        const targetCell = gridFirstRow.cells.toArray()[cellsLength - 3];
-        targetCell.nativeElement.dispatchEvent(new Event('focus'));
-        await wait(30);
-        fix.detectChanges();
-
-        expect(targetCell.selected).toBeTruthy();
-
-        // Focus second last right cell, TAB will NOT trigger virtualization;
-        UIInteractions.triggerKeyDownWithBlur('tab', targetCell.nativeElement, true);
-        await wait(30);
-        fix.detectChanges();
-
-        expect(virtualizationSpy).toHaveBeenCalledTimes(1);
-        expect(lastVisibleCell.selected).toBeTruthy();
-
-        // Focus leftmost cell, SHIFT + TAB will NOT trigger virtualization
-        gridFirstRow.cells.first.nativeElement.dispatchEvent(new Event('focus'));
-        await wait(30);
-        fix.detectChanges();
-
-        expect(gridFirstRow.cells.first.selected).toBeTruthy();
-        UIInteractions.triggerKeyDownWithBlur('tab', gridFirstRow.cells.first.nativeElement, true, false, true);
-        await wait(30);
-        fix.detectChanges();
-
-        // There are not cells prior to the first cell - no scrolling will be done, spy will not be called;
-        expect(virtualizationSpy).toHaveBeenCalledTimes(1);
-    }));
-
-    it('Should handle keydown events on cells properly even when primaryKey is specified', (async () => {
-        const fix = TestBed.createComponent(GridWithPrimaryKeyComponent);
-        fix.detectChanges();
-
-        const grid = fix.componentInstance.grid;
-
-        expect(grid.primaryKey).toBeTruthy();
-        expect(grid.rowList.length).toEqual(10, 'All 10 rows should initialized');
-
-        const targetCell = grid.getCellByKey(2, 'Name');
-        const targetCellElement: HTMLElement = grid.getCellByKey(2, 'Name').nativeElement;
-        spyOn(grid.getCellByKey(2, 'Name'), 'onFocus').and.callThrough();
-        expect(targetCell.focused).toEqual(false);
-
-        targetCellElement.dispatchEvent(new FocusEvent('focus'));
-        await wait(DEBOUNCETIME);
-
-        spyOn(grid.getCellByKey(3, 'Name'), 'onFocus').and.callThrough();
-        fix.detectChanges();
-
-        expect(targetCell.onFocus).toHaveBeenCalledTimes(1);
-        expect(targetCell.focused).toEqual(true);
-
-        UIInteractions.triggerKeyDownWithBlur('arrowdown', targetCellElement, true);
-        await wait(DEBOUNCETIME);
-        fix.detectChanges();
-
-        expect(grid.getCellByKey(3, 'Name').onFocus).toHaveBeenCalledTimes(1);
-        expect(grid.getCellByKey(3, 'Name').focused).toEqual(true);
-        expect(targetCell.focused).toEqual(false);
-        expect(grid.selectedCells.length).toEqual(1);
-        expect(grid.selectedCells[0].row.rowData[grid.primaryKey]).toEqual(3);
-    }));
-
-    it('Should properly move focus when loading new row chunk', (async () => {
-        const fix = TestBed.createComponent(SelectionComponent);
-        fix.detectChanges();
-        const grid = fix.componentInstance.grid;
-        const lastRowIndex = grid.rowList.length - 2;
-        let targetCell = grid.getCellByColumn(lastRowIndex, 'Column1');
-        const initialValue = targetCell.value;
-        const targetCellElement: HTMLElement = targetCell.nativeElement;
-        spyOn(targetCell, 'onFocus').and.callThrough();
-        expect(targetCell.focused).toEqual(false);
-        targetCellElement.focus();
-        spyOn(targetCell.gridAPI, 'get_cell_by_visible_index').and.callThrough();
-        fix.detectChanges();
-        targetCell = grid.getCellByColumn(lastRowIndex, 'Column1');
-        expect(targetCell.focused).toEqual(true);
-        UIInteractions.triggerKeyDownWithBlur('arrowdown', targetCellElement, true);
-        await wait(100);
-        fix.detectChanges();
-        const newLastRowIndex = lastRowIndex + 1;
-        expect(grid.getCellByColumn(newLastRowIndex, 'Column1').value === initialValue).toBeFalsy();
-        expect(grid.getCellByColumn(newLastRowIndex, 'Column1').focused).toEqual(true);
-        expect(grid.getCellByColumn(newLastRowIndex, 'Column1').selected).toEqual(true);
-        expect(grid.getCellByColumn(newLastRowIndex, 'Column1').nativeElement.classList).toContain('igx-grid__td--selected');
-        expect(grid.getCellByColumn(lastRowIndex, 'Column1').focused).toEqual(false);
-        expect(grid.selectedCells.length).toEqual(1);
-    }));
-
-    it('should allow keyboard navigation to first/last cell with Ctrl when there are the pinned columns.', async () => {
-        const fix = TestBed.createComponent(PinningComponent);
-        fix.detectChanges();
-
-        await wait();
-        const grid = fix.componentInstance.grid;
-        grid.getColumnByName('CompanyName').pinned = true;
-        grid.getColumnByName('ContactName').pinned = true;
-        await wait(DEBOUNCETIME);
-        fix.detectChanges();
-        const cells = fix.debugElement.queryAll(By.css(CELL_CSS_CLASS));
-        let cell = cells[0];
-
-        cell.nativeElement.dispatchEvent(new Event('focus'));
-        await wait(DEBOUNCETIME);
-        fix.detectChanges();
-
-        expect(fix.componentInstance.selectedCell.value).toEqual('Maria Anders');
-        expect(fix.componentInstance.selectedCell.column.field).toMatch('ContactName');
-
-        UIInteractions.triggerKeyDownWithBlur('arrowright', cell.nativeElement, true, false, false, true);
-        await wait(DEBOUNCETIME);
-        fix.detectChanges();
-
-        expect(fix.componentInstance.selectedCell.value).toEqual('030-0076545');
-        expect(fix.componentInstance.selectedCell.column.field).toMatch('Fax');
-
-        cell = cells[cells.length - 1];
-        UIInteractions.triggerKeyDownWithBlur('arrowleft', cell.nativeElement, true, false, false, true);
-        await wait(DEBOUNCETIME);
-        fix.detectChanges();
-
-        // It won't scroll left since the next selected cell will be in the pinned area
-        expect(fix.componentInstance.selectedCell.value).toEqual('Maria Anders');
-        expect(fix.componentInstance.selectedCell.column.field).toMatch('ContactName');
-    });
-=======
->>>>>>> 1ba895fa
 
     describe('in not virtualized grid', () => {
         let fix;
         let grid: IgxGridComponent;
         configureTestSuite();
-        beforeEach(async(() => {
+        beforeAll(async(() => {
             TestBed.configureTestingModule({
                 declarations: [
                     NoScrollsComponent
@@ -584,7 +248,7 @@
         let fix;
         let grid: IgxGridComponent;
         configureTestSuite();
-        beforeEach(async(() => {
+        beforeAll(async(() => {
             TestBed.configureTestingModule({
                 declarations: [
                     VirtualGridComponent
@@ -1064,7 +728,7 @@
 
     describe('Group By navigation ', () => {
         configureTestSuite();
-        beforeEach(async(() => {
+        beforeAll(async(() => {
             TestBed.configureTestingModule({
                 declarations: [
                     IgxGridGroupByComponent
