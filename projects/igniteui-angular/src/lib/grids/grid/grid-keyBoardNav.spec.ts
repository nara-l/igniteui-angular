--- conflicted
+++ resolved
@@ -138,14 +138,8 @@
             expect(grid.selectedCells[0].row.rowData[grid.primaryKey]).toEqual(3);
         });
 
-<<<<<<< HEAD
-        it('Should properly handle TAB / SHIFT + TAB on row selectors', fakeAsync(() => {
-            grid.rowSelection = GridSelectionMode.multiple;
-            tick(100);
-=======
         it('Should properly handle TAB / SHIFT + TAB on row selectors', () => {
             grid.rowSelection = GridSelectionMode.multiple;
->>>>>>> 359bf7cd
             fix.detectChanges();
 
             const firstCell = GridFunctions.getRowCells(fix, 1)[0];
@@ -157,10 +151,6 @@
             fix.detectChanges();
 
             UIInteractions.triggerEventHandlerKeyDownWithBlur('Tab', firstCell, false, true);
-<<<<<<< HEAD
-            tick(100);
-=======
->>>>>>> 359bf7cd
             fix.detectChanges();
 
             let cell = grid.getCellByColumn(0, 'Company');
@@ -168,27 +158,15 @@
             GridSelectionFunctions.verifyRowCheckboxIsNotFocused(secondRow.nativeElement);
 
             UIInteractions.triggerEventHandlerKeyDownWithBlur('Tab', secondCell);
-<<<<<<< HEAD
-            tick(100);
-=======
->>>>>>> 359bf7cd
             fix.detectChanges();
 
             cell = grid.getCellByColumn(1, 'ID');
             GridSelectionFunctions.verifyCellSelected(cell);
             GridSelectionFunctions.verifyRowCheckboxIsNotFocused(firstRow.nativeElement);
-<<<<<<< HEAD
-        }));
-
-        it('should allow vertical keyboard navigation in pinned area.', fakeAsync(() => {
-            grid.getColumnByName('Name').pinned = true;
-            tick();
-=======
         });
 
         it('should allow vertical keyboard navigation in pinned area.', () => {
             grid.getColumnByName('Name').pinned = true;
->>>>>>> 359bf7cd
             fix.detectChanges();
             let selectedCell;
             const firstCell = GridFunctions.getRowCells(fix, 0)[0];
@@ -198,48 +176,27 @@
                 selectedCell = event.cell;
             });
             firstCell.triggerEventHandler('focus', null);
-<<<<<<< HEAD
-            tick(100);
-=======
->>>>>>> 359bf7cd
             fix.detectChanges();
 
             expect(selectedCell.value).toEqual('Casey Houston');
             expect(selectedCell.column.field).toMatch('Name');
 
             UIInteractions.triggerEventHandlerKeyDownWithBlur('arrowdown', firstCell);
-<<<<<<< HEAD
-            tick(100);
-=======
->>>>>>> 359bf7cd
             fix.detectChanges();
 
             expect(selectedCell.value).toEqual('Gilberto Todd');
             expect(selectedCell.column.field).toMatch('Name');
 
             UIInteractions.triggerEventHandlerKeyDownWithBlur('arrowup', secondCell);
-<<<<<<< HEAD
-            tick(100);
-=======
->>>>>>> 359bf7cd
             fix.detectChanges();
 
             expect(selectedCell.value).toEqual('Casey Houston');
             expect(selectedCell.column.field).toMatch('Name');
-<<<<<<< HEAD
-        }));
-
-        it('should allow horizontal keyboard navigation between start pinned area and unpinned area.', fakeAsync(() => {
-            grid.getColumnByName('Name').pinned = true;
-            grid.getColumnByName('Company').pinned = true;
-            tick();
-=======
         });
 
         it('should allow horizontal keyboard navigation between start pinned area and unpinned area.', () => {
             grid.getColumnByName('Name').pinned = true;
             grid.getColumnByName('Company').pinned = true;
->>>>>>> 359bf7cd
             fix.detectChanges();
 
             let selectedCell;
@@ -247,63 +204,30 @@
             const secondPinnedCell = GridFunctions.getRowCells(fix, 0)[1];
             const firstUnPinnedCell = GridFunctions.getRowCells(fix, 0)[2];
 
-<<<<<<< HEAD
-
             grid.onSelection.subscribe((event: IGridCellEventArgs) => {
                 selectedCell = event.cell;
             });
             firstPinnedCell.triggerEventHandler('focus', null);
-            tick(100);
             fix.detectChanges();
 
             UIInteractions.triggerEventHandlerKeyDownWithBlur('arrowright', firstPinnedCell);
-            tick(100);
             fix.detectChanges();
 
             expect(selectedCell.value).toEqual('Company A');
             expect(selectedCell.column.field).toMatch('Company');
 
             UIInteractions.triggerEventHandlerKeyDownWithBlur('arrowright', secondPinnedCell);
-            tick(100);
             fix.detectChanges();
 
             expect(selectedCell.value).toEqual(1);
             expect(selectedCell.column.field).toMatch('ID');
 
             UIInteractions.triggerEventHandlerKeyDownWithBlur('arrowleft', firstUnPinnedCell);
-            tick(100);
             fix.detectChanges();
 
             expect(selectedCell.value).toEqual('Company A');
             expect(selectedCell.column.field).toMatch('Company');
-        }));
-
-=======
-            grid.onSelection.subscribe((event: IGridCellEventArgs) => {
-                selectedCell = event.cell;
-            });
-            firstPinnedCell.triggerEventHandler('focus', null);
-            fix.detectChanges();
-
-            UIInteractions.triggerEventHandlerKeyDownWithBlur('arrowright', firstPinnedCell);
-            fix.detectChanges();
-
-            expect(selectedCell.value).toEqual('Company A');
-            expect(selectedCell.column.field).toMatch('Company');
-
-            UIInteractions.triggerEventHandlerKeyDownWithBlur('arrowright', secondPinnedCell);
-            fix.detectChanges();
-
-            expect(selectedCell.value).toEqual(1);
-            expect(selectedCell.column.field).toMatch('ID');
-
-            UIInteractions.triggerEventHandlerKeyDownWithBlur('arrowleft', firstUnPinnedCell);
-            fix.detectChanges();
-
-            expect(selectedCell.value).toEqual('Company A');
-            expect(selectedCell.column.field).toMatch('Company');
-        });
->>>>>>> 359bf7cd
+        });
     });
 
     describe('in virtualized grid', () => {
@@ -371,7 +295,6 @@
             await wait(DEBOUNCETIME);
             fix.detectChanges();
             expect(virtualizationSpy).toHaveBeenCalledTimes(1);
-<<<<<<< HEAD
 
             const targetCell = grid.getCellByColumn(0, 'col3');
             targetCell.nativeElement.dispatchEvent(new Event('focus'));
@@ -380,16 +303,6 @@
 
             expect(targetCell.selected).toBeTruthy();
 
-=======
-
-            const targetCell = grid.getCellByColumn(0, 'col3');
-            targetCell.nativeElement.dispatchEvent(new Event('focus'));
-            await wait();
-            fix.detectChanges();
-
-            expect(targetCell.selected).toBeTruthy();
-
->>>>>>> 359bf7cd
             // Focus second last right cell, TAB will NOT trigger virtualization;
             UIInteractions.triggerKeyDownWithBlur('tab', targetCell.nativeElement, true);
             await wait(DEBOUNCETIME);
@@ -853,11 +766,7 @@
         with keyboard and the grid is scrolled to the bottom`, (async () => {
 
             grid.verticalScrollContainer.scrollTo(grid.dataView.length - 1);
-<<<<<<< HEAD
-            await wait(30);
-=======
-            await wait(DEBOUNCETIME);
->>>>>>> 359bf7cd
+            await wait(DEBOUNCETIME);
             fix.detectChanges();
 
             let groupedRowsCount = grid.groupsRowList.length;
