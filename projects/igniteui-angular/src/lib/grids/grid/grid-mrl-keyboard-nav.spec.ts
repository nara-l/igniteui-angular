﻿import { Component, ViewChild, Type, DebugElement, NgZone } from '@angular/core';
import { async, TestBed, ComponentFixture } from '@angular/core/testing';
import { By } from '@angular/platform-browser';
import { NoopAnimationsModule } from '@angular/platform-browser/animations';
import { IgxGridModule, IgxGridCellComponent, IGridCellEventArgs } from './index';
import { IgxGridComponent } from './grid.component';
import { SampleTestData } from '../../test-utils/sample-test-data.spec';
import { configureTestSuite } from '../../test-utils/configure-suite';
import { wait, UIInteractions } from '../../test-utils/ui-interactions.spec';
import { setupGridScrollDetection, TestNgZone } from '../../test-utils/helper-utils.spec';
import { SortingDirection } from '../../data-operations/sorting-expression.interface';
import { DefaultSortingStrategy } from '../../data-operations/sorting-strategy';
import { IgxGridGroupByRowComponent } from './groupby-row.component';
import { GridFunctions } from '../../test-utils/grid-functions.spec';

const DEBOUNCETIME = 30;
const CELL_CSS_CLASS = '.igx-grid__td';
const ROW_CSS_CLASS = '.igx-grid__tr';
const CELL_BLOCK = '.igx-grid__mrl-block';
const focusEvent = new FocusEvent('focus');

describe('IgxGrid Multi Row Layout - Keyboard navigation #grid', () => {
    let fix: ComponentFixture<ColumnLayoutTestComponent>;
    let zone: TestNgZone;

    configureTestSuite();
    beforeAll(async(() => {
        TestBed.configureTestingModule({
            declarations: [
                ColumnLayoutTestComponent
            ],
            imports: [NoopAnimationsModule, IgxGridModule],
            providers: [{ provide: NgZone, useFactory: () => zone = new TestNgZone() }]
        }).compileComponents();
    }));

    beforeEach(() => {
        fix = TestBed.createComponent(ColumnLayoutTestComponent);
    });

    describe('Navigation without scrolling', () => {
        describe('General', () => {
            it('should navigate through a single layout with right and left arrow keys', () => {
                fix.detectChanges();

                let firstCell;
                let secondCell;
                let thirdCell;
                let fourthCell;
                [firstCell, secondCell, thirdCell, fourthCell] = fix.debugElement.queryAll(By.css(CELL_CSS_CLASS));

                firstCell.componentInstance.onFocus(null);
                fix.detectChanges();

                expect(fix.componentInstance.selectedCell.value).toEqual(fix.componentInstance.data[0].ID);
                expect(fix.componentInstance.selectedCell.column.field).toMatch('ID');

                GridFunctions.simulateCellKeydown(firstCell.componentInstance, 'ArrowRight');
                fix.detectChanges();

                expect(fix.componentInstance.selectedCell.value).toEqual(fix.componentInstance.data[0].CompanyName);
                expect(fix.componentInstance.selectedCell.column.field).toMatch('CompanyName');

                GridFunctions.simulateCellKeydown(secondCell.componentInstance, 'ArrowRight');
                fix.detectChanges();

                expect(fix.componentInstance.selectedCell.value).toEqual(fix.componentInstance.data[0].ContactName);
                expect(fix.componentInstance.selectedCell.column.field).toMatch('ContactName');

                GridFunctions.simulateCellKeydown(thirdCell.componentInstance, 'ArrowRight');
                fix.detectChanges();

                // reached the end shouldn't stay on the same cell
                expect(fix.componentInstance.selectedCell.value).toEqual(fix.componentInstance.data[0].ContactName);
                expect(fix.componentInstance.selectedCell.column.field).toMatch('ContactName');

                GridFunctions.simulateCellKeydown(thirdCell.componentInstance, 'ArrowLeft');
                fix.detectChanges();

                expect(fix.componentInstance.selectedCell.value).toEqual(fix.componentInstance.data[0].CompanyName);
                expect(fix.componentInstance.selectedCell.column.field).toMatch('CompanyName');

                GridFunctions.simulateCellKeydown(secondCell.componentInstance, 'ArrowLeft');
                fix.detectChanges();

                expect(fix.componentInstance.selectedCell.value).toEqual(fix.componentInstance.data[0].ID);
                expect(fix.componentInstance.selectedCell.column.field).toMatch('ID');
            });

            it('should navigate between column layouts with right arrow key', () => {
                fix.componentInstance.colGroups = [{
                    group: 'group1',
                    columns: [
                        { field: 'ContactName', rowStart: 1, colStart: 1 },
                        { field: 'City', rowStart: 2, colStart: 1 }
                    ]
                }, {
                    group: 'group2',
                    columns: [
                        { field: 'Phone', rowStart: 1, colStart: 1, rowEnd: 3 }
                    ]
                }];
                fix.detectChanges();

                let firstCell;
                let secondCell;
                let thirdCell;
                [firstCell, secondCell, thirdCell] = fix.debugElement.queryAll(By.css(CELL_CSS_CLASS));

                secondCell .componentInstance.onFocus(null);
                fix.detectChanges();

                expect(fix.componentInstance.selectedCell.value).toEqual(fix.componentInstance.data[0].City);
                expect(fix.componentInstance.selectedCell.column.field).toMatch('City');

                GridFunctions.simulateCellKeydown(secondCell.componentInstance, 'ArrowRight');
                fix.detectChanges();

                expect(fix.componentInstance.selectedCell.value).toEqual(fix.componentInstance.data[0].Phone);
                expect(fix.componentInstance.selectedCell.column.field).toMatch('Phone');
            });

            it('should navigate between column layouts with left key', () => {
                fix.componentInstance.colGroups = [{
                    group: 'group1',
                    columns: [
                        { field: 'ContactName', rowStart: 1, colStart: 1, rowEnd: 3 }
                    ]
                }, {
                    group: 'group2',
                    columns: [
                        { field: 'Phone', rowStart: 1, colStart: 1 },
                        { field: 'City', rowStart: 2, colStart: 1 }
                    ]
                }];
                fix.detectChanges();

                let firstCell;
                let secondCell;
                let thirdCell;
                [firstCell, secondCell, thirdCell] = fix.debugElement.queryAll(By.css(CELL_CSS_CLASS));

                thirdCell .componentInstance.onFocus(null);
                fix.detectChanges();

                expect(fix.componentInstance.selectedCell.value).toEqual(fix.componentInstance.data[0].City);
                expect(fix.componentInstance.selectedCell.column.field).toMatch('City');

                GridFunctions.simulateCellKeydown(thirdCell.componentInstance, 'ArrowLeft');
                fix.detectChanges();

                expect(fix.componentInstance.selectedCell.value).toEqual(fix.componentInstance.data[0].ContactName);
                expect(fix.componentInstance.selectedCell.column.field).toMatch('ContactName');
            });

            it('should navigate down and up to a cell from the same column layout from a cell with bigger col span', () => {
                fix.componentInstance.colGroups = [{
                    group: 'group1',
                    columns: [
                        { field: 'ContactName', rowStart: 1, colStart: 1, colEnd: 3 },
                        { field: 'Phone', rowStart: 2, colStart: 1 },
                        { field: 'City', rowStart: 2, colStart: 2 }
                    ]
                }];
                fix.detectChanges();
                let firstCell;
                let secondCell;
                let thirdCell;
                [firstCell, secondCell, thirdCell] = fix.debugElement.queryAll(By.css(CELL_CSS_CLASS));

                firstCell.componentInstance.onFocus(null);
                fix.detectChanges();

                GridFunctions.simulateCellKeydown(firstCell.componentInstance, 'ArrowDown');
                fix.detectChanges();

                expect(fix.componentInstance.selectedCell.value).toEqual(fix.componentInstance.data[0].Phone);
                expect(fix.componentInstance.selectedCell.column.field).toMatch('Phone');

                GridFunctions.simulateCellKeydown(secondCell.componentInstance, 'ArrowUp');
                fix.detectChanges();

                expect(fix.componentInstance.selectedCell.value).toEqual(fix.componentInstance.data[0].ContactName);
                expect(fix.componentInstance.selectedCell.column.field).toMatch('ContactName');
            });

            it('should navigate down and up to a cell from the same column layout to a cell with bigger col span', () => {
                fix.componentInstance.colGroups = [{
                    group: 'group1',
                    columns: [
                        { field: 'Phone', rowStart: 1, colStart: 1 },
                        { field: 'City', rowStart: 1, colStart: 2 },
                        { field: 'ContactName', rowStart: 2, colStart: 1, colEnd: 3 }
                    ]
                }];
                fix.detectChanges();

                let firstCell;
                let secondCell;
                let thirdCell;
                [firstCell, secondCell, thirdCell] = fix.debugElement.queryAll(By.css(CELL_CSS_CLASS));

                secondCell .componentInstance.onFocus(null);
                fix.detectChanges();

                GridFunctions.simulateCellKeydown(secondCell.componentInstance, 'ArrowDown');
                fix.detectChanges();

                expect(fix.componentInstance.selectedCell.value).toEqual(fix.componentInstance.data[0].ContactName);
                expect(fix.componentInstance.selectedCell.column.field).toMatch('ContactName');

                GridFunctions.simulateCellKeydown(thirdCell.componentInstance, 'ArrowUp');
                fix.detectChanges();

                expect(fix.componentInstance.selectedCell.value).toEqual(fix.componentInstance.data[0].City);
                expect(fix.componentInstance.selectedCell.column.field).toMatch('City');
            });

            it('should navigate down and up to a cell from the same column layout according to its starting location', () => {
                fix.componentInstance.colGroups = [{
                    group: 'group1',
                    columns: [
                        { field: 'Phone', rowStart: 1, colStart: 1 },
                        { field: 'City', rowStart: 1, colStart: 2, colEnd: 4 },
                        { field: 'ContactName', rowStart: 2, colStart: 1, colEnd: 3 },
                        { field: 'ContactTitle', rowStart: 2, colStart: 3 }
                    ]
                }];
                fix.detectChanges();
                let firstCell;
                let secondCell;
                let thirdCell;
                [firstCell, secondCell, thirdCell] = fix.debugElement.queryAll(By.css(CELL_CSS_CLASS));

                secondCell.componentInstance.onFocus(null);
                fix.detectChanges();

                GridFunctions.simulateCellKeydown(secondCell.componentInstance, 'ArrowDown');
                fix.detectChanges();

                expect(fix.componentInstance.selectedCell.value).toEqual(fix.componentInstance.data[0].ContactName);
                expect(fix.componentInstance.selectedCell.column.field).toMatch('ContactName');

                GridFunctions.simulateCellKeydown(thirdCell.componentInstance, 'ArrowUp');
                fix.detectChanges();

                expect(fix.componentInstance.selectedCell.value).toEqual(fix.componentInstance.data[0].City);
                expect(fix.componentInstance.selectedCell.column.field).toMatch('City');
            });

            it('should allow navigating down to a cell from the next row', () => {
                fix.componentInstance.colGroups = [{
                    group: 'group1',
                    columns: [
                        { field: 'Phone', rowStart: 1, colStart: 1 },
                        { field: 'City', rowStart: 1, colStart: 2 },
                        { field: 'ContactName', rowStart: 2, colStart: 1, colEnd: 3 }
                    ]
                }];
                fix.detectChanges();
                let firstCell;
                let secondCell;
                let thirdCell;
                [firstCell, secondCell, thirdCell] = fix.debugElement.queryAll(By.css(CELL_CSS_CLASS));

                thirdCell.componentInstance.onFocus(null);
                fix.detectChanges();

                GridFunctions.simulateCellKeydown(thirdCell.componentInstance, 'ArrowDown');
                fix.detectChanges();

                expect(fix.componentInstance.selectedCell.value).toEqual(fix.componentInstance.data[1].Phone);
                expect(fix.componentInstance.selectedCell.column.field).toMatch('Phone');
            });

            it('should allow navigating down to a cell from the next row with hidden column layout', () => {
                fix.componentInstance.colGroups = [{
                    group: 'group1',
                    hidden: true,
                    columns: [
                        { field: 'ID', rowStart: 1, colStart: 1, rowEnd: 3 }
                    ]
                }, {
                    group: 'group2',
                    columns: [
                        { field: 'Phone', rowStart: 1, colStart: 1 },
                        { field: 'City', rowStart: 1, colStart: 2 },
                        { field: 'ContactName', rowStart: 2, colStart: 1, colEnd: 3 }
                    ]
                }];
                fix.detectChanges();
                let firstCell;
                let secondCell;
                let thirdCell;
                [firstCell, secondCell, thirdCell] = fix.debugElement.queryAll(By.css(CELL_CSS_CLASS));

                thirdCell.componentInstance.onFocus(null);
                fix.detectChanges();

                GridFunctions.simulateCellKeydown(thirdCell.componentInstance, 'ArrowDown');
                fix.detectChanges();

                expect(fix.componentInstance.selectedCell.value).toEqual(fix.componentInstance.data[1].Phone);
                expect(fix.componentInstance.selectedCell.column.field).toMatch('Phone');
            });

            it('should retain the focus when the first cell is reached', () => {
                fix.componentInstance.colGroups = [{
                    group: 'group1',
                    columns: [
                        { field: 'Phone', rowStart: 1, colStart: 1 },
                        { field: 'City', rowStart: 1, colStart: 2 },
                        { field: 'ContactName', rowStart: 2, colStart: 1, colEnd: 3 }
                    ]
                }];
                fix.detectChanges();

                let firstCell;
                let secondCell;
                let thirdCell;
                [firstCell, secondCell, thirdCell] = fix.debugElement.queryAll(By.css(CELL_CSS_CLASS));

                secondCell.componentInstance.onFocus(null);
                fix.detectChanges();

                GridFunctions.simulateCellKeydown(secondCell.componentInstance, 'ArrowUp');
                fix.detectChanges();

                expect(fix.componentInstance.selectedCell.value).toEqual(fix.componentInstance.data[0].City);
                expect(fix.componentInstance.selectedCell.column.field).toMatch('City');
            });

            it('should navigate up correctly', () => {
                fix.componentInstance.colGroups = [{
                    group: 'group1',
                    columns: [
                        { field: 'ContactName', rowStart: 1, colStart: 1, colEnd: 3 },
                        { field: 'Phone', rowStart: 2, colStart: 1 },
                        { field: 'City', rowStart: 2, colStart: 2 }
                    ]
                }];

                fix.detectChanges();
                let firstCell;
                let secondCell;
                let thirdCell;
                [firstCell, secondCell, thirdCell] = fix.debugElement.queryAll(By.css(CELL_CSS_CLASS));

                thirdCell.componentInstance.onFocus(null);
                fix.detectChanges();

                GridFunctions.simulateCellKeydown(thirdCell.componentInstance, 'ArrowUp');
                fix.detectChanges();

                expect(fix.componentInstance.selectedCell.value).toEqual(fix.componentInstance.data[0].ContactName);
                expect(fix.componentInstance.selectedCell.column.field).toMatch('ContactName');
            });

            it('navigate to right and left with hidden columns', () => {
                fix.componentInstance.colGroups = [{
                    group: 'group1',
                    hidden: true,
                    columns: [
                        { field: 'ID', rowStart: 1, colStart: 1, rowEnd: 3 }
                    ]
                }, {
                    group: 'group2',
                    columns: [
                        { field: 'ContactName', rowStart: 1, colStart: 1, colEnd: 3 },
                        { field: 'Phone', rowStart: 2, colStart: 1 },
                        { field: 'City', rowStart: 2, colStart: 2 }
                    ]
                }];
                fix.detectChanges();
                let firstCell;
                let secondCell;
                let thirdCell;
                [firstCell, secondCell, thirdCell] = fix.debugElement.queryAll(By.css(CELL_CSS_CLASS));

                secondCell.componentInstance.onFocus(null);
                fix.detectChanges();

                GridFunctions.simulateCellKeydown(secondCell.componentInstance, 'ArrowRight');
                fix.detectChanges();

                expect(fix.componentInstance.selectedCell.value).toEqual(fix.componentInstance.data[0].City);
                expect(fix.componentInstance.selectedCell.column.field).toMatch('City');

                GridFunctions.simulateCellKeydown(thirdCell.componentInstance, 'ArrowLeft');
                fix.detectChanges();

                expect(fix.componentInstance.selectedCell.value).toEqual(fix.componentInstance.data[0].Phone);
                expect(fix.componentInstance.selectedCell.column.field).toMatch('Phone');
            });

            it(`Tab Navigation should move through each cell from the row once,
            moving through all cells with same rowStart, following the columnStart and column layout order,
            before moving on to the next rowStart.`, () => {
                fix.componentInstance.colGroups = [{
                    group: 'group1',
                    // row span 3
                    columns: [
                        { field: 'ID', rowStart: 1, colStart: 1, rowEnd: 4 }
                    ]
                }, {
                    group: 'group2',
                    columns: [
                        // col span 2
                        { field: 'ContactName', rowStart: 1, colStart: 1, colEnd: 3 },
                        { field: 'Phone', rowStart: 2, colStart: 1 },
                        { field: 'City', rowStart: 2, colStart: 2 },
                        // col span 2
                        { field: 'ContactTitle', rowStart: 3, colStart: 1, colEnd: 3 }
                    ]
                }, {
                    group: 'group3',
                    columns: [
                        // row span 2
                        { field: 'Address', rowStart: 1, colStart: 1, rowEnd: 3 },
                        { field: 'PostalCode', rowStart: 3, colStart: 1 }
                    ]
                }];
                fix.detectChanges();
                const grid =  fix.componentInstance.grid;
                const order = ['ID', 'ContactName', 'Address', 'Phone', 'City', 'ContactTitle', 'PostalCode'];
                // check visible indexes are correct
                expect(grid.getCellByColumn(0, 'ID').visibleColumnIndex).toBe(0);
                expect(grid.getCellByColumn(0, 'ContactName').visibleColumnIndex).toBe(1);
                expect(grid.getCellByColumn(0, 'Address').visibleColumnIndex).toBe(2);
                expect(grid.getCellByColumn(0, 'Phone').visibleColumnIndex).toBe(3);
                expect(grid.getCellByColumn(0, 'City').visibleColumnIndex).toBe(4);
                expect(grid.getCellByColumn(0, 'ContactTitle').visibleColumnIndex).toBe(5);
                expect(grid.getCellByColumn(0, 'PostalCode').visibleColumnIndex).toBe(6);

                // focus 1st
                let cell = grid.getCellByColumn(0, 'ID');
                cell.onFocus(focusEvent);
                fix.detectChanges();

                const dataCols = grid.columns.filter(x => !x.columnLayout);
                // tab thorugh all data cols and check cells are selected/focused.
                for (let i = 1; i < dataCols.length; i++) {
                    GridFunctions.simulateCellKeydown(cell, 'Tab');
                    fix.detectChanges();

                    cell = grid.getCellByColumn(0, order[i]);
                    expect(cell.focused).toBe(true);
                    expect(cell.visibleColumnIndex).toBe(i);
                }
            });

            it(`Shift+Tab Navigation should move through each cell from the row once, moving through all cells with same rowStart,
            following the columnStart and column layout setup order,
            before moving on to the previous cell with smaller rowStart.`, () => {
                fix.componentInstance.colGroups = [{
                    group: 'group1',
                    // row span 3
                    columns: [
                        { field: 'ID', rowStart: 1, colStart: 1, rowEnd: 4 }
                    ]
                }, {
                    group: 'group2',
                    columns: [
                        // col span 2
                        { field: 'ContactName', rowStart: 1, colStart: 1, colEnd: 3 },
                        { field: 'Phone', rowStart: 2, colStart: 1 },
                        { field: 'City', rowStart: 2, colStart: 2 },
                        // col span 2
                        { field: 'ContactTitle', rowStart: 3, colStart: 1, colEnd: 3 }
                    ]
                }, {
                    group: 'group3',
                    columns: [
                        // row span 2
                        { field: 'Address', rowStart: 1, colStart: 1, rowEnd: 3 },
                        { field: 'PostalCode', rowStart: 3, colStart: 1 }
                    ]
                }];
                fix.detectChanges();
                const grid =  fix.componentInstance.grid;

                // focus last
                let cell = grid.getCellByColumn(0, 'PostalCode');
                cell.onFocus(focusEvent);
                fix.detectChanges();
                const order = ['ID', 'ContactName', 'Address', 'Phone', 'City', 'ContactTitle', 'PostalCode'];

                const dataCols = grid.columns.filter(x => !x.columnLayout);
                // shift+tab through all data cols and check cells are selected/focused.
                for (let i = dataCols.length - 2; i >= 0; i--) {
                    GridFunctions.simulateCellKeydown(cell, 'Tab', false, true);
                    fix.detectChanges();

                    cell = grid.getCellByColumn(0, order[i]);
                    expect(cell.focused).toBe(true);
                    expect(cell.visibleColumnIndex).toBe(i);
                }
            });

            it('Tab/Shift+Tab Navigation should allow moving to next/prev row when at last/first cell.',  () => {
                fix.componentInstance.colGroups = [{
                    group: 'group1',
                    // row span 3
                    columns: [
                        { field: 'ID', rowStart: 1, colStart: 1, rowEnd: 4 }
                    ]
                }, {
                    group: 'group2',
                    columns: [
                        // col span 2
                        { field: 'ContactName', rowStart: 1, colStart: 1, colEnd: 3 },
                        { field: 'Phone', rowStart: 2, colStart: 1 },
                        { field: 'City', rowStart: 2, colStart: 2 },
                        // col span 2
                        { field: 'ContactTitle', rowStart: 3, colStart: 1, colEnd: 3 }
                    ]
                }, {
                    group: 'group3',
                    columns: [
                        // row span 2
                        { field: 'Address', rowStart: 1, colStart: 1, rowEnd: 3 },
                        { field: 'PostalCode', rowStart: 3, colStart: 1 }
                    ]
                }];
                fix.detectChanges();
                const grid =  fix.componentInstance.grid;

                // focus 1st cell in 2nd row
                let cell = grid.getCellByColumn(1, 'ID');
                cell.onFocus(focusEvent);
                fix.detectChanges();

                // shift + tab into prev row
                GridFunctions.simulateCellKeydown(cell, 'Tab', false, true);
                fix.detectChanges();

                cell = grid.getCellByColumn(0, 'PostalCode');
                expect(cell.focused).toBe(true);
                expect(cell.visibleColumnIndex).toBe(6);

                // tab into next row
                GridFunctions.simulateCellKeydown(cell, 'Tab');
                fix.detectChanges();

                cell = grid.getCellByColumn(1, 'ID');
                expect(cell.focused).toBe(true);
                expect(cell.visibleColumnIndex).toBe(0);
            });

            it(`should navigate to the first cell from the layout by pressing Ctrl + Arrow Left and Right key
                and then Arrow Up + Down to same cell`, async() => {
                fix.componentInstance.colGroups = [{
                    group: 'group1',
                    hidden: true,
                    columns: [
                        { field: 'ID', rowStart: 1, colStart: 1, rowEnd: 3 }
                    ]
                }, {
                    group: 'group2',
                    columns: [
                        { field: 'CompanyName', rowStart: 1, colStart: 1, colEnd: 3 },
                        { field: 'ContactName', rowStart: 2, colStart: 1 },
                        { field: 'ContactTitle', rowStart: 2, colStart: 2 },
                        { field: 'Address', rowStart: 3, colStart: 1, colEnd: 3 }
                    ]
                }, {
                    group: 'group3',
                    columns: [
                        { field: 'City', rowStart: 1, colStart: 1, colEnd: 3, rowEnd: 3 },
                        { field: 'Region', rowStart: 3, colStart: 1 },
                        { field: 'PostalCode', rowStart: 3, colStart: 2 }
                    ]
                }, {
                    group: 'group4',
                    columns: [
                        { field: 'Country', rowStart: 1, colStart: 1 },
                        { field: 'Phone', rowStart: 1, colStart: 2 },
                        { field: 'Fax', rowStart: 2, colStart: 1, colEnd: 3, rowEnd: 4 }
                    ]
                }];
                fix.detectChanges();
                const rows = fix.debugElement.queryAll(By.css(ROW_CSS_CLASS));
                const firstRowCell = rows[1].queryAll(By.css(CELL_CSS_CLASS));
                const lastCell = firstRowCell[firstRowCell.length - 1];

                lastCell.componentInstance.onFocus(null);
                fix.detectChanges();

                GridFunctions.simulateCellKeydown(lastCell.componentInstance, 'ArrowLeft', false, false, true);
                await wait();
                fix.detectChanges();

                await wait();
                fix.detectChanges();

                expect(fix.componentInstance.selectedCell.value).toEqual(fix.componentInstance.data[0].ContactName);
                expect(fix.componentInstance.selectedCell.column.field).toMatch('ContactName');

                GridFunctions.simulateCellKeydown(fix.componentInstance.selectedCell, 'ArrowRight');
                fix.detectChanges();

                expect(fix.componentInstance.selectedCell.value).toEqual(fix.componentInstance.data[0].ContactTitle);
                expect(fix.componentInstance.selectedCell.column.field).toMatch('ContactTitle');

                GridFunctions.simulateCellKeydown(fix.componentInstance.selectedCell, 'ArrowUp');
                fix.detectChanges();

                expect(fix.componentInstance.selectedCell.value).toEqual(fix.componentInstance.data[0].CompanyName);
                expect(fix.componentInstance.selectedCell.column.field).toMatch('CompanyName');

                GridFunctions.simulateCellKeydown(fix.componentInstance.selectedCell, 'ArrowDown');
                fix.detectChanges();

                expect(fix.componentInstance.selectedCell.value).toEqual(fix.componentInstance.data[0].ContactTitle);
                expect(fix.componentInstance.selectedCell.column.field).toMatch('ContactTitle');
            });

            it(`should navigate to the first cell from the layout by pressing Ctrl + Arrow Right and Left key
                and then Arrow Up + Down to same cell`, async() => {
                fix.componentInstance.colGroups = [{
                    group: 'group1',
                    hidden: true,
                    columns: [
                        { field: 'ID', rowStart: 1, colStart: 1, rowEnd: 3 }
                    ]
                }, {
                    group: 'group2',
                    columns: [
                        { field: 'Country', rowStart: 1, colStart: 1 },
                        { field: 'Phone', rowStart: 1, colStart: 2 },
                        { field: 'Fax', rowStart: 2, colStart: 1, colEnd: 3, rowEnd: 4 }
                    ]
                }, {
                    group: 'group3',
                    columns: [
                        { field: 'City', rowStart: 1, colStart: 1, colEnd: 3, rowEnd: 3 },
                        { field: 'Region', rowStart: 3, colStart: 1 },
                        { field: 'PostalCode', rowStart: 3, colStart: 2 }
                    ]
                }, {
                    group: 'group4',
                    columns: [
                        { field: 'CompanyName', rowStart: 1, colStart: 1, colEnd: 3 },
                        { field: 'ContactName', rowStart: 2, colStart: 1 },
                        { field: 'ContactTitle', rowStart: 2, colStart: 2 },
                        { field: 'Address', rowStart: 3, colStart: 1, colEnd: 3 }
                    ]
                }];
                fix.detectChanges();
                const rows = fix.debugElement.queryAll(By.css(ROW_CSS_CLASS));
                const firstRowCell = rows[1].queryAll(By.css(CELL_CSS_CLASS));
                const firstCell = firstRowCell[2];

                firstCell.componentInstance.onFocus(null);
                fix.detectChanges();

                GridFunctions.simulateCellKeydown(firstCell.componentInstance, 'ArrowRight', false, false, true);
                await wait();
                fix.detectChanges();

                await wait();
                fix.detectChanges();

                expect(fix.componentInstance.selectedCell.value).toEqual(fix.componentInstance.data[0].ContactTitle);
                expect(fix.componentInstance.selectedCell.column.field).toMatch('ContactTitle');

                GridFunctions.simulateCellKeydown(fix.componentInstance.selectedCell, 'ArrowLeft');
                fix.detectChanges();

                expect(fix.componentInstance.selectedCell.value).toEqual(fix.componentInstance.data[0].ContactName);
                expect(fix.componentInstance.selectedCell.column.field).toMatch('ContactName');

                GridFunctions.simulateCellKeydown(fix.componentInstance.selectedCell, 'ArrowUp');
                fix.detectChanges();

                expect(fix.componentInstance.selectedCell.value).toEqual(fix.componentInstance.data[0].CompanyName);
                expect(fix.componentInstance.selectedCell.column.field).toMatch('CompanyName');

                GridFunctions.simulateCellKeydown(fix.componentInstance.selectedCell, 'ArrowDown');
                fix.detectChanges();

                expect(fix.componentInstance.selectedCell.value).toEqual(fix.componentInstance.data[0].ContactName);
                expect(fix.componentInstance.selectedCell.column.field).toMatch('ContactName');
            });

            it('should navigate using Arrow Left through bigger cell with same rowStart but bigger row span', () => {
                fix.componentInstance.colGroups = [{
                    group: 'group1',
                    columns: [
                        { field: 'ID', rowStart: 1, colStart: 1 },
                        { field: 'CompanyName', rowStart: 1, colStart: 2, rowEnd: 3 },
                        { field: 'ContactName', rowStart: 1, colStart: 3 },
                        { field: 'ContactTitle', rowStart: 2, colStart: 1 },
                        { field: 'City', rowStart: 2, colStart: 3 },
                        { field: 'Country', rowStart: 3, colStart: 1 },
                        { field: 'Address', rowStart: 3, colStart: 2, colEnd: 4 },
                    ]
                }];
                fix.detectChanges();

                let firstCell;
                let secondCell;
                let thirdCell;
                [thirdCell, secondCell, firstCell ] = fix.debugElement.queryAll(By.css(CELL_CSS_CLASS));

                firstCell.componentInstance.onFocus(null);
                fix.detectChanges();

                expect(fix.componentInstance.selectedCell.value).toEqual(fix.componentInstance.data[0].ContactName);
                expect(fix.componentInstance.selectedCell.column.field).toMatch('ContactName');

                GridFunctions.simulateCellKeydown(firstCell.componentInstance, 'ArrowLeft');
                fix.detectChanges();

                GridFunctions.simulateCellKeydown(secondCell.componentInstance, 'ArrowLeft');
                fix.detectChanges();

                expect(fix.componentInstance.selectedCell.value).toEqual(fix.componentInstance.data[0].ID);
                expect(fix.componentInstance.selectedCell.column.field).toMatch('ID');
            });

            it('should navigate using Arrow Left through bigger cell with smaller rowStart and bigger rowEnd', () => {
                fix.componentInstance.colGroups = [{
                    group: 'group1',
                    columns: [
                        { field: 'ID', rowStart: 1, colStart: 1 },
                        { field: 'CompanyName', rowStart: 1, colStart: 2, rowEnd: 3 },
                        { field: 'ContactName', rowStart: 1, colStart: 3 },
                        { field: 'ContactTitle', rowStart: 2, colStart: 1 },
                        { field: 'City', rowStart: 2, colStart: 3 },
                        { field: 'Country', rowStart: 3, colStart: 1 },
                        { field: 'Address', rowStart: 3, colStart: 2, colEnd: 4 },
                    ]
                }];
                fix.detectChanges();

                let dummyCell;
                let firstCell;
                let secondCell;
                let thirdCell;
                [
                    thirdCell, secondCell, dummyCell,
                    dummyCell,              firstCell
                ] = fix.debugElement.queryAll(By.css(CELL_CSS_CLASS));

                firstCell.componentInstance.onFocus(null);
                fix.detectChanges();

                expect(fix.componentInstance.selectedCell.value).toEqual(fix.componentInstance.data[0].City);
                expect(fix.componentInstance.selectedCell.column.field).toMatch('City');

                GridFunctions.simulateCellKeydown(firstCell.componentInstance, 'ArrowLeft');
                fix.detectChanges();

                GridFunctions.simulateCellKeydown(secondCell.componentInstance, 'ArrowLeft');
                fix.detectChanges();

                expect(fix.componentInstance.selectedCell.value).toEqual(fix.componentInstance.data[0].ContactTitle);
                expect(fix.componentInstance.selectedCell.column.field).toMatch('ContactTitle');
            });

            it('should navigate using Arrow Right through bigger cell with same rowStart but bigger row', () => {
                fix.componentInstance.colGroups = [{
                    group: 'group1',
                    columns: [
                        { field: 'ID', rowStart: 1, colStart: 1 },
                        { field: 'CompanyName', rowStart: 1, colStart: 2, rowEnd: 3 },
                        { field: 'ContactName', rowStart: 1, colStart: 3 },
                        { field: 'ContactTitle', rowStart: 2, colStart: 1 },
                        { field: 'City', rowStart: 2, colStart: 3 },
                        { field: 'Country', rowStart: 3, colStart: 1 },
                        { field: 'Address', rowStart: 3, colStart: 2, colEnd: 4 },
                    ]
                }];
                fix.detectChanges();

                let firstCell;
                let secondCell;
                let thirdCell;
                [firstCell, secondCell, thirdCell ] = fix.debugElement.queryAll(By.css(CELL_CSS_CLASS));

                firstCell.componentInstance.onFocus(null);
                fix.detectChanges();

                expect(fix.componentInstance.selectedCell.value).toEqual(fix.componentInstance.data[0].ID);
                expect(fix.componentInstance.selectedCell.column.field).toMatch('ID');

                GridFunctions.simulateCellKeydown(firstCell.componentInstance, 'ArrowRight');
                fix.detectChanges();

                GridFunctions.simulateCellKeydown(secondCell.componentInstance, 'ArrowRight');
                fix.detectChanges();

                expect(fix.componentInstance.selectedCell.value).toEqual(fix.componentInstance.data[0].ContactName);
                expect(fix.componentInstance.selectedCell.column.field).toMatch('ContactName');
            });

            it('should navigate using Arrow Right through bigger cell with smaller rowStart and bigger rowEnd', () => {
                fix.componentInstance.colGroups = [{
                    group: 'group1',
                    columns: [
                        { field: 'ID', rowStart: 1, colStart: 1 },
                        { field: 'CompanyName', rowStart: 1, colStart: 2, rowEnd: 3 },
                        { field: 'ContactName', rowStart: 1, colStart: 3 },
                        { field: 'ContactTitle', rowStart: 2, colStart: 1 },
                        { field: 'City', rowStart: 2, colStart: 3 },
                        { field: 'Country', rowStart: 3, colStart: 1 },
                        { field: 'Address', rowStart: 3, colStart: 2, colEnd: 4 },
                    ]
                }];
                fix.detectChanges();

                let dummyCell;
                let firstCell;
                let secondCell;
                let thirdCell;
                [
                    dummyCell, secondCell, thirdCell,
                    firstCell,              dummyCell
                ] = fix.debugElement.queryAll(By.css(CELL_CSS_CLASS));

                firstCell.componentInstance.onFocus(null);
                fix.detectChanges();

                expect(fix.componentInstance.selectedCell.value).toEqual(fix.componentInstance.data[0].ContactTitle);
                expect(fix.componentInstance.selectedCell.column.field).toMatch('ContactTitle');

                GridFunctions.simulateCellKeydown(firstCell.componentInstance, 'ArrowRight');
                fix.detectChanges();

                GridFunctions.simulateCellKeydown(secondCell.componentInstance, 'ArrowRight');
                fix.detectChanges();

                expect(fix.componentInstance.selectedCell.value).toEqual(fix.componentInstance.data[0].City);
                expect(fix.componentInstance.selectedCell.column.field).toMatch('City');
            });

            it('should navigate using Arrow Down through cell with same colStart but bigger colEnd', () => {
                fix.componentInstance.colGroups = [{
                    group: 'group1',
                    columns: [
                        { field: 'ID', rowStart: 1, colStart: 1 },
                        { field: 'CompanyName', rowStart: 1, colStart: 2, rowEnd: 3 },
                        { field: 'ContactName', rowStart: 1, colStart: 3 },
                        { field: 'ContactTitle', rowStart: 2, colStart: 1 },
                        { field: 'City', rowStart: 2, colStart: 3 },
                        { field: 'Country', rowStart: 3, colStart: 1 },
                        { field: 'Address', rowStart: 3, colStart: 2, colEnd: 4 },
                    ]
                }];
                fix.detectChanges();

                let dummyCell;
                let firstCell;
                let secondCell;
                let thirdCell;
                [
                    dummyCell, firstCell, dummyCell,
                    dummyCell,            dummyCell,
                    dummyCell, secondCell           ,
                    dummyCell, thirdCell, dummyCell
                ] = fix.debugElement.queryAll(By.css(CELL_CSS_CLASS));

                firstCell.componentInstance.onFocus(null);
                fix.detectChanges();

                expect(fix.componentInstance.selectedCell.value).toEqual(fix.componentInstance.data[0].CompanyName);
                expect(fix.componentInstance.selectedCell.column.field).toMatch('CompanyName');

                GridFunctions.simulateCellKeydown(firstCell.componentInstance, 'ArrowDown');
                fix.detectChanges();

                GridFunctions.simulateCellKeydown(secondCell.componentInstance, 'ArrowDown');
                fix.detectChanges();

                expect(fix.componentInstance.selectedCell.value).toEqual(fix.componentInstance.data[1].CompanyName);
                expect(fix.componentInstance.selectedCell.column.field).toMatch('CompanyName');

                GridFunctions.simulateCellKeydown(thirdCell.componentInstance, 'ArrowUp');
                fix.detectChanges();

                GridFunctions.simulateCellKeydown(secondCell.componentInstance, 'ArrowUp');
                fix.detectChanges();

                expect(fix.componentInstance.selectedCell.value).toEqual(fix.componentInstance.data[0].CompanyName);
                expect(fix.componentInstance.selectedCell.column.field).toMatch('CompanyName');
            });

            it('should navigate using Arrow Down through cell with smaller colStart and bigger colEnd', () => {
                fix.componentInstance.colGroups = [{
                    group: 'group1',
                    columns: [
                        { field: 'ID', rowStart: 1, colStart: 1 },
                        { field: 'CompanyName', rowStart: 1, colStart: 2, rowEnd: 3 },
                        { field: 'ContactName', rowStart: 1, colStart: 3 },
                        { field: 'ContactTitle', rowStart: 2, colStart: 1 },
                        { field: 'City', rowStart: 2, colStart: 3 },
                        { field: 'Country', rowStart: 3, colStart: 1 },
                        { field: 'Address', rowStart: 3, colStart: 2, colEnd: 4 },
                    ]
                }];
                fix.detectChanges();

                let dummyCell;
                let firstCell;
                let secondCell;
                let thirdCell;
                let fourthCell;
                [
                    dummyCell, fourthCell, dummyCell,
                    dummyCell,              firstCell,
                    dummyCell, secondCell           ,
                    dummyCell, dummyCell, thirdCell
                ] = fix.debugElement.queryAll(By.css(CELL_CSS_CLASS));

                firstCell.componentInstance.onFocus(null);
                fix.detectChanges();

                expect(fix.componentInstance.selectedCell.value).toEqual(fix.componentInstance.data[0].City);
                expect(fix.componentInstance.selectedCell.column.field).toMatch('City');

                GridFunctions.simulateCellKeydown(firstCell.componentInstance, 'ArrowDown');
                fix.detectChanges();

                GridFunctions.simulateCellKeydown(secondCell.componentInstance, 'ArrowDown');
                fix.detectChanges();

                expect(fix.componentInstance.selectedCell.value).toEqual(fix.componentInstance.data[1].ContactName);
                expect(fix.componentInstance.selectedCell.column.field).toMatch('ContactName');

                GridFunctions.simulateCellKeydown(thirdCell.componentInstance, 'ArrowUp');
                fix.detectChanges();

                GridFunctions.simulateCellKeydown(secondCell.componentInstance, 'ArrowUp');
                fix.detectChanges();

                expect(fix.componentInstance.selectedCell.value).toEqual(fix.componentInstance.data[0].City);
                expect(fix.componentInstance.selectedCell.column.field).toMatch('City');
            });

            it('should navigate using Arrow Up through cell with smaller colStart and bigger colEnd', () => {
                fix.componentInstance.colGroups = [{
                    group: 'group1',
                    columns: [
                        { field: 'ID', rowStart: 1, colStart: 1 },
                        { field: 'CompanyName', rowStart: 1, colStart: 2, rowEnd: 3 },
                        { field: 'ContactName', rowStart: 1, colStart: 3 },
                        { field: 'ContactTitle', rowStart: 2, colStart: 1 },
                        { field: 'City', rowStart: 2, colStart: 3 },
                        { field: 'Country', rowStart: 3, colStart: 1 },
                        { field: 'Address', rowStart: 3, colStart: 2, colEnd: 4 },
                    ]
                }];
                fix.detectChanges();

                let dummyCell;
                let firstCell;
                let secondCell;
                let thirdCell;
                [
                    dummyCell, dummyCell,   dummyCell,
                    dummyCell,              thirdCell,
                    dummyCell, secondCell           ,
                    dummyCell, dummyCell,  firstCell
                ] = fix.debugElement.queryAll(By.css(CELL_CSS_CLASS));

                firstCell.componentInstance.onFocus(null);
                fix.detectChanges();

                expect(fix.componentInstance.selectedCell.value).toEqual(fix.componentInstance.data[1].ContactName);
                expect(fix.componentInstance.selectedCell.column.field).toMatch('ContactName');

                GridFunctions.simulateCellKeydown(firstCell.componentInstance, 'ArrowUp');
                fix.detectChanges();

                GridFunctions.simulateCellKeydown(secondCell.componentInstance, 'ArrowUp');
                fix.detectChanges();

                expect(fix.componentInstance.selectedCell.value).toEqual(fix.componentInstance.data[0].City);
                expect(fix.componentInstance.selectedCell.column.field).toMatch('City');

                GridFunctions.simulateCellKeydown(thirdCell.componentInstance, 'ArrowDown');
                fix.detectChanges();

                GridFunctions.simulateCellKeydown(secondCell.componentInstance, 'ArrowDown');
                fix.detectChanges();

                expect(fix.componentInstance.selectedCell.value).toEqual(fix.componentInstance.data[1].ContactName);
                expect(fix.componentInstance.selectedCell.column.field).toMatch('ContactName');
            });

            it('should navigate correctly by pressing Ctrl + ArrowUp/ArrowDown key', () => {
                fix.componentInstance.colGroups = [{
                    group: 'group1',
                    pinned: true,
                    columns: [
                        { field: 'CompanyName', rowStart: 1, colStart: 1, colEnd: 3 },
                        { field: 'ContactName', rowStart: 2, colStart: 1 },
                        { field: 'ContactTitle', rowStart: 2, colStart: 2 }
                    ]
                }];
                fix.detectChanges();

<<<<<<< HEAD
                let firstCell;
                let secondCell;
                let thirdCell;
                [
                    firstCell, secondCell,
                    thirdCell,
                ] = fix.debugElement.queryAll(By.css(CELL_CSS_CLASS));
=======
    it('should scroll focused cell fully in view when navigating with arrow keys and row is partially visible.', (async () => {
        const fix = TestBed.createComponent(ColumnLayoutTestComponent);
        fix.componentInstance.colGroups = [
        {
            group: 'group1',
            columns: [
                 // col span 2
                { field: 'ContactName', rowStart: 1, colStart: 1, colEnd: 3 },
                { field: 'Phone', rowStart: 2, colStart: 1 },
                { field: 'City', rowStart: 2, colStart: 2 },
                // col span 2
                { field: 'ContactTitle', rowStart: 3, colStart: 1, colEnd: 3 }
            ]
        },
        {
            group: 'group2',
            columns: [
                 // row span 2
                { field: 'Address', rowStart: 1, colStart: 1, rowEnd: 3 },
                { field: 'PostalCode', rowStart: 3, colStart: 1 }
            ]
        },
        {
            group: 'group3',
            // row span 3
            columns: [
                { field: 'ID', rowStart: 1, colStart: 1, rowEnd: 4 }
            ]
        }];
        fix.detectChanges();

        const grid = fix.componentInstance.grid;
        setupGridScrollDetection(fix, grid);
        fix.detectChanges();
>>>>>>> decfe858

                thirdCell.componentInstance.onFocus(null);
                fix.detectChanges();

                expect(fix.componentInstance.selectedCell.value).toEqual(fix.componentInstance.data[0].ContactTitle);
                expect(fix.componentInstance.selectedCell.column.field).toMatch('ContactTitle');

                GridFunctions.simulateCellKeydown(thirdCell.componentInstance, 'ArrowDown', false, false, true);
                fix.detectChanges();

                expect(fix.componentInstance.selectedCell.value)
                    .toEqual(fix.componentInstance.data[fix.componentInstance.data.length - 1].ContactTitle);
                expect(fix.componentInstance.selectedCell.column.field).toMatch('ContactTitle');

                GridFunctions.simulateCellKeydown(fix.componentInstance.selectedCell, 'ArrowUp', false, false, true);
                fix.detectChanges();

                expect(fix.componentInstance.selectedCell.value).toEqual(fix.componentInstance.data[0].ContactTitle);
                expect(fix.componentInstance.selectedCell.column.field).toMatch('ContactTitle');
            });

            it('should navigate correctly with column group is hidden.', () => {
                fix.componentInstance.colGroups = [{
                    group: 'group1',
                    // row span 3
                    columns: [
                        { field: 'ID', rowStart: 1, colStart: 1, rowEnd: 4 }
                    ]
                }, {
                    group: 'group2',
                    columns: [
                        // col span 2
                        { field: 'ContactName', rowStart: 1, colStart: 1, colEnd: 3 },
                        { field: 'Phone', rowStart: 2, colStart: 1 },
                        { field: 'City', rowStart: 2, colStart: 2 },
                        // col span 2
                        { field: 'ContactTitle', rowStart: 3, colStart: 1, colEnd: 3 }
                    ]
                }, {
                    group: 'group3',
                    columns: [
                        // row span 2
                        { field: 'Address', rowStart: 1, colStart: 1, rowEnd: 3 },
                        { field: 'PostalCode', rowStart: 3, colStart: 1 }
                    ]
                }];
                fix.detectChanges();
                const grid =  fix.componentInstance.grid;
                // hide second group
                const secondGroup = grid.getColumnByName('group2');
                secondGroup.hidden = true;
                fix.detectChanges();

                // check visible indexes are correct
                expect(grid.getCellByColumn(0, 'ID').visibleColumnIndex).toBe(0);
                expect(grid.getCellByColumn(0, 'Address').visibleColumnIndex).toBe(1);
                expect(grid.getCellByColumn(0, 'PostalCode').visibleColumnIndex).toBe(2);
                // focus last
                let cell = grid.getCellByColumn(0, 'Address');
                cell.onFocus(focusEvent);
                fix.detectChanges();

                // shift+tab
                GridFunctions.simulateCellKeydown(cell, 'tab', false, true);
                fix.detectChanges();
                // check correct cell has focus
                cell = grid.getCellByColumn(0, 'ID');
                expect(cell.focused).toBe(true);

                // tab
                GridFunctions.simulateCellKeydown(cell, 'tab');
                fix.detectChanges();
                // check correct cell has focus
                cell = grid.getCellByColumn(0, 'Address');
                expect(cell.focused).toBe(true);

                // arrow left
                GridFunctions.simulateCellKeydown(cell, 'ArrowLeft');
                fix.detectChanges();

                // check correct cell has focus
                cell = grid.getCellByColumn(0, 'ID');
                expect(cell.focused).toBe(true);

                // arrow right
                GridFunctions.simulateCellKeydown(cell, 'ArrowRight');
                fix.detectChanges();

                // check correct cell has focus
                expect(grid.getCellByColumn(0, 'Address').focused).toBe(true);
            });
        });

        describe('GroupBy Integration', () => {
            it('should allow navigation through group rows with arrow keys starting from group row.', () => {
                fix.componentInstance.colGroups = [{
                    group: 'group1',
                    // row span 3
                    columns: [
                        { field: 'ID', rowStart: 1, colStart: 1, rowEnd: 4 }
                    ]
                }, {
                    group: 'group2',
                    columns: [
                        // col span 2
                        { field: 'ContactName', rowStart: 1, colStart: 1, colEnd: 3 },
                        { field: 'Phone', rowStart: 2, colStart: 1 },
                        { field: 'City', rowStart: 2, colStart: 2 },
                        // col span 2
                        { field: 'ContactTitle', rowStart: 3, colStart: 1, colEnd: 3 }
                    ]
                }, {
                    group: 'group3',
                    columns: [
                        // row span 2
                        { field: 'Address', rowStart: 1, colStart: 1, rowEnd: 3 },
                        { field: 'PostalCode', rowStart: 3, colStart: 1 }
                    ]
                }];
                fix.detectChanges();
                // group by city
                const grid =  fix.componentInstance.grid;
                grid.groupBy({
                    fieldName: 'City',
                    dir: SortingDirection.Asc,
                    ignoreCase: true,
                    strategy: DefaultSortingStrategy.instance()
                });
                fix.detectChanges();

                let groupRow = (<any>grid.getRowByIndex(0)) as IgxGridGroupByRowComponent;

                // arrow down
                GridFunctions.simulateGroupRowKeydown(groupRow, 'ArrowDown');
                fix.detectChanges();

                // check first data cell is focused
                let cell = grid.getCellByColumn(1, 'ID');
                expect(cell.focused).toBe(true);

                // arrow down
                GridFunctions.simulateCellKeydown(cell, 'ArrowDown');
                fix.detectChanges();

                // check next group row is focused
                groupRow = (<any>grid.getRowByIndex(2)) as IgxGridGroupByRowComponent;
                expect(groupRow.focused).toBe(true);

                // arrow up
                GridFunctions.simulateGroupRowKeydown(groupRow, 'ArrowUp');
                fix.detectChanges();
                // check prev cell is focused
                cell = grid.getCellByColumn(1, 'ID');
                expect(cell.focused).toBe(true);

                // arrow up
                GridFunctions.simulateCellKeydown(cell, 'ArrowUp');
                fix.detectChanges();

                // check first group row is focused
                groupRow = (<any>grid.getRowByIndex(0)) as IgxGridGroupByRowComponent;
                expect(groupRow.focused).toBe(true);
            });

            it('should allow navigation through group rows with arrow keys starting from middle of grid row', () => {
                fix.componentInstance.colGroups = [{
                    group: 'group1',
                    // row span 3
                    columns: [
                        { field: 'ID', rowStart: 1, colStart: 1, rowEnd: 4 }
                    ]
                }, {
                    group: 'group2',
                    columns: [
                        // col span 2
                        { field: 'ContactName', rowStart: 1, colStart: 1, colEnd: 3 },
                        { field: 'Phone', rowStart: 2, colStart: 1 },
                        { field: 'City', rowStart: 2, colStart: 2 },
                        // col span 2
                        { field: 'ContactTitle', rowStart: 3, colStart: 1, colEnd: 3 }
                    ]
                }, {
                    group: 'group3',
                    columns: [
                        // row span 2
                        { field: 'Address', rowStart: 1, colStart: 1, rowEnd: 3 },
                        { field: 'PostalCode', rowStart: 3, colStart: 1 }
                    ]
                }];

                fix.detectChanges();
                // group by city
                const grid =  fix.componentInstance.grid;
                grid.height = '700px';
                grid.groupBy({
                    fieldName: 'City',
                    dir: SortingDirection.Asc,
                    ignoreCase: true,
                    strategy: DefaultSortingStrategy.instance()
                });
                fix.detectChanges();

                const firstBlock = fix.debugElement.queryAll(By.css('igx-grid-row'))[0].queryAll(By.css(CELL_BLOCK))[1];
                const secondBlock = fix.debugElement.queryAll(By.css('igx-grid-row'))[1].queryAll(By.css(CELL_BLOCK))[1];
                let dummyCell;
                let firstCell;
                let secondCell;
                [   dummyCell               ,
                    dummyCell  , dummyCell  ,
                    firstCell               ] = firstBlock.queryAll(By.css(CELL_CSS_CLASS));
                [   secondCell               ,
                    dummyCell  , dummyCell  ,
                    dummyCell               ] = secondBlock.queryAll(By.css(CELL_CSS_CLASS));

                firstCell.componentInstance.onFocus(null);
                fix.detectChanges();

                // arrow down
                GridFunctions.simulateCellKeydown(firstCell.componentInstance, 'ArrowDown');
                fix.detectChanges();

                // check next group row is focused
                let groupRow = (<any>grid.getRowByIndex(2)) as IgxGridGroupByRowComponent;
                expect(groupRow.focused).toBe(true);

                // arrow down
                GridFunctions.simulateGroupRowKeydown(groupRow, 'ArrowDown');
                fix.detectChanges();

                // check first data cell is focused
                expect(fix.componentInstance.selectedCell.value).toEqual('Maria Anders');
                expect(fix.componentInstance.selectedCell.column.field).toMatch('ContactName');
                expect(document.activeElement).toEqual(secondCell.nativeElement);

                // arrow up
                GridFunctions.simulateCellKeydown(secondCell.componentInstance, 'ArrowUp');
                fix.detectChanges();

                // check group row is focused
                groupRow = (<any>grid.getRowByIndex(2)) as IgxGridGroupByRowComponent;
                expect(groupRow.focused).toBe(true);

                // arrow up
                GridFunctions.simulateGroupRowKeydown(groupRow, 'ArrowUp');
                fix.detectChanges();

                // check last cell in group 1 layout is focused
                expect(fix.componentInstance.selectedCell.value).toEqual('Order Administrator');
                expect(fix.componentInstance.selectedCell.column.field).toMatch('ContactTitle');
                expect(document.activeElement).toEqual(firstCell.nativeElement);
            });

            it('should allow navigation through group rows with Tab/Shift+Tab key', () => {
                fix.componentInstance.colGroups = [{
                    group: 'group1',
                    // row span 3
                    columns: [
                        { field: 'ID', rowStart: 1, colStart: 1, rowEnd: 4 }
                    ]
                }, {
                    group: 'group2',
                    columns: [
                        // col span 2
                        { field: 'ContactName', rowStart: 1, colStart: 1, colEnd: 3 },
                        { field: 'Phone', rowStart: 2, colStart: 1 },
                        { field: 'City', rowStart: 2, colStart: 2 },
                        // col span 2
                        { field: 'ContactTitle', rowStart: 3, colStart: 1, colEnd: 3 }
                    ]
                }, {
                    group: 'group3',
                    columns: [
                        // row span 2
                        { field: 'Address', rowStart: 1, colStart: 1, rowEnd: 4 }
                    ]
                }];
                fix.detectChanges();
                // group by city
                const grid =  fix.componentInstance.grid;
                grid.height = '700px';
                grid.groupBy({
                    fieldName: 'City',
                    dir: SortingDirection.Asc,
                    ignoreCase: true,
                    strategy: DefaultSortingStrategy.instance()
                });
                fix.detectChanges();

                const firstBlock = fix.debugElement.queryAll(By.css('igx-grid-row'))[0].queryAll(By.css(CELL_BLOCK))[1];
                const secondBlock = fix.debugElement.queryAll(By.css('igx-grid-row'))[1].queryAll(By.css(CELL_BLOCK))[0];
                let dummyCell;
                let firstCell;
                let secondCell;
                [   dummyCell               ,
                    dummyCell  , dummyCell  ,
                    firstCell               ] = firstBlock.queryAll(By.css(CELL_CSS_CLASS));
                [   secondCell  ] = secondBlock.queryAll(By.css(CELL_CSS_CLASS));

                firstCell.componentInstance.onFocus(null);
                fix.detectChanges();

                // Tab
                GridFunctions.simulateCellKeydown(firstCell.componentInstance, 'Tab');
                fix.detectChanges();

                // check next group row is focused
                let groupRow = (<any>grid.getRowByIndex(2)) as IgxGridGroupByRowComponent;
                expect(groupRow.focused).toBe(true);

                // Tab
                GridFunctions.simulateGroupRowKeydown(groupRow, 'Tab');
                fix.detectChanges();

                // check first data cell is focused
                expect(fix.componentInstance.selectedCell.value).toEqual('ALFKI');
                expect(fix.componentInstance.selectedCell.column.field).toMatch('ID');
                expect(document.activeElement).toEqual(secondCell.nativeElement);

                // Shift + Tab
                GridFunctions.simulateCellKeydown(secondCell.componentInstance, 'Tab', false, true);
                fix.detectChanges();

                // check group row is focused
                groupRow = (<any>grid.getRowByIndex(2)) as IgxGridGroupByRowComponent;
                expect(groupRow.focused).toBe(true);

                // Shift + Tab
                GridFunctions.simulateGroupRowKeydown(groupRow, 'Tab', false, true);
                fix.detectChanges();

                // check last cell in group 1 layout is focused
                expect(fix.componentInstance.selectedCell.value).toEqual('Order Administrator');
                expect(fix.componentInstance.selectedCell.column.field).toMatch('ContactTitle');
                expect(document.activeElement).toEqual(firstCell.nativeElement);
            });
        });

        describe('Column Moving Integration', () => {
            it('tab navigation should follow correct sequence if a column is moved.', () => {
                fix.componentInstance.colGroups = [{
                    group: 'group1',
                    // row span 3
                    columns: [
                        { field: 'ID', rowStart: 1, colStart: 1, rowEnd: 4 }
                    ]
                }, {
                    group: 'group2',
                    columns: [
                        // col span 2
                        { field: 'ContactName', rowStart: 1, colStart: 1, colEnd: 3 },
                        { field: 'Phone', rowStart: 2, colStart: 1 },
                        { field: 'City', rowStart: 2, colStart: 2 },
                        // col span 2
                        { field: 'ContactTitle', rowStart: 3, colStart: 1, colEnd: 3 }
                    ]
                }, {
                    group: 'group3',
                    columns: [
                        // row span 2
                        { field: 'Address', rowStart: 1, colStart: 1, rowEnd: 3 },
                        { field: 'PostalCode', rowStart: 3, colStart: 1 }
                    ]
                }];
                fix.detectChanges();
                const grid =  fix.componentInstance.grid;
                // move second group
                const col1 = grid.getColumnByName('group3');
                const col2 = grid.getColumnByName('group1');
                grid.moveColumn(col2, col1);
                fix.detectChanges();

                // check visible indexes are correct
                expect(grid.getCellByColumn(0, 'ContactName').visibleColumnIndex).toBe(0);
                expect(grid.getCellByColumn(0, 'Address').visibleColumnIndex).toBe(1);
                expect(grid.getCellByColumn(0, 'ID').visibleColumnIndex).toBe(2);
                expect(grid.getCellByColumn(0, 'Phone').visibleColumnIndex).toBe(3);
                expect(grid.getCellByColumn(0, 'City').visibleColumnIndex).toBe(4);
                expect(grid.getCellByColumn(0, 'ContactTitle').visibleColumnIndex).toBe(5);
                expect(grid.getCellByColumn(0, 'PostalCode').visibleColumnIndex).toBe(6);
            });
        });

        describe('Pinning integration', () => {
            it('tab navigation should follow correct sequence if a column is pinned runtime.', () => {
                fix.componentInstance.colGroups = [{
                    group: 'group1',
                    // row span 3
                    columns: [
                        { field: 'ID', rowStart: 1, colStart: 1, rowEnd: 4 }
                    ]
                }, {
                    group: 'group2',
                    columns: [
                        // col span 2
                        { field: 'ContactName', rowStart: 1, colStart: 1, colEnd: 3 },
                        { field: 'Phone', rowStart: 2, colStart: 1 },
                        { field: 'City', rowStart: 2, colStart: 2 },
                        // col span 2
                        { field: 'ContactTitle', rowStart: 3, colStart: 1, colEnd: 3 }
                    ]
                }, {
                    group: 'group3',
                    columns: [
                        // row span 2
                        { field: 'Address', rowStart: 1, colStart: 1, rowEnd: 3 },
                        { field: 'PostalCode', rowStart: 3, colStart: 1 }
                    ]
                }];
                fix.detectChanges();
                const grid =  fix.componentInstance.grid;
                // hide second group
                const secondGroup = grid.getColumnByName('group2');
                secondGroup.pinned = true;
                fix.detectChanges();

                // check visible indexes are correct
                expect(grid.getCellByColumn(0, 'ContactName').visibleColumnIndex).toBe(0);
                expect(grid.getCellByColumn(0, 'ID').visibleColumnIndex).toBe(1);
                expect(grid.getCellByColumn(0, 'Address').visibleColumnIndex).toBe(2);
                expect(grid.getCellByColumn(0, 'Phone').visibleColumnIndex).toBe(3);
                expect(grid.getCellByColumn(0, 'City').visibleColumnIndex).toBe(4);
                expect(grid.getCellByColumn(0, 'ContactTitle').visibleColumnIndex).toBe(5);
                expect(grid.getCellByColumn(0, 'PostalCode').visibleColumnIndex).toBe(6);
            });

            it('should navigate left from unpinned to pinned area when pinning second block in template', () => {
                fix.componentInstance.colGroups = [
                    {
                        group: 'group1',
                        columns: [
                            { field: 'CompanyName', rowStart: 1, colStart: 1, colEnd: 3, width: '300px' },
                            { field: 'ContactName', rowStart: 2, colStart: 1 },
                            { field: 'ContactTitle', rowStart: 2, colStart: 2 },
                            { field: 'Address', rowStart: 3, colStart: 1, colEnd: 3 }
                        ]
                    },
                    {
                        group: 'group2',
                        pinned: true,
                        columns: [
                            { field: 'City', rowStart: 1, colStart: 1, colEnd: 3, rowEnd: 3, width: '400px' },
                            { field: 'Region', rowStart: 3, colStart: 1 },
                            { field: 'PostalCode', rowStart: 3, colStart: 2 }
                        ]
                    },
                    {
                        group: 'group3',
                        columns: [
                            { field: 'Phone', rowStart: 1, colStart: 1, width: '200px' },
                            { field: 'Fax', rowStart: 2, colStart: 1 },
                            { field: 'PostalCode', rowStart: 3, colStart: 1 }
                        ]
                    }
                ];
                fix.componentInstance.grid.width = '600px';
                fix.detectChanges();
                const firstBlock = fix.debugElement.query(By.css('igx-grid-row')).queryAll(By.css(CELL_BLOCK))[0];
                const secondBlock = fix.debugElement.query(By.css('igx-grid-row')).queryAll(By.css(CELL_BLOCK))[1];
                let dummyCell;
                let firstCell;
                let secondCell;
                [   secondCell
                                            ,
                    dummyCell  , dummyCell ] = firstBlock.queryAll(By.css(CELL_CSS_CLASS));
                [   dummyCell               ,
                    firstCell  , dummyCell  ,
                    dummyCell               ] = secondBlock.queryAll(By.css(CELL_CSS_CLASS));

                firstCell.componentInstance.onFocus(null);
                fix.detectChanges();

                GridFunctions.simulateCellKeydown(firstCell.componentInstance, 'ArrowLeft');
                fix.detectChanges();

                expect(fix.componentInstance.selectedCell.value).toEqual(fix.componentInstance.data[0].City);
                expect(fix.componentInstance.selectedCell.column.field).toMatch('City');
                expect(document.activeElement).toEqual(secondCell.nativeElement);
            });

            it('should navigate down to next row inside pinned area when pinning second block in template', () => {
                fix.componentInstance.colGroups = [
                    {
                        group: 'group1',
                        columns: [
                            { field: 'CompanyName', rowStart: 1, colStart: 1, colEnd: 3, width: '300px' },
                            { field: 'ContactName', rowStart: 2, colStart: 1 },
                            { field: 'ContactTitle', rowStart: 2, colStart: 2 },
                            { field: 'Address', rowStart: 3, colStart: 1, colEnd: 3 }
                        ]
                    },
                    {
                        group: 'group2',
                        pinned: true,
                        columns: [
                            { field: 'City', rowStart: 1, colStart: 1, colEnd: 3, rowEnd: 3, width: '400px' },
                            { field: 'Region', rowStart: 3, colStart: 1 },
                            { field: 'PostalCode', rowStart: 3, colStart: 2 }
                        ]
                    },
                    {
                        group: 'group3',
                        columns: [
                            { field: 'Phone', rowStart: 1, colStart: 1, width: '200px' },
                            { field: 'Fax', rowStart: 2, colStart: 1 },
                            { field: 'PostalCode', rowStart: 3, colStart: 1 }
                        ]
                    }
                ];
                fix.componentInstance.grid.width = '600px';
                fix.detectChanges();
                const firstBlock = fix.debugElement.query(By.css('igx-grid-row')).queryAll(By.css(CELL_BLOCK))[0];
                const secondBlock = fix.debugElement.queryAll(By.css('igx-grid-row'))[1].queryAll(By.css(CELL_BLOCK))[0];
                let dummyCell;
                let firstCell;
                let secondCell;
                [   dummyCell               ,
                    firstCell  , dummyCell ] = firstBlock.queryAll(By.css(CELL_CSS_CLASS));
                [   secondCell               ,
                    dummyCell  , dummyCell ] = secondBlock.queryAll(By.css(CELL_CSS_CLASS));

                firstCell.componentInstance.onFocus(null);
                fix.detectChanges();

                GridFunctions.simulateCellKeydown(firstCell.componentInstance, 'ArrowDown');
                fix.detectChanges();

                expect(fix.componentInstance.selectedCell.value).toEqual(fix.componentInstance.data[1].City);
                expect(fix.componentInstance.selectedCell.column.field).toMatch('City');
                expect(document.activeElement).toEqual(secondCell.nativeElement);
            });

            it('should navigate down to next row inside unpinned area when pinning second block in template', () => {
                fix.componentInstance.colGroups = [
                    {
                        group: 'group1',
                        columns: [
                            { field: 'CompanyName', rowStart: 1, colStart: 1, colEnd: 3, width: '300px' },
                            { field: 'ContactName', rowStart: 2, colStart: 1 },
                            { field: 'ContactTitle', rowStart: 2, colStart: 2 },
                            { field: 'Address', rowStart: 3, colStart: 1, colEnd: 3 }
                        ]
                    },
                    {
                        group: 'group2',
                        pinned: true,
                        columns: [
                            { field: 'City', rowStart: 1, colStart: 1, colEnd: 3, rowEnd: 3, width: '400px' },
                            { field: 'Region', rowStart: 3, colStart: 1 },
                            { field: 'PostalCode', rowStart: 3, colStart: 2 }
                        ]
                    },
                    {
                        group: 'group3',
                        columns: [
                            { field: 'Phone', rowStart: 1, colStart: 1, width: '200px' },
                            { field: 'Fax', rowStart: 2, colStart: 1 },
                            { field: 'PostalCode', rowStart: 3, colStart: 1 }
                        ]
                    }
                ];
                fix.componentInstance.grid.width = '600px';
                fix.detectChanges();
                const firstBlock = fix.debugElement.query(By.css('igx-grid-row')).queryAll(By.css(CELL_BLOCK))[1];
                const secondBlock = fix.debugElement.queryAll(By.css('igx-grid-row'))[1].queryAll(By.css(CELL_BLOCK))[1];
                let dummyCell;
                let firstCell;
                let secondCell;
                [   firstCell               ,
                    secondCell  , dummyCell ,
                    firstCell               ] = firstBlock.queryAll(By.css(CELL_CSS_CLASS));
                [   secondCell               ,
                    dummyCell  , dummyCell  ,
                    dummyCell               ] = secondBlock.queryAll(By.css(CELL_CSS_CLASS));

                firstCell.componentInstance.onFocus(null);
                fix.detectChanges();

                GridFunctions.simulateCellKeydown(firstCell.componentInstance, 'ArrowDown');
                fix.detectChanges();

                expect(fix.componentInstance.selectedCell.value).toEqual(fix.componentInstance.data[1].CompanyName);
                expect(fix.componentInstance.selectedCell.column.field).toMatch('CompanyName');
                expect(document.activeElement).toEqual(secondCell.nativeElement);
            });

            it('should navigate up to next row inside pinned area when pinning second block in template', () => {
                fix.componentInstance.colGroups = [
                    {
                        group: 'group1',
                        columns: [
                            { field: 'CompanyName', rowStart: 1, colStart: 1, colEnd: 3, width: '300px' },
                            { field: 'ContactName', rowStart: 2, colStart: 1 },
                            { field: 'ContactTitle', rowStart: 2, colStart: 2 },
                            { field: 'Address', rowStart: 3, colStart: 1, colEnd: 3 }
                        ]
                    },
                    {
                        group: 'group2',
                        pinned: true,
                        columns: [
                            { field: 'City', rowStart: 1, colStart: 1, colEnd: 3, rowEnd: 3, width: '400px' },
                            { field: 'Region', rowStart: 3, colStart: 1 },
                            { field: 'PostalCode', rowStart: 3, colStart: 2 }
                        ]
                    },
                    {
                        group: 'group3',
                        columns: [
                            { field: 'Phone', rowStart: 1, colStart: 1, width: '200px' },
                            { field: 'Fax', rowStart: 2, colStart: 1 },
                            { field: 'PostalCode', rowStart: 3, colStart: 1 }
                        ]
                    }
                ];
                fix.componentInstance.grid.width = '600px';
                fix.detectChanges();
                const firstBlock = fix.debugElement.query(By.css('igx-grid-row')).queryAll(By.css(CELL_BLOCK))[0];
                const secondBlock = fix.debugElement.queryAll(By.css('igx-grid-row'))[1].queryAll(By.css(CELL_BLOCK))[0];
                let dummyCell;
                let firstCell;
                let secondCell;
                [   dummyCell               ,
                    secondCell  , dummyCell ] = firstBlock.queryAll(By.css(CELL_CSS_CLASS));
                [   firstCell               ,
                    dummyCell  , dummyCell ] = secondBlock.queryAll(By.css(CELL_CSS_CLASS));

                firstCell.componentInstance.onFocus(null);
                fix.detectChanges();

                GridFunctions.simulateCellKeydown(firstCell.componentInstance, 'ArrowUp');
                fix.detectChanges();

                expect(fix.componentInstance.selectedCell.value).toEqual(fix.componentInstance.data[0].Region);
                expect(fix.componentInstance.selectedCell.column.field).toMatch('Region');
                expect(document.activeElement).toEqual(secondCell.nativeElement);
            });

            it('should navigate up to next row inside unpinned area when pinning second block in template', () => {
                fix.componentInstance.colGroups = [
                    {
                        group: 'group1',
                        columns: [
                            { field: 'CompanyName', rowStart: 1, colStart: 1, colEnd: 3, width: '300px' },
                            { field: 'ContactName', rowStart: 2, colStart: 1 },
                            { field: 'ContactTitle', rowStart: 2, colStart: 2 },
                            { field: 'Address', rowStart: 3, colStart: 1, colEnd: 3 }
                        ]
                    },
                    {
                        group: 'group2',
                        pinned: true,
                        columns: [
                            { field: 'City', rowStart: 1, colStart: 1, colEnd: 3, rowEnd: 3, width: '400px' },
                            { field: 'Region', rowStart: 3, colStart: 1 },
                            { field: 'PostalCode', rowStart: 3, colStart: 2 }
                        ]
                    },
                    {
                        group: 'group3',
                        columns: [
                            { field: 'Phone', rowStart: 1, colStart: 1, width: '200px' },
                            { field: 'Fax', rowStart: 2, colStart: 1 },
                            { field: 'PostalCode', rowStart: 3, colStart: 1 }
                        ]
                    }
                ];
                fix.componentInstance.grid.width = '600px';
                fix.detectChanges();
                const firstBlock = fix.debugElement.query(By.css('igx-grid-row')).queryAll(By.css(CELL_BLOCK))[1];
                const secondBlock = fix.debugElement.queryAll(By.css('igx-grid-row'))[1].queryAll(By.css(CELL_BLOCK))[1];
                let dummyCell;
                let firstCell;
                let secondCell;
                [   dummyCell               ,
                    dummyCell  , dummyCell  ,
                    secondCell              ] = firstBlock.queryAll(By.css(CELL_CSS_CLASS));
                [   firstCell               ,
                    dummyCell  , dummyCell  ,
                    dummyCell               ] = secondBlock.queryAll(By.css(CELL_CSS_CLASS));

                firstCell.componentInstance.onFocus(null);
                fix.detectChanges();

                GridFunctions.simulateCellKeydown(firstCell.componentInstance, 'ArrowUp');
                fix.detectChanges();

                expect(fix.componentInstance.selectedCell.value).toEqual(fix.componentInstance.data[0].Address);
                expect(fix.componentInstance.selectedCell.column.field).toMatch('Address');
                expect(document.activeElement).toEqual(secondCell.nativeElement);
            });

            it('should navigate up to next row inside unpinned area when pinning second block in template', () => {
                fix.componentInstance.colGroups = [
                    {
                        group: 'group1',
                        columns: [
                            { field: 'CompanyName', rowStart: 1, colStart: 1, colEnd: 3, width: '300px' },
                            { field: 'ContactName', rowStart: 2, colStart: 1 },
                            { field: 'ContactTitle', rowStart: 2, colStart: 2 },
                            { field: 'Address', rowStart: 3, colStart: 1, colEnd: 3 },
                        ]
                    },
                    {
                        group: 'group2',
                        pinned: true,
                        columns: [
                            { field: 'Col1', rowStart: 1, colStart: 1 },
                            { field: 'Col2', rowStart: 1, colStart: 2 },
                            { field: 'Col3', rowStart: 1, colStart: 3 },
                            { field: 'City', rowStart: 2, colStart: 1, colEnd: 4, width: '400px' },
                            { field: 'Region', rowStart: 3, colStart: 1 },
                            { field: 'PostalCode', rowStart: 3, colStart: 2, colEnd: 4 }
                        ]
                    },
                    {
                        group: 'group3',
                        columns: [
                            { field: 'Phone', rowStart: 1, colStart: 1, width: '200px' },
                            { field: 'Fax', rowStart: 2, colStart: 1 },
                            { field: 'PostalCode', rowStart: 3, colStart: 1 }
                        ]
                    }
                ];
                fix.componentInstance.grid.width = '1000px';
                fix.detectChanges();
                const firstBlock = fix.debugElement.query(By.css('igx-grid-row')).queryAll(By.css(CELL_BLOCK))[1];
                const secondBlock = fix.debugElement.query(By.css('igx-grid-row')).queryAll(By.css(CELL_BLOCK))[2];
                let dummyCell;
                let firstCell;
                let secondCell;
                [   dummyCell               ,
                    dummyCell  , firstCell  ,
                    dummyCell              ] = firstBlock.queryAll(By.css(CELL_CSS_CLASS));
                [   dummyCell,
                    secondCell,
                    dummyCell   ] = secondBlock.queryAll(By.css(CELL_CSS_CLASS));

                firstCell.componentInstance.onFocus(null);
                fix.detectChanges();

                GridFunctions.simulateCellKeydown(firstCell.componentInstance, 'ArrowRight');
                fix.detectChanges();

                expect(fix.componentInstance.selectedCell.value).toEqual(fix.componentInstance.data[0].Fax);
                expect(fix.componentInstance.selectedCell.column.field).toMatch('Fax');
                expect(document.activeElement).toEqual(secondCell.nativeElement);
            });
        });

        describe('Row Edit integration', () => {
            it('shift+tab navigation should go through edit row buttons when navigating in row edit mode. ', () => {
                fix.componentInstance.colGroups = [
                    {
                        group: 'group1',
                        columns: [
                            { field: 'CompanyName', rowStart: 1, colStart: 1, colEnd: 3, width: '300px', editable: true },
                            { field: 'ContactName', rowStart: 2, colStart: 1, editable: true  },
                            { field: 'ContactTitle', rowStart: 2, colStart: 2, editable: true  },
                            { field: 'Address', rowStart: 3, colStart: 1, colEnd: 3, editable: true  }
                        ]
                    },
                    {
                        group: 'group2',
                        columns: [
                            { field: 'City', rowStart: 1, colStart: 1, colEnd: 3, rowEnd: 3, width: '400px', editable: true  },
                            { field: 'Region', rowStart: 3, colStart: 1, editable: true  },
                            { field: 'PostalCode', rowStart: 3, colStart: 2, editable: true  }
                        ]
                    },
                    {
                        group: 'group3',
                        columns: [
                            { field: 'Phone', rowStart: 1, colStart: 1, width: '200px', editable: true  },
                            { field: 'Fax', rowStart: 2, colStart: 1, editable: true  },
                            { field: 'ID', rowStart: 3, colStart: 1, editable: true  }
                        ]
                    }
                ];
                fix.detectChanges();

                const grid = fix.componentInstance.grid;
                grid.primaryKey = 'ID';
                grid.rowEditable = true;
                fix.detectChanges();

                let targetCell = grid.getCellByColumn(0, 'CompanyName');
                targetCell.nativeElement.focus();
                fix.detectChanges();
                targetCell.onKeydownEnterEditMode();
                fix.detectChanges();

                const rowEditingBannerElement = fix.debugElement.query(By.css('.igx-banner__row')).nativeElement;
                const doneButtonElement = rowEditingBannerElement.lastElementChild;
                const cancelButtonElement = rowEditingBannerElement.firstElementChild;

                // shift+tab into Done button
                GridFunctions.simulateCellKeydown(targetCell, 'Tab', false, true);
                fix.detectChanges();
                expect(document.activeElement).toEqual(doneButtonElement);

                // shift+ tab into Cancel
                UIInteractions.triggerKeyDownWithBlur('tab', doneButtonElement, true, false, true);
                fix.detectChanges();

                // shift+ tab into last cell
                UIInteractions.triggerKeyDownWithBlur('tab', cancelButtonElement, true, false, true);
                fix.detectChanges();

                targetCell = grid.getCellByColumn(0, 'PostalCode');
                expect(targetCell.focused).toBe(true);
            });
        });
    });

    // Note: Some tests execute await wait() and etc two times, because the grid scrolls two times.
    // This means that we need to wait onChunkLoad event from the igxForOf two times.
    describe('Navigation with scrolling', () => {
        describe('General', () => {
            it('should allow navigating down with scrolling', async() => {
                fix.componentInstance.colGroups = [{
                    group: 'group1',
                    columns: [
                        { field: 'Phone', rowStart: 1, colStart: 1 },
                        { field: 'City', rowStart: 1, colStart: 2 },
                        { field: 'ContactName', rowStart: 2, colStart: 1, colEnd: 3 }
                    ]
                }];
                fix.detectChanges();
                const rows = fix.debugElement.queryAll(By.css(ROW_CSS_CLASS));
                const penultRowCells = rows[rows.length - 2].queryAll(By.css(CELL_CSS_CLASS));
                const secondCell = penultRowCells[1];
                const rowIndex = parseInt(secondCell.nativeElement.getAttribute('data-rowindex'), 10);

                secondCell.componentInstance.onFocus(null);
                fix.detectChanges();

                GridFunctions.simulateCellKeydown(secondCell.componentInstance, 'ArrowDown');
                await wait();
                zone.simulateOnStable();
                fix.detectChanges();

                GridFunctions.simulateCellKeydown(fix.componentInstance.selectedCell, 'ArrowDown');
                await wait();
                zone.simulateOnStable();
                fix.detectChanges();

                expect(fix.componentInstance.selectedCell.value).toEqual(fix.componentInstance.data[rowIndex + 1].City);
                expect(fix.componentInstance.selectedCell.column.field).toMatch('City');
            });

            it('should navigate to the last cell from the layout by pressing Home/End or Ctrl + ArrowLeft/ArrowRight key', async() => {
                fix.componentInstance.colGroups = [{
                    group: 'group1',
                    hidden: true,
                    columns: [
                        { field: 'ID', rowStart: 1, colStart: 1, rowEnd: 3 }
                    ]
                }, {
                    group: 'group2',
                    columns: [
                        { field: 'CompanyName', rowStart: 1, colStart: 1, colEnd: 3 },
                        { field: 'ContactName', rowStart: 2, colStart: 1 },
                        { field: 'ContactTitle', rowStart: 2, colStart: 2 },
                        { field: 'Address', rowStart: 3, colStart: 1, colEnd: 3 }
                    ]
                }, {
                    group: 'group3',
                    columns: [
                        { field: 'City', rowStart: 1, colStart: 1, colEnd: 3, rowEnd: 3 },
                        { field: 'Region', rowStart: 3, colStart: 1 },
                        { field: 'PostalCode', rowStart: 3, colStart: 2 }
                    ]
                }, {
                    group: 'group4',
                    columns: [
                        { field: 'Country', rowStart: 1, colStart: 1 },
                        { field: 'Phone', rowStart: 1, colStart: 2 },
                        { field: 'Fax', rowStart: 2, colStart: 1, colEnd: 3, rowEnd: 4 }
                    ]
                }];
                fix.detectChanges();
                const firstCell = fix.debugElement.queryAll(By.css(CELL_CSS_CLASS))[0];

                firstCell.componentInstance.onFocus(null);
                fix.detectChanges();

                GridFunctions.simulateCellKeydown(firstCell.componentInstance, 'end');
                await wait();
                zone.simulateOnStable();
                fix.detectChanges();

                await wait();
                zone.simulateOnStable();
                fix.detectChanges();

                expect(fix.componentInstance.selectedCell.value).toEqual(fix.componentInstance.data[0].Phone);
                expect(fix.componentInstance.selectedCell.column.field).toMatch('Phone');

                GridFunctions.simulateCellKeydown(fix.componentInstance.selectedCell, 'home');
                await wait();
                zone.simulateOnStable();
                fix.detectChanges();

                await wait();
                zone.simulateOnStable();
                fix.detectChanges();

                expect(fix.componentInstance.selectedCell.value).toEqual(fix.componentInstance.data[0].CompanyName);
                expect(fix.componentInstance.selectedCell.column.field).toMatch('CompanyName');

                GridFunctions.simulateCellKeydown(firstCell.componentInstance, 'ArrowRight', false, false, true);
                await wait();
                zone.simulateOnStable();
                fix.detectChanges();

                await wait();
                zone.simulateOnStable();
                fix.detectChanges();

                expect(fix.componentInstance.selectedCell.value).toEqual(fix.componentInstance.data[0].Phone);
                expect(fix.componentInstance.selectedCell.column.field).toMatch('Phone');

                GridFunctions.simulateCellKeydown(fix.componentInstance.selectedCell, 'ArrowLeft', false, false, true);
                await wait();
                zone.simulateOnStable();
                fix.detectChanges();

                await wait();
                zone.simulateOnStable();
                fix.detectChanges();

                expect(fix.componentInstance.selectedCell.value).toEqual(fix.componentInstance.data[0].CompanyName);
                expect(fix.componentInstance.selectedCell.column.field).toMatch('CompanyName');
            });

            it('should navigate to the last cell from the first/last layout by pressing Ctrl + Home/End key', async() => {
                fix.componentInstance.colGroups = [{
                    group: 'group1',
                    hidden: true,
                    columns: [
                        { field: 'ID', rowStart: 1, colStart: 1, rowEnd: 3 }
                    ]
                }, {
                    group: 'group2',
                    columns: [
                        { field: 'CompanyName', rowStart: 1, colStart: 1, colEnd: 3 },
                        { field: 'ContactName', rowStart: 2, colStart: 1 },
                        { field: 'ContactTitle', rowStart: 2, colStart: 2 },
                        { field: 'Address', rowStart: 3, colStart: 1, colEnd: 3 }
                    ]
                }, {
                    group: 'group3',
                    columns: [
                        { field: 'City', rowStart: 1, colStart: 1, colEnd: 3, rowEnd: 3 },
                        { field: 'Region', rowStart: 3, colStart: 1 },
                        { field: 'PostalCode', rowStart: 3, colStart: 2 }
                    ]
                }, {
                    group: 'group4',
                    columns: [
                        { field: 'Country', rowStart: 1, colStart: 1 },
                        { field: 'Phone', rowStart: 1, colStart: 2 },
                        { field: 'Fax', rowStart: 2, colStart: 1, colEnd: 3, rowEnd: 4 }
                    ]
                }];
                fix.detectChanges();
                const firstCell = fix.debugElement.queryAll(By.css(CELL_CSS_CLASS))[0];

                firstCell.componentInstance.onFocus(null);
                fix.detectChanges();

                GridFunctions.simulateCellKeydown(firstCell.componentInstance, 'end', false, false, true);
                await wait(DEBOUNCETIME);
                zone.simulateOnStable();
                fix.detectChanges();

                await wait(DEBOUNCETIME);
                zone.simulateOnStable();
                fix.detectChanges();

                expect(fix.componentInstance.selectedCell.value)
                    .toEqual(fix.componentInstance.data[fix.componentInstance.data.length - 1].Fax);
                expect(fix.componentInstance.selectedCell.column.field).toMatch('Fax');

                GridFunctions.simulateCellKeydown(fix.componentInstance.selectedCell, 'home', false, false, true);
                await wait(DEBOUNCETIME);
                zone.simulateOnStable();
                fix.detectChanges();

                await wait(DEBOUNCETIME);
                zone.simulateOnStable();
                fix.detectChanges();

                expect(fix.componentInstance.selectedCell.value).toEqual(fix.componentInstance.data[0].CompanyName);
                expect(fix.componentInstance.selectedCell.column.field).toMatch('CompanyName');
            });

            it(`should navigate to the last cell from the layout by pressing Home/End or Ctrl + ArrowLeft/ArrowRight key
                    and keep same rowStart from the first selection when last cell spans more rows`, async() => {
                fix.componentInstance.colGroups = [{
                    group: 'group1',
                    hidden: true,
                    columns: [
                        { field: 'ID', rowStart: 1, colStart: 1, rowEnd: 3 }
                    ]
                }, {
                    group: 'group2',
                    columns: [
                        { field: 'CompanyName', rowStart: 1, colStart: 1, colEnd: 3 },
                        { field: 'ContactName', rowStart: 2, colStart: 1 },
                        { field: 'ContactTitle', rowStart: 2, colStart: 2 },
                        { field: 'Address', rowStart: 3, colStart: 1, colEnd: 3 }
                    ]
                }, {
                    group: 'group3',
                    columns: [
                        { field: 'City', rowStart: 1, colStart: 1, colEnd: 3, rowEnd: 3 },
                        { field: 'Region', rowStart: 3, colStart: 1 },
                        { field: 'PostalCode', rowStart: 3, colStart: 2 }
                    ]
                }, {
                    group: 'group4',
                    columns: [
                        { field: 'Country', rowStart: 1, colStart: 1 },
                        { field: 'Phone', rowStart: 1, colStart: 2 },
                        { field: 'Fax', rowStart: 2, colStart: 1, colEnd: 3, rowEnd: 4 }
                    ]
                }];
                fix.detectChanges();
                // last cell from first layout
                const lastCell = fix.debugElement.queryAll(By.css(CELL_CSS_CLASS))[3];

                lastCell.componentInstance.onFocus(null);
                fix.detectChanges();

                GridFunctions.simulateCellKeydown(lastCell.componentInstance, 'end');
                await wait();
                zone.simulateOnStable();
                fix.detectChanges();

                expect(fix.componentInstance.selectedCell.value).toEqual(fix.componentInstance.data[0].Fax);
                expect(fix.componentInstance.selectedCell.column.field).toMatch('Fax');

                GridFunctions.simulateCellKeydown(fix.componentInstance.selectedCell, 'home');
                await wait();
                zone.simulateOnStable();
                fix.detectChanges();

                expect(fix.componentInstance.selectedCell.value).toEqual(fix.componentInstance.data[0].Address);
                expect(fix.componentInstance.selectedCell.column.field).toMatch('Address');

                GridFunctions.simulateCellKeydown(lastCell.componentInstance, 'ArrowRight', false, false, true);
                await wait(DEBOUNCETIME);
                zone.simulateOnStable();
                fix.detectChanges();

                await wait(DEBOUNCETIME);
                zone.simulateOnStable();
                fix.detectChanges();

                expect(fix.componentInstance.selectedCell.value).toEqual(fix.componentInstance.data[0].Fax);
                expect(fix.componentInstance.selectedCell.column.field).toMatch('Fax');

                GridFunctions.simulateCellKeydown(lastCell.componentInstance, 'ArrowLeft', false, false, true);
                await wait(DEBOUNCETIME);
                zone.simulateOnStable();
                fix.detectChanges();

                await wait(DEBOUNCETIME);
                zone.simulateOnStable();
                fix.detectChanges();

                expect(fix.componentInstance.selectedCell.value).toEqual(fix.componentInstance.data[0].Address);
                expect(fix.componentInstance.selectedCell.column.field).toMatch('Address');
            });

            it(`should navigate to the last cell from the layout by pressing Home/End and Ctrl key
                and keep same rowStart from the first selection when last cell spans more rows`, async() => {
                fix.componentInstance.colGroups = [{
                    group: 'group1',
                    hidden: true,
                    columns: [
                        { field: 'ID', rowStart: 1, colStart: 1, rowEnd: 3 }
                    ]
                }, {
                    group: 'group2',
                    columns: [
                        { field: 'CompanyName', rowStart: 1, colStart: 1, colEnd: 3 },
                        { field: 'ContactName', rowStart: 2, colStart: 1 },
                        { field: 'ContactTitle', rowStart: 2, colStart: 2 },
                        { field: 'Address', rowStart: 3, colStart: 1, colEnd: 3 }
                    ]
                }, {
                    group: 'group3',
                    columns: [
                        { field: 'City', rowStart: 1, colStart: 1, colEnd: 3, rowEnd: 3 },
                        { field: 'Region', rowStart: 3, colStart: 1 },
                        { field: 'PostalCode', rowStart: 3, colStart: 2 }
                    ]
                }, {
                    group: 'group4',
                    columns: [
                        { field: 'Country', rowStart: 1, colStart: 1 },
                        { field: 'Phone', rowStart: 1, colStart: 2 },
                        { field: 'Fax', rowStart: 2, colStart: 1, colEnd: 3, rowEnd: 4 }
                    ]
                }];
                fix.detectChanges();
                // last cell from first layout
                const lastCell = fix.debugElement.queryAll(By.css(CELL_CSS_CLASS))[3];

                lastCell.componentInstance.onFocus(null);
                fix.detectChanges();

                GridFunctions.simulateCellKeydown(lastCell.componentInstance, 'end', false, false, true);
                await wait(DEBOUNCETIME);
                zone.simulateOnStable();
                fix.detectChanges();

                await wait(DEBOUNCETIME);
                zone.simulateOnStable();
                fix.detectChanges();

                expect(fix.componentInstance.selectedCell.value)
                    .toEqual(fix.componentInstance.data[fix.componentInstance.data.length - 1].Fax);
                expect(fix.componentInstance.selectedCell.column.field).toMatch('Fax');

                GridFunctions.simulateCellKeydown(fix.componentInstance.selectedCell, 'home', false, false, true);
                await wait(DEBOUNCETIME);
                zone.simulateOnStable();
                fix.detectChanges();

                await wait(DEBOUNCETIME);
                zone.simulateOnStable();
                fix.detectChanges();

                expect(fix.componentInstance.selectedCell.value).toEqual(fix.componentInstance.data[0].CompanyName);
                expect(fix.componentInstance.selectedCell.column.field).toMatch('CompanyName');
            });

            it(`should navigate to the last cell from the layout by pressing Ctrl + Arrow Right key
                and then Arrow Down + Up to same cell`, async() => {
                fix.componentInstance.colGroups = [{
                    group: 'group1',
                    hidden: true,
                    columns: [
                        { field: 'ID', rowStart: 1, colStart: 1, rowEnd: 3 }
                    ]
                }, {
                    group: 'group2',
                    columns: [
                        { field: 'CompanyName', rowStart: 1, colStart: 1, colEnd: 3 },
                        { field: 'ContactName', rowStart: 2, colStart: 1 },
                        { field: 'ContactTitle', rowStart: 2, colStart: 2 },
                        { field: 'Address', rowStart: 3, colStart: 1, colEnd: 3 }
                    ]
                }, {
                    group: 'group3',
                    columns: [
                        { field: 'City', rowStart: 1, colStart: 1, colEnd: 3, rowEnd: 3 },
                        { field: 'Region', rowStart: 3, colStart: 1 },
                        { field: 'PostalCode', rowStart: 3, colStart: 2 }
                    ]
                }, {
                    group: 'group4',
                    columns: [
                        { field: 'Country', rowStart: 1, colStart: 1 },
                        { field: 'Phone', rowStart: 1, colStart: 2 },
                        { field: 'Fax', rowStart: 2, colStart: 1, colEnd: 3, rowEnd: 4 }
                    ]
                }];
                fix.detectChanges();
                const firstCell = fix.debugElement.queryAll(By.css(CELL_CSS_CLASS))[0];

                firstCell.componentInstance.onFocus(null);
                fix.detectChanges();

                GridFunctions.simulateCellKeydown(firstCell.componentInstance, 'ArrowRight', false, false, true);
                await wait(DEBOUNCETIME);
                zone.simulateOnStable();
                fix.detectChanges();

                await wait(DEBOUNCETIME);
                zone.simulateOnStable();
                fix.detectChanges();

                expect(fix.componentInstance.selectedCell.value).toEqual(fix.componentInstance.data[0].Phone);
                expect(fix.componentInstance.selectedCell.column.field).toMatch('Phone');

                GridFunctions.simulateCellKeydown(fix.componentInstance.selectedCell, 'ArrowDown');
                await wait();
                zone.simulateOnStable();
                fix.detectChanges();

                expect(fix.componentInstance.selectedCell.value).toEqual(fix.componentInstance.data[0].Fax);
                expect(fix.componentInstance.selectedCell.column.field).toMatch('Fax');

                GridFunctions.simulateCellKeydown(fix.componentInstance.selectedCell, 'ArrowUp');
                await wait();
                zone.simulateOnStable();
                fix.detectChanges();

                expect(fix.componentInstance.selectedCell.value).toEqual(fix.componentInstance.data[0].Phone);
                expect(fix.componentInstance.selectedCell.column.field).toMatch('Phone');
            });

            it(`should navigate to the last cell from the layout by pressing Ctrl + Arrow Right key
                and then Arrow Up + Down to same cell`, async() => {
                fix.componentInstance.colGroups = [{
                    group: 'group1',
                    hidden: true,
                    columns: [
                        { field: 'ID', rowStart: 1, colStart: 1, rowEnd: 3 }
                    ]
                }, {
                    group: 'group2',
                    columns: [
                        { field: 'CompanyName', rowStart: 1, colStart: 1, colEnd: 3 },
                        { field: 'ContactName', rowStart: 2, colStart: 1 },
                        { field: 'ContactTitle', rowStart: 2, colStart: 2 },
                        { field: 'Address', rowStart: 3, colStart: 1, colEnd: 3 }
                    ]
                }, {
                    group: 'group3',
                    columns: [
                        { field: 'City', rowStart: 1, colStart: 1, colEnd: 3, rowEnd: 3 },
                        { field: 'Region', rowStart: 3, colStart: 1 },
                        { field: 'PostalCode', rowStart: 3, colStart: 2 }
                    ]
                }, {
                    group: 'group4',
                    columns: [
                        { field: 'Country', rowStart: 1, colStart: 1 },
                        { field: 'Phone', rowStart: 1, colStart: 2 },
                        { field: 'Fax', rowStart: 2, colStart: 1, colEnd: 3, rowEnd: 4 }
                    ]
                }];
                fix.detectChanges();
                const rows = fix.debugElement.queryAll(By.css(ROW_CSS_CLASS));
                const firstCell = rows[2].queryAll(By.css(CELL_CSS_CLASS))[0];

                firstCell.componentInstance.onFocus(null);
                fix.detectChanges();

                GridFunctions.simulateCellKeydown(firstCell.componentInstance, 'ArrowRight', false, false, true);
                await wait();
                zone.simulateOnStable();
                fix.detectChanges();

                await wait();
                zone.simulateOnStable();
                fix.detectChanges();

                expect(fix.componentInstance.selectedCell.value).toEqual(fix.componentInstance.data[1].Phone);
                expect(fix.componentInstance.selectedCell.column.field).toMatch('Phone');

                GridFunctions.simulateCellKeydown(fix.componentInstance.selectedCell, 'ArrowUp');
                await wait();
                zone.simulateOnStable();
                fix.detectChanges();

                expect(fix.componentInstance.selectedCell.value).toEqual(fix.componentInstance.data[0].Fax);
                expect(fix.componentInstance.selectedCell.column.field).toMatch('Fax');

                GridFunctions.simulateCellKeydown(fix.componentInstance.selectedCell, 'ArrowDown');
                await wait();
                zone.simulateOnStable();
                fix.detectChanges();

                expect(fix.componentInstance.selectedCell.value).toEqual(fix.componentInstance.data[1].Phone);
                expect(fix.componentInstance.selectedCell.column.field).toMatch('Phone');
            });

            it('Tab Navigation should work in grid with horizontal virtualization.',  async() => {
                fix.componentInstance.colGroups = [{
                    group: 'group1',
                    // row span 3
                    columns: [
                        { field: 'ID', rowStart: 1, colStart: 1, rowEnd: 4 }
                    ]
                }, {
                    group: 'group2',
                    columns: [
                        // col span 2
                        { field: 'ContactName', rowStart: 1, colStart: 1, colEnd: 3 },
                        { field: 'Phone', rowStart: 2, colStart: 1 },
                        { field: 'City', rowStart: 2, colStart: 2 },
                        // col span 2
                        { field: 'ContactTitle', rowStart: 3, colStart: 1, colEnd: 3 }
                    ]
                }, {
                    group: 'group3',
                    columns: [
                        // row span 2
                        { field: 'Address', rowStart: 1, colStart: 1, rowEnd: 3 },
                        { field: 'PostalCode', rowStart: 3, colStart: 1 }
                    ]
                }];
                fix.detectChanges();

                const grid =  fix.componentInstance.grid;
                grid.columnWidth = '300px';
                grid.width = '300px';
                setupGridScrollDetection(fix, grid);
                fix.detectChanges();

                const order = ['ID', 'ContactName', 'Address', 'Phone', 'City', 'ContactTitle', 'PostalCode'];

                // focus 1st
                let cell = grid.getCellByColumn(0, 'ID');
                cell.onFocus(focusEvent);
                fix.detectChanges();

                const dataCols = grid.columns.filter(x => !x.columnLayout);
                // tab thorugh all data cols and check cells are selected/focused.
                for (let i = 1; i < dataCols.length; i++) {
                GridFunctions.simulateCellKeydown(cell, 'Tab');
                await wait(DEBOUNCETIME);
                zone.simulateOnStable();
                fix.detectChanges();

                cell = grid.getCellByColumn(0, order[i]);
                expect(cell.focused).toBe(true);
                expect(cell.visibleColumnIndex).toBe(i);
            }
            });

            it('Shift+Tab Navigation should work in grid with horizontal virtualization.',  async() => {
                fix.componentInstance.colGroups = [{
                    group: 'group1',
                    // row span 3
                    columns: [
                        { field: 'ID', rowStart: 1, colStart: 1, rowEnd: 4 }
                    ]
                }, {
                    group: 'group2',
                    columns: [
                        // col span 2
                        { field: 'ContactName', rowStart: 1, colStart: 1, colEnd: 3 },
                        { field: 'Phone', rowStart: 2, colStart: 1 },
                        { field: 'City', rowStart: 2, colStart: 2 },
                        // col span 2
                        { field: 'ContactTitle', rowStart: 3, colStart: 1, colEnd: 3 }
                    ]
                }, {
                    group: 'group3',
                    columns: [
                        // row span 2
                        { field: 'Address', rowStart: 1, colStart: 1, rowEnd: 3 },
                        { field: 'PostalCode', rowStart: 3, colStart: 1 }
                    ]
                }];
                const grid =  fix.componentInstance.grid;
                setupGridScrollDetection(fix, grid);
                grid.columnWidth = '300px';
                grid.width = '300px';
                fix.detectChanges();

                const forOfDir = grid.headerContainer;
                forOfDir.scrollTo(2);
                await wait();
                zone.simulateOnStable();
                fix.detectChanges();

                const dataCols = grid.columns.filter(x => !x.columnLayout);
                const order = ['ID', 'ContactName', 'Address', 'Phone', 'City', 'ContactTitle', 'PostalCode'];
                // focus last
                let cell = grid.getCellByColumn(0, 'PostalCode');
                cell.onFocus(focusEvent);
                fix.detectChanges();

                // shift+tab through all data cols and check cells are selected/focused.
                for (let j = dataCols.length - 2; j >= 0; j--) {
                    GridFunctions.simulateCellKeydown(cell, 'Tab', false, true);
                    await wait(DEBOUNCETIME);
                    zone.simulateOnStable();
                    fix.detectChanges();

                    cell = grid.getCellByColumn(0, order[j]);
                    expect(cell.focused).toBe(true);
                    expect(cell.visibleColumnIndex).toBe(j);
                }
            });

            it('Shift+Tab Navigation should scroll last cell fully in view.',  async () => {
                fix.componentInstance.colGroups = [{
                    group: 'group1',
                    // row span 3
                    columns: [
                        { field: 'ID', rowStart: 1, colStart: 1, rowEnd: 4 }
                    ]
                }, {
                    group: 'group3',
                    columns: [
                        // row span 2
                        { field: 'Address', rowStart: 1, colStart: 1, rowEnd: 3 },
                        { field: 'PostalCode', rowStart: 3, colStart: 1 }
                    ]
                }, {
                    group: 'group2',
                    columns: [
                        // col span 2
                        { field: 'ContactName', rowStart: 1, colStart: 1, colEnd: 3 },
                        { field: 'Phone', rowStart: 2, colStart: 1 },
                        { field: 'City', rowStart: 2, colStart: 2 },
                        // col span 2
                        { field: 'ContactTitle', rowStart: 3, colStart: 1, colEnd: 3 }
                    ]
                }];
                const grid =  fix.componentInstance.grid;
                setupGridScrollDetection(fix, grid);
                grid.columnWidth = '300px';
                grid.width = '300px';
                fix.detectChanges();

                // focus 1st in 2nd row
                const cell = grid.getCellByColumn(1, 'ID');
                cell.onFocus(focusEvent);
                fix.detectChanges();

                // shift + tab
                GridFunctions.simulateCellKeydown(cell, 'Tab', false, true);
                await wait();
                zone.simulateOnStable();
                fix.detectChanges();

                await wait();
                zone.simulateOnStable();
                fix.detectChanges();

                const lastCell = grid.getCellByColumn(0, 'ContactTitle');
                expect(lastCell.focused).toBe(true);
                expect(grid.headerContainer.getScroll().scrollLeft).toBeGreaterThan(600);
                // check if cell right edge is visible
                const diff = lastCell.nativeElement.getBoundingClientRect().right - grid.tbody.nativeElement.getBoundingClientRect().right;
                expect(diff).toBe(0);
            });

            it('Shift + tab navigation should scroll to the appropriate cell', async() => {
                fix.componentInstance.colGroups = [
                    {
                        group: 'group1', pinned: true,
                        columns: [
                            { field: 'CompanyName', rowStart: 1, colStart: 1, colEnd: 3, width: '300px', editable: true },
                            { field: 'ContactName', rowStart: 2, colStart: 1, editable: false  },
                            { field: 'ContactTitle', rowStart: 2, colStart: 2, editable: true  },
                            { field: 'Address', rowStart: 3, colStart: 1, colEnd: 3, editable: true  }
                        ]
                    },
                    {
                        group: 'group2',
                        columns: [
                            { field: 'City', rowStart: 1, colStart: 1, colEnd: 3, rowEnd: 3, width: '400px', editable: true  },
                            { field: 'Region', rowStart: 3, colStart: 1, editable: true  },
                            { field: 'PostalCode', rowStart: 3, colStart: 2, editable: true  }
                        ]
                    },
                    {
                        group: 'group3',
                        columns: [
                            { field: 'Phone', rowStart: 1, colStart: 1, width: '200px', editable: true  },
                            { field: 'Fax', rowStart: 2, colStart: 1, editable: true  },
                            { field: 'ID', rowStart: 3, colStart: 1, editable: true  }
                        ]
                    }
                ];
                fix.componentInstance.grid.width = '500px';
                fix.detectChanges();

                const rows = fix.debugElement.queryAll(By.css(ROW_CSS_CLASS));
                const firstRowCells = rows[1].queryAll(By.css(CELL_CSS_CLASS));
                const secondRowCells = rows[2].queryAll(By.css(CELL_CSS_CLASS));

                secondRowCells[0].componentInstance.onFocus(null);
                fix.detectChanges();

                GridFunctions.simulateCellKeydown(secondRowCells[0].componentInstance, 'Tab', false, true);
                await wait();
                zone.simulateOnStable();
                fix.detectChanges();

                await wait();
                zone.simulateOnStable();
                fix.detectChanges();

                expect(fix.componentInstance.selectedCell.value).toEqual(fix.componentInstance.data[0].ID);
                expect(fix.componentInstance.selectedCell.column.field).toMatch('ID');
                expect(document.activeElement).toEqual(firstRowCells[firstRowCells.length - 1].nativeElement);
            });

            it('should scroll focused cell fully in view when navigating with arrow keys and row is partially visible.', async() => {
                fix.componentInstance.colGroups = [
                {
                    group: 'group1',
                    columns: [
                        // col span 2
                        { field: 'ContactName', rowStart: 1, colStart: 1, colEnd: 3 },
                        { field: 'Phone', rowStart: 2, colStart: 1 },
                        { field: 'City', rowStart: 2, colStart: 2 },
                        // col span 2
                        { field: 'ContactTitle', rowStart: 3, colStart: 1, colEnd: 3 }
                    ]
                },
                {
                    group: 'group2',
                    columns: [
                        // row span 2
                        { field: 'Address', rowStart: 1, colStart: 1, rowEnd: 3 },
                        { field: 'PostalCode', rowStart: 3, colStart: 1 }
                    ]
                },
                {
                    group: 'group3',
                    // row span 3
                    columns: [
                        { field: 'ID', rowStart: 1, colStart: 1, rowEnd: 4 }
                    ]
                }];
                const grid = fix.componentInstance.grid;
                grid.height = '400px';
                setupGridScrollDetection(fix, grid);
                fix.detectChanges();

                // focus 3rd row, first cell
                let cell = grid.getCellByColumn(2, 'ContactName');
                cell.onFocus(focusEvent);
                fix.detectChanges();

                // arrow down
                GridFunctions.simulateCellKeydown(cell, 'ArrowDown');
                await wait();
                zone.simulateOnStable();
                fix.detectChanges();

                // check next cell is focused and is fully in view
                cell = grid.getCellByColumn(2, 'Phone');
                expect(cell.focused).toBe(true);
                expect(grid.verticalScrollContainer.getScroll().scrollTop).toBeGreaterThan(50);
                let diff = cell.nativeElement.getBoundingClientRect().bottom - grid.tbody.nativeElement.getBoundingClientRect().bottom;
                expect(diff).toBe(0);

                // focus 1st row, 2nd cell
                cell = grid.getCellByColumn(0, 'Phone');
                cell.onFocus(focusEvent);
                fix.detectChanges();

                // arrow up
                GridFunctions.simulateCellKeydown(cell, 'ArrowUp');
                await wait();
                zone.simulateOnStable();
                fix.detectChanges();

                // check next cell is focused and is fully in view
                cell = grid.getCellByColumn(0, 'ContactName');
                expect(cell.focused).toBe(true);
                expect(grid.verticalScrollContainer.getScroll().scrollTop).toBe(0);
                diff = cell.nativeElement.getBoundingClientRect().top - grid.tbody.nativeElement.getBoundingClientRect().top;
                expect(diff).toBe(0);

                // focus 3rd row, first cell
                cell = grid.getCellByColumn(2, 'ContactName');
                cell.onFocus(focusEvent);
                fix.detectChanges();

                // arrow right
                GridFunctions.simulateCellKeydown(cell, 'ArrowRight');
                await wait();
                zone.simulateOnStable();
                fix.detectChanges();

                // check next cell is focused and is fully in view
                cell = grid.getCellByColumn(2, 'Address');
                expect(cell.focused).toBe(true);
                expect(grid.verticalScrollContainer.getScroll().scrollTop).toBeGreaterThan(50);
                diff = cell.nativeElement.getBoundingClientRect().bottom - grid.tbody.nativeElement.getBoundingClientRect().bottom;
                expect(diff).toBe(0);

                // focus 1st row, Address
                cell = grid.getCellByColumn(0, 'Address');
                cell.onFocus(focusEvent);
                fix.detectChanges();

                // arrow left
                GridFunctions.simulateCellKeydown(cell, 'ArrowLeft');
                await wait();
                zone.simulateOnStable();
                fix.detectChanges();

                // check next cell is focused and is fully in view
                cell = grid.getCellByColumn(0, 'ContactName');
                expect(cell.focused).toBe(true);
                expect(grid.verticalScrollContainer.getScroll().scrollTop).toBe(0);
                diff = cell.nativeElement.getBoundingClientRect().top - grid.tbody.nativeElement.getBoundingClientRect().top;
                expect(diff).toBe(0);
            });

            it('should scroll focused cell fully in view when navigating with arrow keys and column is partially visible.', async() => {
                fix.componentInstance.colGroups = [{
                    group: 'group1',
                    columns: [
                        // col span 2
                        { field: 'ContactName', rowStart: 1, colStart: 1, colEnd: 5 },
                        { field: 'Phone', rowStart: 2, colStart: 1 },
                        { field: 'City', rowStart: 2, colStart: 2 },
                        { field: 'Address', rowStart: 2, colStart: 3 },
                        { field: 'Country', rowStart: 2, colStart: 4 },
                        // col span 2
                        { field: 'ContactTitle', rowStart: 3, colStart: 1, colEnd: 5 }
                    ]
                }];
                const grid =  fix.componentInstance.grid;
                grid.columnWidth = '300px';
                grid.width = '300px';
                setupGridScrollDetection(fix, grid);
                fix.detectChanges();

                // focus 1st row, 2nd row cell
                let cell = grid.getCellByColumn(0, 'Phone');
                cell.onFocus(focusEvent);
                fix.detectChanges();

                // arrow right
                GridFunctions.simulateCellKeydown(cell, 'ArrowRight');
                await wait(DEBOUNCETIME);
                zone.simulateOnStable();
                fix.detectChanges();

                // check next cell is focused
                cell = grid.getCellByColumn(0, 'City');
                expect(cell.focused).toBe(true);
                expect(grid.headerContainer.getScroll().scrollLeft).toBeGreaterThan(300);
                let diff = cell.nativeElement.getBoundingClientRect().right - grid.tbody.nativeElement.getBoundingClientRect().right;
                expect(diff).toBe(0);

                // arrow left
                GridFunctions.simulateCellKeydown(cell, 'ArrowLeft');
                await wait(DEBOUNCETIME);
                zone.simulateOnStable();
                fix.detectChanges();

                // check next cell is focused
                cell = grid.getCellByColumn(0, 'Phone');
                expect(cell.focused).toBe(true);
                expect(grid.headerContainer.getScroll().scrollLeft).toBe(0);
                diff = cell.nativeElement.getBoundingClientRect().left - grid.tbody.nativeElement.getBoundingClientRect().left;
                expect(diff).toBe(0);
            });

            it(`should navigate to the last cell from the layout by pressing Ctrl + ArrowLeft/ArrowRight key
            in grid with horizontal virtualization`, async() => {
                fix.componentInstance.colGroups = [{
                    group: 'group1',
                    // row span 3
                    columns: [
                        { field: 'ID', rowStart: 1, colStart: 1, rowEnd: 4 }
                    ]
                }, {
                    group: 'group2',
                    columns: [
                        // col span 2
                        { field: 'ContactName', rowStart: 1, colStart: 1, colEnd: 3 },
                        { field: 'Phone', rowStart: 2, colStart: 1 },
                        { field: 'City', rowStart: 2, colStart: 2 },
                        // col span 2
                        { field: 'ContactTitle', rowStart: 3, colStart: 1, colEnd: 3 }
                    ]
                }, {
                    group: 'group3',
                    columns: [
                        // row span 2
                        { field: 'Address', rowStart: 1, colStart: 1, rowEnd: 3 },
                        { field: 'PostalCode', rowStart: 3, colStart: 1 }
                    ]
                }];
                const grid =  fix.componentInstance.grid;
                grid.columnWidth = '300px';
                grid.width = '400px';
                setupGridScrollDetection(fix, grid);
                fix.detectChanges();

                let firstCell = grid.getCellByColumn(0, 'ID');

                firstCell.onFocus(focusEvent);
                fix.detectChanges();

                // ctrl+arrow right
                GridFunctions.simulateCellKeydown(firstCell, 'ArrowRight', false, false, true);
                await wait(DEBOUNCETIME);
                zone.simulateOnStable();
                fix.detectChanges();

                await wait(DEBOUNCETIME);
                zone.simulateOnStable();
                fix.detectChanges();

                // check correct cell is focused and is fully in view
                const lastCell =  grid.getCellByColumn(0, 'Address');
                expect(lastCell.focused).toBe(true);
                expect(grid.headerContainer.getScroll().scrollLeft).toBeGreaterThan(800);
                let diff = lastCell.nativeElement.getBoundingClientRect().right - grid.tbody.nativeElement.getBoundingClientRect().right;
                expect(diff).toBe(0);

                // ctrl+arrow left
                GridFunctions.simulateCellKeydown(lastCell, 'ArrowLeft', false, false, true);
                await wait(DEBOUNCETIME);
                zone.simulateOnStable();
                fix.detectChanges();

                await wait(DEBOUNCETIME);
                zone.simulateOnStable();
                fix.detectChanges();

                // first cell should be focused and is fully in view
                firstCell = grid.getCellByColumn(0, 'ID');
                expect(firstCell.focused).toBe(true);
                expect(grid.headerContainer.getScroll().scrollLeft).toBe(0);
                diff = firstCell.nativeElement.getBoundingClientRect().left - grid.tbody.nativeElement.getBoundingClientRect().left;
                expect(diff).toBe(0);
            });
        });

        describe('Pinning', () => {
            it('should navigate from pinned to unpinned area and backwards', async() => {
                fix.componentInstance.colGroups = [{
                    group: 'group1',
                    pinned: true,
                    columns: [
                        { field: 'CompanyName', rowStart: 1, colStart: 1, colEnd: 3 },
                        { field: 'ContactName', rowStart: 2, colStart: 1 },
                        { field: 'ContactTitle', rowStart: 2, colStart: 2 },
                        { field: 'Address', rowStart: 3, colStart: 1, colEnd: 3 }
                    ]
                }, {
                    group: 'group2',
                    columns: [
                        { field: 'City', rowStart: 1, colStart: 1, colEnd: 3, rowEnd: 3 },
                        { field: 'Region', rowStart: 3, colStart: 1 },
                        { field: 'PostalCode', rowStart: 3, colStart: 2 }
                    ]
                }];
                fix.detectChanges();
                const firstCell = fix.debugElement.queryAll(By.css(CELL_CSS_CLASS))[0];

                firstCell.componentInstance.onFocus(null);
                fix.detectChanges();

                GridFunctions.simulateCellKeydown(firstCell.componentInstance, 'ArrowRight');
                await wait(DEBOUNCETIME);
                zone.simulateOnStable();
                fix.detectChanges();

                expect(fix.componentInstance.selectedCell.value).toEqual(fix.componentInstance.data[0].City);
                expect(fix.componentInstance.selectedCell.column.field).toMatch('City');

                GridFunctions.simulateCellKeydown(fix.componentInstance.selectedCell, 'ArrowLeft');
                await wait(DEBOUNCETIME);
                zone.simulateOnStable();
                fix.detectChanges();

                expect(fix.componentInstance.selectedCell.value).toEqual(fix.componentInstance.data[0].CompanyName);
                expect(fix.componentInstance.selectedCell.column.field).toMatch('CompanyName');
            });

            xit('when navigating from pinned to unpinned area cell should be fully scrolled in view.', async() => {
                pending('This should be tested in the e2e test');
                fix.componentInstance.colGroups = [{
                    group: 'group1',
                    // row span 3
                    columns: [
                        { field: 'ID', rowStart: 1, colStart: 1, rowEnd: 4 }
                    ]
                }, {
                    group: 'group2',
                    columns: [
                        // col span 2
                        { field: 'ContactName', rowStart: 1, colStart: 1, colEnd: 3 },
                        { field: 'Phone', rowStart: 2, colStart: 1 },
                        { field: 'City', rowStart: 2, colStart: 2 },
                        // col span 2
                        { field: 'ContactTitle', rowStart: 3, colStart: 1, colEnd: 3 }
                    ]
                }, {
                    group: 'group3',
                    columns: [
                        // row span 2
                        { field: 'Address', rowStart: 1, colStart: 1, rowEnd: 3 },
                        { field: 'PostalCode', rowStart: 3, colStart: 1 }
                    ]
                }];
                fix.detectChanges();

                const grid =  fix.componentInstance.grid;
                grid.columnWidth = '300px';
                grid.width = '500px';
                setupGridScrollDetection(fix, grid);
                fix.detectChanges();

                // pin col
                grid.getColumnByName('ID').pinned = true;
                fix.detectChanges();

                // scroll right
                grid.headerContainer.getScroll().scrollLeft = 800;
                await wait();
                zone.simulateOnStable();
                fix.detectChanges();

                // focus first pinned cell
                const firstCell = grid.getCellByColumn(0, 'ID');

                firstCell.onFocus(focusEvent);
                await wait();
                zone.simulateOnStable();
                fix.detectChanges();

                // arrow right
                GridFunctions.simulateCellKeydown(firstCell, 'ArrowRight');
                await wait();
                zone.simulateOnStable();
                fix.detectChanges();

                // check if first unpinned cell is focused and is in view
                let firstUnpinnedCell = grid.getCellByColumn(0, 'ContactName');
                expect(firstUnpinnedCell.focused).toBe(true);
                let diff = firstUnpinnedCell.nativeElement.getBoundingClientRect().left -
                grid.pinnedWidth - grid.tbody.nativeElement.getBoundingClientRect().left;
                expect(diff).toBe(0);

                // arrow left
                GridFunctions.simulateCellKeydown(firstUnpinnedCell, 'ArrowLeft');
                fix.detectChanges();

                expect(firstCell.focused).toBe(true);

                // scroll right
                grid.headerContainer.getScroll().scrollLeft = 800;
                await wait();
                zone.simulateOnStable();
                fix.detectChanges();

                GridFunctions.simulateCellKeydown(firstCell, 'Tab');
                await wait();
                zone.simulateOnStable();
                fix.detectChanges();

                firstUnpinnedCell = grid.getCellByColumn(0, 'ContactName');
                expect(firstUnpinnedCell.focused).toBe(true);
                diff = firstUnpinnedCell.nativeElement.getBoundingClientRect().left -
                grid.pinnedWidth - grid.tbody.nativeElement.getBoundingClientRect().left;
                expect(diff).toBe(0);
            });

            it('should navigate to unpinned area when the column layout is bigger than the display container', async() => {
                fix.componentInstance.colGroups = [{
                    group: 'group1',
                    pinned: true,
                    columns: [
                        { field: 'CompanyName', rowStart: 1, colStart: 1, colEnd: 3, width: '300px' },
                        { field: 'ContactName', rowStart: 2, colStart: 1 },
                        { field: 'ContactTitle', rowStart: 2, colStart: 2 },
                        { field: 'Address', rowStart: 3, colStart: 1, colEnd: 3 }
                    ]
                }, {
                    group: 'group2',
                    columns: [
                        { field: 'City', rowStart: 1, colStart: 1, colEnd: 3, rowEnd: 3, width: '400px' },
                        { field: 'Region', rowStart: 3, colStart: 1 },
                        { field: 'PostalCode', rowStart: 3, colStart: 2 }
                    ]
                }];
                fix.componentInstance.grid.width = '600px';
                fix.detectChanges();
                const firstCell = fix.debugElement.queryAll(By.css(CELL_CSS_CLASS))[0];

                firstCell.componentInstance.onFocus(null);
                fix.detectChanges();

                GridFunctions.simulateCellKeydown(firstCell.componentInstance, 'ArrowRight');
                await wait(DEBOUNCETIME);
                zone.simulateOnStable();
                fix.detectChanges();

                expect(fix.componentInstance.selectedCell.value).toEqual(fix.componentInstance.data[0].City);
                expect(fix.componentInstance.selectedCell.column.field).toMatch('City');

                GridFunctions.simulateCellKeydown(fix.componentInstance.selectedCell, 'ArrowLeft');
                await wait(DEBOUNCETIME);
                zone.simulateOnStable();
                fix.detectChanges();

                expect(fix.componentInstance.selectedCell.value).toEqual(fix.componentInstance.data[0].CompanyName);
                expect(fix.componentInstance.selectedCell.column.field).toMatch('CompanyName');
            });

            it('should navigate from pinned to unpinned area and backwards using Home/End', async() => {
                fix.componentInstance.colGroups = [{
                    group: 'group1',
                    pinned: true,
                    columns: [
                        { field: 'CompanyName', rowStart: 1, colStart: 1, colEnd: 3 },
                        { field: 'ContactName', rowStart: 2, colStart: 1 },
                        { field: 'ContactTitle', rowStart: 2, colStart: 2 },
                        { field: 'Address', rowStart: 3, colStart: 1, colEnd: 3 }
                    ]
                }, {
                    group: 'group2',
                    columns: [
                        { field: 'City', rowStart: 1, colStart: 1, colEnd: 3, rowEnd: 3 },
                        { field: 'Region', rowStart: 3, colStart: 1 },
                        { field: 'PostalCode', rowStart: 3, colStart: 2 }
                    ]
                }];
                fix.detectChanges();
                const secondCell = fix.debugElement.queryAll(By.css(CELL_CSS_CLASS))[1];

                secondCell.componentInstance.onFocus(null);
                fix.detectChanges();

                GridFunctions.simulateCellKeydown(secondCell.componentInstance, 'End');
                await wait();
                zone.simulateOnStable();
                fix.detectChanges();

                expect(fix.componentInstance.selectedCell.value).toEqual(fix.componentInstance.data[0].City);
                expect(fix.componentInstance.selectedCell.column.field).toMatch('City');

                GridFunctions.simulateCellKeydown(fix.componentInstance.selectedCell, 'Home');
                fix.detectChanges();

                expect(fix.componentInstance.selectedCell.value).toEqual(fix.componentInstance.data[0].ContactName);
                expect(fix.componentInstance.selectedCell.column.field).toMatch('ContactName');
            });

            it('should navigate from pinned to unpinned area and backwards using Ctrl+Left/Right', async() => {
                fix.componentInstance.colGroups = [{
                    group: 'group1',
                    pinned: true,
                    columns: [
                        { field: 'CompanyName', rowStart: 1, colStart: 1, colEnd: 3 },
                        { field: 'ContactName', rowStart: 2, colStart: 1 },
                        { field: 'ContactTitle', rowStart: 2, colStart: 2 },
                        { field: 'Address', rowStart: 3, colStart: 1, colEnd: 3 }
                    ]
                }, {
                    group: 'group2',
                    columns: [
                        { field: 'City', rowStart: 1, colStart: 1, colEnd: 3, rowEnd: 3 },
                        { field: 'Region', rowStart: 3, colStart: 1 },
                        { field: 'PostalCode', rowStart: 3, colStart: 2 }
                    ]
                }];
                fix.detectChanges();
                const secondCell = fix.debugElement.queryAll(By.css(CELL_CSS_CLASS))[1];

                secondCell.componentInstance.onFocus(null);
                fix.detectChanges();

                GridFunctions.simulateCellKeydown(secondCell.componentInstance, 'ArrowRight', false, false, true);
                await wait();
                zone.simulateOnStable();
                fix.detectChanges();

                expect(fix.componentInstance.selectedCell.value).toEqual(fix.componentInstance.data[0].City);
                expect(fix.componentInstance.selectedCell.column.field).toMatch('City');

                GridFunctions.simulateCellKeydown(fix.componentInstance.selectedCell, 'ArrowLeft', false, false, true);
                await wait();
                zone.simulateOnStable();
                fix.detectChanges();

                expect(fix.componentInstance.selectedCell.value).toEqual(fix.componentInstance.data[0].ContactName);
                expect(fix.componentInstance.selectedCell.column.field).toMatch('ContactName');
            });

            it('should navigate to the last block with one pinned group and unpinned area has scrollbar', async() => {
                fix.componentInstance.colGroups = [
                    {
                        group: 'group1',
                        pinned: true,
                        columns: [
                            { field: 'CompanyName', rowStart: 1, colStart: 1, colEnd: 3, width: '300px' },
                            { field: 'ContactName', rowStart: 2, colStart: 1 },
                            { field: 'ContactTitle', rowStart: 2, colStart: 2 },
                            { field: 'Address', rowStart: 3, colStart: 1, colEnd: 3 }
                        ]
                    },
                    {
                        group: 'group2',
                        columns: [
                            { field: 'City', rowStart: 1, colStart: 1, colEnd: 3, rowEnd: 3, width: '400px' },
                            { field: 'Region', rowStart: 3, colStart: 1 },
                            { field: 'PostalCode', rowStart: 3, colStart: 2 }
                        ]
                    },
                    {
                        group: 'group3',
                        columns: [
                            { field: 'Phone', rowStart: 1, colStart: 1, width: '200px' },
                            { field: 'Fax', rowStart: 2, colStart: 1 },
                            { field: 'PostalCode', rowStart: 3, colStart: 1 }
                        ]
                    }
                ];
                fix.componentInstance.grid.width = '600px';
                fix.detectChanges();
                const secondBlock = fix.debugElement.query(By.css('igx-grid-row')).queryAll(By.css(CELL_BLOCK))[1];
                const thirdBlock = fix.debugElement.query(By.css('igx-grid-row')).queryAll(By.css(CELL_BLOCK))[2];

                let secondCell;
                let thirdCell;
                let fourthCell;
                [   secondCell,
                    thirdCell,
                    fourthCell  ] = thirdBlock.queryAll(By.css(CELL_CSS_CLASS));
                const firstCell = secondBlock.queryAll(By.css(CELL_CSS_CLASS))[0];

                fix.componentInstance.grid.headerContainer.getScroll().scrollLeft = 500;
                await wait(DEBOUNCETIME);
                zone.simulateOnStable();
                fix.detectChanges();

                firstCell.componentInstance.onFocus(null);
                fix.detectChanges();

                GridFunctions.simulateCellKeydown(firstCell.componentInstance, 'ArrowRight');
                await wait(DEBOUNCETIME);
                zone.simulateOnStable();
                fix.detectChanges();

                expect(fix.componentInstance.selectedCell.value).toEqual(fix.componentInstance.data[0].Phone);
                expect(fix.componentInstance.selectedCell.column.field).toMatch('Phone');
                expect(document.activeElement).toEqual(secondCell.nativeElement);

                GridFunctions.simulateCellKeydown(secondCell.componentInstance, 'ArrowDown');
                fix.detectChanges();

                expect(fix.componentInstance.selectedCell.value).toEqual(fix.componentInstance.data[0].Fax);
                expect(fix.componentInstance.selectedCell.column.field).toMatch('Fax');
                expect(document.activeElement).toEqual(thirdCell.nativeElement);
            });
        });

        describe('Row Edit', () => {
            it('tab navigation should should skip non-editable cells when navigating in row edit mode. ', async() => {
                fix.componentInstance.colGroups = [
                    {
                        group: 'group1',
                        columns: [
                            { field: 'CompanyName', rowStart: 1, colStart: 1, colEnd: 3, width: '300px', editable: true },
                            { field: 'ContactName', rowStart: 2, colStart: 1, editable: false  },
                            { field: 'ContactTitle', rowStart: 2, colStart: 2, editable: true  },
                            { field: 'Address', rowStart: 3, colStart: 1, colEnd: 3, editable: true  }
                        ]
                    },
                    {
                        group: 'group2',
                        columns: [
                            { field: 'City', rowStart: 1, colStart: 1, colEnd: 3, rowEnd: 3, width: '400px', editable: true  },
                            { field: 'Region', rowStart: 3, colStart: 1, editable: true  },
                            { field: 'PostalCode', rowStart: 3, colStart: 2, editable: true  }
                        ]
                    },
                    {
                        group: 'group3',
                        columns: [
                            { field: 'Phone', rowStart: 1, colStart: 1, width: '200px', editable: true  },
                            { field: 'Fax', rowStart: 2, colStart: 1, editable: true  },
                            { field: 'ID', rowStart: 3, colStart: 1, editable: true  }
                        ]
                    }
                ];
                fix.detectChanges();

                const grid = fix.componentInstance.grid;
                grid.primaryKey = 'ID';
                grid.rowEditable = true;
                fix.detectChanges();

                let cell = grid.getCellByColumn(0, 'CompanyName');
                cell.onFocus(focusEvent);
                fix.detectChanges();

                cell.onKeydownEnterEditMode();
                fix.detectChanges();

                const order = ['CompanyName', 'City', 'Phone', 'ContactTitle'];
                // tab through cols and check order is correct - ContactName should be skipped.
                for (let i = 1; i < order.length; i++) {
                    GridFunctions.simulateCellKeydown(cell, 'Tab');
                    await wait();
                    zone.simulateOnStable();
                    fix.detectChanges();

                    GridFunctions.simulateCellKeydown(cell, 'Tab');
                    await wait();
                    zone.simulateOnStable();
                    fix.detectChanges();

                    cell = grid.getCellByColumn(0, order[i]);
                    expect(cell.editMode).toBe(true);
                }

                // shift+tab through  cols and check order is correct - ContactName should be skipped.
                for (let j = order.length - 2; j >= 0; j--) {
                    GridFunctions.simulateCellKeydown(cell, 'Tab', false, true);
                    await wait();
                    zone.simulateOnStable();
                    fix.detectChanges();

                    await wait();
                    zone.simulateOnStable();
                    fix.detectChanges();

                    cell = grid.getCellByColumn(0, order[j]);
                    expect(cell.editMode).toBe(true);
                }
            });
        });
    });
});

describe('IgxGrid Multi Row Layout - navigateTo #grid', () => {
    let fix: ComponentFixture<ColumnLayoutTestComponent>;

    configureTestSuite();
    beforeAll(async(() => {
        TestBed.configureTestingModule({
            declarations: [
                ColumnLayoutTestComponent
            ],
            imports: [NoopAnimationsModule, IgxGridModule]
        }).compileComponents();
    }));

    beforeEach(() => {
        fix = TestBed.createComponent(ColumnLayoutTestComponent);
    });

    it('navigateTo method should work in multi-row layout grid.', async () => {
        fix.componentInstance.colGroups = [
            {
                group: 'group1',
                columns: [
                    { field: 'CompanyName', rowStart: 1, colStart: 1, colEnd: 3, editable: true },
                    { field: 'ContactName', rowStart: 2, colStart: 1, editable: false, width: '100px'  },
                    { field: 'ContactTitle', rowStart: 2, colStart: 2, editable: true, width: '100px'  },
                    { field: 'Address', rowStart: 3, colStart: 1, colEnd: 3, editable: true, width: '100px'  }
                ]
            },
            {
                group: 'group2',
                columns: [
                    { field: 'City', rowStart: 1, colStart: 1, colEnd: 3, rowEnd: 3, width: '400px', editable: true  },
                    { field: 'Region', rowStart: 3, colStart: 1, editable: true  },
                    { field: 'PostalCode', rowStart: 3, colStart: 2, editable: true  }
                ]
            },
            {
                group: 'group3',
                columns: [
                    { field: 'Phone', rowStart: 1, colStart: 1, width: '200px', editable: true  },
                    { field: 'Fax', rowStart: 2, colStart: 1, editable: true, width: '200px' },
                    { field: 'ID', rowStart: 3, colStart: 1, editable: true, width: '200px'  }
                ]
            }
        ];
        fix.detectChanges();
        const grid = fix.componentInstance.grid;
        grid.width = '500px';
        setupGridScrollDetection(fix, grid);
        fix.detectChanges();

        // navigate down to cell in a row that is in the DOM but is not in view (half-visible row)
        let col = grid.getColumnByName('ContactTitle');
        grid.navigateTo(2, col.visibleIndex);
        await wait(DEBOUNCETIME);
        fix.detectChanges();

        // cell should be at bottom of grid
        let cell =  grid.getCellByColumn(2, 'ContactTitle');
        expect(grid.verticalScrollContainer.getScroll().scrollTop).toBeGreaterThan(50);
        let diff = cell.nativeElement.getBoundingClientRect().bottom - grid.tbody.nativeElement.getBoundingClientRect().bottom;
        // there is 2px border at the bottom now
        expect(diff).toBe(0);

        // navigate up to cell in a row that is in the DOM but is not in view (half-visible row)
        col = grid.getColumnByName('CompanyName');
        grid.navigateTo(0, col.visibleIndex);
        await wait(DEBOUNCETIME);
        fix.detectChanges();

        // cell should be at top of grid
        cell =  grid.getCellByColumn(0, 'CompanyName');
        expect(grid.verticalScrollContainer.getScroll().scrollTop).toBe(0);
        diff = cell.nativeElement.getBoundingClientRect().top - grid.tbody.nativeElement.getBoundingClientRect().top;
        expect(diff).toBe(0);
    });

    it('navigateTo method should work in multi-row layout grid when scrolling to bottom.', async () => {
        fix.componentInstance.colGroups = [
            {
                group: 'group1',
                columns: [
                    { field: 'CompanyName', rowStart: 1, colStart: 1, colEnd: 3, editable: true },
                    { field: 'ContactName', rowStart: 2, colStart: 1, editable: false, width: '100px'  },
                    { field: 'ContactTitle', rowStart: 2, colStart: 2, editable: true, width: '100px'  },
                    { field: 'Address', rowStart: 3, colStart: 1, colEnd: 3, editable: true, width: '100px'  }
                ]
            },
            {
                group: 'group2',
                columns: [
                    { field: 'City', rowStart: 1, colStart: 1, colEnd: 3, rowEnd: 3, width: '400px', editable: true  },
                    { field: 'Region', rowStart: 3, colStart: 1, editable: true  },
                    { field: 'PostalCode', rowStart: 3, colStart: 2, editable: true  }
                ]
            },
            {
                group: 'group3',
                columns: [
                    { field: 'Phone', rowStart: 1, colStart: 1, width: '200px', editable: true  },
                    { field: 'Fax', rowStart: 2, colStart: 1, editable: true, width: '200px' },
                    { field: 'ID', rowStart: 3, colStart: 1, editable: true, width: '200px'  }
                ]
            }
        ];
        fix.detectChanges();
        const grid = fix.componentInstance.grid;
        grid.width = '500px';
        setupGridScrollDetection(fix, grid);
        fix.detectChanges();

        // navigate to cell in a row is not in the DOM
        let col = grid.getColumnByName('CompanyName');
        grid.navigateTo(10, col.visibleIndex);
        await wait(DEBOUNCETIME);
        fix.detectChanges();

        // cell should be at bottom of grid
        let cell =  grid.getCellByColumn(10, 'CompanyName');
        expect(grid.verticalScrollContainer.getScroll().scrollTop).toBeGreaterThan(50 * 10);
        let diff = cell.nativeElement.getBoundingClientRect().bottom - grid.tbody.nativeElement.getBoundingClientRect().bottom;
        // there is 2px border at the bottom now
        expect(diff).toBe(0);

        // navigate right to cell in column that is in DOM but is not in view
        col = grid.getColumnByName('City');
        grid.navigateTo(10, col.visibleIndex);
        await wait(DEBOUNCETIME);
        fix.detectChanges();

        await wait(DEBOUNCETIME);
        fix.detectChanges();

        // cell should be at right edge of grid
        cell =  grid.getCellByColumn(10, 'City');
        expect(grid.headerContainer.getScroll().scrollLeft).toBeGreaterThan(100);
        // check if cell right edge is visible
        diff = cell.nativeElement.getBoundingClientRect().right - grid.tbody.nativeElement.getBoundingClientRect().right;
        await wait();
        expect(diff).toBe(0);

        // navigate left to cell in column that is in DOM but is not in view
        col = grid.getColumnByName('CompanyName');
        grid.navigateTo(10, col.visibleIndex);
        await wait(DEBOUNCETIME);
        fix.detectChanges();

        await wait(DEBOUNCETIME);
        fix.detectChanges();

        // cell should be at left edge of grid
        cell =  grid.getCellByColumn(10, 'CompanyName');
        expect(grid.headerContainer.getScroll().scrollLeft).toBe(0);
        // check if cell right left is visible
        diff = cell.nativeElement.getBoundingClientRect().left - grid.tbody.nativeElement.getBoundingClientRect().left;
        expect(diff).toBe(0);

        // navigate to cell in column that is not in DOM

        col = grid.getColumnByName('ID');
        grid.navigateTo(9, col.visibleIndex);
        await wait(DEBOUNCETIME);
        fix.detectChanges();

        await wait(DEBOUNCETIME);
        fix.detectChanges();

        // cell should be at right edge of grid
        cell =  grid.getCellByColumn(9, 'ID');
        expect(grid.headerContainer.getScroll().scrollLeft).toBeGreaterThan(250);
        // check if cell right right is visible
        diff = cell.nativeElement.getBoundingClientRect().right - grid.tbody.nativeElement.getBoundingClientRect().right;
        expect(diff).toBe(0);
    });
});

@Component({
    template: `
    <igx-grid #grid [data]="data" [height]="'500px'" (onSelection)="cellSelected($event)">
        <igx-column-layout *ngFor='let group of colGroups' [hidden]='group.hidden' [pinned]='group.pinned' [field]='group.group'>
            <igx-column *ngFor='let col of group.columns'
            [rowStart]="col.rowStart" [colStart]="col.colStart" [width]='col.width'
            [colEnd]="col.colEnd" [rowEnd]="col.rowEnd" [field]='col.field' [editable]='col.editable'></igx-column>
        </igx-column-layout>
    </igx-grid>
    `
})
export class ColumnLayoutTestComponent {
    @ViewChild(IgxGridComponent, { read: IgxGridComponent, static: true })
    grid: IgxGridComponent;
    public selectedCell: IgxGridCellComponent;
    cols: Array<any> = [
        { field: 'ID', rowStart: 1, colStart: 1 },
        { field: 'CompanyName', rowStart: 1, colStart: 2 },
        { field: 'ContactName', rowStart: 1, colStart: 3 },
        { field: 'ContactTitle', rowStart: 2, colStart: 1, rowEnd: 4, colEnd: 4 },
    ];
    colGroups: Array<any> = [
        {
            group: 'group1',
            columns: this.cols
        }
    ];
    data = SampleTestData.contactInfoDataFull();

    public cellSelected(event: IGridCellEventArgs) {
        this.selectedCell = event.cell;
    }
}<|MERGE_RESOLUTION|>--- conflicted
+++ resolved
@@ -1001,7 +1001,6 @@
                 }];
                 fix.detectChanges();
 
-<<<<<<< HEAD
                 let firstCell;
                 let secondCell;
                 let thirdCell;
@@ -1009,42 +1008,6 @@
                     firstCell, secondCell,
                     thirdCell,
                 ] = fix.debugElement.queryAll(By.css(CELL_CSS_CLASS));
-=======
-    it('should scroll focused cell fully in view when navigating with arrow keys and row is partially visible.', (async () => {
-        const fix = TestBed.createComponent(ColumnLayoutTestComponent);
-        fix.componentInstance.colGroups = [
-        {
-            group: 'group1',
-            columns: [
-                 // col span 2
-                { field: 'ContactName', rowStart: 1, colStart: 1, colEnd: 3 },
-                { field: 'Phone', rowStart: 2, colStart: 1 },
-                { field: 'City', rowStart: 2, colStart: 2 },
-                // col span 2
-                { field: 'ContactTitle', rowStart: 3, colStart: 1, colEnd: 3 }
-            ]
-        },
-        {
-            group: 'group2',
-            columns: [
-                 // row span 2
-                { field: 'Address', rowStart: 1, colStart: 1, rowEnd: 3 },
-                { field: 'PostalCode', rowStart: 3, colStart: 1 }
-            ]
-        },
-        {
-            group: 'group3',
-            // row span 3
-            columns: [
-                { field: 'ID', rowStart: 1, colStart: 1, rowEnd: 4 }
-            ]
-        }];
-        fix.detectChanges();
-
-        const grid = fix.componentInstance.grid;
-        setupGridScrollDetection(fix, grid);
-        fix.detectChanges();
->>>>>>> decfe858
 
                 thirdCell.componentInstance.onFocus(null);
                 fix.detectChanges();
@@ -2563,8 +2526,9 @@
                         { field: 'ID', rowStart: 1, colStart: 1, rowEnd: 4 }
                     ]
                 }];
+                fix.detectChanges();
+
                 const grid = fix.componentInstance.grid;
-                grid.height = '400px';
                 setupGridScrollDetection(fix, grid);
                 fix.detectChanges();
 
