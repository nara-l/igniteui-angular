--- conflicted
+++ resolved
@@ -1860,54 +1860,7 @@
 
         it(`Should properly emit 'rowEditEnter' event`, () => {
 
-<<<<<<< HEAD
             spyOn(grid.rowEditEnter, 'emit').and.callThrough();
-=======
-            fix.detectChanges();
-
-            overlayContent = GridFunctions.getRowEditingOverlay(fix);
-            expect(overlayContent).toBeTruthy();
-            expect(cell.editMode).toEqual(false);
-            expect(grid.onRowEditCancel.emit).toHaveBeenCalledTimes(1);
-            expect(grid.onRowEditCancel.emit).toHaveBeenCalledWith({
-                rowID: 1,
-                rowData: initialData,
-                newValue: null,
-                oldValue: initialData,
-                cancel: true,
-                owner: grid,
-                isAddRow: false
-            });
-
-            // Enter cell edit mode again
-            UIInteractions.simulateDoubleClickAndSelectEvent(targetCell);
-            fix.detectChanges();
-
-            // Press enter on cell
-            UIInteractions.triggerEventHandlerKeyDown('escape', gridContent);
-
-
-            fix.detectChanges();
-
-            overlayContent = GridFunctions.getRowEditingOverlay(fix);
-            expect(overlayContent).toBeTruthy();
-            expect(cell.editMode).toEqual(false);
-            expect(grid.onRowEditCancel.emit).toHaveBeenCalledTimes(2);
-            expect(grid.onRowEditCancel.emit).toHaveBeenCalledWith({
-                rowID: 1,
-                rowData: initialData,
-                newValue: null,
-                oldValue: initialData,
-                cancel: true,
-                owner: grid,
-                isAddRow: false
-            });
-        });
-
-        it(`Should properly emit 'onRowEditEnter' event`, () => {
-
-            spyOn(grid.onRowEditEnter, 'emit').and.callThrough();
->>>>>>> 341b280c
 
             grid.tbody.nativeElement.focus();
             fix.detectChanges();
