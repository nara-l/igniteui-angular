--- conflicted
+++ resolved
@@ -1026,14 +1026,7 @@
             const gridAPI: IgxGridAPIService = (<any>grid).gridAPI;
 
             const targetCell = grid.getCellByColumn(0, 'ProductName');
-<<<<<<< HEAD
-            grid.tbody.nativeElement.focus();
-            fix.detectChanges();
-
-            UIInteractions.simulateDoubleClickAndSelectCellEvent(targetCell);
-=======
             UIInteractions.simulateDoubleClickAndSelectEvent(targetCell);
->>>>>>> 24c11a4a
             tick(16);
             fix.detectChanges();
 
@@ -1727,13 +1720,8 @@
             fix.detectChanges();
 
             const targetCell = grid.getCellByColumn(0, 'ProductName');
-<<<<<<< HEAD
-            UIInteractions.simulateClickAndSelectCellEvent(targetCell);
-            fix.detectChanges();
-=======
-UIInteractions.simulateClickAndSelectEvent(targetCell);
-fix.detectChanges();
->>>>>>> 24c11a4a
+            UIInteractions.simulateClickAndSelectEvent(targetCell);
+            fix.detectChanges();
 
             UIInteractions.triggerKeyDownEvtUponElem('enter', grid.tbody.nativeElement, true);
             tick(16);
