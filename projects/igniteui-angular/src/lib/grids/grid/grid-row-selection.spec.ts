--- conflicted
+++ resolved
@@ -53,13 +53,8 @@
         }));
 
         it('Should have checkbox on each row', (async () => {
-<<<<<<< HEAD
             GridSelectionFunctions.verifyHeaderRowHasCheckbox(fix);
-            GridSelectionFunctions.verifyHeaderAndRowCheckBoxesAlignment(fix, grid);
-=======
-            HelperUtils.verifyHeaderRowHasCheckbox(fix);
-            HelperUtils.verifyHeaderAndRowCheckBoxesAlignment(grid);
->>>>>>> 315d43cc
+            GridSelectionFunctions.verifyHeaderAndRowCheckBoxesAlignment(grid);
 
             for (const row of grid.rowList.toArray()) {
                 GridSelectionFunctions.verifyRowHasCheckbox(row.nativeElement);
@@ -69,11 +64,7 @@
             await wait(100);
             fix.detectChanges();
 
-<<<<<<< HEAD
-            GridSelectionFunctions.verifyHeaderAndRowCheckBoxesAlignment(fix, grid);
-=======
-            HelperUtils.verifyHeaderAndRowCheckBoxesAlignment(grid);
->>>>>>> 315d43cc
+            GridSelectionFunctions.verifyHeaderAndRowCheckBoxesAlignment(grid);
 
             for (const row of grid.rowList.toArray()) {
                 GridSelectionFunctions.verifyRowHasCheckbox(row.nativeElement);
@@ -112,31 +103,19 @@
         it('Should have correct checkboxes position when scroll left', (async () => {
             grid.width = '300px';
             fix.detectChanges();
-<<<<<<< HEAD
-            GridSelectionFunctions.verifyHeaderAndRowCheckBoxesAlignment(fix, grid);
-=======
-            HelperUtils.verifyHeaderAndRowCheckBoxesAlignment(grid);
->>>>>>> 315d43cc
+            GridSelectionFunctions.verifyHeaderAndRowCheckBoxesAlignment(grid);
 
             GridFunctions.scrollLeft(grid, 1000);
             await wait(100);
             fix.detectChanges();
 
-<<<<<<< HEAD
-            GridSelectionFunctions.verifyHeaderAndRowCheckBoxesAlignment(fix, grid);
-=======
-            HelperUtils.verifyHeaderAndRowCheckBoxesAlignment(grid);
->>>>>>> 315d43cc
+            GridSelectionFunctions.verifyHeaderAndRowCheckBoxesAlignment(grid);
 
             GridFunctions.scrollLeft(grid, 0);
             await wait(100);
             fix.detectChanges();
 
-<<<<<<< HEAD
-            GridSelectionFunctions.verifyHeaderAndRowCheckBoxesAlignment(fix, grid);
-=======
-            HelperUtils.verifyHeaderAndRowCheckBoxesAlignment(grid);
->>>>>>> 315d43cc
+            GridSelectionFunctions.verifyHeaderAndRowCheckBoxesAlignment(grid);
         }));
 
         it('Header checkbox should select/deselect all rows', () => {
@@ -500,17 +479,10 @@
             fix.detectChanges();
 
             expect(grid.rowSelection).toEqual(GridSelectionMode.single);
-<<<<<<< HEAD
             GridSelectionFunctions.verifyRowSelected(firstRow, false);
             GridSelectionFunctions.verifyHeaderRowHasCheckbox(fix, false);
             GridSelectionFunctions.verifyRowHasCheckbox(firstRow.nativeElement);
-            GridSelectionFunctions.verifyHeaderAndRowCheckBoxesAlignment(fix, grid);
-=======
-            HelperUtils.verifyRowSelected(firstRow, false);
-            HelperUtils.verifyHeaderRowHasCheckbox(fix, false);
-            HelperUtils.verifyRowHasCheckbox(firstRow.nativeElement);
-            HelperUtils.verifyHeaderAndRowCheckBoxesAlignment(grid);
->>>>>>> 315d43cc
+            GridSelectionFunctions.verifyHeaderAndRowCheckBoxesAlignment(grid);
 
             // Click on a row
             UIInteractions.simulateClickEvent(firstRow.nativeElement);
@@ -673,15 +645,9 @@
             grid = fix.componentInstance.grid;
         }));
 
-<<<<<<< HEAD
         it('Change  RowSelection to multiple ', () => {
             GridSelectionFunctions.verifyHeaderRowHasCheckbox(fix, false, false);
             GridSelectionFunctions.verifyRowHasCheckbox(grid.getRowByIndex(0).nativeElement, false, false);
-=======
-        it('Change RowSelection to multiple ', () => {
-            HelperUtils.verifyHeaderRowHasCheckbox(fix, false, false);
-            HelperUtils.verifyRowHasCheckbox(grid.getRowByIndex(0).nativeElement, false, false);
->>>>>>> 315d43cc
 
             grid.selectRows([475]);
             fix.detectChanges();
@@ -691,19 +657,11 @@
             grid.rowSelection = GridSelectionMode.multiple;
             fix.detectChanges();
 
-<<<<<<< HEAD
-            GridSelectionFunctions.verifyHeaderAndRowCheckBoxesAlignment(fix, grid);
+            GridSelectionFunctions.verifyHeaderAndRowCheckBoxesAlignment(grid);
             GridSelectionFunctions.verifyRowSelected(grid.getRowByIndex(0), false, false);
             GridSelectionFunctions.verifyHeaderRowCheckboxState(fix);
             GridSelectionFunctions.verifyHeaderRowHasCheckbox(fix);
             GridSelectionFunctions.verifyRowHasCheckbox(grid.getRowByIndex(0).nativeElement);
-=======
-            HelperUtils.verifyHeaderAndRowCheckBoxesAlignment(grid);
-            HelperUtils.verifyRowSelected(grid.getRowByIndex(0), false, false);
-            HelperUtils.verifyHeaderRowCheckboxState(fix);
-            HelperUtils.verifyHeaderRowHasCheckbox(fix);
-            HelperUtils.verifyRowHasCheckbox(grid.getRowByIndex(0).nativeElement);
->>>>>>> 315d43cc
         });
     });
 
@@ -718,13 +676,8 @@
         }));
 
         it('Should have checkbox on each row nd do not have header checkbox', (async () => {
-<<<<<<< HEAD
             GridSelectionFunctions.verifyHeaderRowHasCheckbox(fix, false);
-            GridSelectionFunctions.verifyHeaderAndRowCheckBoxesAlignment(fix, grid);
-=======
-            HelperUtils.verifyHeaderRowHasCheckbox(fix, false);
-            HelperUtils.verifyHeaderAndRowCheckBoxesAlignment(grid);
->>>>>>> 315d43cc
+            GridSelectionFunctions.verifyHeaderAndRowCheckBoxesAlignment(grid);
 
             for (const row of grid.rowList.toArray()) {
                 GridSelectionFunctions.verifyRowHasCheckbox(row.nativeElement);
@@ -734,13 +687,8 @@
             await wait(100);
             fix.detectChanges();
 
-<<<<<<< HEAD
             GridSelectionFunctions.verifyHeaderRowHasCheckbox(fix, false);
-            GridSelectionFunctions.verifyHeaderAndRowCheckBoxesAlignment(fix, grid);
-=======
-            HelperUtils.verifyHeaderRowHasCheckbox(fix, false);
-            HelperUtils.verifyHeaderAndRowCheckBoxesAlignment(grid);
->>>>>>> 315d43cc
+            GridSelectionFunctions.verifyHeaderAndRowCheckBoxesAlignment(grid);
 
             for (const row of grid.rowList.toArray()) {
                 GridSelectionFunctions.verifyRowHasCheckbox(row.nativeElement);
@@ -1006,17 +954,10 @@
             fix.detectChanges();
 
             expect(grid.rowSelection).toEqual(GridSelectionMode.multiple);
-<<<<<<< HEAD
             GridSelectionFunctions.verifyRowSelected(firstRow, false);
             GridSelectionFunctions.verifyHeaderRowHasCheckbox(fix);
             GridSelectionFunctions.verifyRowHasCheckbox(firstRow.nativeElement);
-            GridSelectionFunctions.verifyHeaderAndRowCheckBoxesAlignment(fix, grid);
-=======
-            HelperUtils.verifyRowSelected(firstRow, false);
-            HelperUtils.verifyHeaderRowHasCheckbox(fix);
-            HelperUtils.verifyRowHasCheckbox(firstRow.nativeElement);
-            HelperUtils.verifyHeaderAndRowCheckBoxesAlignment(grid);
->>>>>>> 315d43cc
+            GridSelectionFunctions.verifyHeaderAndRowCheckBoxesAlignment(grid);
 
             // Click on a row
             UIInteractions.simulateClickEvent(firstRow.nativeElement);
