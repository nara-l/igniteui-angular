import { async, TestBed, fakeAsync, tick } from '@angular/core/testing';
import { NoopAnimationsModule } from '@angular/platform-browser/animations';
import { SortingDirection } from '../../data-operations/sorting-expression.interface';
import { IgxGridComponent } from './grid.component';
import { IgxGridModule, GridSelectionMode, IRowSelectionEventArgs } from './index';
import { wait, UIInteractions } from '../../test-utils/ui-interactions.spec';
import { IgxStringFilteringOperand, IgxNumberFilteringOperand } from '../../data-operations/filtering-condition';
import { configureTestSuite } from '../../test-utils/configure-suite';
import {
    GridWithPrimaryKeyComponent,
    RowSelectionComponent,
    SelectionWithScrollsComponent,
    SingleRowSelectionComponent,
    RowSelectionWithoutPrimaryKeyComponent,
    SelectionWithTransactionsComponent
} from '../../test-utils/grid-samples.spec';
import { IgxHierarchicalGridModule } from '../hierarchical-grid/hierarchical-grid.module';
import { HelperUtils } from '../../test-utils/helper-utils.spec';
import { GridFunctions } from '../../test-utils/grid-functions.spec';
import { SampleTestData } from '../../test-utils/sample-test-data.spec';
<<<<<<< HEAD

=======
>>>>>>> c58877a9

const DEBOUNCETIME = 30;

describe('IgxGrid - Row Selection #grid', () => {
    configureTestSuite();

    beforeEach(async(() => {
        TestBed.configureTestingModule({
            declarations: [
                GridWithPrimaryKeyComponent,
                RowSelectionComponent,
                SelectionWithScrollsComponent,
                RowSelectionWithoutPrimaryKeyComponent,
                SingleRowSelectionComponent,
                SelectionWithTransactionsComponent
            ],
            imports: [
                NoopAnimationsModule,
                IgxGridModule,
                IgxHierarchicalGridModule
            ]
        })
            .compileComponents();
    }));

    describe('Base tests', () => {
        let fix;
        let grid: IgxGridComponent;

        beforeEach(fakeAsync(/** height/width setter rAF */() => {
            fix = TestBed.createComponent(RowSelectionComponent);
            fix.detectChanges();
            grid = fix.componentInstance.grid;
        }));

        it('Should have checkbox on each row', (async () => {
            HelperUtils.verifyHeaderRowHasCheckbox(fix);
            HelperUtils.verifyHeaderAndRowCheckBoxesAlignment(fix, grid);

            for (const row of grid.rowList.toArray()) {
                HelperUtils.verifyRowHasCheckbox(row.nativeElement);
            }

            GridFunctions.setGridScrollTop(grid, 1000);
            await wait(100);
            fix.detectChanges();

            HelperUtils.verifyHeaderAndRowCheckBoxesAlignment(fix, grid);

            for (const row of grid.rowList.toArray()) {
                HelperUtils.verifyRowHasCheckbox(row.nativeElement);
            }
        }));

        it('Should persist through scrolling vertical', (async () => {
            const selectedRow = grid.getRowByIndex(0);
            expect(selectedRow).toBeDefined();

            HelperUtils.verifyRowSelected(selectedRow, false);

            HelperUtils.clickRowCheckbox(selectedRow);
            fix.detectChanges();

            HelperUtils.verifyHeaderRowCheckboxState(fix, false, true);
            HelperUtils.verifyRowSelected(selectedRow);
            expect(grid.selectedRows()).toEqual([1]);

            GridFunctions.setGridScrollTop(grid, 500);
            await wait(100);
            fix.detectChanges();

            expect(grid.selectedRows()).toEqual([1]);
            HelperUtils.verifyRowSelected(grid.rowList.first, false);

            GridFunctions.setGridScrollTop(grid, 0);
            await wait(100);
            fix.detectChanges();

            HelperUtils.verifyHeaderRowCheckboxState(fix, false, true);
            HelperUtils.verifyRowSelected(selectedRow);
            expect(grid.selectedRows()).toEqual([1]);
        }));

        it('Should have correct checkboxes position when scroll left', (async () => {
            grid.width = '300px';
            fix.detectChanges();
            HelperUtils.verifyHeaderAndRowCheckBoxesAlignment(fix, grid);

            GridFunctions.scrollLeft(grid, 1000);
            await wait(100);
            fix.detectChanges();

            HelperUtils.verifyHeaderAndRowCheckBoxesAlignment(fix, grid);

            GridFunctions.scrollLeft(grid, 0);
            await wait(100);
            fix.detectChanges();

            HelperUtils.verifyHeaderAndRowCheckBoxesAlignment(fix, grid);
        }));

        it('Header checkbox should select/deselect all rows', () => {
            const allRowsArray = [1, 2, 3, 4, 5, 6, 7, 8, 9, 10, 11, 12, 13, 14, 15, 16, 17, 18, 19];
            spyOn(grid.onRowSelectionChange, 'emit').and.callThrough();
            HelperUtils.clickHeaderRowCheckbox(fix);
            fix.detectChanges();

            HelperUtils.verifyHeaderRowCheckboxState(fix, true);
            HelperUtils.verifyRowsArraySelected(grid.rowList.toArray());
            expect(grid.selectedRows()).toEqual(allRowsArray);
            expect(grid.onRowSelectionChange.emit).toHaveBeenCalledTimes(1);
            expect(grid.onRowSelectionChange.emit).toHaveBeenCalledWith({
                added: allRowsArray,
                cancel: false,
                event: jasmine.anything(),
                newSelection: allRowsArray,
                oldSelection: [],
                removed: []
            });

            HelperUtils.clickHeaderRowCheckbox(fix);
            fix.detectChanges();

            expect(grid.selectedRows()).toEqual([]);
            HelperUtils.verifyHeaderRowCheckboxState(fix, false, false);
            HelperUtils.verifyRowsArraySelected(grid.rowList.toArray(), false);
            expect(grid.onRowSelectionChange.emit).toHaveBeenCalledTimes(2);
            expect(grid.onRowSelectionChange.emit).toHaveBeenCalledWith({
                oldSelection: allRowsArray,
                newSelection: [],
                added: [],
                removed: allRowsArray,
                event: jasmine.anything(),
                cancel: false
            });
        });

        it('Header checkbox should deselect all rows - scenario when clicking first row, while header checkbox is clicked', () => {
            const firstRow = grid.getRowByIndex(0);
            spyOn(grid.onRowSelectionChange, 'emit').and.callThrough();

            HelperUtils.clickHeaderRowCheckbox(fix);
            fix.detectChanges();

            expect(firstRow.selected).toBeTruthy();
            HelperUtils.verifyHeaderRowCheckboxState(fix, true);

            HelperUtils.clickRowCheckbox(firstRow);
            fix.detectChanges();

            HelperUtils.verifyRowSelected(firstRow, false);
            HelperUtils.verifyHeaderRowCheckboxState(fix, false, true);

            HelperUtils.clickRowCheckbox(firstRow);
            fix.detectChanges();

            HelperUtils.verifyRowSelected(firstRow);
            HelperUtils.verifyHeaderRowCheckboxState(fix, true);

            HelperUtils.clickHeaderRowCheckbox(fix);
            fix.detectChanges();

            HelperUtils.verifyRowSelected(firstRow, false);
            HelperUtils.verifyHeaderRowCheckboxState(fix);
            expect(grid.onRowSelectionChange.emit).toHaveBeenCalledTimes(4);
        });

        it('Checkbox should select/deselect row', () => {
            const firstRow = grid.getRowByIndex(0);
            const secondRow = grid.getRowByIndex(1);
            spyOn(grid.onRowSelectionChange, 'emit').and.callThrough();

            HelperUtils.clickRowCheckbox(firstRow);
            fix.detectChanges();

            expect(grid.onRowSelectionChange.emit).toHaveBeenCalledTimes(1);
            expect(grid.onRowSelectionChange.emit).toHaveBeenCalledWith({
                added: [1],
                cancel: false,
                event: jasmine.anything(),
                newSelection: [1],
                oldSelection: [],
                removed: []
            });

            expect(grid.selectedRows()).toEqual([1]);
            HelperUtils.verifyRowSelected(firstRow);
            HelperUtils.verifyRowSelected(secondRow, false);
            HelperUtils.verifyHeaderRowCheckboxState(fix, false, true);

            HelperUtils.clickRowCheckbox(secondRow);
            fix.detectChanges();

            HelperUtils.verifyRowSelected(firstRow);
            HelperUtils.verifyRowSelected(secondRow);
            HelperUtils.verifyHeaderRowCheckboxState(fix, false, true);
            expect(grid.selectedRows()).toEqual([1, 2]);
            expect(grid.onRowSelectionChange.emit).toHaveBeenCalledTimes(2);
            expect(grid.onRowSelectionChange.emit).toHaveBeenCalledWith({
                added: [2],
                cancel: false,
                event: jasmine.anything(),
                newSelection: [1, 2],
                oldSelection: [1],
                removed: []
            });

            HelperUtils.clickRowCheckbox(firstRow);
            fix.detectChanges();

            HelperUtils.verifyRowSelected(firstRow, false);
            HelperUtils.verifyRowSelected(secondRow);
            HelperUtils.verifyHeaderRowCheckboxState(fix, false, true);
            expect(grid.selectedRows()).toEqual([2]);
            expect(grid.onRowSelectionChange.emit).toHaveBeenCalledTimes(3);
            expect(grid.onRowSelectionChange.emit).toHaveBeenCalledWith({
                added: [],
                cancel: false,
                event: jasmine.anything(),
                newSelection: [2],
                oldSelection: [1, 2],
                removed: [1]
            });

            HelperUtils.clickRowCheckbox(secondRow);
            fix.detectChanges();
            HelperUtils.verifyRowSelected(firstRow, false);
            HelperUtils.verifyRowSelected(secondRow, false);
            HelperUtils.verifyHeaderRowCheckboxState(fix);
            expect(grid.selectedRows()).toEqual([]);
            expect(grid.onRowSelectionChange.emit).toHaveBeenCalledTimes(4);
            expect(grid.onRowSelectionChange.emit).toHaveBeenCalledWith({
                added: [],
                cancel: false,
                event: jasmine.anything(),
                newSelection: [],
                oldSelection: [2],
                removed: [2]
            });
        });

        it('Should select the row with mouse click ', () => {
            spyOn(grid.onRowSelectionChange, 'emit').and.callThrough();
            const firstRow = grid.getRowByIndex(1);
            const secondRow = grid.getRowByIndex(2);
            const mockEvent = new MouseEvent('click');

            firstRow.nativeElement.dispatchEvent(mockEvent);
            fix.detectChanges();

            HelperUtils.verifyRowSelected(firstRow);
            expect(grid.selectedRows()).toEqual([2]);
            expect(grid.onRowSelectionChange.emit).toHaveBeenCalledTimes(1);
            expect(grid.onRowSelectionChange.emit).toHaveBeenCalledWith({
                added: [2],
                cancel: false,
                event: mockEvent,
                newSelection: [2],
                oldSelection: [],
                removed: []
            });

            // Click again on same row
            UIInteractions.simulateClickEvent(firstRow.nativeElement);
            fix.detectChanges();

            HelperUtils.verifyRowSelected(firstRow);
            expect(grid.onRowSelectionChange.emit).toHaveBeenCalledTimes(1);

            // Click on a different row
            secondRow.nativeElement.dispatchEvent(mockEvent);
            fix.detectChanges();

            HelperUtils.verifyRowSelected(firstRow, false);
            HelperUtils.verifyRowSelected(secondRow);
            HelperUtils.verifyHeaderRowCheckboxState(fix, false, true);
            expect(grid.selectedRows()).toEqual([3]);
            expect(grid.onRowSelectionChange.emit).toHaveBeenCalledTimes(2);
            expect(grid.onRowSelectionChange.emit).toHaveBeenCalledWith({
                added: [3],
                cancel: false,
                event: mockEvent,
                newSelection: [3],
                oldSelection: [2],
                removed: [2]
            });
        });

        it('Should select multiple rows with clicking and holding Ctrl', () => {
            spyOn(grid.onRowSelectionChange, 'emit').and.callThrough();
            const firstRow = grid.getRowByIndex(2);
            const secondRow = grid.getRowByIndex(0);

            UIInteractions.simulateClickEvent(firstRow.nativeElement);
            fix.detectChanges();

            expect(grid.onRowSelectionChange.emit).toHaveBeenCalledTimes(1);
            HelperUtils.verifyRowSelected(firstRow);

            // Click again on this row holding Ctrl
            UIInteractions.simulateClickEvent(firstRow.nativeElement, false, true);
            fix.detectChanges();

            HelperUtils.verifyRowSelected(firstRow);
            expect(grid.onRowSelectionChange.emit).toHaveBeenCalledTimes(1);

            // Click on a different row
            UIInteractions.simulateClickEvent(secondRow.nativeElement, false, true);
            fix.detectChanges();

            HelperUtils.verifyRowSelected(firstRow);
            HelperUtils.verifyRowSelected(secondRow);
            HelperUtils.verifyHeaderRowCheckboxState(fix, false, true);
            expect(grid.onRowSelectionChange.emit).toHaveBeenCalledTimes(2);
        });

        it('Should select multiple rows with clicking Space on a cell', (async () => {
            spyOn(grid.onRowSelectionChange, 'emit').and.callThrough();
            const firstRow = grid.getRowByIndex(0);
            const secondRow = grid.getRowByIndex(1);
            let cell = grid.getCellByColumn(0, 'ProductName');

            UIInteractions.simulateClickAndSelectCellEvent(cell);
            fix.detectChanges();
            await wait(DEBOUNCETIME);

            HelperUtils.verifyCellSelected(cell);
            HelperUtils.verifyRowSelected(firstRow, false);

            // Press Space key on the cell
            UIInteractions.triggerKeyDownEvtUponElem('space', cell.nativeElement, true);
            fix.detectChanges();
            await wait(DEBOUNCETIME);

            expect(grid.onRowSelectionChange.emit).toHaveBeenCalledTimes(1);
            HelperUtils.verifyRowSelected(firstRow);
            HelperUtils.verifyRowSelected(secondRow, false);
            HelperUtils.verifyHeaderRowCheckboxState(fix, false, true);

            UIInteractions.triggerKeyDownWithBlur('arrowdown', cell.nativeElement, true);
            fix.detectChanges();
            await wait(DEBOUNCETIME);

            cell = grid.getCellByColumn(1, 'ProductName');
            HelperUtils.verifyCellSelected(cell);
            HelperUtils.verifyRowSelected(firstRow);

            // Click Space on the cell
            UIInteractions.triggerKeyDownEvtUponElem('space', cell.nativeElement, true);
            fix.detectChanges();
            await wait(DEBOUNCETIME);

            expect(grid.onRowSelectionChange.emit).toHaveBeenCalledTimes(2);
            HelperUtils.verifyRowSelected(firstRow);
            HelperUtils.verifyRowSelected(secondRow);

            // Click again Space on the cell
            UIInteractions.triggerKeyDownEvtUponElem('space', cell.nativeElement, true);
            fix.detectChanges();
            await wait(DEBOUNCETIME);

            expect(grid.onRowSelectionChange.emit).toHaveBeenCalledTimes(3);
            HelperUtils.verifyRowSelected(firstRow);
            HelperUtils.verifyRowSelected(secondRow, false);
        }));

        it('Should select multiple rows with Shift + Click', () => {
            spyOn(grid.onRowSelectionChange, 'emit').and.callThrough();
            const firstRow = grid.getRowByIndex(1);
            const secondRow = grid.getRowByIndex(4);
            const mockEvent = new MouseEvent('click', { shiftKey: true });

            UIInteractions.simulateClickEvent(firstRow.nativeElement);
            fix.detectChanges();

            HelperUtils.verifyRowSelected(firstRow);

            // Click on other row holding Shift key
            secondRow.nativeElement.dispatchEvent(mockEvent);
            fix.detectChanges();

            expect(grid.selectedRows()).toEqual([2, 3, 4, 5]);
            expect(grid.onRowSelectionChange.emit).toHaveBeenCalledTimes(2);
            expect(grid.onRowSelectionChange.emit).toHaveBeenCalledWith({
                added: [3, 4, 5],
                cancel: false,
                event: mockEvent,
                newSelection: [2, 3, 4, 5],
                oldSelection: [2],
                removed: []
            });

            for (let index = 1; index < 5; index++) {
                const row = grid.getRowByIndex(index);
                HelperUtils.verifyRowSelected(row);
            }
        });

        it('Should hide/show checkboxes when change hideRowSelectors', () => {
            const firstRow = grid.getRowByIndex(1);

            expect(grid.hideRowSelectors).toBe(false);

            UIInteractions.simulateClickEvent(firstRow.nativeElement);
            fix.detectChanges();

            HelperUtils.verifyRowSelected(firstRow);

            grid.hideRowSelectors = true;
            fix.detectChanges();

            HelperUtils.verifyRowSelected(firstRow, true, false);
            HelperUtils.verifyHeaderRowHasCheckbox(fix, false, false);
            HelperUtils.verifyRowHasCheckbox(firstRow.nativeElement, false, false);

            grid.hideRowSelectors = false;
            fix.detectChanges();

            HelperUtils.verifyRowSelected(firstRow);
            HelperUtils.verifyHeaderRowCheckboxState(fix, false, true);
            HelperUtils.verifyHeaderRowHasCheckbox(fix);
            HelperUtils.verifyRowHasCheckbox(firstRow.nativeElement);
        });

        it('Should be able to change RowSelection to none', () => {
            const firstRow = grid.getRowByIndex(0);
            expect(grid.rowSelection).toEqual(GridSelectionMode.multiple);

            grid.selectRows([1]);
            fix.detectChanges();

            HelperUtils.verifyRowSelected(firstRow);

            grid.rowSelection = GridSelectionMode.none;
            fix.detectChanges();

            expect(grid.rowSelection).toEqual(GridSelectionMode.none);
            HelperUtils.verifyRowSelected(firstRow, false, false);
            HelperUtils.verifyHeaderRowHasCheckbox(fix, false, false);
            HelperUtils.verifyRowHasCheckbox(firstRow.nativeElement, false, false);

            // Click on a row
            UIInteractions.simulateClickEvent(firstRow.nativeElement);
            fix.detectChanges();

            HelperUtils.verifyRowSelected(firstRow, false, false);
        });

        it('Should be able to change RowSelection to single', () => {
            const firstRow = grid.getRowByIndex(0);
            const secondRow = grid.getRowByIndex(1);
            expect(grid.rowSelection).toEqual(GridSelectionMode.multiple);

            grid.selectRows([1]);
            fix.detectChanges();

            HelperUtils.verifyRowSelected(firstRow);

            grid.rowSelection = GridSelectionMode.single;
            fix.detectChanges();

            expect(grid.rowSelection).toEqual(GridSelectionMode.single);
            HelperUtils.verifyRowSelected(firstRow, false);
            HelperUtils.verifyHeaderRowHasCheckbox(fix, false);
            HelperUtils.verifyRowHasCheckbox(firstRow.nativeElement);
            HelperUtils.verifyHeaderAndRowCheckBoxesAlignment(fix, grid);

            // Click on a row
            UIInteractions.simulateClickEvent(firstRow.nativeElement);
            fix.detectChanges();

            HelperUtils.verifyRowSelected(firstRow);

            // Click on another row holding Ctrl
            UIInteractions.simulateClickEvent(secondRow.nativeElement);
            fix.detectChanges();

            HelperUtils.verifyRowSelected(secondRow);
            HelperUtils.verifyRowSelected(firstRow, false);
        });

        it('Should be able to cancel onRowSelectionChange event', () => {
            const firstRow = grid.getRowByIndex(0);
            grid.onRowSelectionChange.subscribe((e: IRowSelectionEventArgs) => {
                e.cancel = true;
            });

            // Click on a row
            UIInteractions.simulateClickEvent(firstRow.nativeElement);
            fix.detectChanges();
            HelperUtils.verifyRowSelected(firstRow, false);

            // Click on a row checkbox
            HelperUtils.clickRowCheckbox(firstRow);
            fix.detectChanges();
            HelperUtils.verifyRowSelected(firstRow, false);

            // Click on header checkbox
            HelperUtils.clickHeaderRowCheckbox(fix);
            fix.detectChanges();
            HelperUtils.verifyHeaderRowCheckboxState(fix);
            HelperUtils.verifyRowSelected(firstRow, false);

            // Select rows from API
            grid.selectRows([2, 3]);
            fix.detectChanges();
            HelperUtils.verifyHeaderRowCheckboxState(fix, false, true);
            HelperUtils.verifyRowSelected(grid.getRowByIndex(1));
            HelperUtils.verifyRowSelected(grid.getRowByIndex(2));

            // Click on header checkbox
            HelperUtils.clickHeaderRowCheckbox(fix);
            fix.detectChanges();
            HelperUtils.verifyHeaderRowCheckboxState(fix, false, true);
            HelperUtils.verifyRowSelected(firstRow, false);
            HelperUtils.verifyRowSelected(grid.getRowByIndex(1));
            HelperUtils.verifyRowSelected(grid.getRowByIndex(2));

            // Select all rows from API
            grid.selectAllRows();
            fix.detectChanges();
            HelperUtils.verifyHeaderRowCheckboxState(fix, true);
            HelperUtils.verifyRowSelected(firstRow);
            HelperUtils.verifyRowSelected(grid.getRowByIndex(1));
            HelperUtils.verifyRowSelected(grid.getRowByIndex(2));

            // Click on header checkbox
            HelperUtils.clickHeaderRowCheckbox(fix);
            fix.detectChanges();
            HelperUtils.verifyHeaderRowCheckboxState(fix, true);
            HelperUtils.verifyRowSelected(firstRow);
            HelperUtils.verifyRowSelected(grid.getRowByIndex(1));
            HelperUtils.verifyRowSelected(grid.getRowByIndex(2));
        });

        it('Should be able to programmatically overwrite the selection using onRowSelectionChange event', () => {
            const firstRow = grid.getRowByIndex(0);
            const secondRow = grid.getRowByIndex(1);
            const thirdRow = grid.getRowByIndex(2);
            grid.onRowSelectionChange.subscribe((e: IRowSelectionEventArgs) => {
                if (e.added.length > 0 && (e.added[0]) % 2 === 0) {
                    e.newSelection = e.oldSelection || [];
                }
            });

            HelperUtils.verifyRowsArraySelected([firstRow, secondRow, thirdRow], false);

            HelperUtils.clickRowCheckbox(firstRow);
            fix.detectChanges();

            expect(firstRow.selected).toBeTruthy();
            expect(secondRow.selected).toBeFalsy();
            expect(thirdRow.selected).toBeFalsy();

            HelperUtils.clickRowCheckbox(firstRow);
            HelperUtils.clickRowCheckbox(secondRow);
            fix.detectChanges();

            expect(firstRow.selected).toBeFalsy();
            expect(secondRow.selected).toBeFalsy();
            HelperUtils.verifyRowsArraySelected([firstRow, secondRow, thirdRow], false);
        });

        it('ARIA support', () => {
            const firstRow = grid.getRowByIndex(0).nativeElement;
            const headerCheckbox = fix.nativeElement.querySelector('.igx-grid__thead').querySelector('.igx-checkbox__input');
            expect(firstRow.getAttribute('aria-selected')).toMatch('false');
            expect(headerCheckbox.getAttribute('aria-checked')).toMatch('false');
            expect(headerCheckbox.getAttribute('aria-label')).toMatch('Select all');

            HelperUtils.clickHeaderRowCheckbox(fix);
            fix.detectChanges();

            expect(firstRow.getAttribute('aria-selected')).toMatch('true');
            expect(headerCheckbox.getAttribute('aria-checked')).toMatch('true');
            expect(headerCheckbox.getAttribute('aria-label')).toMatch('Deselect all');

            HelperUtils.clickHeaderRowCheckbox(fix);
            fix.detectChanges();

            expect(firstRow.getAttribute('aria-selected')).toMatch('false');
            expect(headerCheckbox.getAttribute('aria-checked')).toMatch('false');
            expect(headerCheckbox.getAttribute('aria-label')).toMatch('Select all');
        });
    });

    describe('RowSelection none', () => {
        let fix;
        let grid: IgxGridComponent;

        beforeEach(fakeAsync(/** height/width setter rAF */() => {
            fix = TestBed.createComponent(SelectionWithScrollsComponent);
            fix.detectChanges();
            grid = fix.componentInstance.grid;
        }));

        it('Change  RowSelection to multiple ', () => {
            HelperUtils.verifyHeaderRowHasCheckbox(fix, false, false);
            HelperUtils.verifyRowHasCheckbox(grid.getRowByIndex(0).nativeElement, false, false);

            grid.selectRows([475]);
            fix.detectChanges();

            HelperUtils.verifyRowSelected(grid.getRowByIndex(0), true, false);

            grid.rowSelection = GridSelectionMode.multiple;
            fix.detectChanges();

            HelperUtils.verifyHeaderAndRowCheckBoxesAlignment(fix, grid);
            HelperUtils.verifyRowSelected(grid.getRowByIndex(0), false, false);
            HelperUtils.verifyHeaderRowCheckboxState(fix);
            HelperUtils.verifyHeaderRowHasCheckbox(fix);
            HelperUtils.verifyRowHasCheckbox(grid.getRowByIndex(0).nativeElement);
        });
    });

    describe('RowSelection single', () => {
        let fix;
        let grid: IgxGridComponent;

        beforeEach(fakeAsync(/** height/width setter rAF */() => {
            fix = TestBed.createComponent(SingleRowSelectionComponent);
            fix.detectChanges();
            grid = fix.componentInstance.grid;
        }));

        it('Should have checkbox on each row nd do not have header checkbox', (async () => {
            HelperUtils.verifyHeaderRowHasCheckbox(fix, false);
            HelperUtils.verifyHeaderAndRowCheckBoxesAlignment(fix, grid);

            for (const row of grid.rowList.toArray()) {
                HelperUtils.verifyRowHasCheckbox(row.nativeElement);
            }

            GridFunctions.setGridScrollTop(grid, 1000);
            await wait(100);
            fix.detectChanges();

            HelperUtils.verifyHeaderRowHasCheckbox(fix, false);
            HelperUtils.verifyHeaderAndRowCheckBoxesAlignment(fix, grid);

            for (const row of grid.rowList.toArray()) {
                HelperUtils.verifyRowHasCheckbox(row.nativeElement);
            }
        }));

        it('Should be able to select only one row when click on a checkbox', () => {
            const firstRow = grid.getRowByIndex(0);
            const secondRow = grid.getRowByIndex(1);
            spyOn(grid.onRowSelectionChange, 'emit').and.callThrough();

            HelperUtils.clickRowCheckbox(firstRow);
            fix.detectChanges();

            expect(grid.onRowSelectionChange.emit).toHaveBeenCalledTimes(1);
            expect(grid.onRowSelectionChange.emit).toHaveBeenCalledWith({
                added: [1],
                cancel: false,
                event: jasmine.anything(),
                newSelection: [1],
                oldSelection: [],
                removed: []
            });

            expect(grid.selectedRows()).toEqual([1]);
            HelperUtils.verifyRowSelected(firstRow);
            HelperUtils.verifyRowSelected(secondRow, false);

            // Click other row checkbox
            HelperUtils.clickRowCheckbox(secondRow);
            fix.detectChanges();

            HelperUtils.verifyRowSelected(firstRow, false);
            HelperUtils.verifyRowSelected(secondRow);
            expect(grid.selectedRows()).toEqual([2]);
            expect(grid.onRowSelectionChange.emit).toHaveBeenCalledTimes(2);
            expect(grid.onRowSelectionChange.emit).toHaveBeenCalledWith({
                added: [2],
                cancel: false,
                event: jasmine.anything(),
                newSelection: [2],
                oldSelection: [1],
                removed: [1]
            });
        });

        it('Should not select multiple rows with clicking and holding Ctrl', () => {
            spyOn(grid.onRowSelectionChange, 'emit').and.callThrough();
            const firstRow = grid.getRowByIndex(2);
            const secondRow = grid.getRowByIndex(0);

            UIInteractions.simulateClickEvent(firstRow.nativeElement);
            fix.detectChanges();

            expect(grid.onRowSelectionChange.emit).toHaveBeenCalledTimes(1);
            expect(grid.selectedRows()).toEqual([3]);
            HelperUtils.verifyRowSelected(firstRow);

            // Click on a different row holding Ctrl
            UIInteractions.simulateClickEvent(secondRow.nativeElement, false, true);
            fix.detectChanges();

            HelperUtils.verifyRowSelected(firstRow, false);
            HelperUtils.verifyRowSelected(secondRow);
            expect(grid.selectedRows()).toEqual([1]);
            expect(grid.onRowSelectionChange.emit).toHaveBeenCalledTimes(2);
        });

        it('Should not select multiple rows with clicking Space on a cell', (async () => {
            spyOn(grid.onRowSelectionChange, 'emit').and.callThrough();
            const firstRow = grid.getRowByIndex(0);
            const secondRow = grid.getRowByIndex(1);
            let cell = grid.getCellByColumn(0, 'ProductName');

            UIInteractions.simulateClickAndSelectCellEvent(cell);
            fix.detectChanges();
            await wait(DEBOUNCETIME);

            HelperUtils.verifyCellSelected(cell);
            HelperUtils.verifyRowSelected(firstRow, false);

            // Press Space key on the cell
            UIInteractions.triggerKeyDownEvtUponElem('space', cell.nativeElement, true);
            fix.detectChanges();
            await wait(DEBOUNCETIME);

            expect(grid.onRowSelectionChange.emit).toHaveBeenCalledTimes(1);
            expect(grid.selectedRows()).toEqual([1]);
            HelperUtils.verifyRowSelected(firstRow);
            HelperUtils.verifyRowSelected(secondRow, false);

            UIInteractions.triggerKeyDownWithBlur('arrowdown', cell.nativeElement, true);
            fix.detectChanges();
            await wait(DEBOUNCETIME);

            // Click Space on the cell
            cell = grid.getCellByColumn(1, 'ProductName');
            UIInteractions.triggerKeyDownEvtUponElem('space', cell.nativeElement, true);
            fix.detectChanges();
            await wait(DEBOUNCETIME);

            expect(grid.onRowSelectionChange.emit).toHaveBeenCalledTimes(2);
            expect(grid.selectedRows()).toEqual([2]);
            HelperUtils.verifyRowSelected(firstRow, false);
            HelperUtils.verifyRowSelected(secondRow);

            // Click again Space on the cell
            UIInteractions.triggerKeyDownEvtUponElem('space', cell.nativeElement, true);
            fix.detectChanges();
            await wait(DEBOUNCETIME);

            expect(grid.onRowSelectionChange.emit).toHaveBeenCalledTimes(3);
            expect(grid.selectedRows()).toEqual([]);
            HelperUtils.verifyRowSelected(firstRow, false);
            HelperUtils.verifyRowSelected(secondRow, false);
        }));

        it('Should not select multiple rows with Shift + Click', () => {
            spyOn(grid.onRowSelectionChange, 'emit').and.callThrough();
            const firstRow = grid.getRowByIndex(1);
            const secondRow = grid.getRowByIndex(4);
            const mockEvent = new MouseEvent('click', { shiftKey: true });

            UIInteractions.simulateClickEvent(firstRow.nativeElement);
            fix.detectChanges();

            expect(grid.selectedRows()).toEqual([2]);
            HelperUtils.verifyRowSelected(firstRow);

            // Click on other row holding Shift key
            secondRow.nativeElement.dispatchEvent(mockEvent);
            fix.detectChanges();

            expect(grid.selectedRows()).toEqual([5]);
            expect(grid.onRowSelectionChange.emit).toHaveBeenCalledTimes(2);
            expect(grid.onRowSelectionChange.emit).toHaveBeenCalledWith({
                added: [5],
                cancel: false,
                event: mockEvent,
                newSelection: [5],
                oldSelection: [2],
                removed: [2]
            });

            HelperUtils.verifyRowSelected(secondRow);
            for (let index = 1; index < 4; index++) {
                const row = grid.getRowByIndex(index);
                HelperUtils.verifyRowSelected(row, false);
            }
        });

        it('Should hide/show checkboxes when change hideRowSelectors', () => {
            const firstRow = grid.getRowByIndex(1);

            expect(grid.hideRowSelectors).toBe(false);

            UIInteractions.simulateClickEvent(firstRow.nativeElement);
            fix.detectChanges();

            HelperUtils.verifyRowSelected(firstRow);

            grid.hideRowSelectors = true;
            fix.detectChanges();

            HelperUtils.verifyRowSelected(firstRow, true, false);
            HelperUtils.verifyHeaderRowHasCheckbox(fix, false, false);
            HelperUtils.verifyRowHasCheckbox(firstRow.nativeElement, false, false);

            grid.hideRowSelectors = false;
            fix.detectChanges();

            HelperUtils.verifyRowSelected(firstRow);
            HelperUtils.verifyHeaderRowHasCheckbox(fix, false);
            HelperUtils.verifyRowHasCheckbox(firstRow.nativeElement);
        });

        it('Should be able to select multiple rows from API', () => {
            grid.selectRows([1, 3, 5], true);
            fix.detectChanges();

            HelperUtils.verifyRowsArraySelected([grid.getRowByIndex(0), grid.getRowByIndex(2), grid.getRowByIndex(4)]);
            expect(grid.selectedRows()).toEqual([1, 3, 5]);

            grid.selectRows([1, 2, 4], false);
            fix.detectChanges();

            HelperUtils.verifyRowsArraySelected([grid.getRowByIndex(0),
            grid.getRowByIndex(1), grid.getRowByIndex(2), grid.getRowByIndex(3), grid.getRowByIndex(4)]);
            expect(grid.selectedRows()).toEqual([1, 3, 5, 2, 4]);
        });

        it('Should be able to cancel onRowSelectionChange event', () => {
            const firstRow = grid.getRowByIndex(0);
            const secondRow = grid.getRowByIndex(1);

            // Click on a row
            UIInteractions.simulateClickEvent(firstRow.nativeElement);
            fix.detectChanges();
            HelperUtils.verifyRowSelected(firstRow);
            expect(grid.selectedRows()).toEqual([1]);

            // Cancel the event
            grid.onRowSelectionChange.subscribe((e: IRowSelectionEventArgs) => {
                e.cancel = true;
            });

            // Click on a row checkbox
            HelperUtils.clickRowCheckbox(firstRow);
            fix.detectChanges();
            HelperUtils.verifyRowSelected(firstRow);
            expect(grid.selectedRows()).toEqual([1]);

            // Click on other row checkbox
            HelperUtils.clickRowCheckbox(secondRow);
            fix.detectChanges();
            HelperUtils.verifyRowSelected(firstRow);
            HelperUtils.verifyRowSelected(secondRow, false);
            expect(grid.selectedRows()).toEqual([1]);

            // Click on other row
            UIInteractions.simulateClickEvent(secondRow.nativeElement);
            fix.detectChanges();
            HelperUtils.verifyRowSelected(firstRow);
            HelperUtils.verifyRowSelected(secondRow, false);
            expect(grid.selectedRows()).toEqual([1]);
        });

        it('Should be able to change RowSelection to none', () => {
            const firstRow = grid.getRowByIndex(0);
            expect(grid.rowSelection).toEqual(GridSelectionMode.single);

            grid.selectRows([1]);
            fix.detectChanges();

            HelperUtils.verifyRowSelected(firstRow);

            grid.rowSelection = GridSelectionMode.none;
            fix.detectChanges();

            expect(grid.rowSelection).toEqual(GridSelectionMode.none);
            HelperUtils.verifyRowSelected(firstRow, false, false);
            HelperUtils.verifyHeaderRowHasCheckbox(fix, false, false);
            HelperUtils.verifyRowHasCheckbox(firstRow.nativeElement, false, false);

            // Click on a row
            UIInteractions.simulateClickEvent(firstRow.nativeElement);
            fix.detectChanges();

            HelperUtils.verifyRowSelected(firstRow, false, false);
        });

        it('Should be able to change RowSelection to multiple', () => {
            const firstRow = grid.getRowByIndex(0);
            const secondRow = grid.getRowByIndex(2);
            expect(grid.rowSelection).toEqual(GridSelectionMode.single);

            grid.selectRows([1]);
            fix.detectChanges();

            HelperUtils.verifyRowSelected(firstRow);

            grid.rowSelection = GridSelectionMode.multiple;
            fix.detectChanges();

            expect(grid.rowSelection).toEqual(GridSelectionMode.multiple);
            HelperUtils.verifyRowSelected(firstRow, false);
            HelperUtils.verifyHeaderRowHasCheckbox(fix);
            HelperUtils.verifyRowHasCheckbox(firstRow.nativeElement);
            HelperUtils.verifyHeaderAndRowCheckBoxesAlignment(fix, grid);

            // Click on a row
            UIInteractions.simulateClickEvent(firstRow.nativeElement);
            fix.detectChanges();

            HelperUtils.verifyRowSelected(firstRow);

            // Click on another row holding Ctrl
            UIInteractions.simulateClickEvent(secondRow.nativeElement, false, true);
            fix.detectChanges();

            HelperUtils.verifyRowSelected(secondRow);
            HelperUtils.verifyRowSelected(firstRow);
        });
    });

    describe('API test', () => {
        let fix;
        let grid: IgxGridComponent;

        beforeEach(fakeAsync(/** height/width setter rAF */() => {
            fix = TestBed.createComponent(RowSelectionComponent);
            fix.detectChanges();
            grid = fix.componentInstance.grid;
        }));

        it('Should be able to programmatically select all rows and keep the header checkbox intact,  #1298', () => {
            spyOn(grid.onRowSelectionChange, 'emit').and.callThrough();
            grid.selectAllRows();
            grid.cdr.detectChanges();
            fix.detectChanges();

            HelperUtils.verifyRowsArraySelected(grid.rowList.toArray());
            HelperUtils.verifyHeaderRowCheckboxState(fix, true);

            grid.selectAllRows();
            grid.cdr.detectChanges();
            fix.detectChanges();

            HelperUtils.verifyRowsArraySelected(grid.rowList.toArray());
            HelperUtils.verifyHeaderRowCheckboxState(fix, true);

            grid.deselectAllRows();
            fix.detectChanges();

            HelperUtils.verifyRowsArraySelected(grid.rowList.toArray(), false);
            HelperUtils.verifyHeaderRowCheckboxState(fix);
            expect(grid.onRowSelectionChange.emit).toHaveBeenCalledTimes(0);
        });

        it('Should be able to select/deselect rows programmatically', () => {
            spyOn(grid.onRowSelectionChange, 'emit').and.callThrough();
            const firstRow = grid.getRowByIndex(0);
            const secondRow = grid.getRowByIndex(1);
            const thirdRow = grid.getRowByIndex(2);
            const forthRow = grid.getRowByIndex(3);

            expect(grid.selectedRows()).toEqual([]);
            HelperUtils.verifyRowsArraySelected(grid.rowList.toArray(), false);

            grid.deselectRows([1, 2, 3]);
            fix.detectChanges();

            expect(grid.selectedRows()).toEqual([]);
            HelperUtils.verifyHeaderRowCheckboxState(fix);

            grid.selectRows([1, 2, 3], false);
            fix.detectChanges();

            HelperUtils.verifyHeaderRowCheckboxState(fix, false, true);
            HelperUtils.verifyRowsArraySelected([firstRow, secondRow, thirdRow]);
            expect(grid.selectedRows()).toEqual([1, 2, 3]);

            grid.deselectRows([1, 3]);
            fix.detectChanges();

            HelperUtils.verifyHeaderRowCheckboxState(fix, false, true);
            HelperUtils.verifyRowsArraySelected([firstRow, thirdRow], false);
            HelperUtils.verifyRowSelected(secondRow);

            grid.selectRows([1, 2, 3, 4], true);
            fix.detectChanges();

            HelperUtils.verifyHeaderRowCheckboxState(fix, false, true);
            HelperUtils.verifyRowsArraySelected([firstRow, secondRow, thirdRow, forthRow]);
            expect(grid.selectedRows()).toEqual([1, 2, 3, 4]);

            grid.selectRows([1], true);
            fix.detectChanges();

            HelperUtils.verifyHeaderRowCheckboxState(fix, false, true);
            HelperUtils.verifyRowsArraySelected([secondRow, thirdRow, forthRow], false);
            HelperUtils.verifyRowSelected(firstRow);
            expect(grid.selectedRows()).toEqual([1]);

            grid.deselectRows([2, 3, 100]);
            fix.detectChanges();

            HelperUtils.verifyHeaderRowCheckboxState(fix, false, true);
            HelperUtils.verifyRowsArraySelected([secondRow, thirdRow, forthRow], false);
            HelperUtils.verifyRowSelected(firstRow);
            expect(grid.selectedRows()).toEqual([1]);
            expect(grid.onRowSelectionChange.emit).toHaveBeenCalledTimes(0);

            grid.deselectRows([1]);
            fix.detectChanges();

            HelperUtils.verifyHeaderRowCheckboxState(fix);
            HelperUtils.verifyRowsArraySelected([firstRow, secondRow, thirdRow, forthRow], false);
            expect(grid.selectedRows()).toEqual([]);
            expect(grid.onRowSelectionChange.emit).toHaveBeenCalledTimes(0);
        });

        it('Should be able to correctly select all rows programmatically', fakeAsync(() => {
            const firstRow = grid.getRowByIndex(0);
            const rowsToCheck = [firstRow, grid.getRowByIndex(1)];
            HelperUtils.verifyHeaderRowCheckboxState(fix, false, false);

            grid.selectAllRows();
            fix.detectChanges();

            HelperUtils.verifyRowsArraySelected(rowsToCheck);
            HelperUtils.verifyHeaderRowCheckboxState(fix, true);

            HelperUtils.clickRowCheckbox(firstRow);
            fix.detectChanges();

            HelperUtils.verifyRowSelected(firstRow, false, true);
            HelperUtils.verifyHeaderRowCheckboxState(fix, false, true);
        }));

        it('Should be able to select a row', fakeAsync(() => {
            const firstRow = grid.getRowByIndex(0);
            firstRow.selected = true;
            fix.detectChanges();

            expect(grid.selectedRows()).toEqual([1]);
            HelperUtils.verifyRowSelected(firstRow);
            HelperUtils.verifyHeaderRowCheckboxState(fix, false, true);

            firstRow.selected = false;
            fix.detectChanges();

            expect(grid.selectedRows()).toEqual([]);
            HelperUtils.verifyRowSelected(firstRow, false);
            HelperUtils.verifyHeaderRowCheckboxState(fix);
        }));
    });

    describe('Selection without primaryKey', () => {
        let fix;
        let grid: IgxGridComponent;
        const gridData = SampleTestData.personIDNameRegionData();

        beforeEach(fakeAsync(/** height/width setter rAF */() => {
            fix = TestBed.createComponent(RowSelectionWithoutPrimaryKeyComponent);
            fix.detectChanges();
            grid = fix.componentInstance.grid;
        }));

        it('Verify event parameters', () => {
            spyOn(grid.onRowSelectionChange, 'emit').and.callThrough();
            const firstRow = grid.getRowByIndex(1);
            const secondRow = grid.getRowByIndex(4);

            UIInteractions.simulateClickEvent(firstRow.nativeElement);
            fix.detectChanges();

            HelperUtils.verifyRowSelected(firstRow);
            expect(grid.selectedRows()).toEqual([gridData[1]]);
            expect(grid.onRowSelectionChange.emit).toHaveBeenCalledTimes(1);
            expect(grid.onRowSelectionChange.emit).toHaveBeenCalledWith({
                added: [gridData[1]],
                cancel: false,
                event: jasmine.anything(),
                newSelection: [gridData[1]],
                oldSelection: [],
                removed: []
            });

            UIInteractions.simulateClickEvent(secondRow.nativeElement, true);
            fix.detectChanges();

            expect(grid.selectedRows()).toEqual([gridData[1], gridData[2], gridData[3], gridData[4]]);
            expect(grid.onRowSelectionChange.emit).toHaveBeenCalledTimes(2);
            expect(grid.onRowSelectionChange.emit).toHaveBeenCalledWith({
                added: [gridData[2], gridData[3], gridData[4]],
                cancel: false,
                event: jasmine.anything(),
                newSelection: [gridData[1], gridData[2], gridData[3], gridData[4]],
                oldSelection: [gridData[1]],
                removed: []
            });
        });

        it('Should persist through scrolling vertical', (async () => {
            const selectedRow = grid.getRowByIndex(0);

            grid.height = '200px';
            fix.detectChanges();

            HelperUtils.clickRowCheckbox(selectedRow);
            fix.detectChanges();

            HelperUtils.verifyHeaderRowCheckboxState(fix, false, true);
            HelperUtils.verifyRowSelected(selectedRow);
            expect(grid.selectedRows()).toEqual([gridData[0]]);

            GridFunctions.setGridScrollTop(grid, 500);
            await wait(100);
            fix.detectChanges();

            expect(grid.selectedRows()).toEqual([gridData[0]]);
            HelperUtils.verifyRowsArraySelected(grid.rowList, false);

            GridFunctions.setGridScrollTop(grid, 0);
            await wait(100);
            fix.detectChanges();

            HelperUtils.verifyHeaderRowCheckboxState(fix, false, true);
            HelperUtils.verifyRowSelected(selectedRow);
        }));

        it('Should be able to select and deselect rows from API', () => {
            const firstRow = grid.getRowByIndex(0);
            const secondRow = grid.getRowByIndex(2);
            const thirdRow = grid.getRowByIndex(5);

            grid.selectAllRows();
            fix.detectChanges();

            expect(grid.selectedRows()).toEqual(gridData);
            HelperUtils.verifyRowsArraySelected(grid.rowList.toArray());
            HelperUtils.verifyHeaderRowCheckboxState(fix, true);

            grid.deselectRows([firstRow.rowID, secondRow.rowID, thirdRow.rowID]);
            fix.detectChanges();

            expect(grid.selectedRows()).toEqual([gridData[1], gridData[3], gridData[4], gridData[6]]);
            HelperUtils.verifyRowsArraySelected([firstRow, secondRow, thirdRow], false);
            HelperUtils.verifyHeaderRowCheckboxState(fix, false, true);

            grid.selectRows([firstRow.rowID, secondRow.rowID, thirdRow.rowID], false);
            fix.detectChanges();

            expect(grid.selectedRows())
                .toEqual([gridData[1], gridData[3], gridData[4], gridData[6], gridData[0], gridData[2], gridData[5]]);
            HelperUtils.verifyRowsArraySelected(grid.rowList.toArray());
            HelperUtils.verifyHeaderRowCheckboxState(fix, true);
        });
    });

    describe('Selection with primaryKey', () => {
        let fix;
        let grid: IgxGridComponent;

        beforeEach(fakeAsync(/** height/width setter rAF */() => {
            fix = TestBed.createComponent(GridWithPrimaryKeyComponent);
            fix.detectChanges();
            grid = fix.componentInstance.grid;
        }));

        it('Should be able to select row through primaryKey and index', () => {
            expect(grid.primaryKey).toBeTruthy();
            expect(grid.rowList.length).toEqual(10, 'All 10 rows should initialized');
            expect(grid.getRowByKey(2).rowData['Name']).toMatch('Gilberto Todd');
            expect(grid.getRowByIndex(1).rowData['Name']).toMatch('Gilberto Todd');
        });

        it('Should be able to update a cell in a row through primaryKey', () => {
            expect(grid.primaryKey).toBeTruthy();
            expect(grid.rowList.length).toEqual(10, 'All 10 rows should initialized');
            expect(grid.getRowByKey(2).rowData['JobTitle']).toMatch('Director');
            grid.updateCell('Vice President', 2, 'JobTitle');
            fix.detectChanges();
            expect(grid.getRowByKey(2).rowData['JobTitle']).toMatch('Vice President');
        });

        it('Should be able to update row through primaryKey', () => {
            spyOn(grid.cdr, 'markForCheck').and.callThrough();
            expect(grid.primaryKey).toBeTruthy();
            expect(grid.rowList.length).toEqual(10, 'All 10 rows should initialized');
            expect(grid.getRowByKey(2).rowData['JobTitle']).toMatch('Director');
            grid.updateRow({ ID: 2, Name: 'Gilberto Todd', JobTitle: 'Vice President' }, 2);
            expect(grid.cdr.markForCheck).toHaveBeenCalledTimes(1);
            fix.detectChanges();
            expect(grid.getRowByIndex(1).rowData['JobTitle']).toMatch('Vice President');
            expect(grid.getRowByKey(2).rowData['JobTitle']).toMatch('Vice President');
        });

        it('Should be able to delete a row through primaryKey', () => {
            expect(grid.primaryKey).toBeTruthy();
            expect(grid.rowList.length).toEqual(10, 'All 10 rows should initialized');
            expect(grid.getRowByKey(2)).toBeDefined();
            grid.deleteRow(2);
            fix.detectChanges();
            expect(grid.getRowByKey(2)).toBeUndefined();
            expect(grid.getRowByIndex(2)).toBeDefined();
        });

        it('Should handle update by not overwriting the value in the data column specified as primaryKey', () => {
            expect(grid.primaryKey).toBeTruthy();
            expect(grid.rowList.length).toEqual(10, 'All 10 rows should initialized');
            expect(grid.getRowByKey(2)).toBeDefined();
            grid.updateRow({ ID: 7, Name: 'Gilberto Todd', JobTitle: 'Vice President' }, 2);
            fix.detectChanges();
            expect(grid.getRowByKey(7)).toBeDefined();
            expect(grid.getRowByIndex(1)).toBeDefined();
            expect(grid.getRowByIndex(1).rowData[grid.primaryKey]).toEqual(7);
        });

        it('Should be able to programatically select all rows with a correct reference, #1297', () => {
            grid.selectAllRows();
            fix.detectChanges();

            expect(grid.selectedRows()).toEqual([1, 2, 3, 4, 5, 6, 7, 8, 9, 10]);
        });
    });

    describe('Integration tests', () => {
        let fix;
        let grid: IgxGridComponent;

        beforeEach(fakeAsync(/** height/width setter rAF */() => {
            fix = TestBed.createComponent(RowSelectionComponent);
            fix.detectChanges();
            grid = fix.componentInstance.grid;
        }));

        it('Paging: Should persist through paging', fakeAsync(() => {
            grid.paging = true;
            tick();
            fix.detectChanges();

            const firstRow = grid.getRowByIndex(0);
            const secondRow = grid.getRowByIndex(1);
            const middleRow = grid.getRowByIndex(3);

            HelperUtils.clickRowCheckbox(secondRow);
            fix.detectChanges();
            HelperUtils.clickRowCheckbox(middleRow);
            fix.detectChanges();

            HelperUtils.verifyRowSelected(secondRow);
            HelperUtils.verifyRowSelected(middleRow);
            HelperUtils.verifyHeaderRowCheckboxState(fix, false, true);

            grid.nextPage();
            tick();
            fix.detectChanges();

            HelperUtils.verifyRowSelected(secondRow, false);
            HelperUtils.verifyRowSelected(middleRow, false);
            HelperUtils.verifyHeaderRowCheckboxState(fix, false, true);

            HelperUtils.clickRowCheckbox(firstRow);
            fix.detectChanges();

            HelperUtils.verifyRowSelected(firstRow);
            HelperUtils.verifyRowSelected(secondRow, false);
            HelperUtils.verifyRowSelected(middleRow, false);
            HelperUtils.verifyHeaderRowCheckboxState(fix, false, true);

            grid.previousPage();
            tick();
            fix.detectChanges();

            HelperUtils.verifyRowSelected(firstRow, false);
            HelperUtils.verifyRowSelected(secondRow);
            HelperUtils.verifyRowSelected(middleRow);
            HelperUtils.verifyHeaderRowCheckboxState(fix, false, true);
        }));

        it('Paging: Should persist all rows selection through paging', fakeAsync(() => {
            grid.paging = true;
            tick();
            fix.detectChanges();

            const secondRow = grid.getRowByIndex(1);
            HelperUtils.clickHeaderRowCheckbox(fix);
            fix.detectChanges();

            HelperUtils.verifyHeaderRowCheckboxState(fix, true);
            HelperUtils.verifyRowsArraySelected(grid.rowList.toArray());

            grid.nextPage();
            tick();
            fix.detectChanges();
            HelperUtils.verifyHeaderRowCheckboxState(fix, true);
            HelperUtils.verifyRowsArraySelected(grid.rowList.toArray());

            // Click on a single row
            UIInteractions.simulateClickEvent(secondRow.nativeElement);
            fix.detectChanges();

            HelperUtils.verifyHeaderRowCheckboxState(fix, false, true);
            HelperUtils.verifyRowSelected(secondRow);

            grid.previousPage();
            tick();
            fix.detectChanges();

            HelperUtils.verifyHeaderRowCheckboxState(fix, false, true);
            HelperUtils.verifyRowsArraySelected(grid.rowList.toArray(), false);
        }));

        it('Paging: Should be able to select rows with Shift and Click', fakeAsync(() => {
            grid.paging = true;
            tick();
            fix.detectChanges();

            const firstRow = grid.getRowByIndex(0);
            const thirdRow = grid.getRowByIndex(3);
            HelperUtils.clickHeaderRowCheckbox(fix);
            fix.detectChanges();

            // Select first row on first page
            UIInteractions.simulateClickEvent(firstRow.nativeElement);
            fix.detectChanges();

            HelperUtils.verifyHeaderRowCheckboxState(fix, false, true);
            HelperUtils.verifyRowSelected(firstRow);

            grid.nextPage();
            tick();
            fix.detectChanges();

            HelperUtils.verifyHeaderRowCheckboxState(fix, false, true);
            HelperUtils.verifyRowsArraySelected(grid.rowList.toArray(), false);

            // Click on the last row in page holding Shifth
            UIInteractions.simulateClickEvent(thirdRow.nativeElement, true);
            fix.detectChanges();

            HelperUtils.verifyHeaderRowCheckboxState(fix, true);
            HelperUtils.verifyRowsArraySelected(grid.rowList.toArray());

            grid.previousPage();
            tick();
            fix.detectChanges();

            HelperUtils.verifyHeaderRowCheckboxState(fix, true);
            HelperUtils.verifyRowsArraySelected(grid.rowList.toArray());
        }));

        it('CRUD: Should handle the deselection on a selected row properly', (async () => {
            let firstRow = grid.getRowByKey(1);
            grid.selectRows([1]);

            fix.detectChanges();

            HelperUtils.verifyRowSelected(firstRow);
            HelperUtils.verifyHeaderRowCheckboxState(fix, false, true);

            grid.deleteRow(1);
            fix.detectChanges();
            await wait(DEBOUNCETIME);

            expect(grid.getRowByKey(1)).toBeUndefined();
            expect(grid.selectedRows().includes(1)).toBe(false);
            HelperUtils.verifyHeaderRowCheckboxState(fix);

            grid.selectAllRows();
            fix.detectChanges();

            firstRow = grid.getRowByKey(2);
            HelperUtils.verifyHeaderRowCheckboxState(fix, true);
            HelperUtils.verifyRowSelected(firstRow);

            grid.deleteRow(2);
            fix.detectChanges();
            await wait(DEBOUNCETIME);

            expect(grid.getRowByKey(2)).toBeUndefined();
            expect(grid.selectedRows().includes(2)).toBe(false);
            HelperUtils.verifyHeaderRowCheckboxState(fix, true);

            grid.deselectRows([3]);
            fix.detectChanges();

            expect(grid.selectedRows().includes(3)).toBe(false);
            HelperUtils.verifyHeaderRowCheckboxState(fix, false, true);

            grid.deleteRow(3);
            fix.detectChanges();
            await wait(DEBOUNCETIME);

            expect(grid.getRowByKey(3)).toBeUndefined();
            expect(grid.selectedRows().includes(3)).toBe(false);
            HelperUtils.verifyHeaderRowCheckboxState(fix, true);
        }));

        it('CRUD: Should handle the adding new row properly', (async () => {
            grid.selectAllRows();
            fix.detectChanges();

            HelperUtils.verifyHeaderRowCheckboxState(fix, true);
            grid.addRow({ ProductID: 20, ProductName: 'test', InStock: true, UnitsInStock: 1, OrderDate: new Date('2019-03-01') });
            fix.detectChanges();
            await wait(DEBOUNCETIME);

            expect(grid.selectedRows().includes(20)).toBe(false);
            HelperUtils.verifyHeaderRowCheckboxState(fix, false, true);
        }));

        it('CRUD: Should update selected row when update cell', () => {
            let firstRow = grid.getRowByIndex(1);
            firstRow.selected = true;
            fix.detectChanges();

            HelperUtils.verifyRowSelected(firstRow);
            expect(grid.selectedRows()).toEqual([2]);
            grid.updateCell(102, 2, 'ProductID');
            fix.detectChanges();

            firstRow = grid.getRowByIndex(1);
            expect(firstRow.rowID).toEqual(102);
            HelperUtils.verifyRowSelected(firstRow);
            expect(grid.selectedRows()).toEqual([102]);
            HelperUtils.verifyHeaderRowCheckboxState(fix, false, true);
        });

        it('CRUD: Should update selected row when update row', () => {
            grid.selectAllRows();
            fix.detectChanges();

            HelperUtils.verifyHeaderRowCheckboxState(fix, true);

            grid.updateRow({ ProductID: 103, ProductName: 'test', InStock: true, UnitsInStock: 1, OrderDate: new Date('2019-03-01') }, 3);
            fix.detectChanges();

            const row = grid.getRowByIndex(2);
            HelperUtils.verifyRowSelected(row);
            expect(row.rowID).toEqual(103);
            expect(grid.selectedRows().includes(3)).toBe(false);
            expect(grid.selectedRows().includes(103)).toBe(true);
            HelperUtils.verifyHeaderRowCheckboxState(fix, true);
        });

        it('Sorting: Should have persistent selection through data operations', fakeAsync(() => {
            const rowsToCheck = [grid.getRowByIndex(0), grid.getRowByIndex(1)];
            HelperUtils.verifyRowsArraySelected(rowsToCheck, false);

            grid.selectRows([1, 2], false);
            fix.detectChanges();

            HelperUtils.verifyRowsArraySelected(rowsToCheck, true);

            grid.sort({ fieldName: 'UnitsInStock', dir: SortingDirection.Desc, ignoreCase: true });
            fix.detectChanges();

            HelperUtils.verifyRowsArraySelected(rowsToCheck, false);

            grid.clearSort('UnitsInStock');
            fix.detectChanges();

            HelperUtils.verifyRowsArraySelected(rowsToCheck, true);
        }));

        it('Summaries integration', () => {
            grid.getColumnByName('ProductID').hasSummary = true;
            fix.detectChanges();

            expect(grid.summariesMargin).toBe(grid.featureColumnsWidth);
        });

        it('Filtering: Should properly check the header checkbox state when filtering, #2469', () => {
            spyOn(grid.onRowSelectionChange, 'emit').and.callThrough();

            grid.filter('ProductID', 10, IgxNumberFilteringOperand.instance().condition('greaterThanOrEqualTo'), true);
            fix.detectChanges();

            HelperUtils.verifyHeaderRowCheckboxState(fix);
            expect(grid.onRowSelectionChange.emit).toHaveBeenCalledTimes(0);
            expect(grid.selectedRows()).toEqual([]);

            grid.clearFilter('ProductID');
            fix.detectChanges();

            expect(grid.onRowSelectionChange.emit).toHaveBeenCalledTimes(0);

            HelperUtils.clickHeaderRowCheckbox(fix);
            fix.detectChanges();

            expect(grid.onRowSelectionChange.emit).toHaveBeenCalledTimes(1);
            HelperUtils.verifyHeaderRowCheckboxState(fix, true);

            grid.filter('ProductID', 0, IgxNumberFilteringOperand.instance().condition('greaterThanOrEqualTo'), true);
            fix.detectChanges();

            HelperUtils.verifyHeaderRowCheckboxState(fix, true);
            expect(grid.selectedRows().length).toBe(19);

            grid.filter('ProductID', 100, IgxNumberFilteringOperand.instance().condition('greaterThanOrEqualTo'), true);
            fix.detectChanges();

            HelperUtils.verifyHeaderRowCheckboxState(fix);
            expect(grid.rowList.length).toBe(0);
            expect(grid.selectedRows().length).toBe(19);

            grid.clearFilter();
            fix.detectChanges();

            HelperUtils.verifyHeaderRowCheckboxState(fix, true);
            expect(grid.selectedRows().length).toBe(19);
            expect(grid.onRowSelectionChange.emit).toHaveBeenCalledTimes(1);
        });

        it('Filtering: Should select correct rows when filter is applied', fakeAsync(() => {
            spyOn(grid.onRowSelectionChange, 'emit').and.callThrough();
            const secondRow = grid.getRowByIndex(1);

            HelperUtils.clickRowCheckbox(secondRow);
            fix.detectChanges();

            expect(secondRow.selected).toBeTruthy();
            HelperUtils.verifyHeaderRowCheckboxState(fix, false, true);
            expect(grid.onRowSelectionChange.emit).toHaveBeenCalledTimes(1);

            grid.filter('ProductName', 'Ca', IgxStringFilteringOperand.instance().condition('contains'), true);
            fix.detectChanges();

            HelperUtils.verifyHeaderRowCheckboxState(fix);
            expect(grid.onRowSelectionChange.emit).toHaveBeenCalledTimes(1);

            HelperUtils.clickHeaderRowCheckbox(fix);
            fix.detectChanges();

            HelperUtils.verifyHeaderRowCheckboxState(fix, true);
            expect(grid.onRowSelectionChange.emit).toHaveBeenCalledTimes(2);

            grid.clearFilter('ProductName');
            fix.detectChanges();

            HelperUtils.verifyHeaderRowCheckboxState(fix, false, true);
            expect(grid.getRowByIndex(1).selected).toBeTruthy();
            expect(grid.getRowByIndex(2).selected).toBeTruthy();
            expect(grid.getRowByIndex(6).selected).toBeTruthy();

            grid.filter('ProductName', 'Ca', IgxStringFilteringOperand.instance().condition('contains'), true);
            fix.detectChanges();
            HelperUtils.verifyHeaderRowCheckboxState(fix, true);

            expect(grid.onRowSelectionChange.emit).toHaveBeenCalledTimes(2);
            HelperUtils.clickHeaderRowCheckbox(fix);
            fix.detectChanges();

            HelperUtils.verifyHeaderRowCheckboxState(fix);
            expect(grid.onRowSelectionChange.emit).toHaveBeenCalledTimes(3);

            grid.clearFilter('ProductName');
            fix.detectChanges();

            HelperUtils.verifyHeaderRowCheckboxState(fix, false, true);

            expect(grid.getRowByIndex(1).selected).toBeTruthy();
            expect(grid.getRowByIndex(2).selected).toBeFalsy();
            expect(grid.getRowByIndex(6).selected).toBeFalsy();
            expect(grid.onRowSelectionChange.emit).toHaveBeenCalledTimes(3);

            HelperUtils.clickRowCheckbox(grid.getRowByIndex(2));
            fix.detectChanges();

            HelperUtils.verifyHeaderRowCheckboxState(fix, false, true);
            expect(grid.onRowSelectionChange.emit).toHaveBeenCalledTimes(4);

            grid.filter('ProductName', 'Ca', IgxStringFilteringOperand.instance().condition('contains'), true);
            fix.detectChanges();

            HelperUtils.verifyHeaderRowCheckboxState(fix, false, true);
            expect(grid.onRowSelectionChange.emit).toHaveBeenCalledTimes(4);

            HelperUtils.clickHeaderRowCheckbox(fix);
            fix.detectChanges();

            HelperUtils.clickHeaderRowCheckbox(fix);
            fix.detectChanges();

            HelperUtils.verifyHeaderRowCheckboxState(fix);
            expect(grid.onRowSelectionChange.emit).toHaveBeenCalledTimes(6);

            grid.clearFilter('ProductName');
            fix.detectChanges();

            expect(grid.getRowByIndex(2).selected).toBeFalsy();
            expect(grid.getRowByIndex(1).selected).toBeTruthy();
            expect(grid.onRowSelectionChange.emit).toHaveBeenCalledTimes(6);
        }));
    });

    describe('Integration with CRUD and transactions', () => {
        let fix;
        let grid: IgxGridComponent;

        beforeEach(fakeAsync(/** height/width setter rAF */() => {
            fix = TestBed.createComponent(SelectionWithTransactionsComponent);
            fix.detectChanges();
            grid = fix.componentInstance.grid;
            grid.rowSelection = GridSelectionMode.multiple;
            fix.detectChanges();
        }));

        it('Should unselect row when delete it', () => {
            const firstRow = grid.getRowByIndex(0);

            HelperUtils.clickRowCheckbox(firstRow);
            fix.detectChanges();

            HelperUtils.verifyRowSelected(firstRow);
            HelperUtils.verifyHeaderRowCheckboxState(fix, false, true);

            grid.deleteRowById(firstRow.rowID);
            fix.detectChanges();

            expect(grid.selectedRows()).toEqual([]);
            HelperUtils.verifyRowSelected(firstRow, false);
            HelperUtils.verifyHeaderRowCheckboxState(fix);
        });

        it('Should not allow selecting rows that are deleted', () => {
            const firstRow = grid.getRowByIndex(0);
            const secondRow = grid.getRowByIndex(1);
            const thirdRow = grid.getRowByIndex(2);

            grid.deleteRowById(firstRow.rowID);
            grid.deleteRowById(secondRow.rowID);
            fix.detectChanges();

            grid.selectAllRows();
            fix.detectChanges();

            expect(grid.selectedRows().includes(firstRow.rowID)).toBe(false);
            expect(grid.selectedRows().includes(secondRow.rowID)).toBe(false);
            expect(grid.selectedRows().includes(thirdRow.rowID)).toBe(true);

            HelperUtils.verifyHeaderRowCheckboxState(fix, true);

            grid.selectRows([firstRow.rowID, secondRow.rowID, thirdRow.rowID]);
            fix.detectChanges();

            expect(grid.selectedRows().includes(firstRow.rowID)).toBe(true);
            expect(grid.selectedRows().includes(secondRow.rowID)).toBe(true);
            HelperUtils.verifyRowSelected(firstRow);
            HelperUtils.verifyRowSelected(secondRow);
            HelperUtils.verifyHeaderRowCheckboxState(fix, true);
        });

        it('Should have correct header checkbox when delete a row', () => {
            const firstRow = grid.getRowByIndex(0);
            const secondRow = grid.getRowByIndex(1);

            HelperUtils.clickHeaderRowCheckbox(fix);
            fix.detectChanges();

            HelperUtils.verifyRowsArraySelected(grid.rowList);
            HelperUtils.verifyHeaderRowCheckboxState(fix, true);

            grid.deleteRowById(firstRow.rowID);
            fix.detectChanges();

            expect(grid.selectedRows().length).toEqual(7);
            HelperUtils.verifyRowSelected(firstRow, false);
            HelperUtils.verifyHeaderRowCheckboxState(fix, true);

            grid.deselectRows([secondRow.rowID]);
            fix.detectChanges();

            expect(grid.selectedRows().length).toEqual(6);
            HelperUtils.verifyRowSelected(firstRow, false);
            HelperUtils.verifyRowSelected(secondRow, false);
            HelperUtils.verifyHeaderRowCheckboxState(fix, false, true);

            grid.deleteRowById(secondRow.rowID);
            fix.detectChanges();

            expect(grid.selectedRows().length).toEqual(6);
            HelperUtils.verifyRowSelected(firstRow, false);
            HelperUtils.verifyRowSelected(secondRow, false);
            HelperUtils.verifyHeaderRowCheckboxState(fix, true);
        });

        it('Should not be possible to select deleted row', () => {
            const firstRow = grid.getRowByIndex(0);
            const secondRow = grid.getRowByIndex(3);

            grid.deleteRowById(firstRow.rowID);
            fix.detectChanges();

            HelperUtils.clickRowCheckbox(firstRow);
            fix.detectChanges();

            expect(grid.selectedRows()).toEqual([]);
            HelperUtils.verifyRowSelected(firstRow, false);
            HelperUtils.verifyHeaderRowCheckboxState(fix);

            UIInteractions.simulateClickEvent(firstRow.nativeElement);
            fix.detectChanges();

            expect(grid.selectedRows()).toEqual([]);
            HelperUtils.verifyRowSelected(firstRow, false);
            HelperUtils.verifyHeaderRowCheckboxState(fix);

            UIInteractions.simulateClickEvent(secondRow.nativeElement);
            fix.detectChanges();

            expect(grid.selectedRows()).toEqual([secondRow.rowID]);
            HelperUtils.verifyRowSelected(firstRow, false);
            HelperUtils.verifyRowSelected(secondRow);
            HelperUtils.verifyHeaderRowCheckboxState(fix, false, true);

            UIInteractions.simulateClickEvent(firstRow.nativeElement, true);
            fix.detectChanges();

            expect(grid.selectedRows()).toEqual([secondRow.rowID]);
            HelperUtils.verifyRowSelected(firstRow, false);
            HelperUtils.verifyRowSelected(secondRow);
            HelperUtils.verifyHeaderRowCheckboxState(fix, false, true);

            HelperUtils.clickHeaderRowCheckbox(fix);
            fix.detectChanges();

            expect(grid.selectedRows().includes(firstRow.rowID)).toBe(false);
            HelperUtils.verifyRowSelected(firstRow, false);
            HelperUtils.verifyRowSelected(secondRow);
            HelperUtils.verifyHeaderRowCheckboxState(fix, true);
        });

        it('Should have correct header checkbox when undo row deleting', () => {
            const firstRow = grid.getRowByIndex(0);

            HelperUtils.clickHeaderRowCheckbox(fix);
            fix.detectChanges();

            expect(grid.selectedRows().includes(firstRow.rowID)).toBe(true);
            HelperUtils.verifyRowSelected(firstRow);
            HelperUtils.verifyHeaderRowCheckboxState(fix, true);

            grid.deleteRowById(firstRow.rowID);
            fix.detectChanges();

            expect(grid.selectedRows().includes(firstRow.rowID)).toBe(false);
            HelperUtils.verifyRowSelected(firstRow, false);
            HelperUtils.verifyHeaderRowCheckboxState(fix, true);

            grid.transactions.undo();
            fix.detectChanges();

            expect(grid.selectedRows().length).toBe(7);
            HelperUtils.verifyRowSelected(firstRow, false);
            HelperUtils.verifyHeaderRowCheckboxState(fix, false, true);

            grid.transactions.redo();
            fix.detectChanges();

            expect(grid.selectedRows().includes(firstRow.rowID)).toBe(false);
            HelperUtils.verifyRowSelected(firstRow, false);
            HelperUtils.verifyHeaderRowCheckboxState(fix, true);
        });

        it('Should have correct header checkbox when add row', (async () => {
            grid.height = '800px';
            fix.detectChanges();
            await wait(DEBOUNCETIME);

            grid.selectAllRows();
            fix.detectChanges();
            await wait(DEBOUNCETIME);

            HelperUtils.verifyHeaderRowCheckboxState(fix, true);

            grid.addRow({ ID: 112, ParentID: 177, Name: 'Ricardo Matias', HireDate: new Date('Dec 27, 2017'), Age: 55, OnPTO: false });
            await wait(DEBOUNCETIME);
            fix.detectChanges();
            await wait(DEBOUNCETIME);

            const addedRow = grid.getRowByKey(112);
            HelperUtils.verifyRowSelected(addedRow, false);
            expect(grid.selectedRows().includes(112)).toBe(false);
            HelperUtils.verifyHeaderRowCheckboxState(fix, false, true);

            HelperUtils.clickRowCheckbox(addedRow);
            fix.detectChanges();

            expect(grid.selectedRows().includes(112)).toBe(true);
            HelperUtils.verifyHeaderRowCheckboxState(fix, true);
            HelperUtils.verifyRowSelected(addedRow);
        }));

        it('Should be able to select added row', (async () => {
            grid.height = '800px';
            fix.detectChanges();
            await wait(DEBOUNCETIME);

            grid.addRow({ ID: 112, ParentID: 177, Name: 'Ricardo Matias', HireDate: new Date('Dec 27, 2017'), Age: 55, OnPTO: false });
            await wait(DEBOUNCETIME);
            fix.detectChanges();
            await wait(DEBOUNCETIME);

            const addedRow = grid.getRowByKey(112);
            HelperUtils.verifyRowSelected(addedRow, false);
            HelperUtils.verifyHeaderRowCheckboxState(fix);

            HelperUtils.clickHeaderRowCheckbox(fix);
            fix.detectChanges();

            expect(grid.selectedRows().includes(112)).toBe(true);
            HelperUtils.verifyHeaderRowCheckboxState(fix, true);
            HelperUtils.verifyRowSelected(addedRow);
        }));
    });
});<|MERGE_RESOLUTION|>--- conflicted
+++ resolved
@@ -18,10 +18,6 @@
 import { HelperUtils } from '../../test-utils/helper-utils.spec';
 import { GridFunctions } from '../../test-utils/grid-functions.spec';
 import { SampleTestData } from '../../test-utils/sample-test-data.spec';
-<<<<<<< HEAD
-
-=======
->>>>>>> c58877a9
 
 const DEBOUNCETIME = 30;
 
