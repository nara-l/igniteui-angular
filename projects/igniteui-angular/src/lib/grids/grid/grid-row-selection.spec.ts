import { async, TestBed, fakeAsync, tick } from '@angular/core/testing';
import { NoopAnimationsModule } from '@angular/platform-browser/animations';
import { SortingDirection } from '../../data-operations/sorting-expression.interface';
import { IgxGridComponent } from './grid.component';
import { IgxGridModule, IRowSelectionEventArgs } from './index';
import { wait, UIInteractions } from '../../test-utils/ui-interactions.spec';
import { IgxStringFilteringOperand, IgxNumberFilteringOperand } from '../../data-operations/filtering-condition';
import { configureTestSuite } from '../../test-utils/configure-suite';
import {
    RowSelectionComponent,
    SelectionWithScrollsComponent,
    SingleRowSelectionComponent,
    RowSelectionWithoutPrimaryKeyComponent,
    SelectionWithTransactionsComponent,
    GridCustomSelectorsComponent
} from '../../test-utils/grid-samples.spec';
import { GridFunctions, GridSelectionFunctions } from '../../test-utils/grid-functions.spec';
import { SampleTestData } from '../../test-utils/sample-test-data.spec';
import { GridSelectionMode } from '../common/enums';
import { IgxGridSelectionModule } from '../selection/selection.module';
import { FilteringExpressionsTree } from '../../data-operations/filtering-expressions-tree';
import { FilteringLogic } from '../../data-operations/filtering-expression.interface';

const DEBOUNCETIME = 30;
const SCROLL_DEBOUNCETIME = 100;


describe('IgxGrid - Row Selection #grid', () => {
    configureTestSuite();

    beforeAll(async(() => {
        TestBed.configureTestingModule({
            declarations: [
                RowSelectionComponent,
                SelectionWithScrollsComponent,
                RowSelectionWithoutPrimaryKeyComponent,
                SingleRowSelectionComponent,
                SelectionWithTransactionsComponent,
                GridCustomSelectorsComponent,
            ],
            imports: [
                NoopAnimationsModule,
                IgxGridModule,
                IgxGridSelectionModule
            ]
        }).compileComponents();
    }));

    describe('Base tests', () => {
        let fix;
        let grid: IgxGridComponent;

        beforeEach(fakeAsync(/** height/width setter rAF */() => {
            fix = TestBed.createComponent(RowSelectionComponent);
            fix.detectChanges();
            grid = fix.componentInstance.grid;
        }));

        it('Should have checkbox on each row', (async () => {
            GridSelectionFunctions.verifyHeaderRowHasCheckbox(fix);
            GridSelectionFunctions.verifyHeaderAndRowCheckBoxesAlignment(grid);

            for (const row of grid.rowList.toArray()) {
                GridSelectionFunctions.verifyRowHasCheckbox(row.nativeElement);
            }

            GridFunctions.scrollTop(grid, 1000);
            await wait(SCROLL_DEBOUNCETIME);
            fix.detectChanges();

            GridSelectionFunctions.verifyHeaderAndRowCheckBoxesAlignment(grid);

            for (const row of grid.rowList.toArray()) {
                GridSelectionFunctions.verifyRowHasCheckbox(row.nativeElement);
            }
        }));

        it('Should persist through scrolling vertical', (async () => {
            const selectedRow = grid.getRowByIndex(0);
            expect(selectedRow).toBeDefined();

            GridSelectionFunctions.verifyRowSelected(selectedRow, false);

            selectedRow.onRowSelectorClick(UIInteractions.getMouseEvent('click'));
            fix.detectChanges();

            GridSelectionFunctions.verifyHeaderRowCheckboxState(fix, false, true);
            GridSelectionFunctions.verifyRowSelected(selectedRow);
            expect(grid.selectedRows()).toEqual([1]);

            GridFunctions.scrollTop(grid, 500);
            await wait(SCROLL_DEBOUNCETIME);
            fix.detectChanges();

            expect(grid.selectedRows()).toEqual([1]);
            GridSelectionFunctions.verifyRowSelected(grid.rowList.first, false);

            GridFunctions.scrollTop(grid, 0);
            await wait(SCROLL_DEBOUNCETIME);
            fix.detectChanges();

            GridSelectionFunctions.verifyHeaderRowCheckboxState(fix, false, true);
            GridSelectionFunctions.verifyRowSelected(selectedRow);
            expect(grid.selectedRows()).toEqual([1]);
        }));

        it('Should have correct checkboxes position when scroll left', (async () => {
            grid.width = '300px';
            fix.detectChanges();
            GridSelectionFunctions.verifyHeaderAndRowCheckBoxesAlignment(grid);

            GridFunctions.scrollLeft(grid, 1000);
            await wait(SCROLL_DEBOUNCETIME);
            fix.detectChanges();

            GridSelectionFunctions.verifyHeaderAndRowCheckBoxesAlignment(grid);

            GridFunctions.scrollLeft(grid, 0);
            await wait(SCROLL_DEBOUNCETIME);
            fix.detectChanges();

            GridSelectionFunctions.verifyHeaderAndRowCheckBoxesAlignment(grid);
        }));

        it('Header checkbox should select/deselect all rows', () => {
            const allRowsArray = [1, 2, 3, 4, 5, 6, 7, 8, 9, 10, 11, 12, 13, 14, 15, 16, 17, 18, 19];
            spyOn(grid.onRowSelectionChange, 'emit').and.callThrough();
            GridSelectionFunctions.clickHeaderRowCheckbox(fix);
            fix.detectChanges();

            GridSelectionFunctions.verifyHeaderRowCheckboxState(fix, true);
            GridSelectionFunctions.verifyRowsArraySelected(grid.rowList.toArray());
            expect(grid.selectedRows()).toEqual(allRowsArray);
            expect(grid.onRowSelectionChange.emit).toHaveBeenCalledTimes(1);
            expect(grid.onRowSelectionChange.emit).toHaveBeenCalledWith({
                added: allRowsArray,
                cancel: false,
                event: jasmine.anything(),
                newSelection: allRowsArray,
                oldSelection: [],
                removed: []
            });

            GridSelectionFunctions.clickHeaderRowCheckbox(fix);
            fix.detectChanges();

            expect(grid.selectedRows()).toEqual([]);
            GridSelectionFunctions.verifyHeaderRowCheckboxState(fix, false, false);
            GridSelectionFunctions.verifyRowsArraySelected(grid.rowList.toArray(), false);
            expect(grid.onRowSelectionChange.emit).toHaveBeenCalledTimes(2);
            expect(grid.onRowSelectionChange.emit).toHaveBeenCalledWith({
                oldSelection: allRowsArray,
                newSelection: [],
                added: [],
                removed: allRowsArray,
                event: jasmine.anything(),
                cancel: false
            });
        });

        it('Header checkbox should deselect all rows - scenario when clicking first row, while header checkbox is clicked', () => {
            const firstRow = grid.getRowByIndex(0);
            spyOn(grid.onRowSelectionChange, 'emit').and.callThrough();

            GridSelectionFunctions.clickHeaderRowCheckbox(fix);
            fix.detectChanges();

            expect(firstRow.selected).toBeTruthy();
            GridSelectionFunctions.verifyHeaderRowCheckboxState(fix, true);

            GridSelectionFunctions.clickRowCheckbox(firstRow);
            fix.detectChanges();

            GridSelectionFunctions.verifyRowSelected(firstRow, false);
            GridSelectionFunctions.verifyHeaderRowCheckboxState(fix, false, true);

            GridSelectionFunctions.clickRowCheckbox(firstRow);
            fix.detectChanges();

            GridSelectionFunctions.verifyRowSelected(firstRow);
            GridSelectionFunctions.verifyHeaderRowCheckboxState(fix, true);

            GridSelectionFunctions.clickHeaderRowCheckbox(fix);
            fix.detectChanges();

            GridSelectionFunctions.verifyRowSelected(firstRow, false);
            GridSelectionFunctions.verifyHeaderRowCheckboxState(fix);
            expect(grid.onRowSelectionChange.emit).toHaveBeenCalledTimes(4);
        });

        it('Checkbox should select/deselect row', () => {
            const firstRow = grid.getRowByIndex(0);
            const secondRow = grid.getRowByIndex(1);
            spyOn(grid.onRowSelectionChange, 'emit').and.callThrough();

            GridSelectionFunctions.clickRowCheckbox(firstRow);
            fix.detectChanges();

            expect(grid.onRowSelectionChange.emit).toHaveBeenCalledTimes(1);
            expect(grid.onRowSelectionChange.emit).toHaveBeenCalledWith({
                added: [1],
                cancel: false,
                event: jasmine.anything(),
                newSelection: [1],
                oldSelection: [],
                removed: []
            });

            expect(grid.selectedRows()).toEqual([1]);
            GridSelectionFunctions.verifyRowSelected(firstRow);
            GridSelectionFunctions.verifyRowSelected(secondRow, false);
            GridSelectionFunctions.verifyHeaderRowCheckboxState(fix, false, true);

            GridSelectionFunctions.clickRowCheckbox(secondRow);
            fix.detectChanges();

            GridSelectionFunctions.verifyRowSelected(firstRow);
            GridSelectionFunctions.verifyRowSelected(secondRow);
            GridSelectionFunctions.verifyHeaderRowCheckboxState(fix, false, true);
            expect(grid.selectedRows()).toEqual([1, 2]);
            expect(grid.onRowSelectionChange.emit).toHaveBeenCalledTimes(2);
            expect(grid.onRowSelectionChange.emit).toHaveBeenCalledWith({
                added: [2],
                cancel: false,
                event: jasmine.anything(),
                newSelection: [1, 2],
                oldSelection: [1],
                removed: []
            });

            GridSelectionFunctions.clickRowCheckbox(firstRow);
            fix.detectChanges();

            GridSelectionFunctions.verifyRowSelected(firstRow, false);
            GridSelectionFunctions.verifyRowSelected(secondRow);
            GridSelectionFunctions.verifyHeaderRowCheckboxState(fix, false, true);
            expect(grid.selectedRows()).toEqual([2]);
            expect(grid.onRowSelectionChange.emit).toHaveBeenCalledTimes(3);
            expect(grid.onRowSelectionChange.emit).toHaveBeenCalledWith({
                added: [],
                cancel: false,
                event: jasmine.anything(),
                newSelection: [2],
                oldSelection: [1, 2],
                removed: [1]
            });

            GridSelectionFunctions.clickRowCheckbox(secondRow);
            fix.detectChanges();
            GridSelectionFunctions.verifyRowSelected(firstRow, false);
            GridSelectionFunctions.verifyRowSelected(secondRow, false);
            GridSelectionFunctions.verifyHeaderRowCheckboxState(fix);
            expect(grid.selectedRows()).toEqual([]);
            expect(grid.onRowSelectionChange.emit).toHaveBeenCalledTimes(4);
            expect(grid.onRowSelectionChange.emit).toHaveBeenCalledWith({
                added: [],
                cancel: false,
                event: jasmine.anything(),
                newSelection: [],
                oldSelection: [2],
                removed: [2]
            });
        });

        it('Should select the row with mouse click ', () => {
            spyOn(grid.onRowSelectionChange, 'emit').and.callThrough();
            const firstRow = grid.getRowByIndex(1);
            const secondRow = grid.getRowByIndex(2);
            const mockEvent = new MouseEvent('click');

            firstRow.nativeElement.dispatchEvent(mockEvent);
            fix.detectChanges();

            GridSelectionFunctions.verifyRowSelected(firstRow);
            expect(grid.selectedRows()).toEqual([2]);
            expect(grid.onRowSelectionChange.emit).toHaveBeenCalledTimes(1);
            expect(grid.onRowSelectionChange.emit).toHaveBeenCalledWith({
                added: [2],
                cancel: false,
                event: mockEvent,
                newSelection: [2],
                oldSelection: [],
                removed: []
            });

            // Click again on same row
            UIInteractions.simulateClickEvent(firstRow.nativeElement);
            fix.detectChanges();

            GridSelectionFunctions.verifyRowSelected(firstRow);
            expect(grid.onRowSelectionChange.emit).toHaveBeenCalledTimes(1);

            // Click on a different row
            secondRow.nativeElement.dispatchEvent(mockEvent);
            fix.detectChanges();

            GridSelectionFunctions.verifyRowSelected(firstRow, false);
            GridSelectionFunctions.verifyRowSelected(secondRow);
            GridSelectionFunctions.verifyHeaderRowCheckboxState(fix, false, true);
            expect(grid.selectedRows()).toEqual([3]);
            expect(grid.onRowSelectionChange.emit).toHaveBeenCalledTimes(2);
            expect(grid.onRowSelectionChange.emit).toHaveBeenCalledWith({
                added: [3],
                cancel: false,
                event: mockEvent,
                newSelection: [3],
                oldSelection: [2],
                removed: [2]
            });
        });

        it('Should select multiple rows with clicking and holding Ctrl', () => {
            spyOn(grid.onRowSelectionChange, 'emit').and.callThrough();
            const firstRow = grid.getRowByIndex(2);
            const secondRow = grid.getRowByIndex(0);

            UIInteractions.simulateClickEvent(firstRow.nativeElement);
            fix.detectChanges();

            expect(grid.onRowSelectionChange.emit).toHaveBeenCalledTimes(1);
            GridSelectionFunctions.verifyRowSelected(firstRow);

            // Click again on this row holding Ctrl
            UIInteractions.simulateClickEvent(firstRow.nativeElement, false, true);
            fix.detectChanges();

            GridSelectionFunctions.verifyRowSelected(firstRow);
            expect(grid.onRowSelectionChange.emit).toHaveBeenCalledTimes(1);

            // Click on a different row
            UIInteractions.simulateClickEvent(secondRow.nativeElement, false, true);
            fix.detectChanges();

            GridSelectionFunctions.verifyRowSelected(firstRow);
            GridSelectionFunctions.verifyRowSelected(secondRow);
            GridSelectionFunctions.verifyHeaderRowCheckboxState(fix, false, true);
            expect(grid.onRowSelectionChange.emit).toHaveBeenCalledTimes(2);
        });

        it('Should select multiple rows with clicking Space on a cell', (async () => {
            grid.tbody.nativeElement.focus();
            fix.detectChanges();

            spyOn(grid.onRowSelectionChange, 'emit').and.callThrough();
            const firstRow = grid.getRowByIndex(0);
            const secondRow = grid.getRowByIndex(1);
            let cell = grid.getCellByColumn(0, 'ProductName');

            UIInteractions.simulateClickAndSelectEvent(cell);
            await wait(DEBOUNCETIME);
            fix.detectChanges();

            GridSelectionFunctions.verifyCellSelected(cell);
<<<<<<< HEAD
            GridSelectionFunctions.verifyRowSelected(firstRow, false);

            // Press Space key on the cell
            UIInteractions.triggerKeyDownEvtUponElem('space', grid.tbody.nativeElement, true);
            fix.detectChanges();
            await wait(DEBOUNCETIME);
=======
            GridSelectionFunctions.verifyRowSelected(firstRow);
>>>>>>> 24c11a4a

            expect(grid.onRowSelectionChange.emit).toHaveBeenCalledTimes(1);
            GridSelectionFunctions.verifyRowSelected(firstRow);
            GridSelectionFunctions.verifyRowSelected(secondRow, false);
            GridSelectionFunctions.verifyHeaderRowCheckboxState(fix, false, true);

<<<<<<< HEAD
            UIInteractions.triggerKeyDownEvtUponElem('arrowdown', grid.tbody.nativeElement, true);
            fix.detectChanges();
=======
            UIInteractions.triggerKeyDownEvtUponElem('arrowdown', cell.nativeElement, true);
>>>>>>> 24c11a4a
            await wait(DEBOUNCETIME);
            fix.detectChanges();


            cell = grid.getCellByColumn(1, 'ProductName');
            GridSelectionFunctions.verifyCellSelected(cell);
            GridSelectionFunctions.verifyRowSelected(firstRow);

            // Click Space on the cell
<<<<<<< HEAD
            UIInteractions.triggerKeyDownEvtUponElem('space', grid.tbody.nativeElement, true);
            fix.detectChanges();
=======
            GridFunctions.simulateGridContentKeydown(fix, 'space');
>>>>>>> 24c11a4a
            await wait(DEBOUNCETIME);
            fix.detectChanges();

            expect(grid.onRowSelectionChange.emit).toHaveBeenCalledTimes(2);
            GridSelectionFunctions.verifyRowSelected(firstRow);
            GridSelectionFunctions.verifyRowSelected(secondRow);

            // Click again Space on the cell
<<<<<<< HEAD
            UIInteractions.triggerKeyDownEvtUponElem('space', grid.tbody.nativeElement, true);
=======
            GridFunctions.simulateGridContentKeydown(fix, 'space');
>>>>>>> 24c11a4a
            fix.detectChanges();
            await wait(DEBOUNCETIME);

            expect(grid.onRowSelectionChange.emit).toHaveBeenCalledTimes(3);
            GridSelectionFunctions.verifyRowSelected(firstRow);
            GridSelectionFunctions.verifyRowSelected(secondRow, false);
        }));

        it('Should select multiple rows with Shift + Click', () => {
            spyOn(grid.onRowSelectionChange, 'emit').and.callThrough();
            const firstRow = grid.getRowByIndex(1);
            const secondRow = grid.getRowByIndex(4);
            const mockEvent = new MouseEvent('click', { shiftKey: true });

            UIInteractions.simulateClickEvent(firstRow.nativeElement);
            fix.detectChanges();

            GridSelectionFunctions.verifyRowSelected(firstRow);

            // Click on other row holding Shift key
            secondRow.nativeElement.dispatchEvent(mockEvent);
            fix.detectChanges();

            expect(grid.selectedRows()).toEqual([2, 3, 4, 5]);
            expect(grid.onRowSelectionChange.emit).toHaveBeenCalledTimes(2);
            expect(grid.onRowSelectionChange.emit).toHaveBeenCalledWith({
                added: [3, 4, 5],
                cancel: false,
                event: mockEvent,
                newSelection: [2, 3, 4, 5],
                oldSelection: [2],
                removed: []
            });

            for (let index = 1; index < 5; index++) {
                const row = grid.getRowByIndex(index);
                GridSelectionFunctions.verifyRowSelected(row);
            }
        });

        it('Should hide/show checkboxes when change hideRowSelectors', () => {
            const firstRow = grid.getRowByIndex(1);

            expect(grid.hideRowSelectors).toBe(false);

            firstRow.onRowSelectorClick(UIInteractions.getMouseEvent('click'));
            fix.detectChanges();

            GridSelectionFunctions.verifyRowSelected(firstRow);

            grid.hideRowSelectors = true;
            fix.detectChanges();

            GridSelectionFunctions.verifyRowSelected(firstRow, true, false);
            GridSelectionFunctions.verifyHeaderRowHasCheckbox(fix, false, false);
            GridSelectionFunctions.verifyRowHasCheckbox(firstRow.nativeElement, false, false);

            grid.hideRowSelectors = false;
            fix.detectChanges();

            GridSelectionFunctions.verifyRowSelected(firstRow);
            GridSelectionFunctions.verifyHeaderRowCheckboxState(fix, false, true);
            GridSelectionFunctions.verifyHeaderRowHasCheckbox(fix);
            GridSelectionFunctions.verifyRowHasCheckbox(firstRow.nativeElement);
        });

        it('Should be able to change RowSelection to none', () => {
            const firstRow = grid.getRowByIndex(0);
            expect(grid.rowSelection).toEqual(GridSelectionMode.multiple);

            grid.selectRows([1]);
            fix.detectChanges();

            GridSelectionFunctions.verifyRowSelected(firstRow);

            grid.rowSelection = GridSelectionMode.none;
            fix.detectChanges();

            expect(grid.rowSelection).toEqual(GridSelectionMode.none);
            GridSelectionFunctions.verifyRowSelected(firstRow, false, false);
            GridSelectionFunctions.verifyHeaderRowHasCheckbox(fix, false, false);
            GridSelectionFunctions.verifyRowHasCheckbox(firstRow.nativeElement, false, false);

            // Click on a row
            firstRow.onRowSelectorClick(UIInteractions.getMouseEvent('click'));
            fix.detectChanges();

            GridSelectionFunctions.verifyRowSelected(firstRow, false, false);
        });

        it('Should be able to change RowSelection to single', () => {
            const firstRow = grid.getRowByIndex(0);
            const secondRow = grid.getRowByIndex(1);
            expect(grid.rowSelection).toEqual(GridSelectionMode.multiple);

            grid.selectRows([1]);
            fix.detectChanges();

            GridSelectionFunctions.verifyRowSelected(firstRow);

            grid.rowSelection = GridSelectionMode.single;
            fix.detectChanges();

            expect(grid.rowSelection).toEqual(GridSelectionMode.single);
            GridSelectionFunctions.verifyRowSelected(firstRow, false);
            GridSelectionFunctions.verifyHeaderRowHasCheckbox(fix, false);
            GridSelectionFunctions.verifyRowHasCheckbox(firstRow.nativeElement);
            GridSelectionFunctions.verifyHeaderAndRowCheckBoxesAlignment(grid);

            // Click on a row
            UIInteractions.simulateClickEvent(firstRow.nativeElement);
            fix.detectChanges();

            GridSelectionFunctions.verifyRowSelected(firstRow);

            // Click on another row holding Ctrl
            UIInteractions.simulateClickEvent(secondRow.nativeElement, false, true);
            fix.detectChanges();

            GridSelectionFunctions.verifyRowSelected(secondRow);
            GridSelectionFunctions.verifyRowSelected(firstRow, false);
        });

        it('Should be able to cancel onRowSelectionChange event', () => {
            const firstRow = grid.getRowByIndex(0);
            grid.onRowSelectionChange.subscribe((e: IRowSelectionEventArgs) => {
                e.cancel = true;
            });

            // Click on a row
            UIInteractions.simulateClickEvent(firstRow.nativeElement);
            fix.detectChanges();
            GridSelectionFunctions.verifyRowSelected(firstRow, false);

            // Click on a row checkbox
            GridSelectionFunctions.clickRowCheckbox(firstRow);
            fix.detectChanges();
            GridSelectionFunctions.verifyRowSelected(firstRow, false);

            // Click on header checkbox
            GridSelectionFunctions.clickHeaderRowCheckbox(fix);
            fix.detectChanges();
            GridSelectionFunctions.verifyHeaderRowCheckboxState(fix);
            GridSelectionFunctions.verifyRowSelected(firstRow, false);

            // Select rows from API
            grid.selectRows([2, 3]);
            fix.detectChanges();
            GridSelectionFunctions.verifyHeaderRowCheckboxState(fix, false, true);
            GridSelectionFunctions.verifyRowSelected(grid.getRowByIndex(1));
            GridSelectionFunctions.verifyRowSelected(grid.getRowByIndex(2));

            // Click on header checkbox
            GridSelectionFunctions.clickHeaderRowCheckbox(fix);
            fix.detectChanges();
            GridSelectionFunctions.verifyHeaderRowCheckboxState(fix, false, true);
            GridSelectionFunctions.verifyRowSelected(firstRow, false);
            GridSelectionFunctions.verifyRowSelected(grid.getRowByIndex(1));
            GridSelectionFunctions.verifyRowSelected(grid.getRowByIndex(2));

            // Select all rows from API
            grid.selectAllRows();
            fix.detectChanges();
            GridSelectionFunctions.verifyHeaderRowCheckboxState(fix, true);
            GridSelectionFunctions.verifyRowSelected(firstRow);
            GridSelectionFunctions.verifyRowSelected(grid.getRowByIndex(1));
            GridSelectionFunctions.verifyRowSelected(grid.getRowByIndex(2));

            // Click on header checkbox
            GridSelectionFunctions.clickHeaderRowCheckbox(fix);
            fix.detectChanges();
            GridSelectionFunctions.verifyHeaderRowCheckboxState(fix, true);
            GridSelectionFunctions.verifyRowSelected(firstRow);
            GridSelectionFunctions.verifyRowSelected(grid.getRowByIndex(1));
            GridSelectionFunctions.verifyRowSelected(grid.getRowByIndex(2));
        });

        it('Should be able to programmatically overwrite the selection using onRowSelectionChange event', () => {
            const firstRow = grid.getRowByIndex(0);
            const secondRow = grid.getRowByIndex(1);
            const thirdRow = grid.getRowByIndex(2);
            grid.onRowSelectionChange.subscribe((e: IRowSelectionEventArgs) => {
                if (e.added.length > 0 && (e.added[0]) % 2 === 0) {
                    e.newSelection = e.oldSelection || [];
                }
            });

            GridSelectionFunctions.verifyRowsArraySelected([firstRow, secondRow, thirdRow], false);

            GridSelectionFunctions.clickRowCheckbox(firstRow);
            fix.detectChanges();

            expect(firstRow.selected).toBeTruthy();
            expect(secondRow.selected).toBeFalsy();
            expect(thirdRow.selected).toBeFalsy();

            GridSelectionFunctions.clickRowCheckbox(firstRow);
            GridSelectionFunctions.clickRowCheckbox(secondRow);
            fix.detectChanges();

            expect(firstRow.selected).toBeFalsy();
            expect(secondRow.selected).toBeFalsy();
            GridSelectionFunctions.verifyRowsArraySelected([firstRow, secondRow, thirdRow], false);
        });

        it('ARIA support', () => {
            const firstRow = grid.getRowByIndex(0).nativeElement;
            const headerCheckbox = GridSelectionFunctions.getRowCheckboxInput(GridSelectionFunctions.getHeaderRow(fix));

            expect(firstRow.getAttribute('aria-selected')).toMatch('false');
            expect(headerCheckbox.getAttribute('aria-checked')).toMatch('false');
            expect(headerCheckbox.getAttribute('aria-label')).toMatch('Select all');

            GridSelectionFunctions.clickHeaderRowCheckbox(fix);
            fix.detectChanges();

            expect(firstRow.getAttribute('aria-selected')).toMatch('true');
            expect(headerCheckbox.getAttribute('aria-checked')).toMatch('true');
            expect(headerCheckbox.getAttribute('aria-label')).toMatch('Deselect all');

            GridSelectionFunctions.clickHeaderRowCheckbox(fix);
            fix.detectChanges();

            expect(firstRow.getAttribute('aria-selected')).toMatch('false');
            expect(headerCheckbox.getAttribute('aria-checked')).toMatch('false');
            expect(headerCheckbox.getAttribute('aria-label')).toMatch('Select all');
        });

        it('ARIA support when there is filtered data', () => {
            grid.filter('ProductName', 'Ca', IgxStringFilteringOperand.instance().condition('contains'), true);
            fix.detectChanges();

            const firstRow = grid.getRowByIndex(0).nativeElement;
            const headerCheckbox = GridSelectionFunctions.getRowCheckboxInput(GridSelectionFunctions.getHeaderRow(fix));
            expect(firstRow.getAttribute('aria-selected')).toMatch('false');
            expect(headerCheckbox.getAttribute('aria-checked')).toMatch('false');
            expect(headerCheckbox.getAttribute('aria-label')).toMatch('Select all filtered');

            grid.onHeaderSelectorClick(UIInteractions.getMouseEvent('click'));
            fix.detectChanges();

            expect(firstRow.getAttribute('aria-selected')).toMatch('true');
            expect(headerCheckbox.getAttribute('aria-checked')).toMatch('true');
            expect(headerCheckbox.getAttribute('aria-label')).toMatch('Deselect all filtered');

            grid.onHeaderSelectorClick(UIInteractions.getMouseEvent('click'));
            fix.detectChanges();

            expect(firstRow.getAttribute('aria-selected')).toMatch('false');
            expect(headerCheckbox.getAttribute('aria-checked')).toMatch('false');
            expect(headerCheckbox.getAttribute('aria-label')).toMatch('Select all filtered');

            grid.clearFilter();
            fix.detectChanges();

            expect(firstRow.getAttribute('aria-selected')).toMatch('false');
            expect(headerCheckbox.getAttribute('aria-checked')).toMatch('false');
            expect(headerCheckbox.getAttribute('aria-label')).toMatch('Select all');
        });
    });

    describe('RowSelection none', () => {
        let fix;
        let grid: IgxGridComponent;

        beforeEach(fakeAsync(/** height/width setter rAF */() => {
            fix = TestBed.createComponent(SelectionWithScrollsComponent);
            fix.detectChanges();
            grid = fix.componentInstance.grid;
        }));

        it('Change  RowSelection to multiple ', fakeAsync(() => {
            GridSelectionFunctions.verifyHeaderRowHasCheckbox(fix, false, false);
            GridSelectionFunctions.verifyRowHasCheckbox(grid.getRowByIndex(0).nativeElement, false, false);

            grid.selectRows([475]);
            fix.detectChanges();

            GridSelectionFunctions.verifyRowSelected(grid.getRowByIndex(0), true, false);

            grid.rowSelection = GridSelectionMode.multiple;
            fix.detectChanges();
            tick(100);
            fix.detectChanges();

            GridSelectionFunctions.verifyHeaderAndRowCheckBoxesAlignment(grid);
            GridSelectionFunctions.verifyRowSelected(grid.getRowByIndex(0), false, false);
            GridSelectionFunctions.verifyHeaderRowCheckboxState(fix);
            GridSelectionFunctions.verifyHeaderRowHasCheckbox(fix);
            GridSelectionFunctions.verifyRowHasCheckbox(grid.getRowByIndex(0).nativeElement);
        }));
    });

    describe('RowSelection single', () => {
        let fix;
        let grid: IgxGridComponent;

        beforeEach(fakeAsync(/** height/width setter rAF */() => {
            fix = TestBed.createComponent(SingleRowSelectionComponent);
            fix.detectChanges();
            grid = fix.componentInstance.grid;
        }));

        it('Header checkbox should NOT select/deselect all rows when selectionMode is single', () => {
            spyOn(grid.onRowSelectionChange, 'emit').and.callThrough();
            GridSelectionFunctions.clickHeaderRowCheckbox(fix);
            fix.detectChanges();

            GridSelectionFunctions.verifyHeaderRowCheckboxState(fix, false, false);
            GridSelectionFunctions.verifyRowsArraySelected([]);
            expect(grid.selectedRows()).toEqual([]);
            expect(grid.onRowSelectionChange.emit).toHaveBeenCalledTimes(0);

            GridSelectionFunctions.clickHeaderRowCheckbox(fix);
            fix.detectChanges();

            expect(grid.selectedRows()).toEqual([]);
            GridSelectionFunctions.verifyHeaderRowCheckboxState(fix, false, false);
            GridSelectionFunctions.verifyRowsArraySelected([]);
            expect(grid.onRowSelectionChange.emit).toHaveBeenCalledTimes(0);
        });

        it('Should have checkbox on each row and do not have header checkbox',  () => {
            GridSelectionFunctions.verifyHeaderRowHasCheckbox(fix, false);
            GridSelectionFunctions.verifyHeaderAndRowCheckBoxesAlignment(grid);

            for (const row of grid.rowList.toArray()) {
                GridSelectionFunctions.verifyRowHasCheckbox(row.nativeElement);
            }

        });

        it('Should be able to select only one row when click on a checkbox', () => {
            const firstRow = grid.getRowByIndex(0);
            const secondRow = grid.getRowByIndex(1);
            spyOn(grid.onRowSelectionChange, 'emit').and.callThrough();

            GridSelectionFunctions.clickRowCheckbox(firstRow);
            fix.detectChanges();

            expect(grid.onRowSelectionChange.emit).toHaveBeenCalledTimes(1);
            expect(grid.onRowSelectionChange.emit).toHaveBeenCalledWith({
                added: [1],
                cancel: false,
                event: jasmine.anything(),
                newSelection: [1],
                oldSelection: [],
                removed: []
            });

            expect(grid.selectedRows()).toEqual([1]);
            GridSelectionFunctions.verifyRowSelected(firstRow);
            GridSelectionFunctions.verifyRowSelected(secondRow, false);

            // Click other row checkbox
            GridSelectionFunctions.clickRowCheckbox(secondRow);
            fix.detectChanges();

            GridSelectionFunctions.verifyRowSelected(firstRow, false);
            GridSelectionFunctions.verifyRowSelected(secondRow);
            expect(grid.selectedRows()).toEqual([2]);
            expect(grid.onRowSelectionChange.emit).toHaveBeenCalledTimes(2);
            expect(grid.onRowSelectionChange.emit).toHaveBeenCalledWith({
                added: [2],
                cancel: false,
                event: jasmine.anything(),
                newSelection: [2],
                oldSelection: [1],
                removed: [1]
            });
        });

        it('Should not select multiple rows with clicking and holding Ctrl', () => {
            spyOn(grid.onRowSelectionChange, 'emit').and.callThrough();
            const firstRow = grid.getRowByIndex(2);
            const secondRow = grid.getRowByIndex(0);

            UIInteractions.simulateClickEvent(firstRow.nativeElement);
            fix.detectChanges();

            expect(grid.onRowSelectionChange.emit).toHaveBeenCalledTimes(1);
            expect(grid.selectedRows()).toEqual([3]);
            GridSelectionFunctions.verifyRowSelected(firstRow);

            // Click on a different row holding Ctrl
            UIInteractions.simulateClickEvent(secondRow.nativeElement, false, true);
            fix.detectChanges();

            GridSelectionFunctions.verifyRowSelected(firstRow, false);
            GridSelectionFunctions.verifyRowSelected(secondRow);
            expect(grid.selectedRows()).toEqual([1]);
            expect(grid.onRowSelectionChange.emit).toHaveBeenCalledTimes(2);
        });

        it('Should not select multiple rows with clicking Space on a cell', (async () => {
            grid.tbody.nativeElement.focus();
            fix.detectChanges();

            spyOn(grid.onRowSelectionChange, 'emit').and.callThrough();
            const firstRow = grid.getRowByIndex(0);
            const secondRow = grid.getRowByIndex(1);
            let cell = grid.getCellByColumn(0, 'ProductName');

            UIInteractions.simulateClickAndSelectEvent(cell);
            fix.detectChanges();
            await wait(DEBOUNCETIME);

            GridSelectionFunctions.verifyCellSelected(cell);
<<<<<<< HEAD
            GridSelectionFunctions.verifyRowSelected(firstRow, false);

            // Press Space key on the cell
            UIInteractions.triggerKeyDownEvtUponElem('space', grid.tbody.nativeElement, true);
            fix.detectChanges();
            await wait(DEBOUNCETIME);
=======
            GridSelectionFunctions.verifyRowSelected(firstRow);
>>>>>>> 24c11a4a

            expect(grid.onRowSelectionChange.emit).toHaveBeenCalledTimes(1);
            expect(grid.selectedRows()).toEqual([1]);
            GridSelectionFunctions.verifyRowSelected(firstRow);
            GridSelectionFunctions.verifyRowSelected(secondRow, false);

            UIInteractions.triggerKeyDownEvtUponElem('arrowdown', grid.tbody.nativeElement, true);
            fix.detectChanges();
            await wait(DEBOUNCETIME);

            // Click Space on the cell
            cell = grid.getCellByColumn(1, 'ProductName');
            UIInteractions.triggerKeyDownEvtUponElem('space', grid.tbody.nativeElement, true);
            fix.detectChanges();
            await wait(DEBOUNCETIME);

            expect(grid.onRowSelectionChange.emit).toHaveBeenCalledTimes(2);
            expect(grid.selectedRows()).toEqual([2]);
            GridSelectionFunctions.verifyRowSelected(firstRow, false);
            GridSelectionFunctions.verifyRowSelected(secondRow);

            // Click again Space on the cell
            UIInteractions.triggerKeyDownEvtUponElem('space', grid.tbody.nativeElement, true);
            fix.detectChanges();
            await wait(DEBOUNCETIME);

            expect(grid.onRowSelectionChange.emit).toHaveBeenCalledTimes(3);
            expect(grid.selectedRows()).toEqual([]);
            GridSelectionFunctions.verifyRowSelected(firstRow, false);
            GridSelectionFunctions.verifyRowSelected(secondRow, false);
        }));

        it('Should not select multiple rows with Shift + Click', () => {
            spyOn(grid.onRowSelectionChange, 'emit').and.callThrough();
            const firstRow = grid.getRowByIndex(1);
            const secondRow = grid.getRowByIndex(4);
            const mockEvent = new MouseEvent('click', { shiftKey: true });

            UIInteractions.simulateClickEvent(firstRow.nativeElement);
            fix.detectChanges();

            expect(grid.selectedRows()).toEqual([2]);
            GridSelectionFunctions.verifyRowSelected(firstRow);

            // Click on other row holding Shift key
            secondRow.nativeElement.dispatchEvent(mockEvent);
            fix.detectChanges();

            expect(grid.selectedRows()).toEqual([5]);
            expect(grid.onRowSelectionChange.emit).toHaveBeenCalledTimes(2);
            expect(grid.onRowSelectionChange.emit).toHaveBeenCalledWith({
                added: [5],
                cancel: false,
                event: mockEvent,
                newSelection: [5],
                oldSelection: [2],
                removed: [2]
            });

            GridSelectionFunctions.verifyRowSelected(secondRow);
            for (let index = 1; index < 4; index++) {
                const row = grid.getRowByIndex(index);
                GridSelectionFunctions.verifyRowSelected(row, false);
            }
        });

        it('Should hide/show checkboxes when change hideRowSelectors', () => {
            const firstRow = grid.getRowByIndex(1);

            expect(grid.hideRowSelectors).toBe(false);

            firstRow.onRowSelectorClick(UIInteractions.getMouseEvent('click'));
            fix.detectChanges();

            GridSelectionFunctions.verifyRowSelected(firstRow);

            grid.hideRowSelectors = true;
            fix.detectChanges();

            GridSelectionFunctions.verifyRowSelected(firstRow, true, false);
            GridSelectionFunctions.verifyHeaderRowHasCheckbox(fix, false, false);
            GridSelectionFunctions.verifyRowHasCheckbox(firstRow.nativeElement, false, false);

            grid.hideRowSelectors = false;
            fix.detectChanges();

            GridSelectionFunctions.verifyRowSelected(firstRow);
            GridSelectionFunctions.verifyHeaderRowHasCheckbox(fix, false);
            GridSelectionFunctions.verifyRowHasCheckbox(firstRow.nativeElement);
        });

        it('Should be able to select multiple rows from API', () => {
            grid.selectRows([1, 3, 5], true);
            fix.detectChanges();

            GridSelectionFunctions.verifyRowsArraySelected([grid.getRowByIndex(0), grid.getRowByIndex(2), grid.getRowByIndex(4)]);
            expect(grid.selectedRows()).toEqual([1, 3, 5]);

            grid.selectRows([1, 2, 4], false);
            fix.detectChanges();

            GridSelectionFunctions.verifyRowsArraySelected([grid.getRowByIndex(0),
            grid.getRowByIndex(1), grid.getRowByIndex(2), grid.getRowByIndex(3), grid.getRowByIndex(4)]);
            expect(grid.selectedRows()).toEqual([1, 3, 5, 2, 4]);
        });

        it('Should be able to cancel onRowSelectionChange event', () => {
            const firstRow = grid.getRowByIndex(0);
            const secondRow = grid.getRowByIndex(1);

            // Click on a row
            UIInteractions.simulateClickEvent(firstRow.nativeElement);
            fix.detectChanges();
            GridSelectionFunctions.verifyRowSelected(firstRow);
            expect(grid.selectedRows()).toEqual([1]);

            // Cancel the event
            grid.onRowSelectionChange.subscribe((e: IRowSelectionEventArgs) => {
                e.cancel = true;
            });

            // Click on a row checkbox
            GridSelectionFunctions.clickRowCheckbox(firstRow);
            fix.detectChanges();
            GridSelectionFunctions.verifyRowSelected(firstRow);
            expect(grid.selectedRows()).toEqual([1]);

            // Click on other row checkbox
            GridSelectionFunctions.clickRowCheckbox(secondRow);
            fix.detectChanges();
            GridSelectionFunctions.verifyRowSelected(firstRow);
            GridSelectionFunctions.verifyRowSelected(secondRow, false);
            expect(grid.selectedRows()).toEqual([1]);

            // Click on other row
            UIInteractions.simulateClickEvent(secondRow.nativeElement);
            fix.detectChanges();
            GridSelectionFunctions.verifyRowSelected(firstRow);
            GridSelectionFunctions.verifyRowSelected(secondRow, false);
            expect(grid.selectedRows()).toEqual([1]);
        });

        it('Should be able to change RowSelection to none', () => {
            const firstRow = grid.getRowByIndex(0);
            expect(grid.rowSelection).toEqual(GridSelectionMode.single);

            grid.selectRows([1]);
            fix.detectChanges();

            GridSelectionFunctions.verifyRowSelected(firstRow);

            grid.rowSelection = GridSelectionMode.none;
            fix.detectChanges();

            expect(grid.rowSelection).toEqual(GridSelectionMode.none);
            GridSelectionFunctions.verifyRowSelected(firstRow, false, false);
            GridSelectionFunctions.verifyHeaderRowHasCheckbox(fix, false, false);
            GridSelectionFunctions.verifyRowHasCheckbox(firstRow.nativeElement, false, false);

            // Click on a row
            UIInteractions.simulateClickEvent(firstRow.nativeElement);
            fix.detectChanges();

            GridSelectionFunctions.verifyRowSelected(firstRow, false, false);
        });

        it('Should be able to change RowSelection to multiple', () => {
            const firstRow = grid.getRowByIndex(0);
            const secondRow = grid.getRowByIndex(2);
            expect(grid.rowSelection).toEqual(GridSelectionMode.single);

            grid.selectRows([1]);
            fix.detectChanges();

            GridSelectionFunctions.verifyRowSelected(firstRow);

            grid.rowSelection = GridSelectionMode.multiple;
            fix.detectChanges();

            expect(grid.rowSelection).toEqual(GridSelectionMode.multiple);
            GridSelectionFunctions.verifyRowSelected(firstRow, false);
            GridSelectionFunctions.verifyHeaderRowHasCheckbox(fix);
            GridSelectionFunctions.verifyRowHasCheckbox(firstRow.nativeElement);
            GridSelectionFunctions.verifyHeaderAndRowCheckBoxesAlignment(grid);

            // Click on a row
            UIInteractions.simulateClickEvent(firstRow.nativeElement);
            fix.detectChanges();

            GridSelectionFunctions.verifyRowSelected(firstRow);

            // Click on another row holding Ctrl
            UIInteractions.simulateClickEvent(secondRow.nativeElement, false, true);
            fix.detectChanges();

            GridSelectionFunctions.verifyRowSelected(secondRow);
            GridSelectionFunctions.verifyRowSelected(firstRow);
        });
    });

    describe('API test', () => {
        let fix;
        let grid: IgxGridComponent;

        beforeEach(fakeAsync(/** height/width setter rAF */() => {
            fix = TestBed.createComponent(RowSelectionComponent);
            fix.detectChanges();
            grid = fix.componentInstance.grid;
        }));

        it('Should be able to programmatically select all rows and keep the header checkbox intact,  #1298', () => {
            spyOn(grid.onRowSelectionChange, 'emit').and.callThrough();
            grid.selectAllRows();
            grid.cdr.detectChanges();
            fix.detectChanges();

            GridSelectionFunctions.verifyRowsArraySelected(grid.rowList.toArray());
            GridSelectionFunctions.verifyHeaderRowCheckboxState(fix, true);

            grid.selectAllRows();
            grid.cdr.detectChanges();
            fix.detectChanges();

            GridSelectionFunctions.verifyRowsArraySelected(grid.rowList.toArray());
            GridSelectionFunctions.verifyHeaderRowCheckboxState(fix, true);

            grid.deselectAllRows();
            fix.detectChanges();

            GridSelectionFunctions.verifyRowsArraySelected(grid.rowList.toArray(), false);
            GridSelectionFunctions.verifyHeaderRowCheckboxState(fix);
            expect(grid.onRowSelectionChange.emit).toHaveBeenCalledTimes(0);
        });

        it('Should be able to select/deselect rows programmatically', () => {
            spyOn(grid.onRowSelectionChange, 'emit').and.callThrough();
            const firstRow = grid.getRowByIndex(0);
            const secondRow = grid.getRowByIndex(1);
            const thirdRow = grid.getRowByIndex(2);
            const forthRow = grid.getRowByIndex(3);

            expect(grid.selectedRows()).toEqual([]);
            GridSelectionFunctions.verifyRowsArraySelected(grid.rowList.toArray(), false);

            grid.deselectRows([1, 2, 3]);
            fix.detectChanges();

            expect(grid.selectedRows()).toEqual([]);
            GridSelectionFunctions.verifyHeaderRowCheckboxState(fix);

            grid.selectRows([1, 2, 3], false);
            fix.detectChanges();

            GridSelectionFunctions.verifyHeaderRowCheckboxState(fix, false, true);
            GridSelectionFunctions.verifyRowsArraySelected([firstRow, secondRow, thirdRow]);
            expect(grid.selectedRows()).toEqual([1, 2, 3]);

            grid.deselectRows([1, 3]);
            fix.detectChanges();

            GridSelectionFunctions.verifyHeaderRowCheckboxState(fix, false, true);
            GridSelectionFunctions.verifyRowsArraySelected([firstRow, thirdRow], false);
            GridSelectionFunctions.verifyRowSelected(secondRow);

            grid.selectRows([1, 2, 3, 4], true);
            fix.detectChanges();

            GridSelectionFunctions.verifyHeaderRowCheckboxState(fix, false, true);
            GridSelectionFunctions.verifyRowsArraySelected([firstRow, secondRow, thirdRow, forthRow]);
            expect(grid.selectedRows()).toEqual([1, 2, 3, 4]);

            grid.selectRows([1], true);
            fix.detectChanges();

            GridSelectionFunctions.verifyHeaderRowCheckboxState(fix, false, true);
            GridSelectionFunctions.verifyRowsArraySelected([secondRow, thirdRow, forthRow], false);
            GridSelectionFunctions.verifyRowSelected(firstRow);
            expect(grid.selectedRows()).toEqual([1]);

            grid.deselectRows([2, 3, 100]);
            fix.detectChanges();

            GridSelectionFunctions.verifyHeaderRowCheckboxState(fix, false, true);
            GridSelectionFunctions.verifyRowsArraySelected([secondRow, thirdRow, forthRow], false);
            GridSelectionFunctions.verifyRowSelected(firstRow);
            expect(grid.selectedRows()).toEqual([1]);
            expect(grid.onRowSelectionChange.emit).toHaveBeenCalledTimes(0);

            grid.deselectRows([1]);
            fix.detectChanges();

            GridSelectionFunctions.verifyHeaderRowCheckboxState(fix);
            GridSelectionFunctions.verifyRowsArraySelected([firstRow, secondRow, thirdRow, forthRow], false);
            expect(grid.selectedRows()).toEqual([]);
            expect(grid.onRowSelectionChange.emit).toHaveBeenCalledTimes(0);
        });

        it('Should be able to correctly select all rows programmatically', fakeAsync(() => {
            const firstRow = grid.getRowByIndex(0);
            const rowsToCheck = [firstRow, grid.getRowByIndex(1)];
            GridSelectionFunctions.verifyHeaderRowCheckboxState(fix, false, false);

            grid.selectAllRows();
            fix.detectChanges();

            GridSelectionFunctions.verifyRowsArraySelected(rowsToCheck);
            GridSelectionFunctions.verifyHeaderRowCheckboxState(fix, true);

            GridSelectionFunctions.clickRowCheckbox(firstRow);
            fix.detectChanges();

            GridSelectionFunctions.verifyRowSelected(firstRow, false, true);
            GridSelectionFunctions.verifyHeaderRowCheckboxState(fix, false, true);
        }));

        it('Should be able to select a row', fakeAsync(() => {
            const firstRow = grid.getRowByIndex(0);
            firstRow.selected = true;
            fix.detectChanges();

            expect(grid.selectedRows()).toEqual([1]);
            GridSelectionFunctions.verifyRowSelected(firstRow);
            GridSelectionFunctions.verifyHeaderRowCheckboxState(fix, false, true);

            firstRow.selected = false;
            fix.detectChanges();

            expect(grid.selectedRows()).toEqual([]);
            GridSelectionFunctions.verifyRowSelected(firstRow, false);
            GridSelectionFunctions.verifyHeaderRowCheckboxState(fix);
        }));
    });

    describe('Selection without primaryKey', () => {
        let fix;
        let grid: IgxGridComponent;
        const gridData = SampleTestData.personIDNameRegionData();

        beforeEach(fakeAsync(/** height/width setter rAF */() => {
            fix = TestBed.createComponent(RowSelectionWithoutPrimaryKeyComponent);
            fix.detectChanges();
            grid = fix.componentInstance.grid;
        }));

        it('Verify event parameters', () => {
            spyOn(grid.onRowSelectionChange, 'emit').and.callThrough();
            const firstRow = grid.getRowByIndex(1);
            const secondRow = grid.getRowByIndex(4);

            UIInteractions.simulateClickEvent(firstRow.nativeElement);
            fix.detectChanges();

            GridSelectionFunctions.verifyRowSelected(firstRow);
            expect(grid.selectedRows()).toEqual([gridData[1]]);
            expect(grid.onRowSelectionChange.emit).toHaveBeenCalledTimes(1);
            expect(grid.onRowSelectionChange.emit).toHaveBeenCalledWith({
                added: [gridData[1]],
                cancel: false,
                event: jasmine.anything(),
                newSelection: [gridData[1]],
                oldSelection: [],
                removed: []
            });

            UIInteractions.simulateClickEvent(secondRow.nativeElement, true);
            fix.detectChanges();

            expect(grid.selectedRows()).toEqual([gridData[1], gridData[2], gridData[3], gridData[4]]);
            expect(grid.onRowSelectionChange.emit).toHaveBeenCalledTimes(2);
            expect(grid.onRowSelectionChange.emit).toHaveBeenCalledWith({
                added: [gridData[2], gridData[3], gridData[4]],
                cancel: false,
                event: jasmine.anything(),
                newSelection: [gridData[1], gridData[2], gridData[3], gridData[4]],
                oldSelection: [gridData[1]],
                removed: []
            });
        });

        it('Should persist through scrolling vertical', (async () => {
            const selectedRow = grid.getRowByIndex(0);

            grid.height = '200px';
            fix.detectChanges();

            selectedRow.onRowSelectorClick(UIInteractions.getMouseEvent('click'));
            fix.detectChanges();

            GridSelectionFunctions.verifyHeaderRowCheckboxState(fix, false, true);
            GridSelectionFunctions.verifyRowSelected(selectedRow);
            expect(grid.selectedRows()).toEqual([gridData[0]]);

            GridFunctions.scrollTop(grid, 500);
            await wait(SCROLL_DEBOUNCETIME);
            fix.detectChanges();

            expect(grid.selectedRows()).toEqual([gridData[0]]);
            GridSelectionFunctions.verifyRowsArraySelected(grid.rowList, false);

            GridFunctions.scrollTop(grid, 0);
            await wait(SCROLL_DEBOUNCETIME);
            fix.detectChanges();

            GridSelectionFunctions.verifyHeaderRowCheckboxState(fix, false, true);
            GridSelectionFunctions.verifyRowSelected(selectedRow);
        }));

        it('Should be able to select and deselect rows from API', () => {
            const firstRow = grid.getRowByIndex(0);
            const secondRow = grid.getRowByIndex(2);
            const thirdRow = grid.getRowByIndex(5);

            grid.selectAllRows();
            fix.detectChanges();

            expect(grid.selectedRows()).toEqual(gridData);
            GridSelectionFunctions.verifyRowsArraySelected(grid.rowList.toArray());
            GridSelectionFunctions.verifyHeaderRowCheckboxState(fix, true);

            grid.deselectRows([firstRow.rowID, secondRow.rowID, thirdRow.rowID]);
            fix.detectChanges();

            expect(grid.selectedRows()).toEqual([gridData[1], gridData[3], gridData[4], gridData[6]]);
            GridSelectionFunctions.verifyRowsArraySelected([firstRow, secondRow, thirdRow], false);
            GridSelectionFunctions.verifyHeaderRowCheckboxState(fix, false, true);

            grid.selectRows([firstRow.rowID, secondRow.rowID, thirdRow.rowID], false);
            fix.detectChanges();

            expect(grid.selectedRows())
                .toEqual([gridData[1], gridData[3], gridData[4], gridData[6], gridData[0], gridData[2], gridData[5]]);
            GridSelectionFunctions.verifyRowsArraySelected(grid.rowList.toArray());
            GridSelectionFunctions.verifyHeaderRowCheckboxState(fix, true);
        });
    });

    describe('Selection with primaryKey', () => {
        let fix;
        let grid: IgxGridComponent;

        beforeEach(fakeAsync(/** height/width setter rAF */() => {
            fix = TestBed.createComponent(RowSelectionComponent);
            fix.detectChanges();
            grid = fix.componentInstance.grid;
            grid.data = grid.data.slice(0, 10);
            fix.detectChanges();
        }));

        it('Should be able to select row through primaryKey and index', () => {
            expect(grid.primaryKey).toBeTruthy();
            expect(grid.rowList.length).toEqual(10, 'All 10 rows should initialized');
            expect(grid.getRowByKey(2).rowData['ProductName']).toMatch('Aniseed Syrup');
            expect(grid.getRowByIndex(1).rowData['ProductName']).toMatch('Aniseed Syrup');
        });

        it('Should be able to update a cell in a row through primaryKey', () => {
            expect(grid.primaryKey).toBeTruthy();
            expect(grid.rowList.length).toEqual(10, 'All 10 rows should initialized');
            expect(grid.getRowByKey(2).rowData['UnitsInStock']).toEqual(198);
            grid.updateCell(300, 2, 'UnitsInStock');
            fix.detectChanges();
            expect(grid.getRowByKey(2).rowData['UnitsInStock']).toEqual(300);
        });

        it('Should be able to update row through primaryKey', () => {
            spyOn(grid.onRowEdit, 'emit').and.callThrough();
            expect(grid.primaryKey).toBeTruthy();
            expect(grid.rowList.length).toEqual(10, 'All 10 rows should initialized');
            expect(grid.getRowByKey(2).rowData['UnitsInStock']).toEqual(198);
            grid.updateRow({ ProductID: 2, ProductName: 'Aniseed Syrup', UnitsInStock: 300 }, 2);
            expect(grid.onRowEdit.emit).toHaveBeenCalledTimes(1);
            fix.detectChanges();
            expect(grid.getRowByIndex(1).rowData['UnitsInStock']).toEqual(300);
            expect(grid.getRowByKey(2).rowData['UnitsInStock']).toEqual(300);
        });

        it('Should be able to delete a row through primaryKey', () => {
            expect(grid.primaryKey).toBeTruthy();
            expect(grid.rowList.length).toEqual(10, 'All 10 rows should initialized');
            expect(grid.getRowByKey(2)).toBeDefined();
            grid.deleteRow(2);
            fix.detectChanges();
            expect(grid.getRowByKey(2)).toBeUndefined();
            expect(grid.getRowByIndex(2)).toBeDefined();
        });

        it('Should handle update by not overwriting the value in the data column specified as primaryKey', () => {
            expect(grid.primaryKey).toBeTruthy();
            expect(grid.rowList.length).toEqual(10, 'All 10 rows should initialized');
            expect(grid.getRowByKey(2)).toBeDefined();
            grid.updateRow({ ProductID: 7, ProductName: 'Aniseed Syrup', UnitsInStock: 300 }, 2);
            fix.detectChanges();
            expect(grid.getRowByKey(7)).toBeDefined();
            expect(grid.getRowByIndex(1)).toBeDefined();
            expect(grid.getRowByIndex(1).rowData[grid.primaryKey]).toEqual(7);
        });

        it('Should be able to programatically select all rows with a correct reference, #1297', () => {
            grid.selectAllRows();
            fix.detectChanges();

            expect(grid.selectedRows()).toEqual([1, 2, 3, 4, 5, 6, 7, 8, 9, 10]);
        });
    });

    describe('Integration tests', () => {
        let fix;
        let grid: IgxGridComponent;

        beforeEach(fakeAsync(/** height/width setter rAF */() => {
            fix = TestBed.createComponent(RowSelectionComponent);
            fix.detectChanges();
            grid = fix.componentInstance.grid;
        }));

        it('Paging: Should persist through paging', fakeAsync(() => {
            grid.paging = true;
            tick();
            fix.detectChanges();

            const firstRow = grid.getRowByIndex(0);
            const secondRow = grid.getRowByIndex(1);
            const middleRow = grid.getRowByIndex(3);

            secondRow.onRowSelectorClick(UIInteractions.getMouseEvent('click'));
            fix.detectChanges();
            tick();
            middleRow.onRowSelectorClick(UIInteractions.getMouseEvent('click'));
            fix.detectChanges();

            GridSelectionFunctions.verifyRowSelected(secondRow);
            GridSelectionFunctions.verifyRowSelected(middleRow);
            GridSelectionFunctions.verifyHeaderRowCheckboxState(fix, false, true);

            grid.nextPage();
            tick();
            fix.detectChanges();

            GridSelectionFunctions.verifyRowSelected(secondRow, false);
            GridSelectionFunctions.verifyRowSelected(middleRow, false);
            GridSelectionFunctions.verifyHeaderRowCheckboxState(fix, false, true);

            firstRow.onRowSelectorClick(UIInteractions.getMouseEvent('click'));
            fix.detectChanges();

            GridSelectionFunctions.verifyRowSelected(firstRow);
            GridSelectionFunctions.verifyRowSelected(secondRow, false);
            GridSelectionFunctions.verifyRowSelected(middleRow, false);
            GridSelectionFunctions.verifyHeaderRowCheckboxState(fix, false, true);

            grid.previousPage();
            tick();
            fix.detectChanges();

            GridSelectionFunctions.verifyRowSelected(firstRow, false);
            GridSelectionFunctions.verifyRowSelected(secondRow);
            GridSelectionFunctions.verifyRowSelected(middleRow);
            GridSelectionFunctions.verifyHeaderRowCheckboxState(fix, false, true);
        }));

        it('Paging: Should persist all rows selection through paging', fakeAsync(() => {
            grid.paging = true;
            tick();
            fix.detectChanges();

            const secondRow = grid.getRowByIndex(1);
            grid.onHeaderSelectorClick(UIInteractions.getMouseEvent('click'));
            fix.detectChanges();

            GridSelectionFunctions.verifyHeaderRowCheckboxState(fix, true);
            GridSelectionFunctions.verifyRowsArraySelected(grid.rowList.toArray());

            grid.nextPage();
            tick();
            fix.detectChanges();
            GridSelectionFunctions.verifyHeaderRowCheckboxState(fix, true);
            GridSelectionFunctions.verifyRowsArraySelected(grid.rowList.toArray());

            // Click on a single row
            secondRow.onClick(UIInteractions.getMouseEvent('click'));
            fix.detectChanges();

            GridSelectionFunctions.verifyHeaderRowCheckboxState(fix, false, true);
            GridSelectionFunctions.verifyRowSelected(secondRow);

            grid.previousPage();
            tick();
            fix.detectChanges();

            GridSelectionFunctions.verifyHeaderRowCheckboxState(fix, false, true);
            GridSelectionFunctions.verifyRowsArraySelected(grid.rowList.toArray(), false);
        }));

        it('Paging: Should be able to select rows with Shift and Click', fakeAsync(() => {
            grid.paging = true;
            tick();
            fix.detectChanges();

            const firstRow = grid.getRowByIndex(0);
            const thirdRow = grid.getRowByIndex(3);
            grid.onHeaderSelectorClick(UIInteractions.getMouseEvent('click'));
            fix.detectChanges();

            // Select first row on first page
            firstRow.onClick(UIInteractions.getMouseEvent('click'));
            tick();
            fix.detectChanges();

            GridSelectionFunctions.verifyHeaderRowCheckboxState(fix, false, true);
            GridSelectionFunctions.verifyRowSelected(firstRow);

            grid.nextPage();
            tick();
            fix.detectChanges();

            GridSelectionFunctions.verifyHeaderRowCheckboxState(fix, false, true);
            GridSelectionFunctions.verifyRowsArraySelected(grid.rowList.toArray(), false);

            // Click on the last row in page holding Shift
            thirdRow.onClick(UIInteractions.getMouseEvent('click', false, true, false));
            fix.detectChanges();

            GridSelectionFunctions.verifyHeaderRowCheckboxState(fix, true);
            GridSelectionFunctions.verifyRowsArraySelected(grid.rowList.toArray());

            grid.previousPage();
            tick();
            fix.detectChanges();

            GridSelectionFunctions.verifyHeaderRowCheckboxState(fix, true);
            GridSelectionFunctions.verifyRowsArraySelected(grid.rowList.toArray());
        }));

        it('CRUD: Should handle the deselection on a selected row properly',  () => {
            let firstRow = grid.getRowByKey(1);
            grid.selectRows([1]);

            fix.detectChanges();

            GridSelectionFunctions.verifyRowSelected(firstRow);
            GridSelectionFunctions.verifyHeaderRowCheckboxState(fix, false, true);

            grid.deleteRow(1);
            fix.detectChanges();

            expect(grid.getRowByKey(1)).toBeUndefined();
            expect(grid.selectedRows().includes(1)).toBe(false);
            GridSelectionFunctions.verifyHeaderRowCheckboxState(fix);

            grid.selectAllRows();
            fix.detectChanges();

            firstRow = grid.getRowByKey(2);
            GridSelectionFunctions.verifyHeaderRowCheckboxState(fix, true);
            GridSelectionFunctions.verifyRowSelected(firstRow);

            grid.deleteRow(2);
            fix.detectChanges();

            expect(grid.getRowByKey(2)).toBeUndefined();
            expect(grid.selectedRows().includes(2)).toBe(false);
            GridSelectionFunctions.verifyHeaderRowCheckboxState(fix, true);

            grid.deselectRows([3]);
            fix.detectChanges();

            expect(grid.selectedRows().includes(3)).toBe(false);
            GridSelectionFunctions.verifyHeaderRowCheckboxState(fix, false, true);

            grid.deleteRow(3);
            fix.detectChanges();

            expect(grid.getRowByKey(3)).toBeUndefined();
            expect(grid.selectedRows().includes(3)).toBe(false);
            GridSelectionFunctions.verifyHeaderRowCheckboxState(fix, true);
        });

        it('CRUD: Should handle the adding new row properly',  () => {
            grid.selectAllRows();
            fix.detectChanges();

            GridSelectionFunctions.verifyHeaderRowCheckboxState(fix, true);
            grid.addRow({ ProductID: 20, ProductName: 'test', InStock: true, UnitsInStock: 1, OrderDate: new Date('2019-03-01') });
            fix.detectChanges();

            expect(grid.selectedRows().includes(20)).toBe(false);
            GridSelectionFunctions.verifyHeaderRowCheckboxState(fix, false, true);
        });

        it('CRUD: Should update selected row when update cell', () => {
            let firstRow = grid.getRowByIndex(1);
            firstRow.selected = true;
            fix.detectChanges();

            GridSelectionFunctions.verifyRowSelected(firstRow);
            expect(grid.selectedRows()).toEqual([2]);
            grid.updateCell(102, 2, 'ProductID');
            fix.detectChanges();

            firstRow = grid.getRowByIndex(1);
            expect(firstRow.rowID).toEqual(102);
            GridSelectionFunctions.verifyRowSelected(firstRow);
            expect(grid.selectedRows()).toEqual([102]);
            GridSelectionFunctions.verifyHeaderRowCheckboxState(fix, false, true);
        });

        it('CRUD: Should update selected row when update row', () => {
            grid.selectAllRows();
            fix.detectChanges();

            GridSelectionFunctions.verifyHeaderRowCheckboxState(fix, true);

            grid.updateRow({ ProductID: 103, ProductName: 'test', InStock: true, UnitsInStock: 1, OrderDate: new Date('2019-03-01') }, 3);
            fix.detectChanges();

            const row = grid.getRowByIndex(2);
            GridSelectionFunctions.verifyRowSelected(row);
            expect(row.rowID).toEqual(103);
            expect(grid.selectedRows().includes(3)).toBe(false);
            expect(grid.selectedRows().includes(103)).toBe(true);
            GridSelectionFunctions.verifyHeaderRowCheckboxState(fix, true);
        });

        it('Sorting: Should have persistent selection through data operations', fakeAsync(() => {
            const rowsToCheck = [grid.getRowByIndex(0), grid.getRowByIndex(1)];
            GridSelectionFunctions.verifyRowsArraySelected(rowsToCheck, false);

            grid.selectRows([1, 2], false);
            fix.detectChanges();

            GridSelectionFunctions.verifyRowsArraySelected(rowsToCheck, true);

            grid.sort({ fieldName: 'UnitsInStock', dir: SortingDirection.Desc, ignoreCase: true });
            fix.detectChanges();

            GridSelectionFunctions.verifyRowsArraySelected(rowsToCheck, false);

            grid.clearSort('UnitsInStock');
            fix.detectChanges();

            GridSelectionFunctions.verifyRowsArraySelected(rowsToCheck, true);
        }));

        it('Summaries integration', () => {
            grid.getColumnByName('ProductID').hasSummary = true;
            fix.detectChanges();

            expect(grid.summariesMargin).toBe(grid.featureColumnsWidth());
        });

        it('Filtering: Should properly check the header checkbox state when filtering, #2469', () => {
            spyOn(grid.onRowSelectionChange, 'emit').and.callThrough();

            grid.filter('ProductID', 10, IgxNumberFilteringOperand.instance().condition('greaterThanOrEqualTo'), true);
            fix.detectChanges();

            GridSelectionFunctions.verifyHeaderRowCheckboxState(fix);
            expect(grid.onRowSelectionChange.emit).toHaveBeenCalledTimes(0);
            expect(grid.selectedRows()).toEqual([]);

            grid.clearFilter('ProductID');
            fix.detectChanges();

            expect(grid.onRowSelectionChange.emit).toHaveBeenCalledTimes(0);

            GridSelectionFunctions.clickHeaderRowCheckbox(fix);
            fix.detectChanges();

            expect(grid.onRowSelectionChange.emit).toHaveBeenCalledTimes(1);
            GridSelectionFunctions.verifyHeaderRowCheckboxState(fix, true);

            grid.filter('ProductID', 0, IgxNumberFilteringOperand.instance().condition('greaterThanOrEqualTo'), true);
            fix.detectChanges();

            GridSelectionFunctions.verifyHeaderRowCheckboxState(fix, true);
            expect(grid.selectedRows().length).toBe(19);

            grid.filter('ProductID', 100, IgxNumberFilteringOperand.instance().condition('greaterThanOrEqualTo'), true);
            fix.detectChanges();

            GridSelectionFunctions.verifyHeaderRowCheckboxState(fix);
            expect(grid.rowList.length).toBe(0);
            expect(grid.selectedRows().length).toBe(19);

            grid.clearFilter();
            fix.detectChanges();

            GridSelectionFunctions.verifyHeaderRowCheckboxState(fix, true);
            expect(grid.selectedRows().length).toBe(19);
            expect(grid.onRowSelectionChange.emit).toHaveBeenCalledTimes(1);
        });

        it('Filtering: Should select correct rows when filter is applied', fakeAsync(() => {
            spyOn(grid.onRowSelectionChange, 'emit').and.callThrough();
            const secondRow = grid.getRowByIndex(1);

            GridSelectionFunctions.clickRowCheckbox(secondRow);
            fix.detectChanges();

            expect(secondRow.selected).toBeTruthy();
            GridSelectionFunctions.verifyHeaderRowCheckboxState(fix, false, true);
            expect(grid.onRowSelectionChange.emit).toHaveBeenCalledTimes(1);

            grid.filter('ProductName', 'Ca', IgxStringFilteringOperand.instance().condition('contains'), true);
            fix.detectChanges();

            GridSelectionFunctions.verifyHeaderRowCheckboxState(fix);
            expect(grid.onRowSelectionChange.emit).toHaveBeenCalledTimes(1);

            GridSelectionFunctions.clickHeaderRowCheckbox(fix);
            fix.detectChanges();

            GridSelectionFunctions.verifyHeaderRowCheckboxState(fix, true);
            expect(grid.onRowSelectionChange.emit).toHaveBeenCalledTimes(2);

            grid.clearFilter('ProductName');
            fix.detectChanges();

            GridSelectionFunctions.verifyHeaderRowCheckboxState(fix, false, true);
            expect(grid.getRowByIndex(1).selected).toBeTruthy();
            expect(grid.getRowByIndex(2).selected).toBeTruthy();
            expect(grid.getRowByIndex(6).selected).toBeTruthy();

            grid.filter('ProductName', 'Ca', IgxStringFilteringOperand.instance().condition('contains'), true);
            fix.detectChanges();
            GridSelectionFunctions.verifyHeaderRowCheckboxState(fix, true);

            expect(grid.onRowSelectionChange.emit).toHaveBeenCalledTimes(2);
            GridSelectionFunctions.clickHeaderRowCheckbox(fix);
            fix.detectChanges();

            GridSelectionFunctions.verifyHeaderRowCheckboxState(fix);
            expect(grid.onRowSelectionChange.emit).toHaveBeenCalledTimes(3);

            grid.clearFilter('ProductName');
            fix.detectChanges();

            GridSelectionFunctions.verifyHeaderRowCheckboxState(fix, false, true);

            expect(grid.getRowByIndex(1).selected).toBeTruthy();
            expect(grid.getRowByIndex(2).selected).toBeFalsy();
            expect(grid.getRowByIndex(6).selected).toBeFalsy();
            expect(grid.onRowSelectionChange.emit).toHaveBeenCalledTimes(3);

            GridSelectionFunctions.clickRowCheckbox(grid.getRowByIndex(2));
            fix.detectChanges();

            GridSelectionFunctions.verifyHeaderRowCheckboxState(fix, false, true);
            expect(grid.onRowSelectionChange.emit).toHaveBeenCalledTimes(4);

            grid.filter('ProductName', 'Ca', IgxStringFilteringOperand.instance().condition('contains'), true);
            fix.detectChanges();

            GridSelectionFunctions.verifyHeaderRowCheckboxState(fix, false, true);
            expect(grid.onRowSelectionChange.emit).toHaveBeenCalledTimes(4);

            GridSelectionFunctions.clickHeaderRowCheckbox(fix);
            fix.detectChanges();

            GridSelectionFunctions.clickHeaderRowCheckbox(fix);
            fix.detectChanges();

            GridSelectionFunctions.verifyHeaderRowCheckboxState(fix);
            expect(grid.onRowSelectionChange.emit).toHaveBeenCalledTimes(6);

            grid.clearFilter('ProductName');
            fix.detectChanges();

            expect(grid.getRowByIndex(2).selected).toBeFalsy();
            expect(grid.getRowByIndex(1).selected).toBeTruthy();
            expect(grid.onRowSelectionChange.emit).toHaveBeenCalledTimes(6);
        }));

        it('Should select only filtered records', fakeAsync(() => {
            grid.height = '1100px';
            const tree = new FilteringExpressionsTree(FilteringLogic.And);
            tree.filteringOperands.push({
                fieldName: 'UnitsInStock',
                searchVal: 0,
                condition: IgxNumberFilteringOperand.instance().condition('greaterThan'),
            });
            tree.filteringOperands.push({
                fieldName: 'ProductName',
                searchVal: 'a',
                condition: IgxStringFilteringOperand.instance().condition('contains'),
                ignoreCase: true
            });
            grid.advancedFilteringExpressionsTree = tree;
            fix.detectChanges();
            tick();
            GridSelectionFunctions.headerCheckboxClick(grid);
            fix.detectChanges();
            tick();

            expect(grid.rowList.length).toBe(9);
            expect(grid.selectedRows().length).toBe(9);
            GridSelectionFunctions.verifyHeaderRowCheckboxState(grid, true, false);

            grid.advancedFilteringExpressionsTree = null;
            fix.detectChanges();
            tick();

            expect(grid.rowList.length).toBe(19);
            expect(grid.selectedRows().length).toBe(9);
            GridSelectionFunctions.verifyHeaderRowCheckboxState(grid, false, true);
        }));
    });

    describe('Integration with CRUD and transactions', () => {
        let fix;
        let grid: IgxGridComponent;

        beforeEach(fakeAsync(/** height/width setter rAF */() => {
            fix = TestBed.createComponent(SelectionWithTransactionsComponent);
            fix.detectChanges();
            grid = fix.componentInstance.grid;
            grid.rowSelection = GridSelectionMode.multiple;
            fix.detectChanges();
        }));

        it('Should unselect row when delete it', () => {
            const firstRow = grid.getRowByIndex(0);

            GridSelectionFunctions.clickRowCheckbox(firstRow);
            fix.detectChanges();

            GridSelectionFunctions.verifyRowSelected(firstRow);
            GridSelectionFunctions.verifyHeaderRowCheckboxState(fix, false, true);

            grid.deleteRowById(firstRow.rowID);
            fix.detectChanges();

            expect(grid.selectedRows()).toEqual([]);
            GridSelectionFunctions.verifyRowSelected(firstRow, false);
            GridSelectionFunctions.verifyHeaderRowCheckboxState(fix);
        });

        it('Should not allow selecting rows that are deleted', () => {
            const firstRow = grid.getRowByIndex(0);
            const secondRow = grid.getRowByIndex(1);
            const thirdRow = grid.getRowByIndex(2);

            grid.deleteRowById(firstRow.rowID);
            grid.deleteRowById(secondRow.rowID);
            fix.detectChanges();

            grid.selectAllRows();
            fix.detectChanges();

            expect(grid.selectedRows().includes(firstRow.rowID)).toBe(false);
            expect(grid.selectedRows().includes(secondRow.rowID)).toBe(false);
            expect(grid.selectedRows().includes(thirdRow.rowID)).toBe(true);

            GridSelectionFunctions.verifyHeaderRowCheckboxState(fix, true);

            grid.selectRows([firstRow.rowID, secondRow.rowID, thirdRow.rowID]);
            fix.detectChanges();

            expect(grid.selectedRows().includes(firstRow.rowID)).toBe(true);
            expect(grid.selectedRows().includes(secondRow.rowID)).toBe(true);
            GridSelectionFunctions.verifyRowSelected(firstRow);
            GridSelectionFunctions.verifyRowSelected(secondRow);
            GridSelectionFunctions.verifyHeaderRowCheckboxState(fix, true);
        });

        it('Should have correct header checkbox when delete a row', () => {
            const firstRow = grid.getRowByIndex(0);
            const secondRow = grid.getRowByIndex(1);

            grid.onHeaderSelectorClick(UIInteractions.getMouseEvent('click'));
            fix.detectChanges();

            GridSelectionFunctions.verifyRowsArraySelected(grid.rowList);
            GridSelectionFunctions.verifyHeaderRowCheckboxState(fix, true);

            grid.deleteRowById(firstRow.rowID);
            fix.detectChanges();

            expect(grid.selectedRows().length).toEqual(7);
            GridSelectionFunctions.verifyRowSelected(firstRow, false);
            GridSelectionFunctions.verifyHeaderRowCheckboxState(fix, true);

            grid.deselectRows([secondRow.rowID]);
            fix.detectChanges();

            expect(grid.selectedRows().length).toEqual(6);
            GridSelectionFunctions.verifyRowSelected(firstRow, false);
            GridSelectionFunctions.verifyRowSelected(secondRow, false);
            GridSelectionFunctions.verifyHeaderRowCheckboxState(fix, false, true);

            grid.deleteRowById(secondRow.rowID);
            fix.detectChanges();

            expect(grid.selectedRows().length).toEqual(6);
            GridSelectionFunctions.verifyRowSelected(firstRow, false);
            GridSelectionFunctions.verifyRowSelected(secondRow, false);
            GridSelectionFunctions.verifyHeaderRowCheckboxState(fix, true);
        });

        it('Should not be possible to select deleted row', () => {
            const firstRow = grid.getRowByIndex(0);
            const secondRow = grid.getRowByIndex(3);

            grid.deleteRowById(firstRow.rowID);
            fix.detectChanges();

            GridSelectionFunctions.clickRowCheckbox(firstRow);
            fix.detectChanges();

            expect(grid.selectedRows()).toEqual([]);
            GridSelectionFunctions.verifyRowSelected(firstRow, false);
            GridSelectionFunctions.verifyHeaderRowCheckboxState(fix);

            UIInteractions.simulateClickEvent(firstRow.nativeElement);
            fix.detectChanges();

            expect(grid.selectedRows()).toEqual([]);
            GridSelectionFunctions.verifyRowSelected(firstRow, false);
            GridSelectionFunctions.verifyHeaderRowCheckboxState(fix);

            UIInteractions.simulateClickEvent(secondRow.nativeElement);
            fix.detectChanges();

            expect(grid.selectedRows()).toEqual([secondRow.rowID]);
            GridSelectionFunctions.verifyRowSelected(firstRow, false);
            GridSelectionFunctions.verifyRowSelected(secondRow);
            GridSelectionFunctions.verifyHeaderRowCheckboxState(fix, false, true);

            UIInteractions.simulateClickEvent(firstRow.nativeElement, true);
            fix.detectChanges();

            expect(grid.selectedRows()).toEqual([secondRow.rowID]);
            GridSelectionFunctions.verifyRowSelected(firstRow, false);
            GridSelectionFunctions.verifyRowSelected(secondRow);
            GridSelectionFunctions.verifyHeaderRowCheckboxState(fix, false, true);

            GridSelectionFunctions.clickHeaderRowCheckbox(fix);
            fix.detectChanges();

            expect(grid.selectedRows().includes(firstRow.rowID)).toBe(false);
            GridSelectionFunctions.verifyRowSelected(firstRow, false);
            GridSelectionFunctions.verifyRowSelected(secondRow);
            GridSelectionFunctions.verifyHeaderRowCheckboxState(fix, true);
        });

        it('Should have correct header checkbox when undo row deleting', () => {
            const firstRow = grid.getRowByIndex(0);

            grid.onHeaderSelectorClick(UIInteractions.getMouseEvent('click'));

            fix.detectChanges();

            expect(grid.selectedRows().includes(firstRow.rowID)).toBe(true);
            GridSelectionFunctions.verifyRowSelected(firstRow);
            GridSelectionFunctions.verifyHeaderRowCheckboxState(fix, true);

            grid.deleteRowById(firstRow.rowID);
            fix.detectChanges();

            expect(grid.selectedRows().includes(firstRow.rowID)).toBe(false);
            GridSelectionFunctions.verifyRowSelected(firstRow, false);
            GridSelectionFunctions.verifyHeaderRowCheckboxState(fix, true);

            grid.transactions.undo();
            fix.detectChanges();

            expect(grid.selectedRows().length).toBe(7);
            GridSelectionFunctions.verifyRowSelected(firstRow, false);
            GridSelectionFunctions.verifyHeaderRowCheckboxState(fix, false, true);

            grid.transactions.redo();
            fix.detectChanges();

            expect(grid.selectedRows().includes(firstRow.rowID)).toBe(false);
            GridSelectionFunctions.verifyRowSelected(firstRow, false);
            GridSelectionFunctions.verifyHeaderRowCheckboxState(fix, true);
        });

        it('Should have correct header checkbox when add row', () => {
            grid.height = '800px';
            fix.detectChanges();

            grid.selectAllRows();
            fix.detectChanges();

            GridSelectionFunctions.verifyHeaderRowCheckboxState(fix, true);

            grid.addRow({ ID: 112, ParentID: 177, Name: 'Ricardo Matias', HireDate: new Date('Dec 27, 2017'), Age: 55, OnPTO: false });
            fix.detectChanges();

            const addedRow = grid.getRowByKey(112);
            GridSelectionFunctions.verifyRowSelected(addedRow, false);
            expect(grid.selectedRows().includes(112)).toBe(false);
            GridSelectionFunctions.verifyHeaderRowCheckboxState(fix, false, true);

            GridSelectionFunctions.clickRowCheckbox(addedRow);
            fix.detectChanges();

            expect(grid.selectedRows().includes(112)).toBe(true);
            GridSelectionFunctions.verifyHeaderRowCheckboxState(fix, true);
            GridSelectionFunctions.verifyRowSelected(addedRow);
        });

        it('Should be able to select added row', () => {
            grid.height = '800px';
            fix.detectChanges();

            grid.addRow({ ID: 112, ParentID: 177, Name: 'Ricardo Matias', HireDate: new Date('Dec 27, 2017'), Age: 55, OnPTO: false });
            fix.detectChanges();

            const addedRow = grid.getRowByKey(112);
            GridSelectionFunctions.verifyRowSelected(addedRow, false);
            GridSelectionFunctions.verifyHeaderRowCheckboxState(fix);

            GridSelectionFunctions.clickHeaderRowCheckbox(fix);
            fix.detectChanges();

            expect(grid.selectedRows().includes(112)).toBe(true);
            GridSelectionFunctions.verifyHeaderRowCheckboxState(fix, true);
            GridSelectionFunctions.verifyRowSelected(addedRow);
        });
    });

    describe('Custom row selectors', () => {
        let fix;
        let grid;

        beforeEach(fakeAsync(() => {
            fix = TestBed.createComponent(GridCustomSelectorsComponent);
            fix.detectChanges();
            grid = fix.componentInstance.grid;
            grid.rowSelection = GridSelectionMode.multiple;
        }));

        it('Should have the correct properties in the custom row selector template', () => {
            const firstRow = grid.getRowByIndex(0);
            const firstCheckbox = firstRow.nativeElement.querySelector('.igx-checkbox__composite');
            const context = { index: 0, rowID: 'ALFKI', selected: false };
            const contextUnselect = { index: 0, rowID: 'ALFKI', selected: true };
            spyOn(fix.componentInstance, 'onRowCheckboxClick').and.callThrough();
            firstCheckbox.click();
            fix.detectChanges();

            expect(fix.componentInstance.onRowCheckboxClick).toHaveBeenCalledTimes(1);
            expect(fix.componentInstance.onRowCheckboxClick).toHaveBeenCalledWith(new MouseEvent('click'), context);

            // Verify correct properties when unselecting a row
            firstCheckbox.click();
            fix.detectChanges();

            expect(fix.componentInstance.onRowCheckboxClick).toHaveBeenCalledTimes(2);
            expect(fix.componentInstance.onRowCheckboxClick).toHaveBeenCalledWith(new MouseEvent('click'), contextUnselect);
        });

        it('Should have the correct properties in the custom row selector header template', () => {
            const context = { selectedCount: 0, totalCount: 27 };
            const contextUnselect = { selectedCount: 27, totalCount: 27 };
            const headerCheckbox = fix.nativeElement.querySelector('.igx-grid__thead').querySelector('.igx-checkbox__composite');
            spyOn(fix.componentInstance, 'onHeaderCheckboxClick').and.callThrough();
            headerCheckbox.click();
            fix.detectChanges();

            expect(fix.componentInstance.onHeaderCheckboxClick).toHaveBeenCalledTimes(1);
            expect(fix.componentInstance.onHeaderCheckboxClick).toHaveBeenCalledWith(new MouseEvent('click'), context);

            headerCheckbox.click();
            fix.detectChanges();

            expect(fix.componentInstance.onHeaderCheckboxClick).toHaveBeenCalledTimes(2);
            expect(fix.componentInstance.onHeaderCheckboxClick).toHaveBeenCalledWith(new MouseEvent('click'), contextUnselect);
        });

        it('Should have correct indices on all pages', () => {
            grid.nextPage();
            fix.detectChanges();

            const firstRootRow = grid.getRowByIndex(0);
            expect(firstRootRow.nativeElement.querySelector('.rowNumber').textContent).toEqual('15');
        });
    });
});<|MERGE_RESOLUTION|>--- conflicted
+++ resolved
@@ -351,28 +351,14 @@
             fix.detectChanges();
 
             GridSelectionFunctions.verifyCellSelected(cell);
-<<<<<<< HEAD
-            GridSelectionFunctions.verifyRowSelected(firstRow, false);
-
-            // Press Space key on the cell
-            UIInteractions.triggerKeyDownEvtUponElem('space', grid.tbody.nativeElement, true);
-            fix.detectChanges();
-            await wait(DEBOUNCETIME);
-=======
-            GridSelectionFunctions.verifyRowSelected(firstRow);
->>>>>>> 24c11a4a
+            GridSelectionFunctions.verifyRowSelected(firstRow);
 
             expect(grid.onRowSelectionChange.emit).toHaveBeenCalledTimes(1);
             GridSelectionFunctions.verifyRowSelected(firstRow);
             GridSelectionFunctions.verifyRowSelected(secondRow, false);
             GridSelectionFunctions.verifyHeaderRowCheckboxState(fix, false, true);
 
-<<<<<<< HEAD
-            UIInteractions.triggerKeyDownEvtUponElem('arrowdown', grid.tbody.nativeElement, true);
-            fix.detectChanges();
-=======
             UIInteractions.triggerKeyDownEvtUponElem('arrowdown', cell.nativeElement, true);
->>>>>>> 24c11a4a
             await wait(DEBOUNCETIME);
             fix.detectChanges();
 
@@ -382,12 +368,7 @@
             GridSelectionFunctions.verifyRowSelected(firstRow);
 
             // Click Space on the cell
-<<<<<<< HEAD
-            UIInteractions.triggerKeyDownEvtUponElem('space', grid.tbody.nativeElement, true);
-            fix.detectChanges();
-=======
             GridFunctions.simulateGridContentKeydown(fix, 'space');
->>>>>>> 24c11a4a
             await wait(DEBOUNCETIME);
             fix.detectChanges();
 
@@ -396,11 +377,7 @@
             GridSelectionFunctions.verifyRowSelected(secondRow);
 
             // Click again Space on the cell
-<<<<<<< HEAD
-            UIInteractions.triggerKeyDownEvtUponElem('space', grid.tbody.nativeElement, true);
-=======
             GridFunctions.simulateGridContentKeydown(fix, 'space');
->>>>>>> 24c11a4a
             fix.detectChanges();
             await wait(DEBOUNCETIME);
 
@@ -809,16 +786,7 @@
             await wait(DEBOUNCETIME);
 
             GridSelectionFunctions.verifyCellSelected(cell);
-<<<<<<< HEAD
-            GridSelectionFunctions.verifyRowSelected(firstRow, false);
-
-            // Press Space key on the cell
-            UIInteractions.triggerKeyDownEvtUponElem('space', grid.tbody.nativeElement, true);
-            fix.detectChanges();
-            await wait(DEBOUNCETIME);
-=======
-            GridSelectionFunctions.verifyRowSelected(firstRow);
->>>>>>> 24c11a4a
+            GridSelectionFunctions.verifyRowSelected(firstRow);
 
             expect(grid.onRowSelectionChange.emit).toHaveBeenCalledTimes(1);
             expect(grid.selectedRows()).toEqual([1]);
