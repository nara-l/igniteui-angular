--- conflicted
+++ resolved
@@ -92,14 +92,9 @@
         [attr.aria-describedby]="gridID + '_' + col.field | igxStringReplace:'.':'_'"
         [class.igx-grid__td--pinned]="col.pinned"
         [class.igx-grid__td--number]="col.dataType === 'number'"
-<<<<<<< HEAD
         [class.igx-grid__td--bool]="col.dataType === 'boolean'"
-        [ngClass]="col.cellClasses | igxCellStyleClasses:rowData[col.field]:rowData:col.field:viewIndex"
-        [ngStyle]="col.cellStyles | igxCellStyles:rowData[col.field]:rowData:col.field:viewIndex"
-=======
-        [ngClass]="col.cellClasses | igxCellStyleClasses:rowData[col.field]:rowData:col.field:viewIndex:grid.pipeTrigger"
-        [ngStyle]="col.cellStyles | igxCellStyles:rowData[col.field]:rowData:col.field:viewIndex:grid.pipeTrigger"
->>>>>>> 7efa0ad7
+        [ngClass]="col.cellClasses | igxCellStyleClasses:rowData[col.field]:rowData:col.field:viewIndex:grid.pipeTrigger"
+        [ngStyle]="col.cellStyles | igxCellStyles:rowData[col.field]:rowData:col.field:viewIndex:grid.pipeTrigger"
         [editMode]="col.editable && crudService.isInEditMode(index, col.index)"
         [column]="col"
         [formatter]="col.formatter"
