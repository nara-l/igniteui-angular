--- conflicted
+++ resolved
@@ -1,7 +1,4 @@
-<<<<<<< HEAD
-=======
-
- <ng-container *ngTemplateOutlet='addRow ? addTemp : defaultTemp'></ng-container>
+<ng-container *ngTemplateOutlet='addRow ? addTemp : defaultTemp'></ng-container>
 
 <ng-template #addTemp>
     <div class='igx-grid__tr--inner' [class.igx-grid__tr--add-animate]='animateAdd' (animationend)='animationEndHandler()'>
@@ -9,70 +6,61 @@
     </div>
 </ng-template>
 <ng-template #defaultTemp>
-<ng-container *ngIf="grid.groupingExpressions.length > 0">
-    <div class="igx-grid__row-indentation igx-grid__row-indentation--level-{{grid.groupingExpressions.length}}" (pointerdown)="$event.preventDefault()" (click)="$event.stopPropagation()"></div>
-</ng-container>
-<ng-container *ngIf="rowDraggable">
-    <div [class]="resolveDragIndicatorClasses" [igxRowDrag]="this" (click)="$event.stopPropagation()" [ghostTemplate]="this.grid.getDragGhostCustomTemplate()">
-        <ng-container *ngTemplateOutlet="this.grid.dragIndicatorIconTemplate ? this.grid.dragIndicatorIconTemplate : this.grid.dragIndicatorIconBase"></ng-container>
-    </div>
-</ng-container>
->>>>>>> 0ff35ffa
-<ng-container *ngIf="this.showRowSelectors">
-    <div class="igx-grid__cbx-selection" (pointerdown)="$event.preventDefault()" (click)="onRowSelectorClick($event)">
-         <ng-template *ngTemplateOutlet="
-            this.grid.rowSelectorTemplate ? this.grid.rowSelectorTemplate : rowSelectorBaseTemplate;
-            context: { $implicit: { index: viewIndex, rowID: rowID, selected: selected }}">
-        </ng-template>
-    </div>
-</ng-container>
-<ng-container *ngIf="grid.groupingExpressions.length > 0">
-    <div class="igx-grid__row-indentation igx-grid__row-indentation--level-{{grid.groupingExpressions.length}}" (pointerdown)="$event.preventDefault()" (click)="$event.stopPropagation()"></div>
-</ng-container>
-<ng-container *ngIf="rowDraggable">
-    <div [class]="resolveDragIndicatorClasses" [igxRowDrag]="this" (click)="$event.stopPropagation()" [ghostTemplate]="this.grid.getDragGhostCustomTemplate()">
-        <ng-container *ngTemplateOutlet="this.grid.dragIndicatorIconTemplate ? this.grid.dragIndicatorIconTemplate : this.grid.dragIndicatorIconBase"></ng-container>
-    </div>
-</ng-container>
-
-
-<ng-container *ngIf="!grid.hasColumnLayouts">
-    <ng-container *ngIf="pinnedColumns.length > 0 && grid.isPinningToStart">
-        <ng-template ngFor let-col [ngForOf]="pinnedColumns | igxNotGrouped">
-                <ng-container *ngTemplateOutlet="col.visibleIndex === 0 && grid.hasDetails ? expandableCellTemplate : cellTemplate; context: getContext(col, this)"></ng-container>
-        </ng-template>
-    </ng-container>
-    <ng-template igxGridFor let-col [igxGridForOf]="unpinnedColumns | igxNotGrouped" [igxForScrollContainer]="grid.parentVirtDir" [igxForScrollOrientation]="'horizontal'" [igxForContainerSize]='grid.unpinnedWidth' [igxForSizePropName]='"calcPixelWidth"' [igxForTrackBy]='grid.trackColumnChanges' #igxDirRef>
-        <ng-container *ngTemplateOutlet="col.visibleIndex === 0 && grid.hasDetails ? expandableCellTemplate : cellTemplate; context: getContext(col, this)"></ng-container>
-    </ng-template>
-    <ng-container *ngIf="pinnedColumns.length > 0 && !grid.isPinningToStart">
-        <ng-template ngFor let-col [ngForOf]="pinnedColumns | igxNotGrouped">
-                <ng-container *ngTemplateOutlet="col.visibleIndex === 0 && grid.hasDetails ? expandableCellTemplate : cellTemplate; context: getContext(col, this)"></ng-container>
-        </ng-template>
-    </ng-container>
-</ng-container>
-
-<ng-container *ngIf="grid.hasColumnLayouts">
-    <ng-container *ngIf="pinnedColumns.length > 0 && grid.isPinningToStart">
-        <ng-container *ngTemplateOutlet="mrlPinnedTemplate; context: getContextMRL(pinnedColumns, this)"></ng-container>
-    </ng-container>
-    <ng-template igxGridFor let-col [igxGridForOf]="unpinnedColumns | igxTopLevel" [igxForScrollContainer]="grid.parentVirtDir" let-colIndex="index" [igxForScrollOrientation]="'horizontal'" [igxForContainerSize]='grid.unpinnedWidth' [igxForSizePropName]='"calcPixelWidth"' [igxForTrackBy]='grid.trackColumnChanges' #igxDirRef>
-        <div class="igx-grid__mrl-block" [ngStyle]="{
-            'grid-template-rows':col.getGridTemplate(true, false),
-            'grid-template-columns':col.getGridTemplate(false, false),
-            '-ms-grid-rows':col.getGridTemplate(true, true),
-            '-ms-grid-columns':col.getGridTemplate(false, true)
-        }">
-            <ng-template ngFor let-col [ngForOf]="col.children">
-                    <ng-container *ngTemplateOutlet="col.visibleIndex === 0 && grid.hasDetails ? mrlExpandableCellTemplate : mrlCellTemplate; context: getContext(col, this)"></ng-container>
+    <ng-container *ngIf="rowDraggable">
+        <div [class]="resolveDragIndicatorClasses" [igxRowDrag]="this" (click)="$event.stopPropagation()" [ghostTemplate]="this.grid.getDragGhostCustomTemplate()">
+            <ng-container *ngTemplateOutlet="this.grid.dragIndicatorIconTemplate ? this.grid.dragIndicatorIconTemplate : this.grid.dragIndicatorIconBase"></ng-container>
+        </div>
+    </ng-container>
+    <ng-container *ngIf="this.showRowSelectors">
+        <div class="igx-grid__cbx-selection" (pointerdown)="$event.preventDefault()" (click)="onRowSelectorClick($event)">
+            <ng-template *ngTemplateOutlet="
+                this.grid.rowSelectorTemplate ? this.grid.rowSelectorTemplate : rowSelectorBaseTemplate;
+                context: { $implicit: { index: viewIndex, rowID: rowID, selected: selected }}">
             </ng-template>
         </div>
-    </ng-template>
-
-    <ng-container *ngIf="pinnedColumns.length > 0 && !grid.isPinningToStart">
-        <ng-container *ngTemplateOutlet="mrlPinnedTemplate; context: getContextMRL(pinnedColumns, this)"></ng-container>
-    </ng-container>
-</ng-container>
+    </ng-container>
+    <ng-container *ngIf="grid.groupingExpressions.length > 0">
+        <div class="igx-grid__row-indentation igx-grid__row-indentation--level-{{grid.groupingExpressions.length}}" (pointerdown)="$event.preventDefault()" (click)="$event.stopPropagation()"></div>
+    </ng-container>
+
+
+    <ng-container *ngIf="!grid.hasColumnLayouts">
+        <ng-container *ngIf="pinnedColumns.length > 0 && grid.isPinningToStart">
+            <ng-template ngFor let-col [ngForOf]="pinnedColumns | igxNotGrouped">
+                    <ng-container *ngTemplateOutlet="col.visibleIndex === 0 && grid.hasDetails ? expandableCellTemplate : cellTemplate; context: getContext(col, this)"></ng-container>
+            </ng-template>
+        </ng-container>
+        <ng-template igxGridFor let-col [igxGridForOf]="unpinnedColumns | igxNotGrouped" [igxForScrollContainer]="grid.parentVirtDir" [igxForScrollOrientation]="'horizontal'" [igxForContainerSize]='grid.unpinnedWidth' [igxForSizePropName]='"calcPixelWidth"' [igxForTrackBy]='grid.trackColumnChanges' #igxDirRef>
+            <ng-container *ngTemplateOutlet="col.visibleIndex === 0 && grid.hasDetails ? expandableCellTemplate : cellTemplate; context: getContext(col, this)"></ng-container>
+        </ng-template>
+        <ng-container *ngIf="pinnedColumns.length > 0 && !grid.isPinningToStart">
+            <ng-template ngFor let-col [ngForOf]="pinnedColumns | igxNotGrouped">
+                    <ng-container *ngTemplateOutlet="col.visibleIndex === 0 && grid.hasDetails ? expandableCellTemplate : cellTemplate; context: getContext(col, this)"></ng-container>
+            </ng-template>
+        </ng-container>
+    </ng-container>
+
+    <ng-container *ngIf="grid.hasColumnLayouts">
+        <ng-container *ngIf="pinnedColumns.length > 0 && grid.isPinningToStart">
+            <ng-container *ngTemplateOutlet="mrlPinnedTemplate; context: getContextMRL(pinnedColumns, this)"></ng-container>
+        </ng-container>
+        <ng-template igxGridFor let-col [igxGridForOf]="unpinnedColumns | igxTopLevel" [igxForScrollContainer]="grid.parentVirtDir" let-colIndex="index" [igxForScrollOrientation]="'horizontal'" [igxForContainerSize]='grid.unpinnedWidth' [igxForSizePropName]='"calcPixelWidth"' [igxForTrackBy]='grid.trackColumnChanges' #igxDirRef>
+            <div class="igx-grid__mrl-block" [ngStyle]="{
+                'grid-template-rows':col.getGridTemplate(true, false),
+                'grid-template-columns':col.getGridTemplate(false, false),
+                '-ms-grid-rows':col.getGridTemplate(true, true),
+                '-ms-grid-columns':col.getGridTemplate(false, true)
+            }">
+                <ng-template ngFor let-col [ngForOf]="col.children">
+                        <ng-container *ngTemplateOutlet="col.visibleIndex === 0 && grid.hasDetails ? mrlExpandableCellTemplate : mrlCellTemplate; context: getContext(col, this)"></ng-container>
+                </ng-template>
+            </div>
+        </ng-template>
+
+        <ng-container *ngIf="pinnedColumns.length > 0 && !grid.isPinningToStart">
+            <ng-container *ngTemplateOutlet="mrlPinnedTemplate; context: getContextMRL(pinnedColumns, this)"></ng-container>
+        </ng-container>
+    </ng-container>
 </ng-template>
 
 <ng-template #mrlPinnedTemplate let-pinnedColumns>
