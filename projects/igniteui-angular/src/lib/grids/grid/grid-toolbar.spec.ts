--- conflicted
+++ resolved
@@ -424,13 +424,8 @@
         grid.columnHiding = true;
         fixture.detectChanges();
 
-<<<<<<< HEAD
-        const toolbar = getToolbar().nativeElement;
+        const toolbar = getToolbar(fixture).nativeElement;
         expect(grid.toolbar.displayDensity).toEqual(DisplayDensity.comfortable);
-=======
-        const toolbar = getToolbar(fixture).nativeElement;
-        expect(grid.toolbar.isComfortable()).toBe(true);
->>>>>>> 4d9d15db
         expect(toolbar.classList[0]).toBe('igx-grid-toolbar');
         expect(parseFloat(toolbar.offsetHeight) > 55).toBe(true);
 
@@ -456,13 +451,8 @@
         grid.columnHiding = true;
         fixture.detectChanges();
 
-<<<<<<< HEAD
-        const toolbar = getToolbar().nativeElement;
+        const toolbar = getToolbar(fixture).nativeElement;
         expect(grid.toolbar.displayDensity).toEqual(DisplayDensity.comfortable);
-=======
-        const toolbar = getToolbar(fixture).nativeElement;
-        expect(grid.toolbar.isComfortable()).toBe(true);
->>>>>>> 4d9d15db
         expect(toolbar.classList[0]).toBe('igx-grid-toolbar');
 
         grid.displayDensity = DisplayDensity.compact;
