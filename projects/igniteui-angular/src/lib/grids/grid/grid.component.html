<igx-grid-toolbar [style.max-width.px]='outerWidth' [style.flex-basis.px]="outerWidth" role="rowgroup" *ngIf="showToolbar" [gridID]="id"
    [displayDensity]="displayDensity" #toolbar>
</igx-grid-toolbar>

<div [style.flex-basis.px]='outerWidth' class="igx-grid__grouparea"
    *ngIf="groupingExpressions.length > 0 || hasGroupableColumns" #groupArea>
    <igx-chips-area (onReorder)="chipsOrderChanged($event)" (onMoveEnd)="chipsMovingEnded()">
        <ng-container *ngFor="let expr of chipsGoupingExpressions; let last = last;">
            <igx-chip [id]="expr.fieldName" [attr.title]="getGroupByChipTitle(expr)"
                [removable]="getColumnGroupable(expr.fieldName)"
                [draggable]="getColumnGroupable(expr.fieldName)" [displayDensity]="displayDensity"
                (onKeyDown)="onChipKeyDown($event)" (onRemove)="onChipRemoved($event)"
                (onClick)="getColumnGroupable(expr.fieldName) ? onChipClicked($event): null"
                [disabled]='!getColumnGroupable(expr.fieldName)'>
                <span>{{ getGroupByChipTitle(expr) }}</span>
                <igx-icon igxSuffix>{{ expr.dir == 1 ? 'arrow_upward' : 'arrow_downward' }}</igx-icon>
            </igx-chip>
            <span class="igx-grid__grouparea-connector">
                <igx-icon [style.visibility]="(!last || dropAreaVisible) ? 'visible' : 'hidden'">arrow_forward
                </igx-icon>
            </span>
        </ng-container>
        <div igxGroupAreaDrop [style.visibility]="dropAreaVisible ? 'visible' : 'hidden'" [class]="groupAreaHostClass"
            [attr.gridId]='this.id'>
            <ng-container *ngTemplateOutlet="dropAreaTemplateResolved"></ng-container>
        </div>
    </igx-chips-area>
</div>

<div class="igx-grid__thead">
    <div class="igx-grid__thead-wrapper" [class.igx-grid__tr--mrl]='hasColumnLayouts' role="rowgroup"
    [style.width.px]='calcWidth' #theadRow>
        <div class="igx-grid__tr" role="row" [style.width.px]='calcWidth'>
            <span *ngIf="hasMovableColumns && draggedColumn && pinnedColumns.length <= 0"
                [igxColumnMovingDrop]="headerContainer" [attr.droppable]="true" id="left"
                class="igx-grid__scroll-on-drag-left" [style.left.px]="pinnedWidth"></span>
            <span *ngIf="hasMovableColumns && draggedColumn && pinnedColumns.length > 0"
                [igxColumnMovingDrop]="headerContainer" [attr.droppable]="true" id="left"
                class="igx-grid__scroll-on-drag-pinned" [style.left.px]="pinnedWidth"></span>
            <ng-container *ngIf="groupingExpressions.length > 0">
                <div class="igx-grid__header-indentation igx-grid__row-indentation--level-{{groupingExpressions.length}}"
                    [ngClass]="{
                    'igx-grid__header-indentation--no-border': isRowSelectable || rowDraggable
                }" #headerGroupContainer  (click)="toggleAllGroupRows()">

                <ng-container *ngTemplateOutlet="iconTemplate; context: { $implicit: this }"></ng-container>
                </div>
            </ng-container>
            <ng-container *ngIf="rowDraggable">
                <div class="igx-grid__drag-indicator" [ngClass]="{
                    'igx-grid__drag-indicator--header': !isRowSelectable
                }" #headerDragContainer>
                    <div style="visibility: hidden;">
                        <ng-container
                            *ngTemplateOutlet="this.dragIndicatorIconTemplate ? this.dragIndicatorIconTemplate : dragIndicatorIconBase">
                        </ng-container>
                    </div>
                </div>
            </ng-container>
            <ng-container *ngIf="showRowSelectors">
                <div class="igx-grid__cbx-selection" (click)="onHeaderSelectorClick($event)" #headerSelectorContainer [ngClass]="{
                    'igx-grid__cbx-selection--push': filteringService.isFilterRowVisible
                }">
                    <ng-template #headSelector
                        *ngTemplateOutlet="
                        this.headSelectorTemplate ? this.headSelectorTemplate : headSelectorBaseTemplate;
                        context: { $implicit: {
                                        selectedCount: this.selectionService.filteredSelectedRowIds.length,
                                        totalCount: this.totalRowsCountAfterFilter }}">
                    </ng-template>
                </div>
            </ng-container>
            <ng-container *ngIf="pinnedColumns.length > 0 && isPinningToStart">
                <ng-template ngFor let-col [ngForOf]="pinnedColumns | igxTopLevel">
                    <igx-grid-header-group [column]="col" [gridID]="id" [style.min-width]="getHeaderGroupWidth(col)"
                        [style.flex-basis]="getHeaderGroupWidth(col)"></igx-grid-header-group>
                </ng-template>
            </ng-container>
            <ng-template igxGridFor let-col [igxGridForOf]="unpinnedColumns | igxTopLevel"
                [igxForScrollOrientation]="'horizontal'" [igxForScrollContainer]="parentVirtDir"
                [igxForContainerSize]='unpinnedWidth' [igxForTrackBy]='trackColumnChanges'
                [igxForSizePropName]='"calcPixelWidth"' #hContainer>
                <igx-grid-header-group [column]="col" [gridID]="id" [style.min-width]="getHeaderGroupWidth(col)"
                    [style.flex-basis]="getHeaderGroupWidth(col)"></igx-grid-header-group>
            </ng-template>
            <ng-container *ngIf="pinnedColumns.length > 0 && !isPinningToStart">
                <ng-template ngFor let-col [ngForOf]="pinnedColumns | igxTopLevel">
                    <igx-grid-header-group [column]="col" [gridID]="id" [style.min-width]="getHeaderGroupWidth(col)"
                        [style.flex-basis]="getHeaderGroupWidth(col)" [style.left]="col.rightPinnedOffset"></igx-grid-header-group>
                </ng-template>
            </ng-container>
        </div>
        <igx-grid-filtering-row #filteringRow [style.width.px]='calcWidth' *ngIf="filteringService.isFilterRowVisible"
            [column]="filteringService.filteredColumn"></igx-grid-filtering-row>
    </div>
    <span *ngIf="hasMovableColumns && draggedColumn" [igxColumnMovingDrop]="headerContainer" [attr.droppable]="true"
        id="right" class="igx-grid__scroll-on-drag-right"></span>
    <div class="igx-grid__thead-thumb" [hidden]='!hasVerticalScroll()' [style.width.px]="scrollWidth"></div>
</div>

<div igxGridBody (keydown.control.c)="copyHandlerIE()" (copy)="copyHandler($event)" class="igx-grid__tbody">
    <div class="igx-grid__tbody-content" role="rowgroup" (onDragStop)="selectionService.dragMode = $event" (scroll)='preventContainerScroll($event)'
        (onDragScroll)="dragScroll($event)" [igxGridDragSelect]="selectionService.dragMode"
        [style.height.px]='totalHeight' [style.width.px]='calcWidth || null' #tbody>
        <span *ngIf="hasMovableColumns && draggedColumn && pinnedColumns.length <= 0"
            [igxColumnMovingDrop]="headerContainer" [attr.droppable]="true" id="left"
            class="igx-grid__scroll-on-drag-left"></span>
        <span *ngIf="hasMovableColumns && draggedColumn && pinnedColumns.length > 0"
            [igxColumnMovingDrop]="headerContainer" [attr.droppable]="true" id="left"
            class="igx-grid__scroll-on-drag-pinned" [style.left.px]="pinnedWidth"></span>
    <ng-container *ngTemplateOutlet="hasPinnedRecords && isRowPinningToTop ? pinnedRecordsTemplate : null">
    </ng-container>
    <ng-template #pinnedRecordsTemplate>
        <ng-container *ngIf='data
        | gridTransaction:id:pipeTrigger
        | visibleColumns:hasVisibleColumns
        | gridRowPinning:pipeTrigger
        | gridFiltering:filteringExpressionsTree:filterStrategy:advancedFilteringExpressionsTree:id:pipeTrigger:filteringPipeTrigger:true
        | gridSort:sortingExpressions:sortStrategy:id:pipeTrigger:true
        as pinnedData'>
            <div #pinContainer *ngIf='pinnedData.length > 0' 
                [ngClass]="{
                    'igx-grid__tr--pinned-bottom':  !isRowPinningToTop,
                    'igx-grid__tr--pinned-top': isRowPinningToTop
                }"
                class='igx-grid__tr--pinned' [style.bottom.px]=' !isRowPinningToTop ? pinnedBottom : null'>
                <ng-container *ngFor="let rowData of pinnedData; let rowIndex = index">
                    <ng-container *ngTemplateOutlet="getRowTemplate(rowData); context: getContext(rowData, rowIndex, true)">
                    </ng-container>
                </ng-container>
            </div>
        </ng-container>
    </ng-template>
        <ng-template igxGridFor let-rowData [igxGridForOf]="data
        | gridTransaction:id:pipeTrigger
        | visibleColumns:hasVisibleColumns
        | gridFiltering:filteringExpressionsTree:filterStrategy:advancedFilteringExpressionsTree:id:pipeTrigger:filteringPipeTrigger
        | gridSort:sortingExpressions:sortStrategy:id:pipeTrigger
        | gridGroupBy:groupingExpressions:groupingExpansionState:groupsExpanded:id:groupsRecords:pipeTrigger
        | gridPaging:page:perPage:id:pipeTrigger
        | gridSummary:hasSummarizedColumns:summaryCalculationMode:summaryPosition:id:pipeTrigger:summaryPipeTrigger
<<<<<<< HEAD
        | gridDetails:hasDetails:expansionStates:pipeTrigger
        | gridGhostRecords:pipeTrigger"
=======
        | gridGhostRecords:pipeTrigger
        | gridDetails:hasDetails:expansionStates:pipeTrigger"
>>>>>>> 21883b01
            let-rowIndex="index" [igxForScrollOrientation]="'vertical'" [igxForScrollContainer]='verticalScroll'
            [igxForContainerSize]='calcHeight'
            [igxForItemSize]="hasColumnLayouts ? rowHeight * multiRowLayoutRowSize + 1 : renderedRowHeight"
            [igxForTrackBy]='trackChanges'
            #verticalScrollContainer (onChunkPreload)="dataLoading($event)">
            <ng-template
                [igxTemplateOutlet]='getRowTemplate(rowData)'
                [igxTemplateOutletContext]='getContext(rowData, rowIndex)'
                (onCachedViewLoaded)='cachedViewLoaded($event)'
                (onViewCreated)='viewCreatedHandler($event)'
                (onViewMoved)='viewMovedHandler($event)'
                (onBeforeViewDetach)='viewDetachHandler($event)'>
            </ng-template>
        </ng-template>
        <ng-container *ngTemplateOutlet="hasPinnedRecords && !isRowPinningToTop ? pinnedRecordsTemplate : null">
        </ng-container>
        <ng-template #record_template let-rowIndex="index" let-rowData let-disabledRow="disabled">
            <igx-grid-row [gridID]="id" [index]="rowIndex" [rowData]="rowData" [disabled]="disabledRow" #row>
            </igx-grid-row>
        </ng-template>
        <ng-template #group_template let-rowIndex="index" let-rowData>
            <igx-grid-groupby-row [gridID]="id" [index]="rowIndex" [groupRow]="rowData" #row>
            </igx-grid-groupby-row>
        </ng-template>
        <ng-template #summary_template let-rowIndex="index" let-rowData>
            <igx-grid-summary-row [gridID]="id" [summaries]="rowData.summaries" [index]="rowIndex"
                class="igx-grid__summaries--body" #summaryRow>
            </igx-grid-summary-row>
        </ng-template>
        <ng-template #detail_template_container let-rowIndex="index" let-rowData>
            <div detail='true' style="overflow:auto;width: 100%;" (focusin)='detailsViewFocused(detailsContainer, rowIndex)' tabindex="0" #detailsContainer (keydown)='detailsKeyboardHandler($event, rowIndex, detailsContainer)' [attr.data-rowindex]='rowIndex'
                [ngClass]="{
                'igx-grid__tr-container': true
            }">
                <div class="igx-grid__hierarchical-indent" style='display:flex;'>
                        <ng-container *ngIf="this.groupingExpressions.length > 0">
                                <div class="igx-grid__row-indentation igx-grid__row-indentation--level-{{groupingExpressions.length}}"></div>
                        </ng-container>
                        <ng-template
                    [ngTemplateOutlet]='detailTemplate'
                    [ngTemplateOutletContext]='getDetailsContext(rowData, rowIndex)'>
                    </ng-template>
                </div>
            </div>
        </ng-template>

        <ng-container *ngTemplateOutlet="template"></ng-container>
        <div class="igx-grid__row-editing-outlet" igxOverlayOutlet #igxRowEditingOverlayOutlet></div>
    </div>
    <div #loadingOverlay>
        <igx-circular-bar [indeterminate]="true" *ngIf='shouldOverlayLoading'>
        </igx-circular-bar>
    </div>
    <span *ngIf="hasMovableColumns && draggedColumn" [igxColumnMovingDrop]="headerContainer" [attr.droppable]="true"
        id="right" class="igx-grid__scroll-on-drag-right"></span>
    <div [hidden]='!hasVerticalScroll()' class="igx-grid__tbody-scrollbar" [style.width.px]="scrollWidth">
        <div class="igx-grid__tbody-scrollbar-start" [style.height.px]=' isRowPinningToTop ? pinnedRowHeight : 0'></div>
        <div class="igx-grid__tbody-scrollbar-main" [style.height.px]='calcHeight'>
            <ng-template igxGridFor [igxGridForOf]='[]' #verticalScrollHolder></ng-template>
        </div>
        <div class="igx-grid__tbody-scrollbar-end" [style.height.px]='!isRowPinningToTop ? pinnedRowHeight : 0'></div>        
    </div>
</div>


<div class="igx-grid__tfoot" role="rowgroup" [style.height.px]='summariesHeight' #tfoot>
    <igx-grid-summary-row [style.width.px]='calcWidth' [style.height.px]='summariesHeight'
        *ngIf="hasSummarizedColumns && rootSummariesEnabled" [gridID]="id"
        [summaries]="id | igxGridSummaryDataPipe:summaryService.retriggerRootPipe" [index]="0"
        class="igx-grid__summaries" #summaryRow>
    </igx-grid-summary-row>
    <div class="igx-grid__tfoot-thumb" [hidden]='!hasVerticalScroll()' [style.height.px]='summariesHeight'
        [style.width.px]="scrollWidth"></div>
</div>

<div class="igx-grid__scroll" #scr [hidden]="isHorizontalScrollHidden">
    <div class="igx-grid__scroll-start" [style.width.px]='isPinningToStart ? pinnedWidth : headerFeaturesWidth' [style.min-width.px]='isPinningToStart ? pinnedWidth : headerFeaturesWidth'></div>
    <div class="igx-grid__scroll-main" [style.width.px]='unpinnedWidth'>
        <ng-template igxGridFor [igxGridForOf]='[]' #scrollContainer>
        </ng-template>
    </div>
    <div class="igx-grid__scroll-end" [style.float]='"right"' [style.width.px]='pinnedWidth' [style.min-width.px]='pinnedWidth' [hidden]="pinnedWidth === 0 || isPinningToStart"></div>
</div>

<div class="igx-grid__footer" #footer>
    <ng-content select="igx-grid-footer"></ng-content>
    <ng-container *ngIf="paging && totalRecords">
        <ng-container
            *ngTemplateOutlet="paginationTemplate ? paginationTemplate : defaultPaginator; context: {$implicit: this}">
        </ng-container>
    </ng-container>
</div>

<ng-template #defaultPaginator>
    <igx-paginator [displayDensity]="displayDensity" [(page)]="page" [totalRecords]="totalRecords" [(perPage)]="perPage">
    </igx-paginator>
</ng-template>

<ng-template #emptyFilteredGrid>
    <span class="igx-grid__tbody-message">{{emptyFilteredGridMessage}}</span>
</ng-template>

<ng-template #defaultEmptyGrid>
    <span class="igx-grid__tbody-message">{{emptyGridMessage}}</span>
</ng-template>

<ng-template #defaultLoadingGrid>
    <div class="igx-grid__loading">
        <igx-circular-bar [indeterminate]="true">
        </igx-circular-bar>
    </div>
</ng-template>

<ng-template #defaultDropArea>
    <igx-icon fontSet="material" class="igx-drop-area__icon">group_work</igx-icon>
    <span class="igx-drop-area__text">{{dropAreaMessage}}</span>
</ng-template>

<ng-template #defaultExpandedTemplate>
    <igx-icon role="button" class="igx-grid__group-expand-btn"
   [ngClass]="{
    'igx-grid__group-expand-btn--push': filteringService.isFilterRowVisible
}">unfold_less</igx-icon>
</ng-template>

 <ng-template #defaultCollapsedTemplate>
    <igx-icon role="button" class="igx-grid__group-expand-btn"
    [ngClass]="{
    'igx-grid__group-expand-btn--push': filteringService.isFilterRowVisible
}">unfold_more</igx-icon>
</ng-template>

<div *ngIf="rowEditable" igxToggle>
    <div [className]="bannerClass">
        <ng-container
            *ngTemplateOutlet="rowEditContainer; context: { rowChangesCount: rowChangesCount, endEdit: endEdit.bind(this) }">
        </ng-container>
    </div>
</div>

<ng-template #defaultRowEditText>
    You have {{ rowChangesCount }} changes in this row
</ng-template>

<ng-template #defaultRowEditActions>
    <button igxButton igxRowEditTabStop (click)="endEdit(false, $event)">Cancel</button>
    <button igxButton igxRowEditTabStop (click)="endEdit(true, $event)">Done</button>
</ng-template>

<ng-template #defaultRowEditTemplate>
    <div class="igx-banner__message">
        <span class="igx-banner__text">
            <ng-container
                *ngTemplateOutlet="rowEditText ? rowEditText : defaultRowEditText; context: { $implicit: rowChangesCount }">
            </ng-container>
        </span>
    </div>
    <div class="igx-banner__actions">
        <div class="igx-banner__row">
            <ng-container
                *ngTemplateOutlet="rowEditActions ? rowEditActions : defaultRowEditActions; context: { $implicit: endEdit.bind(this) }">
            </ng-container>
        </div>
    </div>
</ng-template>

<ng-template #dragIndicatorIconBase>
    <igx-icon fontSet="material">drag_indicator</igx-icon>
</ng-template>

<ng-template #headSelectorBaseTemplate igxHeadSelector let-context>
    <div class="igx-grid__cbx-padding">
        <igx-checkbox
            [readonly]="true"
            [checked]="context.selectedCount > 0 && context.totalCount === context.selectedCount"
            disableRipple="true"
            [ngStyle]="{'visibility': isMultiRowSelectionEnabled? 'visible' : 'hidden' }"
            [indeterminate]="context.selectedCount > 0 && context.selectedCount !== context.totalCount"
            [aria-label]="headSelectorBaseAriaLabel"
            #headerCheckbox>
        </igx-checkbox>
    </div>
</ng-template>

<igx-grid-column-resizer *ngIf="colResizingService.showResizer"></igx-grid-column-resizer>
<div class="igx-grid__loading-outlet" #igxLoadingOverlayOutlet igxOverlayOutlet></div>
<div class="igx-grid__outlet" #igxFilteringOverlayOutlet igxOverlayOutlet (keydown)="gridOutletKeyboardHandler($event)"></div><|MERGE_RESOLUTION|>--- conflicted
+++ resolved
@@ -139,13 +139,8 @@
         | gridGroupBy:groupingExpressions:groupingExpansionState:groupsExpanded:id:groupsRecords:pipeTrigger
         | gridPaging:page:perPage:id:pipeTrigger
         | gridSummary:hasSummarizedColumns:summaryCalculationMode:summaryPosition:id:pipeTrigger:summaryPipeTrigger
-<<<<<<< HEAD
-        | gridDetails:hasDetails:expansionStates:pipeTrigger
-        | gridGhostRecords:pipeTrigger"
-=======
         | gridGhostRecords:pipeTrigger
         | gridDetails:hasDetails:expansionStates:pipeTrigger"
->>>>>>> 21883b01
             let-rowIndex="index" [igxForScrollOrientation]="'vertical'" [igxForScrollContainer]='verticalScroll'
             [igxForContainerSize]='calcHeight'
             [igxForItemSize]="hasColumnLayouts ? rowHeight * multiRowLayoutRowSize + 1 : renderedRowHeight"
