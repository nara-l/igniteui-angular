--- conflicted
+++ resolved
@@ -108,12 +108,8 @@
         | gridTransaction:id:pipeTrigger
         | gridFiltering:filteringExpressionsTree:id:pipeTrigger
         | gridSort:sortingExpressions:id:pipeTrigger
-<<<<<<< HEAD
         | visibleColumns:hasVisibleColumns
-        | gridPreGroupBy:groupingExpressions:groupingExpansionState:groupsExpanded:id:groupsRecords:pipeTrigger
-=======
         | gridGroupBy:groupingExpressions:groupingExpansionState:groupsExpanded:id:groupsRecords:pipeTrigger
->>>>>>> 10068c99
         | gridPaging:page:perPage:id:pipeTrigger
         | gridSummary:hasSummarizedColumns:summaryCalculationMode:summaryPosition:id:pipeTrigger:summaryPipeTrigger"
             let-rowIndex="index" [igxForScrollOrientation]="'vertical'" [igxForScrollContainer]='verticalScroll'
