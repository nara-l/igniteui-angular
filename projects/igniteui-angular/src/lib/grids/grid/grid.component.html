--- conflicted
+++ resolved
@@ -117,14 +117,8 @@
         | visibleColumns:hasVisibleColumns
         | rowPinning:id:true:pipeTrigger
         | gridFiltering:filteringExpressionsTree:filterStrategy:advancedFilteringExpressionsTree:id:pipeTrigger:filteringPipeTrigger:true
-        | gridSort:sortingExpressions:sortStrategy:id:pipeTrigger:true
-<<<<<<< HEAD
-        as pinnedData'>
+        | gridSort:sortingExpressions:sortStrategy:id:pipeTrigger:true as pinnedData'>
             <div #pinContainer *ngIf='pinnedData.length > 0' 
-=======
-        | gridDetails:hasDetails:expansionStates:pipeTrigger as pinnedData'>
-            <div #pinContainer *ngIf='pinnedData.length > 0'
->>>>>>> 238d326d
                 [ngClass]="{
                     'igx-grid__tr--pinned-bottom':  !isRowPinningToTop,
                     'igx-grid__tr--pinned-top': isRowPinningToTop
