--- conflicted
+++ resolved
@@ -99,15 +99,9 @@
                 </igx-grid-summary-row>
             </ng-template>
             <ng-template [igxTemplateOutlet]='isGroupByRecord(rowData) ? group_template : isSummaryRow(rowData) ? summary_template : record_template'
-<<<<<<< HEAD
-            [igxTemplateOutletContext]='getContext(rowData, rowIndex)'
-            (onCachedViewLoaded)='cachedViewLoaded($event)'></ng-template>
-            <!-- <ng-container *igxTemplateOutlet="isGroupByRecord(rowData) ? group_template : isSummaryRow(rowData) ? summary_template : record_template; context: getContext(rowData) "></ng-container> -->
-=======
                 [igxTemplateOutletContext]='getContext(rowData, rowIndex)'
                 (onCachedViewLoaded)='cachedViewLoaded($event)'>
             </ng-template>
->>>>>>> 0f2739cc
         </ng-template>
         <ng-container *ngTemplateOutlet="template"></ng-container>
         <div class="igx-grid__row-editing-outlet" igxOverlayOutlet #igxRowEditingOverlayOutlet></div>
