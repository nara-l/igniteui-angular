<igx-grid-toolbar [style.flex-basis.px]="outerWidth" role="rowgroup" *ngIf="showToolbar" [gridID]="id"
    [displayDensity]="displayDensity" #toolbar>
</igx-grid-toolbar>

<div [style.flex-basis.px]='outerWidth' class="igx-grid__grouparea"
    *ngIf="groupingExpressions.length > 0 || hasGroupableColumns" #groupArea>
    <igx-chips-area (onReorder)="chipsOrderChanged($event)" (onMoveEnd)="chipsMovingEnded()">
        <ng-container *ngFor="let expr of chipsGoupingExpressions; let last = last;">
            <igx-chip [id]="expr.fieldName" [attr.title]="getGroupByChipTitle(expr)"
                [removable]="getColumnGroupable(expr.fieldName)"
                [draggable]="getColumnGroupable(expr.fieldName)" [displayDensity]="displayDensity"
                (onKeyDown)="onChipKeyDown($event)" (onRemove)="onChipRemoved($event)"
                (onClick)="getColumnGroupable(expr.fieldName) ? onChipClicked($event): null"
                [disabled]='!getColumnGroupable(expr.fieldName)'>
                <span>{{ getGroupByChipTitle(expr) }}</span>
                <igx-icon igxSuffix>{{ expr.dir == 1 ? 'arrow_upward' : 'arrow_downward' }}</igx-icon>
            </igx-chip>
            <span class="igx-grid__grouparea-connector">
                <igx-icon [style.visibility]="(!last || dropAreaVisible) ? 'visible' : 'hidden'">arrow_forward
                </igx-icon>
            </span>
        </ng-container>
        <div igxGroupAreaDrop [style.visibility]="dropAreaVisible ? 'visible' : 'hidden'" [class]="groupAreaHostClass"
            [attr.gridId]='this.id'>
            <ng-container *ngTemplateOutlet="dropAreaTemplateResolved"></ng-container>
        </div>
    </igx-chips-area>
</div>

<div class="igx-grid__thead">
    <div class="igx-grid__thead-wrapper" [class.igx-grid__tr--mrl]='hasColumnLayouts' role="rowgroup"
    [style.width.px]='calcWidth' #theadRow>
        <div class="igx-grid__tr" role="row" [style.width.px]='calcWidth'>
            <span *ngIf="hasMovableColumns && draggedColumn && pinnedColumns.length <= 0"
                [igxColumnMovingDrop]="headerContainer" [attr.droppable]="true" id="left"
                class="igx-grid__scroll-on-drag-left" [style.left.px]="featureColumnsWidth"></span>
            <span *ngIf="hasMovableColumns && draggedColumn && pinnedColumns.length > 0"
                [igxColumnMovingDrop]="headerContainer" [attr.droppable]="true" id="left"
                class="igx-grid__scroll-on-drag-pinned" [style.left.px]="pinnedWidth"></span>

            <ng-container *ngIf="groupingExpressions.length > 0">
                <div class="igx-grid__header-indentation igx-grid__row-indentation--level-{{groupingExpressions.length}}"
                    [ngClass]="{
                    'igx-grid__header-indentation--no-border': isRowSelectable || rowDraggable
                }" #headerGroupContainer  (click)="toggleAllGroupRows()">

                <ng-container *ngTemplateOutlet="iconTemplate; context: { $implicit: this }"></ng-container>
                </div>
            </ng-container>
            <ng-container *ngIf="rowDraggable">
                <div class="igx-grid__drag-indicator" [ngClass]="{
                    'igx-grid__drag-indicator--header': !isRowSelectable
                }" #headerDragContainer>
                    <div style="visibility: hidden;">
                        <ng-container
                            *ngTemplateOutlet="this.dragIndicatorIconTemplate ? this.dragIndicatorIconTemplate : dragIndicatorIconBase">
                        </ng-container>
                    </div>
                </div>
            </ng-container>
            <ng-container *ngIf="showRowSelectors">
                <div class="igx-grid__cbx-selection" (click)="onHeaderSelectorClick($event)" #headerSelectorContainer [ngClass]="{
                    'igx-grid__cbx-selection--push': filteringService.isFilterRowVisible
                }">
                    <ng-template #headSelector
                        *ngTemplateOutlet="
                        this.headSelectorTemplate ? this.headSelectorTemplate : headSelectorBaseTemplate;
                        context: { $implicit: {
                                        selectedCount: this.selectionService.filteredSelectedRowIds.length,
                                        totalCount: this.totalRowsCountAfterFilter }}">
                    </ng-template>
                </div>
            </ng-container>
            <ng-container *ngIf="pinnedColumns.length > 0">
                <ng-template ngFor let-col [ngForOf]="pinnedColumns | igxTopLevel">
                    <igx-grid-header-group [column]="col" [gridID]="id" [style.min-width]="getHeaderGroupWidth(col)"
                        [style.flex-basis]="getHeaderGroupWidth(col)"></igx-grid-header-group>
                </ng-template>
            </ng-container>
            <ng-template igxGridFor let-col [igxGridForOf]="unpinnedColumns | igxTopLevel"
                [igxForScrollOrientation]="'horizontal'" [igxForScrollContainer]="parentVirtDir"
                [igxForContainerSize]='unpinnedWidth' [igxForTrackBy]='trackColumnChanges'
<<<<<<< HEAD
                [igxForSizePropName]='"calcPixelWidth"' #headerContainer>
                <igx-grid-header-group [column]="col" [gridID]="id" [style.min-width]="getHeaderGroupWidth(col)"
                    [style.flex-basis]="getHeaderGroupWidth(col)"></igx-grid-header-group>
=======
                [igxForSizePropName]='"calcPixelWidth"' #hContainer>
                <igx-grid-header-group [column]="col" [gridID]="id" [style.min-width.px]="getHeaderGroupWidth(col)"
                    [style.flex-basis.px]="getHeaderGroupWidth(col)"></igx-grid-header-group>
>>>>>>> 02c6dcf9
            </ng-template>
        </div>
        <igx-grid-filtering-row #filteringRow [style.width.px]='calcWidth' *ngIf="filteringService.isFilterRowVisible"
            [column]="filteringService.filteredColumn"></igx-grid-filtering-row>
    </div>
    <span *ngIf="hasMovableColumns && draggedColumn" [igxColumnMovingDrop]="headerContainer" [attr.droppable]="true"
        id="right" class="igx-grid__scroll-on-drag-right"></span>
    <div class="igx-grid__thead-thumb" [hidden]='!hasVerticalSroll()' [style.width.px]="scrollWidth"></div>
</div>

<div igxGridBody (keydown.control.c)="copyHandlerIE()" (copy)="copyHandler($event)" class="igx-grid__tbody">
    <div class="igx-grid__tbody-content" role="rowgroup" (onDragStop)="selectionService.dragMode = $event"
        (onDragScroll)="dragScroll($event)" [igxGridDragSelect]="selectionService.dragMode"
        [style.height.px]='calcHeight' [style.width.px]='calcWidth || null' #tbody>
        <span *ngIf="hasMovableColumns && draggedColumn && pinnedColumns.length <= 0"
            [igxColumnMovingDrop]="headerContainer" [attr.droppable]="true" id="left"
            class="igx-grid__scroll-on-drag-left"></span>
        <span *ngIf="hasMovableColumns && draggedColumn && pinnedColumns.length > 0"
            [igxColumnMovingDrop]="headerContainer" [attr.droppable]="true" id="left"
            class="igx-grid__scroll-on-drag-pinned" [style.left.px]="pinnedWidth"></span>
        <ng-template igxGridFor let-rowData [igxGridForOf]="data
        | gridTransaction:id:pipeTrigger
        | visibleColumns:hasVisibleColumns
        | gridFiltering:filteringExpressionsTree:filterStrategy:advancedFilteringExpressionsTree:id:pipeTrigger
        | gridSort:sortingExpressions:id:pipeTrigger
        | gridGroupBy:groupingExpressions:groupingExpansionState:groupsExpanded:id:groupsRecords:pipeTrigger
        | gridPaging:page:perPage:id:pipeTrigger
        | gridSummary:hasSummarizedColumns:summaryCalculationMode:summaryPosition:id:pipeTrigger:summaryPipeTrigger"
            let-rowIndex="index" [igxForScrollOrientation]="'vertical'" [igxForScrollContainer]='verticalScroll'
            [igxForContainerSize]='calcHeight'
            [igxForItemSize]="hasColumnLayouts ? rowHeight * multiRowLayoutRowSize + 1 : renderedRowHeight"
            #verticalScrollContainer (onChunkPreload)="dataLoading($event)">
            <ng-template #record_template>
                <igx-grid-row [gridID]="id" [index]="rowIndex" [rowData]="rowData" #row>
                </igx-grid-row>
            </ng-template>
            <ng-template #group_template>
                <igx-grid-groupby-row [gridID]="id" [index]="rowIndex" [groupRow]="rowData" #row>
                </igx-grid-groupby-row>
            </ng-template>
            <ng-template #summary_template>
                <igx-grid-summary-row [gridID]="id" [summaries]="rowData.summaries" [index]="rowIndex"
                    class="igx-grid__summaries--body" #summaryRow>
                </igx-grid-summary-row>
            </ng-template>
            <ng-template
                [igxTemplateOutlet]='isGroupByRecord(rowData) ? group_template : isSummaryRow(rowData) ? summary_template : record_template'
                [igxTemplateOutletContext]='getContext(rowData, rowIndex)'
                (onCachedViewLoaded)='cachedViewLoaded($event)'>
            </ng-template>
        </ng-template>
        <ng-container *ngTemplateOutlet="template"></ng-container>
        <div class="igx-grid__row-editing-outlet" igxOverlayOutlet #igxRowEditingOverlayOutlet></div>
    </div>
    <div [style.display]="shouldOverlayLoading ? 'flex' : 'none'" #loadingOverlay>
        <igx-circular-bar [indeterminate]="true">
        </igx-circular-bar>
    </div>
    <span *ngIf="hasMovableColumns && draggedColumn" [igxColumnMovingDrop]="headerContainer" [attr.droppable]="true"
        id="right" class="igx-grid__scroll-on-drag-right"></span>
    <div [hidden]='!hasVerticalSroll()' class="igx-grid__tbody-scrollbar" [style.width.px]="scrollWidth"
        [style.height.px]='calcHeight'>
        <ng-template igxGridFor [igxGridForOf]='[]' #verticalScrollHolder></ng-template>
    </div>
</div>


<div class="igx-grid__tfoot" role="rowgroup" [style.height.px]='summariesHeight' #tfoot>
    <igx-grid-summary-row [style.width.px]='calcWidth' [style.height.px]='summariesHeight'
        *ngIf="hasSummarizedColumns && rootSummariesEnabled" [gridID]="id"
        [summaries]="id | igxGridSummaryDataPipe:summaryService.retriggerRootPipe" [index]="0"
        class="igx-grid__summaries" #summaryRow>
    </igx-grid-summary-row>
    <div class="igx-grid__tfoot-thumb" [hidden]='!hasVerticalSroll()' [style.height.px]='summariesHeight'
        [style.width.px]="scrollWidth"></div>
</div>

<div class="igx-grid__scroll" [style.height]="'18px'" #scr [hidden]="isHorizontalScrollHidden">
    <div class="igx-grid__scroll-start" [style.width.px]='pinnedWidth' [hidden]="pinnedWidth === 0"></div>
    <div class="igx-grid__scroll-main" [style.width.px]='unpinnedWidth'>
        <ng-template igxGridFor [igxGridForOf]='[]' #scrollContainer>
        </ng-template>
    </div>
</div>

<div class="igx-grid__footer" #footer>
    <ng-content select="igx-grid-footer"></ng-content>
    <ng-container *ngIf="paging && totalRecords">
        <ng-container
            *ngTemplateOutlet="paginationTemplate ? paginationTemplate : defaultPaginator; context: {$implicit: this}">
        </ng-container>
    </ng-container>
</div>

<ng-template #defaultPaginator>
    <igx-paginator [displayDensity]="displayDensity" [(page)]="page" [totalRecords]="totalRecords" [(perPage)]="perPage">
    </igx-paginator>
</ng-template>

<ng-template #emptyFilteredGrid>
    <span class="igx-grid__tbody-message">{{emptyFilteredGridMessage}}</span>
</ng-template>

<ng-template #defaultEmptyGrid>
    <span class="igx-grid__tbody-message">{{emptyGridMessage}}</span>
</ng-template>

<ng-template #defaultLoadingGrid>
    <div class="igx-grid__loading">
        <igx-circular-bar [indeterminate]="true">
        </igx-circular-bar>
    </div>
</ng-template>

<ng-template #defaultDropArea>
    <igx-icon fontSet="material" class="igx-drop-area__icon">group_work</igx-icon>
    <span class="igx-drop-area__text">{{dropAreaMessage}}</span>
</ng-template>

<ng-template #defaultExpandedTemplate>
    <igx-icon role="button" class="igx-grid__group-expand-btn"
   [ngClass]="{
    'igx-grid__group-expand-btn--push': filteringService.isFilterRowVisible
}">unfold_less</igx-icon>
</ng-template>

 <ng-template #defaultCollapsedTemplate>
    <igx-icon role="button" class="igx-grid__group-expand-btn"
    [ngClass]="{
    'igx-grid__group-expand-btn--push': filteringService.isFilterRowVisible
}">unfold_more</igx-icon>
</ng-template>

<div *ngIf="rowEditable" igxToggle>
    <div [className]="bannerClass">
        <ng-container
            *ngTemplateOutlet="rowEditContainer; context: { rowChangesCount: rowChangesCount, endEdit: endEdit.bind(this) }">
        </ng-container>
    </div>
</div>

<ng-template #defaultRowEditText>
    You have {{ rowChangesCount }} changes in this row
</ng-template>

<ng-template #defaultRowEditActions>
    <button igxButton igxRowEditTabStop (click)="endEdit(false, $event)">Cancel</button>
    <button igxButton igxRowEditTabStop (click)="endEdit(true, $event)">Done</button>
</ng-template>

<ng-template #defaultRowEditTemplate>
    <div class="igx-banner__message">
        <span class="igx-banner__text">
            <ng-container
                *ngTemplateOutlet="rowEditText ? rowEditText : defaultRowEditText; context: { $implicit: rowChangesCount }">
            </ng-container>
        </span>
    </div>
    <div class="igx-banner__actions">
        <div class="igx-banner__row">
            <ng-container
                *ngTemplateOutlet="rowEditActions ? rowEditActions : defaultRowEditActions; context: { $implicit: endEdit.bind(this) }">
            </ng-container>
        </div>
    </div>
</ng-template>

<ng-template #dragIndicatorIconBase>
    <igx-icon fontSet="material">drag_indicator</igx-icon>
</ng-template>

<ng-template #headSelectorBaseTemplate igxHeadSelector let-context>
    <div class="igx-grid__cbx-padding">
        <igx-checkbox
            [readonly]="true"
            [checked]="context.selectedCount > 0 && context.totalCount === context.selectedCount"
            disableRipple="true"
            [ngStyle]="{'visibility': isMultiRowSelectionEnabled? 'visible' : 'hidden' }"
            [indeterminate]="context.selectedCount > 0 && context.selectedCount !== context.totalCount"
            [aria-label]="headSelectorBaseAriaLabel"
            #headerCheckbox>
        </igx-checkbox>
    </div>
</ng-template>

<igx-grid-column-resizer *ngIf="colResizingService.showResizer"></igx-grid-column-resizer>
<div class="igx-grid__loading-outlet" #igxLoadingOverlayOutlet igxOverlayOutlet></div>
<div class="igx-grid__outlet" #igxFilteringOverlayOutlet igxOverlayOutlet></div><|MERGE_RESOLUTION|>--- conflicted
+++ resolved
@@ -80,15 +80,9 @@
             <ng-template igxGridFor let-col [igxGridForOf]="unpinnedColumns | igxTopLevel"
                 [igxForScrollOrientation]="'horizontal'" [igxForScrollContainer]="parentVirtDir"
                 [igxForContainerSize]='unpinnedWidth' [igxForTrackBy]='trackColumnChanges'
-<<<<<<< HEAD
-                [igxForSizePropName]='"calcPixelWidth"' #headerContainer>
+                [igxForSizePropName]='"calcPixelWidth"' #hContainer>
                 <igx-grid-header-group [column]="col" [gridID]="id" [style.min-width]="getHeaderGroupWidth(col)"
                     [style.flex-basis]="getHeaderGroupWidth(col)"></igx-grid-header-group>
-=======
-                [igxForSizePropName]='"calcPixelWidth"' #hContainer>
-                <igx-grid-header-group [column]="col" [gridID]="id" [style.min-width.px]="getHeaderGroupWidth(col)"
-                    [style.flex-basis.px]="getHeaderGroupWidth(col)"></igx-grid-header-group>
->>>>>>> 02c6dcf9
             </ng-template>
         </div>
         <igx-grid-filtering-row #filteringRow [style.width.px]='calcWidth' *ngIf="filteringService.isFilterRowVisible"
