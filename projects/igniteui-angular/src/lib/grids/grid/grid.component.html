<igx-grid-toolbar [style.width.px]="outerWidth" role="rowgroup" *ngIf="showToolbar" [gridID]="id"
    [displayDensity]="displayDensity" #toolbar>
</igx-grid-toolbar>

<div [style.width.px]='outerWidth' class="igx-grid__grouparea"
    *ngIf="groupingExpressions.length > 0 || hasGroupableColumns" #groupArea>
    <igx-chips-area (onReorder)="chipsOrderChanged($event)" (onMoveEnd)="chipsMovingEnded()">
        <ng-container *ngFor="let expr of chipsGoupingExpressions; let last = last;">
            <igx-chip [id]="expr.fieldName" [attr.title]="getGroupByChipTitle(expr)"
                [removable]="getColumnByName(expr.fieldName).groupable"
                [draggable]="getColumnByName(expr.fieldName).groupable" [displayDensity]="displayDensity"
                (onKeyDown)="onChipKeyDown($event)" (onRemove)="onChipRemoved($event)"
                (onClick)="getColumnByName(expr.fieldName).groupable ? onChipClicked($event): null"
                [disabled]='!getColumnByName(expr.fieldName).groupable'>
                <span>{{ getGroupByChipTitle(expr) }}</span>
                <igx-icon igxSuffix>{{ expr.dir == 1 ? 'arrow_upward' : 'arrow_downward' }}</igx-icon>
            </igx-chip>
            <span class="igx-grid__grouparea-connector">
                <igx-icon [style.visibility]="(!last || dropAreaVisible) ? 'visible' : 'hidden'">arrow_forward
                </igx-icon>
            </span>
        </ng-container>
        <div igxGroupAreaDrop [style.visibility]="dropAreaVisible ? 'visible' : 'hidden'" [class]="groupAreaHostClass"
            [attr.gridId]='this.id'>
            <ng-container *ngTemplateOutlet="dropAreaTemplateResolved"></ng-container>
        </div>
    </igx-chips-area>
</div>

<div class="igx-grid__thead">
    <div class="igx-grid__thead-wrapper" [class.igx-grid__tr--mrl]='hasColumnLayouts' role="rowgroup"
        [style.width.px]='calcWidth + 1' #theadRow>
        <div class="igx-grid__tr" role="row" [style.width.px]='calcWidth + 1'>
            <span *ngIf="hasMovableColumns && draggedColumn && pinnedColumns.length <= 0"
                [igxColumnMovingDrop]="parentVirtDir" [attr.droppable]="true" id="left"
                class="igx-grid__scroll-on-drag-left" [style.left.px]="featureColumnsWidth"></span>
            <span *ngIf="hasMovableColumns && draggedColumn && pinnedColumns.length > 0"
                [igxColumnMovingDrop]="parentVirtDir" [attr.droppable]="true" id="left"
                class="igx-grid__scroll-on-drag-pinned" [style.left.px]="pinnedWidth"></span>
            <ng-container *ngIf="groupingExpressions.length > 0">
                <div class="igx-grid__header-indentation igx-grid__row-indentation--level-{{groupingExpressions.length}}"
                    [ngClass]="{
                    'igx-grid__header-indentation--no-border': rowSelectable || rowDraggable
                }" #headerGroupContainer>
                    <igx-icon *ngIf="groupsExpanded" role="button" class="igx-grid__group-expand-btn"
                        (click)="toggleAllGroupRows()" [ngClass]="{
                        'igx-grid__group-expand-btn--push': filteringService.isFilterRowVisible
                    }">unfold_less</igx-icon>
                    <igx-icon *ngIf="!groupsExpanded" role="button" class="igx-grid__group-expand-btn"
                        (click)="toggleAllGroupRows()" [ngClass]="{
                        'igx-grid__group-expand-btn--push': filteringService.isFilterRowVisible
                    }">unfold_more</igx-icon>
                </div>
            </ng-container>
            <ng-container *ngIf="rowDraggable">
                <div class="igx-grid__drag-indicator" [ngClass]="{
                    'igx-grid__drag-indicator--header': !rowSelectable
                }" #headerDragContainer>
                    <div style="visibility: hidden;">
                        <ng-container
                            *ngTemplateOutlet="this.dragIndicatorIconTemplate ? this.dragIndicatorIconTemplate : this.dragIndicatorIconBase">
                        </ng-container>
                    </div>
                </div>
            </ng-container>
            <ng-container *ngIf="showRowCheckboxes">
                <div class="igx-grid__cbx-selection" style="width: 71px;" #headerCheckboxContainer [ngClass]="{
                    'igx-grid__cbx-selection--push': filteringService.isFilterRowVisible
                }">
                    <igx-checkbox [checked]="selectionService.areAllRowSelected()" (change)="onHeaderCheckboxClick($event, filteredData)"
                        disableRipple="true" [indeterminate]="selectionService.hasSomeRowSelected()" [aria-label]="headerCheckboxAriaLabel" *ngIf="isMultiRowSelectionEnabled" #headerCheckbox></igx-checkbox>
                </div>
            </ng-container>
            <ng-container *ngIf="pinnedColumns.length > 0">
                <ng-template ngFor let-col [ngForOf]="pinnedColumns | igxTopLevel">
                    <igx-grid-header-group [column]="col" [gridID]="id" [style.min-width.px]="getHeaderGroupWidth(col)"
                        [style.flex-basis.px]="getHeaderGroupWidth(col)"></igx-grid-header-group>
                </ng-template>
            </ng-container>
            <ng-template igxGridFor let-col [igxGridForOf]="unpinnedColumns | igxTopLevel"
                [igxForScrollOrientation]="'horizontal'" [igxForScrollContainer]="parentVirtDir"
                [igxForContainerSize]='unpinnedWidth' [igxForTrackBy]='trackColumnChanges'
                [igxForSizePropName]='"calcPixelWidth"' #headerContainer>
                <igx-grid-header-group [column]="col" [gridID]="id" [style.min-width.px]="getHeaderGroupWidth(col)"
                    [style.flex-basis.px]="getHeaderGroupWidth(col)"></igx-grid-header-group>
            </ng-template>
        </div>
        <igx-grid-filtering-row #filteringRow [style.width.px]='calcWidth' *ngIf="filteringService.isFilterRowVisible"
            [column]="filteringService.filteredColumn"></igx-grid-filtering-row>
    </div>
    <span *ngIf="hasMovableColumns && draggedColumn" [igxColumnMovingDrop]="parentVirtDir" [attr.droppable]="true"
        id="right" class="igx-grid__scroll-on-drag-right"></span>
    <div class="igx-grid__thead-thumb" [hidden]='!hasVerticalSroll()' [style.width.px]="scrollWidth"></div>
</div>

<div igxGridBody (keydown.control.c)="copyHandlerIE()" (copy)="copyHandler($event)" class="igx-grid__tbody">
    <div class="igx-grid__tbody-content" role="rowgroup" (onDragStop)="selectionService.dragMode = $event"
        (onDragScroll)="dragScroll($event)" [igxGridDragSelect]="selectionService.dragMode"
        [style.height.px]='calcHeight' [style.width.px]='calcWidth + 1' #tbody (scroll)='scrollHandler($event)'
        (wheel)="wheelHandler()">
        <span *ngIf="hasMovableColumns && draggedColumn && pinnedColumns.length <= 0"
            [igxColumnMovingDrop]="parentVirtDir" [attr.droppable]="true" id="left"
            class="igx-grid__scroll-on-drag-left"></span>
        <span *ngIf="hasMovableColumns && draggedColumn && pinnedColumns.length > 0"
            [igxColumnMovingDrop]="parentVirtDir" [attr.droppable]="true" id="left"
            class="igx-grid__scroll-on-drag-pinned" [style.left.px]="pinnedWidth"></span>
        <ng-template igxGridFor let-rowData [igxGridForOf]="data
        | gridTransaction:id:pipeTrigger
        | visibleColumns:hasVisibleColumns
        | gridFiltering:filteringExpressionsTree:id:pipeTrigger
        | gridSort:sortingExpressions:id:pipeTrigger
        | gridGroupBy:groupingExpressions:groupingExpansionState:groupsExpanded:id:groupsRecords:pipeTrigger
        | gridPaging:page:perPage:id:pipeTrigger
        | gridSummary:hasSummarizedColumns:summaryCalculationMode:summaryPosition:id:pipeTrigger:summaryPipeTrigger"
            let-rowIndex="index" [igxForScrollOrientation]="'vertical'" [igxForScrollContainer]='verticalScroll'
            [igxForContainerSize]='calcHeight'
            [igxForItemSize]="hasColumnLayouts ? rowHeight * multiRowLayoutRowSize + 1 : renderedRowHeight"
            #verticalScrollContainer (onChunkPreload)="dataLoading($event)">
            <ng-template #record_template>
<<<<<<< HEAD
                <igx-grid-row [gridID]="id" [startIndex]="currentStartIndex" [isSelected]="selectionService.isRowSelected(rowData)" [index]="rowIndex" [rowData]="rowData" #row>
=======
                <igx-grid-row  [gridID]="id" [index]="rowIndex" [rowData]="rowData" #row>
>>>>>>> 303652c7
                </igx-grid-row>
            </ng-template>
            <ng-template #group_template>
                <igx-grid-groupby-row [gridID]="id" [index]="rowIndex" [groupRow]="rowData" #row>
                </igx-grid-groupby-row>
            </ng-template>
            <ng-template #summary_template>
                <igx-grid-summary-row [gridID]="id" [summaries]="rowData.summaries" [index]="rowIndex"
                    class="igx-grid__summaries--body" #summaryRow>
                </igx-grid-summary-row>
            </ng-template>
            <ng-template
                [igxTemplateOutlet]='isGroupByRecord(rowData) ? group_template : isSummaryRow(rowData) ? summary_template : record_template'
                [igxTemplateOutletContext]='getContext(rowData, rowIndex)'
                (onCachedViewLoaded)='cachedViewLoaded($event)'>
            </ng-template>
        </ng-template>
        <ng-container *ngTemplateOutlet="template"></ng-container>
        <div class="igx-grid__row-editing-outlet" igxOverlayOutlet #igxRowEditingOverlayOutlet></div>
    </div>
    <span *ngIf="hasMovableColumns && draggedColumn" [igxColumnMovingDrop]="parentVirtDir" [attr.droppable]="true"
        id="right" class="igx-grid__scroll-on-drag-right"></span>
    <div [hidden]='!hasVerticalSroll()' class="igx-grid__tbody-scrollbar" [style.width.px]="scrollWidth"
        [style.height.px]='calcHeight'>
        <ng-template igxGridFor [igxGridForOf]='[]' #verticalScrollHolder></ng-template>
    </div>
</div>


<div class="igx-grid__tfoot" role="rowgroup" [style.height.px]='summariesHeight' #tfoot>
    <igx-grid-summary-row [style.width.px]='calcWidth' [style.height.px]='summariesHeight'
        *ngIf="hasSummarizedColumns && rootSummariesEnabled" [gridID]="id"
        [summaries]="id | igxGridSummaryDataPipe:summaryService.retriggerRootPipe" [index]="0"
        class="igx-grid__summaries" #summaryRow>
    </igx-grid-summary-row>
    <div class="igx-grid__tfoot-thumb" [hidden]='!hasVerticalSroll()' [style.height.px]='summariesHeight'
        [style.width.px]="scrollWidth"></div>
</div>

<div class="igx-grid__scroll" [style.height]="'18px'" #scr [hidden]="unpinnedWidth - totalWidth >= 0">
    <div class="igx-grid__scroll-start" [style.width.px]='pinnedWidth' [hidden]="pinnedWidth === 0"></div>
    <div class="igx-grid__scroll-main" [style.width.px]='unpinnedWidth'>
        <ng-template igxGridFor [igxGridForOf]='[]' #scrollContainer>
        </ng-template>
    </div>
</div>

<div class="igx-grid__footer" #footer>
    <ng-content select="igx-grid-footer"></ng-content>
    <ng-container *ngIf="paging && totalRecords">
        <ng-container
            *ngTemplateOutlet="paginationTemplate ? paginationTemplate : defaultPaginator; context: {$implicit: this}">
        </ng-container>
    </ng-container>
</div>

<ng-template #defaultPaginator>
    <igx-paginator [displayDensity]="displayDensity" [(page)]="page" [totalRecords]="totalRecords" [(perPage)]="perPage">
    </igx-paginator>
</ng-template>

<ng-template #emptyFilteredGrid>
    <span class="igx-grid__tbody-message">{{emptyFilteredGridMessage}}</span>
</ng-template>

<ng-template #defaultEmptyGrid>
    <span class="igx-grid__tbody-message">{{emptyGridMessage}}</span>
</ng-template>

<ng-template #defaultLoadingGrid>
    <div class="igx-grid__loading">
        <igx-circular-bar [indeterminate]="true">
        </igx-circular-bar>
    </div>
</ng-template>

<ng-template #defaultDropArea>
    <igx-icon fontSet="material" class="igx-drop-area__icon">group_work</igx-icon>
    <span class="igx-drop-area__text">{{dropAreaMessage}}</span>
</ng-template>

<div *ngIf="rowEditable" igxToggle>
    <div [className]="bannerClass">
        <ng-container
            *ngTemplateOutlet="rowEditContainer; context: { rowChangesCount: rowChangesCount, endEdit: endEdit.bind(this) }">
        </ng-container>
    </div>
</div>

<ng-template #defaultRowEditText>
    You have {{ rowChangesCount }} changes in this row
</ng-template>

<ng-template #defaultRowEditActions>
    <button igxButton igxRowEditTabStop (click)="endEdit(false, $event)">Cancel</button>
    <button igxButton igxRowEditTabStop (click)="endEdit(true, $event)">Done</button>
</ng-template>

<ng-template #defaultRowEditTemplate>
    <div class="igx-banner__message">
        <span class="igx-banner__text">
            <ng-container
                *ngTemplateOutlet="rowEditText ? rowEditText : defaultRowEditText; context: { $implicit: rowChangesCount }">
            </ng-container>
        </span>
    </div>
    <div class="igx-banner__actions">
        <div class="igx-banner__row">
            <ng-container
                *ngTemplateOutlet="rowEditActions ? rowEditActions : defaultRowEditActions; context: { $implicit: endEdit.bind(this) }">
            </ng-container>
        </div>
    </div>
</ng-template>

<ng-template #dragIndicatorIconBase>
    <igx-icon fontSet="material">drag_indicator</igx-icon>
</ng-template>

<igx-grid-column-resizer *ngIf="colResizingService.showResizer"></igx-grid-column-resizer>
<div class="igx-grid__outlet" #igxFilteringOverlayOutlet igxOverlayOutlet></div><|MERGE_RESOLUTION|>--- conflicted
+++ resolved
@@ -117,11 +117,7 @@
             [igxForItemSize]="hasColumnLayouts ? rowHeight * multiRowLayoutRowSize + 1 : renderedRowHeight"
             #verticalScrollContainer (onChunkPreload)="dataLoading($event)">
             <ng-template #record_template>
-<<<<<<< HEAD
                 <igx-grid-row [gridID]="id" [startIndex]="currentStartIndex" [isSelected]="selectionService.isRowSelected(rowData)" [index]="rowIndex" [rowData]="rowData" #row>
-=======
-                <igx-grid-row  [gridID]="id" [index]="rowIndex" [rowData]="rowData" #row>
->>>>>>> 303652c7
                 </igx-grid-row>
             </ng-template>
             <ng-template #group_template>
