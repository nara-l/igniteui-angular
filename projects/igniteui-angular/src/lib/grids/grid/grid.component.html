--- conflicted
+++ resolved
@@ -107,11 +107,7 @@
         <ng-template igxGridFor let-rowData [igxGridForOf]="data
         | gridTransaction:id:pipeTrigger
         | visibleColumns:hasVisibleColumns
-<<<<<<< HEAD
-        | gridFiltering:filteringExpressionsTree:filterStrategy:id:pipeTrigger
-=======
-        | gridFiltering:filteringExpressionsTree:advancedFilteringExpressionsTree:id:pipeTrigger
->>>>>>> 8c707d89
+        | gridFiltering:filteringExpressionsTree:filterStrategy:advancedFilteringExpressionsTree:id:pipeTrigger
         | gridSort:sortingExpressions:id:pipeTrigger
         | gridGroupBy:groupingExpressions:groupingExpansionState:groupsExpanded:id:groupsRecords:pipeTrigger
         | gridPaging:page:perPage:id:pipeTrigger
