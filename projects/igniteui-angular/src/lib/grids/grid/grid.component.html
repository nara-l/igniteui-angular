<igx-grid-toolbar [style.width.px]="outerWidth" role="rowgroup" *ngIf="showToolbar" [gridID]="id" [displayDensity]="displayDensity" #toolbar>
</igx-grid-toolbar>

<ng-template #defaultPager let-api>
    <button [disabled]="api.isFirstPage" (click)="api.paginate(0)" igxButton="icon" igxRipple igxRippleCentered="true">
        <igx-icon fontSet="material">first_page</igx-icon>
    </button>
    <button [disabled]="api.isFirstPage" (click)="api.previousPage()" igxButton="icon" igxRipple igxRippleCentered="true">
        <igx-icon fontSet="material">chevron_left</igx-icon>
    </button>
    <span>{{ api.page + 1 }} of {{ api.totalPages }}</span>
    <button [disabled]="api.isLastPage" (click)="api.nextPage()" igxRipple igxRippleCentered="true" igxButton="icon">
        <igx-icon fontSet="material">chevron_right</igx-icon>
    </button>
        <button [disabled]="api.isLastPage" (click)="api.paginate(api.totalPages - 1)" igxButton="icon" igxRipple igxRippleCentered="true">
        <igx-icon fontSet="material">last_page</igx-icon>
    </button>
    <select style="margin-left: 1rem;" (change)="api.perPage = $event.target.value">
            <option [value]="val" [selected]="api.perPage == val" *ngFor="let val of [5, 10, 15, 25, 50, 100, 500]">{{ val }}</option>
    </select>
</ng-template>

<div [style.width.px]='outerWidth' class="igx-grid__grouparea" *ngIf="groupingExpressions.length > 0 || hasGroupableColumns" #groupArea>
    <igx-chips-area (onReorder)="chipsOrderChanged($event)" (onMoveEnd)="chipsMovingEnded()">
        <ng-container *ngFor="let expr of chipsGoupingExpressions; let last = last;">
            <igx-chip [id]="expr.fieldName" [attr.title]="getGroupByChipTitle(expr)" [removable]="getColumnByName(expr.fieldName).groupable" [draggable]="getColumnByName(expr.fieldName).groupable" [displayDensity]="displayDensity"
                      (onKeyDown)="onChipKeyDown($event)" (onRemove)="onChipRemoved($event)" (onClick)="getColumnByName(expr.fieldName).groupable ? onChipClicked($event): null" [disabled]='!getColumnByName(expr.fieldName).groupable'>
                <span>{{ getGroupByChipTitle(expr) }}</span>
                <igx-icon igxSuffix>{{ expr.dir == 1 ? 'arrow_upward' : 'arrow_downward' }}</igx-icon>
            </igx-chip>
            <span class="igx-grid__grouparea-connector">
                <igx-icon [style.visibility]="(!last || dropAreaVisible) ? 'visible' : 'hidden'" >arrow_forward</igx-icon>
            </span>
        </ng-container>
        <div igxGroupAreaDrop [style.visibility]="dropAreaVisible ? 'visible' : 'hidden'" [class]="groupAreaHostClass" [attr.gridId]='this.id'>
            <ng-container *ngTemplateOutlet="dropAreaTemplateResolved"></ng-container>
        </div>
    </igx-chips-area>
</div>

<<<<<<< HEAD
<div class="igx-grid__thead" role="rowgroup" [style.width.px]='calcWidth' #theadRow>
    <div class="igx-grid__tr" [style.width.px]='calcWidth' role="row">
        <span *ngIf="hasMovableColumns && draggedColumn && pinnedColumns.length <= 0" [igxColumnMovingDrop]="parentVirtDir" [attr.droppable]="true" id="left" class="igx-grid__scroll-on-drag-left" [style.left.px]="headerCheckboxWidth"></span>
        <span *ngIf="hasMovableColumns && draggedColumn && pinnedColumns.length > 0" [igxColumnMovingDrop]="parentVirtDir" [attr.droppable]="true" id="left" class="igx-grid__scroll-on-drag-pinned" [style.left.px]="pinnedWidth"></span>
        <ng-container *ngIf="groupingExpressions.length > 0">
            <div class="igx-grid__header-indentation igx-grid__row-indentation--level-{{groupingExpressions.length}}" #headerGroupContainer>
                <igx-icon role="button" class="igx-grid__group-expand-btn" (click)="toggleAllGroupRows()">reorder</igx-icon>
            </div>
        </ng-container>
        <ng-container *ngIf="showRowCheckboxes">
            <div class="igx-grid__cbx-selection" #headerCheckboxContainer>
                <igx-checkbox [checked]="allRowsSelected" (change)="onHeaderCheckboxClick($event, filteredData)" disableRipple="true" [aria-label]="headerCheckboxAriaLabel" #headerCheckbox></igx-checkbox>
            </div>
        </ng-container>
        <ng-container *ngIf="pinnedColumns.length > 0">
            <ng-template ngFor let-col [ngForOf]="onlyTopLevel(pinnedColumns)">
=======
<div class="igx-grid__thead">
    <div class="igx-grid__thead-wrapper"  role="rowgroup" [style.width.px]='calcWidth + 1' #theadRow>
        <div class="igx-grid__tr" role="row" [style.width.px]='calcWidth + 1'>
            <span *ngIf="hasMovableColumns && draggedColumn && pinnedColumns.length <= 0" [igxColumnMovingDrop]="parentVirtDir" [attr.droppable]="true" id="left" class="igx-grid__scroll-on-drag-left" [style.left.px]="headerCheckboxWidth"></span>
            <span *ngIf="hasMovableColumns && draggedColumn && pinnedColumns.length > 0" [igxColumnMovingDrop]="parentVirtDir" [attr.droppable]="true" id="left" class="igx-grid__scroll-on-drag-pinned" [style.left.px]="pinnedWidth"></span>
            <ng-container *ngIf="groupingExpressions.length > 0">
                <div class="igx-grid__header-indentation igx-grid__row-indentation--level-{{groupingExpressions.length}}" #headerGroupContainer>
                    <igx-icon role="button" class="igx-grid__group-expand-btn" (click)="toggleAllGroupRows()">reorder</igx-icon>
                </div>
            </ng-container>
            <ng-container *ngIf="showRowCheckboxes">
                <div class="igx-grid__cbx-selection" #headerCheckboxContainer>
                    <igx-checkbox [checked]="allRowsSelected" (change)="onHeaderCheckboxClick($event)" disableRipple="true" [aria-label]="headerCheckboxAriaLabel" #headerCheckbox></igx-checkbox>
                </div>
            </ng-container>
            <ng-container *ngIf="pinnedColumns.length > 0">
                <ng-template ngFor let-col [ngForOf]="onlyTopLevel(pinnedColumns)">
                    <igx-grid-header-group [igxColumnMovingDrag]="col" [attr.droppable]="true" [igxColumnMovingDrop]="col" [column]="col" [gridID]="id" [style.min-width.px]="getHeaderGroupWidth(col)" [style.flex-basis.px]="getHeaderGroupWidth(col)"></igx-grid-header-group>
                </ng-template>
            </ng-container>
            <ng-template igxGridFor let-col [igxGridForOf]="onlyTopLevel(unpinnedColumns)" [igxForScrollOrientation]="'horizontal'" [igxForScrollContainer]="parentVirtDir"
                [igxForContainerSize]='unpinnedWidth' [igxForTrackBy]='trackColumnChanges'  [igxForSizePropName]='"calcWidth"' #headerContainer>
>>>>>>> c604fbeb
                <igx-grid-header-group [igxColumnMovingDrag]="col" [attr.droppable]="true" [igxColumnMovingDrop]="col" [column]="col" [gridID]="id" [style.min-width.px]="getHeaderGroupWidth(col)" [style.flex-basis.px]="getHeaderGroupWidth(col)"></igx-grid-header-group>
            </ng-template>
        </div>
        <igx-grid-filtering-row [style.width.px]='calcWidth' *ngIf="filteringService.isFilterRowVisible" [column]="filteringService.filteredColumn"></igx-grid-filtering-row>
    </div>
    <span *ngIf="hasMovableColumns && draggedColumn" [igxColumnMovingDrop]="parentVirtDir" [attr.droppable]="true" id="right" class="igx-grid__scroll-on-drag-right"></span>
    <div class="igx-grid__thead-thumb" [hidden]='!hasVerticalSroll()' [style.height]="headerHeight" [style.width.px]="scrollWidth"></div>
</div>

<<<<<<< HEAD
<div class="igx-grid__tbody" role="rowgroup" [style.height.px]='calcHeight' [style.width.px]='calcWidth' #tbody (scroll)='scrollHandler($event)' (wheel)="wheelHandler()">
    <span *ngIf="hasMovableColumns && draggedColumn && pinnedColumns.length <= 0" [igxColumnMovingDrop]="parentVirtDir" [attr.droppable]="true" id="left" class="igx-grid__scroll-on-drag-left"></span>
    <span *ngIf="hasMovableColumns && draggedColumn && pinnedColumns.length > 0" [igxColumnMovingDrop]="parentVirtDir" [attr.droppable]="true" id="left" class="igx-grid__scroll-on-drag-pinned" [style.left.px]="pinnedWidth"></span>
    <ng-template igxGridFor let-rowData [igxGridForOf]="data
    | gridTransaction:id:pipeTrigger
    | gridFiltering:filteringExpressionsTree:id:pipeTrigger
    | gridSort:sortingExpressions:pipeTrigger
    | gridPreGroupBy:groupingExpressions:groupingExpansionState:groupsExpanded:id:pipeTrigger
    | gridPaging:page:perPage:id:pipeTrigger
    | gridPostGroupBy:groupingExpressions:groupingExpansionState:groupsExpanded:id:groupsRecords:pipeTrigger
    | gridSummary:hasSummarizedColumns:summaryCalculationMode:summaryPosition:id:pipeTrigger:summaryPipeTrigger"
    let-rowIndex="index" [igxForScrollOrientation]="'vertical'"
    [igxForContainerSize]='calcHeight' [igxForItemSize]="rowHeight" #verticalScrollContainer (onChunkPreload)="dataLoading($event)">
        <ng-template #record_template>
            <igx-grid-row [gridID]="id" [index]="rowIndex" [rowData]="rowData" #row>
            </igx-grid-row>
        </ng-template>
        <ng-template #group_template>
            <igx-grid-groupby-row [gridID]="id" [index]="rowIndex" [groupRow]="rowData" #row>
            </igx-grid-groupby-row>
        </ng-template>
        <ng-template #summary_template>
            <igx-grid-summary-row [gridID]="id" [summaries]="rowData.summaries" [indentation]="groupingExpressions.length" [index]="rowIndex" class="igx-grid__summaries--body" #summaryRow>
            </igx-grid-summary-row>
=======
<div class="igx-grid__tbody">
    <div class="igx-grid__tbody-content" role="rowgroup" [style.height.px]='calcHeight' [style.width.px]='calcWidth + 1' #tbody (scroll)='scrollHandler($event)' (wheel)="wheelHandler()">
        <span *ngIf="hasMovableColumns && draggedColumn && pinnedColumns.length <= 0" [igxColumnMovingDrop]="parentVirtDir" [attr.droppable]="true" id="left" class="igx-grid__scroll-on-drag-left"></span>
        <span *ngIf="hasMovableColumns && draggedColumn && pinnedColumns.length > 0" [igxColumnMovingDrop]="parentVirtDir" [attr.droppable]="true" id="left" class="igx-grid__scroll-on-drag-pinned" [style.left.px]="pinnedWidth"></span>
        <ng-template igxGridFor let-rowData [igxGridForOf]="data | gridTransaction:id:pipeTrigger
        | gridFiltering:filteringExpressionsTree:id:pipeTrigger
        | gridSort:sortingExpressions:pipeTrigger
        | gridPreGroupBy:groupingExpressions:groupingExpansionState:groupsExpanded:id:pipeTrigger
        | gridPaging:page:perPage:id:pipeTrigger
        | gridPostGroupBy:groupingExpressions:groupingExpansionState:groupsExpanded:id:groupsRecords:pipeTrigger
        | gridSummary:hasSummarizedColumns:summaryCalculationMode:summaryPosition:id:pipeTrigger:summaryPipeTrigger"
        let-rowIndex="index" [igxForScrollOrientation]="'vertical'"  [igxForScrollContainer]='verticalScroll'
        [igxForContainerSize]='calcHeight' [igxForItemSize]="rowHeight" #verticalScrollContainer (onChunkPreload)="dataLoading($event)">
            <ng-template #record_template>
                <igx-grid-row [gridID]="id" [index]="rowIndex" [rowData]="rowData" #row>
                </igx-grid-row>
            </ng-template>
            <ng-template #group_template>
                <igx-grid-groupby-row [gridID]="id" [index]="rowIndex" [groupRow]="rowData" #row>
                </igx-grid-groupby-row>
            </ng-template>
            <ng-template #summary_template>
                <igx-grid-summary-row [gridID]="id" [summaries]="rowData.summaries" [indentation]="groupingExpressions.length" [index]="rowIndex" class="igx-grid__summaries--body" #summaryRow>
                </igx-grid-summary-row>
            </ng-template>
            <ng-container *igxTemplateOutlet="isGroupByRecord(rowData) ? group_template : isSummaryRow(rowData) ? summary_template : record_template; context: getContext(rowData) "></ng-container>
>>>>>>> c604fbeb
        </ng-template>
        <ng-container *ngTemplateOutlet="template"></ng-container>
        <div class="igx-grid__row-editing-outlet" igxOverlayOutlet #igxRowEditingOverlayOutlet></div>
    </div>
    <span *ngIf="hasMovableColumns && draggedColumn" [igxColumnMovingDrop]="parentVirtDir" [attr.droppable]="true" id="right" class="igx-grid__scroll-on-drag-right"></span>
    <div [hidden]='!hasVerticalSroll()' class="igx-grid__tbody-scrollbar" [style.width.px]="scrollWidth" [style.height.px]='calcHeight'>
        <ng-template igxGridFor [igxGridForOf]='[]' #verticalScrollHolder ></ng-template>
    </div>
</div>


<<<<<<< HEAD
<div class="igx-grid__tfoot" role="rowgroup" [style.width.px]='calcWidth' #tfoot>
    <igx-grid-summary-row *ngIf="hasSummarizedColumns && rootSummariesEnabled" [gridID]="id" [summaries]="id | igxGridSummaryDataPipe:summaryService.retriggerRootPipe" [indentation]="groupingExpressions.length" [index]="0" class="igx-grid__summaries"  #summaryRow #footerSummary>
=======
<div class="igx-grid__tfoot" role="rowgroup" [style.height.px]='summariesHeight' #tfoot>
    <igx-grid-summary-row [style.width.px]='calcWidth' [style.height.px]='summariesHeight' *ngIf="hasSummarizedColumns && rootSummariesEnabled" [gridID]="id" [summaries]="id | igxGridSummaryDataPipe:summaryService.retriggerRootPipe" [indentation]="groupingExpressions.length" [index]="0" class="igx-grid__summaries"  #summaryRow>
>>>>>>> c604fbeb
    </igx-grid-summary-row>
    <div class="igx-grid__tfoot-thumb" [hidden]='!hasVerticalSroll()' [style.height.px]='summariesHeight' [style.width.px]="scrollWidth"></div>
</div>

<div class="igx-grid__scroll" [style.height]="'18px'" #scr [hidden]="unpinnedWidth - totalWidth >= 0">
    <div class="igx-grid__scroll-start" [style.width.px]='pinnedWidth' [hidden]="pinnedWidth === 0"></div>
    <div class="igx-grid__scroll-main" [style.width.px]='unpinnedWidth'>
        <ng-template igxGridFor [igxGridForOf]='[]' #scrollContainer>
        </ng-template>
    </div>
</div>

<div class="igx-paginator igx-grid-paginator" *ngIf="paging" #paginator>
    <ng-container *ngTemplateOutlet="paginationTemplate ? paginationTemplate : defaultPager; context: { $implicit: this }">
    </ng-container>
</div>

<ng-template #emptyFilteredGrid>
    <span class="igx-grid__tbody-message">{{emptyFilteredGridMessage}}</span>
</ng-template>

<ng-template #defaultEmptyGrid>
    <span class="igx-grid__tbody-message">{{emptyGridMessage}}</span>
</ng-template>

<ng-template #defaultDropArea>
    <igx-icon fontSet="material" class="igx-drop-area__icon">group_work</igx-icon>
    <span class="igx-drop-area__text">{{dropAreaMessage}}</span>
</ng-template>

<div *ngIf="rowEditable" igxToggle>
    <div [className]="bannerClass">
        <ng-container *ngTemplateOutlet="rowEditContainer; context: { rowChangesCount: rowChangesCount, endEdit: endEdit.bind(this) }"></ng-container>
    </div>
</div>

<ng-template #defaultRowEditText>
    You have {{ rowChangesCount }} changes in this row
</ng-template>

<ng-template #defaultRowEditActions>
    <button igxButton igxRowEditTabStop (click)="endEdit(false, $event)">Cancel</button>
    <button igxButton igxRowEditTabStop (click)="endEdit(true, $event)">Done</button>
</ng-template>

<ng-template #defaultRowEditTemplate>
    <div class="igx-banner__message">
        <span class="igx-banner__text">
            <ng-container *ngTemplateOutlet="rowEditText ? rowEditText : defaultRowEditText; context: { $implicit: rowChangesCount }"></ng-container>
        </span>
    </div>
    <div class="igx-banner__actions">
        <div class="igx-banner__row">
            <ng-container *ngTemplateOutlet="rowEditActions ? rowEditActions : defaultRowEditActions; context: { $implicit: endEdit.bind(this) }"></ng-container>
        </div>
    </div>
</ng-template>

<div class="igx-grid__outlet" #igxFilteringOverlayOutlet igxOverlayOutlet></div><|MERGE_RESOLUTION|>--- conflicted
+++ resolved
@@ -38,24 +38,6 @@
     </igx-chips-area>
 </div>
 
-<<<<<<< HEAD
-<div class="igx-grid__thead" role="rowgroup" [style.width.px]='calcWidth' #theadRow>
-    <div class="igx-grid__tr" [style.width.px]='calcWidth' role="row">
-        <span *ngIf="hasMovableColumns && draggedColumn && pinnedColumns.length <= 0" [igxColumnMovingDrop]="parentVirtDir" [attr.droppable]="true" id="left" class="igx-grid__scroll-on-drag-left" [style.left.px]="headerCheckboxWidth"></span>
-        <span *ngIf="hasMovableColumns && draggedColumn && pinnedColumns.length > 0" [igxColumnMovingDrop]="parentVirtDir" [attr.droppable]="true" id="left" class="igx-grid__scroll-on-drag-pinned" [style.left.px]="pinnedWidth"></span>
-        <ng-container *ngIf="groupingExpressions.length > 0">
-            <div class="igx-grid__header-indentation igx-grid__row-indentation--level-{{groupingExpressions.length}}" #headerGroupContainer>
-                <igx-icon role="button" class="igx-grid__group-expand-btn" (click)="toggleAllGroupRows()">reorder</igx-icon>
-            </div>
-        </ng-container>
-        <ng-container *ngIf="showRowCheckboxes">
-            <div class="igx-grid__cbx-selection" #headerCheckboxContainer>
-                <igx-checkbox [checked]="allRowsSelected" (change)="onHeaderCheckboxClick($event, filteredData)" disableRipple="true" [aria-label]="headerCheckboxAriaLabel" #headerCheckbox></igx-checkbox>
-            </div>
-        </ng-container>
-        <ng-container *ngIf="pinnedColumns.length > 0">
-            <ng-template ngFor let-col [ngForOf]="onlyTopLevel(pinnedColumns)">
-=======
 <div class="igx-grid__thead">
     <div class="igx-grid__thead-wrapper"  role="rowgroup" [style.width.px]='calcWidth + 1' #theadRow>
         <div class="igx-grid__tr" role="row" [style.width.px]='calcWidth + 1'>
@@ -68,7 +50,7 @@
             </ng-container>
             <ng-container *ngIf="showRowCheckboxes">
                 <div class="igx-grid__cbx-selection" #headerCheckboxContainer>
-                    <igx-checkbox [checked]="allRowsSelected" (change)="onHeaderCheckboxClick($event)" disableRipple="true" [aria-label]="headerCheckboxAriaLabel" #headerCheckbox></igx-checkbox>
+                    <igx-checkbox [checked]="allRowsSelected" (change)="onHeaderCheckboxClick($event, filteredData)" disableRipple="true" [aria-label]="headerCheckboxAriaLabel" #headerCheckbox></igx-checkbox>
                 </div>
             </ng-container>
             <ng-container *ngIf="pinnedColumns.length > 0">
@@ -78,7 +60,6 @@
             </ng-container>
             <ng-template igxGridFor let-col [igxGridForOf]="onlyTopLevel(unpinnedColumns)" [igxForScrollOrientation]="'horizontal'" [igxForScrollContainer]="parentVirtDir"
                 [igxForContainerSize]='unpinnedWidth' [igxForTrackBy]='trackColumnChanges'  [igxForSizePropName]='"calcWidth"' #headerContainer>
->>>>>>> c604fbeb
                 <igx-grid-header-group [igxColumnMovingDrag]="col" [attr.droppable]="true" [igxColumnMovingDrop]="col" [column]="col" [gridID]="id" [style.min-width.px]="getHeaderGroupWidth(col)" [style.flex-basis.px]="getHeaderGroupWidth(col)"></igx-grid-header-group>
             </ng-template>
         </div>
@@ -88,37 +69,12 @@
     <div class="igx-grid__thead-thumb" [hidden]='!hasVerticalSroll()' [style.height]="headerHeight" [style.width.px]="scrollWidth"></div>
 </div>
 
-<<<<<<< HEAD
-<div class="igx-grid__tbody" role="rowgroup" [style.height.px]='calcHeight' [style.width.px]='calcWidth' #tbody (scroll)='scrollHandler($event)' (wheel)="wheelHandler()">
-    <span *ngIf="hasMovableColumns && draggedColumn && pinnedColumns.length <= 0" [igxColumnMovingDrop]="parentVirtDir" [attr.droppable]="true" id="left" class="igx-grid__scroll-on-drag-left"></span>
-    <span *ngIf="hasMovableColumns && draggedColumn && pinnedColumns.length > 0" [igxColumnMovingDrop]="parentVirtDir" [attr.droppable]="true" id="left" class="igx-grid__scroll-on-drag-pinned" [style.left.px]="pinnedWidth"></span>
-    <ng-template igxGridFor let-rowData [igxGridForOf]="data
-    | gridTransaction:id:pipeTrigger
-    | gridFiltering:filteringExpressionsTree:id:pipeTrigger
-    | gridSort:sortingExpressions:pipeTrigger
-    | gridPreGroupBy:groupingExpressions:groupingExpansionState:groupsExpanded:id:pipeTrigger
-    | gridPaging:page:perPage:id:pipeTrigger
-    | gridPostGroupBy:groupingExpressions:groupingExpansionState:groupsExpanded:id:groupsRecords:pipeTrigger
-    | gridSummary:hasSummarizedColumns:summaryCalculationMode:summaryPosition:id:pipeTrigger:summaryPipeTrigger"
-    let-rowIndex="index" [igxForScrollOrientation]="'vertical'"
-    [igxForContainerSize]='calcHeight' [igxForItemSize]="rowHeight" #verticalScrollContainer (onChunkPreload)="dataLoading($event)">
-        <ng-template #record_template>
-            <igx-grid-row [gridID]="id" [index]="rowIndex" [rowData]="rowData" #row>
-            </igx-grid-row>
-        </ng-template>
-        <ng-template #group_template>
-            <igx-grid-groupby-row [gridID]="id" [index]="rowIndex" [groupRow]="rowData" #row>
-            </igx-grid-groupby-row>
-        </ng-template>
-        <ng-template #summary_template>
-            <igx-grid-summary-row [gridID]="id" [summaries]="rowData.summaries" [indentation]="groupingExpressions.length" [index]="rowIndex" class="igx-grid__summaries--body" #summaryRow>
-            </igx-grid-summary-row>
-=======
 <div class="igx-grid__tbody">
     <div class="igx-grid__tbody-content" role="rowgroup" [style.height.px]='calcHeight' [style.width.px]='calcWidth + 1' #tbody (scroll)='scrollHandler($event)' (wheel)="wheelHandler()">
         <span *ngIf="hasMovableColumns && draggedColumn && pinnedColumns.length <= 0" [igxColumnMovingDrop]="parentVirtDir" [attr.droppable]="true" id="left" class="igx-grid__scroll-on-drag-left"></span>
         <span *ngIf="hasMovableColumns && draggedColumn && pinnedColumns.length > 0" [igxColumnMovingDrop]="parentVirtDir" [attr.droppable]="true" id="left" class="igx-grid__scroll-on-drag-pinned" [style.left.px]="pinnedWidth"></span>
-        <ng-template igxGridFor let-rowData [igxGridForOf]="data | gridTransaction:id:pipeTrigger
+        <ng-template igxGridFor let-rowData [igxGridForOf]="data
+        | gridTransaction:id:pipeTrigger
         | gridFiltering:filteringExpressionsTree:id:pipeTrigger
         | gridSort:sortingExpressions:pipeTrigger
         | gridPreGroupBy:groupingExpressions:groupingExpansionState:groupsExpanded:id:pipeTrigger
@@ -140,7 +96,6 @@
                 </igx-grid-summary-row>
             </ng-template>
             <ng-container *igxTemplateOutlet="isGroupByRecord(rowData) ? group_template : isSummaryRow(rowData) ? summary_template : record_template; context: getContext(rowData) "></ng-container>
->>>>>>> c604fbeb
         </ng-template>
         <ng-container *ngTemplateOutlet="template"></ng-container>
         <div class="igx-grid__row-editing-outlet" igxOverlayOutlet #igxRowEditingOverlayOutlet></div>
@@ -152,13 +107,8 @@
 </div>
 
 
-<<<<<<< HEAD
-<div class="igx-grid__tfoot" role="rowgroup" [style.width.px]='calcWidth' #tfoot>
-    <igx-grid-summary-row *ngIf="hasSummarizedColumns && rootSummariesEnabled" [gridID]="id" [summaries]="id | igxGridSummaryDataPipe:summaryService.retriggerRootPipe" [indentation]="groupingExpressions.length" [index]="0" class="igx-grid__summaries"  #summaryRow #footerSummary>
-=======
 <div class="igx-grid__tfoot" role="rowgroup" [style.height.px]='summariesHeight' #tfoot>
-    <igx-grid-summary-row [style.width.px]='calcWidth' [style.height.px]='summariesHeight' *ngIf="hasSummarizedColumns && rootSummariesEnabled" [gridID]="id" [summaries]="id | igxGridSummaryDataPipe:summaryService.retriggerRootPipe" [indentation]="groupingExpressions.length" [index]="0" class="igx-grid__summaries"  #summaryRow>
->>>>>>> c604fbeb
+    <igx-grid-summary-row [style.width.px]='calcWidth' [style.height.px]='summariesHeight' *ngIf="hasSummarizedColumns && rootSummariesEnabled" [gridID]="id" [summaries]="id | igxGridSummaryDataPipe:summaryService.retriggerRootPipe" [indentation]="groupingExpressions.length" [index]="0" class="igx-grid__summaries"  #summaryRow #footerSummary>
     </igx-grid-summary-row>
     <div class="igx-grid__tfoot-thumb" [hidden]='!hasVerticalSroll()' [style.height.px]='summariesHeight' [style.width.px]="scrollWidth"></div>
 </div>
