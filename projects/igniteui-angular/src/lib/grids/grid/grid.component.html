--- conflicted
+++ resolved
@@ -108,17 +108,6 @@
         <span *ngIf="hasMovableColumns && draggedColumn && pinnedColumns.length > 0"
             [igxColumnMovingDrop]="headerContainer" [attr.droppable]="true" id="left"
             class="igx-grid__scroll-on-drag-pinned" [style.left.px]="pinnedWidth"></span>
-<<<<<<< HEAD
-        <ng-template #pinnedRecordsTemplate>
-            <ng-container *ngFor="let rowData of data
-                | gridTransaction:id:pipeTrigger
-                | visibleColumns:hasVisibleColumns
-                | rowPinning:id:true:pipeTrigger
-                | gridFiltering:filteringExpressionsTree:filterStrategy:advancedFilteringExpressionsTree:id:pipeTrigger:filteringPipeTrigger
-                | gridSort:sortingExpressions:sortStrategy:id:pipeTrigger:true
-                | gridDetails:hasDetails:expansionStates:pipeTrigger; let rowIndex = index">
-                <ng-container *ngTemplateOutlet="getRowTemplate(rowData); context: getContext(rowData, rowIndex, true)">
-=======
     <ng-container *ngTemplateOutlet="hasPinnedRecords && isRowPinningToTop ? pinnedRecordsTemplate : null">
     </ng-container>
     <ng-template #pinnedRecordsTemplate>
@@ -127,7 +116,7 @@
         | visibleColumns:hasVisibleColumns
         | rowPinning:id:true:pipeTrigger
         | gridFiltering:filteringExpressionsTree:filterStrategy:advancedFilteringExpressionsTree:id:pipeTrigger:filteringPipeTrigger:true
-        | gridSort:sortingExpressions:sortStrategy:id:pipeTrigger
+        | gridSort:sortingExpressions:sortStrategy:id:pipeTrigger:true
         | gridDetails:hasDetails:expansionStates:pipeTrigger as pinnedData'>
             <div #pinContainer *ngIf='pinnedData.length > 0' 
                 [ngClass]="{
@@ -138,7 +127,6 @@
                 <ng-container *ngFor="let rowData of pinnedData; let rowIndex = index">
                     <ng-container *ngTemplateOutlet="getRowTemplate(rowData); context: getContext(rowData, rowIndex, true)">
                     </ng-container>
->>>>>>> 53cc019f
                 </ng-container>
             </div>
         </ng-container>
