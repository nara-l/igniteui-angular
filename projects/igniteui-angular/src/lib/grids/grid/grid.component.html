<igx-grid-toolbar [style.max-width.px]='outerWidth' [style.flex-basis.px]="outerWidth" role="rowgroup" *ngIf="showToolbar" [gridID]="id"
    [displayDensity]="displayDensity" #toolbar>
</igx-grid-toolbar>

<div [style.flex-basis.px]='outerWidth' class="igx-grid__grouparea"
    *ngIf="groupingExpressions.length > 0 || hasGroupableColumns" #groupArea>
    <igx-chips-area (onReorder)="chipsOrderChanged($event)" (onMoveEnd)="chipsMovingEnded()">
        <ng-container *ngFor="let expr of chipsGoupingExpressions; let last = last;">
            <igx-chip [id]="expr.fieldName" [attr.title]="getGroupByChipTitle(expr)"
                [removable]="getColumnGroupable(expr.fieldName)"
                [draggable]="getColumnGroupable(expr.fieldName)" [displayDensity]="displayDensity"
                (onKeyDown)="onChipKeyDown($event)" (onRemove)="onChipRemoved($event)"
                (onClick)="getColumnGroupable(expr.fieldName) ? onChipClicked($event): null"
                [disabled]='!getColumnGroupable(expr.fieldName)'>
                <span>{{ getGroupByChipTitle(expr) }}</span>
                <igx-icon igxSuffix>{{ expr.dir == 1 ? 'arrow_upward' : 'arrow_downward' }}</igx-icon>
            </igx-chip>
            <span class="igx-grid__grouparea-connector">
                <igx-icon [style.visibility]="(!last || dropAreaVisible) ? 'visible' : 'hidden'">arrow_forward
                </igx-icon>
            </span>
        </ng-container>
        <div igxGroupAreaDrop [style.visibility]="dropAreaVisible ? 'visible' : 'hidden'" [class]="groupAreaHostClass"
            [attr.gridId]='this.id'>
            <ng-container *ngTemplateOutlet="dropAreaTemplateResolved"></ng-container>
        </div>
    </igx-chips-area>
</div>

<div class="igx-grid__thead">
    <div class="igx-grid__thead-wrapper" [class.igx-grid__tr--mrl]='hasColumnLayouts' role="rowgroup"
    [style.width.px]='calcWidth' #theadRow>
        <div class="igx-grid__tr" role="row" [style.width.px]='calcWidth'>
            <span *ngIf="hasMovableColumns && draggedColumn && pinnedColumns.length <= 0"
                [igxColumnMovingDrop]="headerContainer" [attr.droppable]="true" id="left"
                class="igx-grid__scroll-on-drag-left" [style.left.px]="pinnedWidth"></span>
            <span *ngIf="hasMovableColumns && draggedColumn && pinnedColumns.length > 0"
                [igxColumnMovingDrop]="headerContainer" [attr.droppable]="true" id="left"
                class="igx-grid__scroll-on-drag-pinned" [style.left.px]="pinnedWidth"></span>
            <ng-container *ngIf="groupingExpressions.length > 0">
                <div class="igx-grid__header-indentation igx-grid__row-indentation--level-{{groupingExpressions.length}}"
                    [ngClass]="{
                    'igx-grid__header-indentation--no-border': isRowSelectable || rowDraggable
                }" #headerGroupContainer  (click)="toggleAllGroupRows()">

                <ng-container *ngTemplateOutlet="iconTemplate; context: { $implicit: this }"></ng-container>
                </div>
            </ng-container>
            <ng-container *ngIf="rowDraggable">
                <div class="igx-grid__drag-indicator" [ngClass]="{
                    'igx-grid__drag-indicator--header': !isRowSelectable
                }" #headerDragContainer>
                    <div style="visibility: hidden;">
                        <ng-container
                            *ngTemplateOutlet="this.dragIndicatorIconTemplate ? this.dragIndicatorIconTemplate : dragIndicatorIconBase">
                        </ng-container>
                    </div>
                </div>
            </ng-container>
            <ng-container *ngIf="showRowSelectors">
                <div class="igx-grid__cbx-selection" (click)="onHeaderSelectorClick($event)" #headerSelectorContainer [ngClass]="{
                    'igx-grid__cbx-selection--push': filteringService.isFilterRowVisible
                }">
                    <ng-template #headSelector
                        *ngTemplateOutlet="
                        this.headSelectorTemplate ? this.headSelectorTemplate : headSelectorBaseTemplate;
                        context: { $implicit: {
                                        selectedCount: this.selectionService.filteredSelectedRowIds.length,
                                        totalCount: this.totalRowsCountAfterFilter }}">
                    </ng-template>
                </div>
            </ng-container>
            <ng-container *ngIf="pinnedColumns.length > 0 && isPinningToStart">
                <ng-template ngFor let-col [ngForOf]="pinnedColumns | igxTopLevel">
                    <igx-grid-header-group [column]="col" [gridID]="id" [style.min-width]="getHeaderGroupWidth(col)"
                        [style.flex-basis]="getHeaderGroupWidth(col)"></igx-grid-header-group>
                </ng-template>
            </ng-container>
            <ng-template igxGridFor let-col [igxGridForOf]="unpinnedColumns | igxTopLevel"
                [igxForScrollOrientation]="'horizontal'" [igxForScrollContainer]="parentVirtDir"
                [igxForContainerSize]='unpinnedWidth' [igxForTrackBy]='trackColumnChanges'
                [igxForSizePropName]='"calcPixelWidth"' #hContainer>
                <igx-grid-header-group [column]="col" [gridID]="id" [style.min-width]="getHeaderGroupWidth(col)"
                    [style.flex-basis]="getHeaderGroupWidth(col)"></igx-grid-header-group>
            </ng-template>
            <ng-container *ngIf="pinnedColumns.length > 0 && !isPinningToStart">
                <ng-template ngFor let-col [ngForOf]="pinnedColumns | igxTopLevel">
                    <igx-grid-header-group [column]="col" [gridID]="id" [style.min-width]="getHeaderGroupWidth(col)"
                        [style.flex-basis]="getHeaderGroupWidth(col)" [style.left]="col.rightPinnedOffset"></igx-grid-header-group>
                </ng-template>
            </ng-container>
        </div>
        <igx-grid-filtering-row #filteringRow [style.width.px]='calcWidth' *ngIf="filteringService.isFilterRowVisible"
            [column]="filteringService.filteredColumn"></igx-grid-filtering-row>
    </div>
    <span *ngIf="hasMovableColumns && draggedColumn" [igxColumnMovingDrop]="headerContainer" [attr.droppable]="true"
        id="right" class="igx-grid__scroll-on-drag-right"></span>
    <div class="igx-grid__thead-thumb" [hidden]='!hasVerticalSroll()' [style.width.px]="scrollWidth"></div>
</div>

<div igxGridBody (keydown.control.c)="copyHandlerIE()" (copy)="copyHandler($event)" class="igx-grid__tbody">
    <div class="igx-grid__tbody-content" role="rowgroup" (onDragStop)="selectionService.dragMode = $event" (scroll)='preventContainerScroll($event)'
        (onDragScroll)="dragScroll($event)" [igxGridDragSelect]="selectionService.dragMode"
        [style.height.px]='totalHeight' [style.width.px]='calcWidth || null' #tbody>
        <span *ngIf="hasMovableColumns && draggedColumn && pinnedColumns.length <= 0"
            [igxColumnMovingDrop]="headerContainer" [attr.droppable]="true" id="left"
            class="igx-grid__scroll-on-drag-left"></span>
        <span *ngIf="hasMovableColumns && draggedColumn && pinnedColumns.length > 0"
            [igxColumnMovingDrop]="headerContainer" [attr.droppable]="true" id="left"
            class="igx-grid__scroll-on-drag-pinned" [style.left.px]="pinnedWidth"></span>
<<<<<<< HEAD
    <ng-container *ngTemplateOutlet="pinnedRecords.length > 0 && isRowPinningToTop ? pinnedRecordsTemplate : null">
    </ng-container>
    <ng-template #pinnedRecordsTemplate>
        <ng-container *ngIf='pinnedRecords
        | gridTransaction:id:pipeTrigger
        | visibleColumns:hasVisibleColumns
        | gridFiltering:filteringExpressionsTree:filterStrategy:advancedFilteringExpressionsTree:id:pipeTrigger:filteringPipeTrigger:true
        | gridSort:sortingExpressions:sortStrategy:id:pipeTrigger
        | gridDetails:hasDetails:expansionStates:pipeTrigger as pinnedData'>
            <div #pinContainer *ngIf='pinnedData.length > 0' 
                [ngClass]="{
                    'igx-grid__tr--pinned-bottom':  !isRowPinningToTop,
                    'igx-grid__tr--pinned-top': isRowPinningToTop
                }"
                class='igx-grid__tr--pinned' [style.bottom.px]=' !isRowPinningToTop ? pinnedBottom : null'>
                <ng-container *ngFor="let rowData of pinnedData; let rowIndex = index">
                    <ng-container *ngTemplateOutlet="getRowTemplate(rowData); context: getContext(rowData, rowIndex, true)">
                    </ng-container>
                </ng-container>
            </div>
        </ng-container>
    </ng-template>
=======
        <ng-template #pinnedRecordsTemplate>
            <ng-container *ngFor="let rowData of data
                | gridTransaction:id:pipeTrigger
                | visibleColumns:hasVisibleColumns
                | rowPinning:id:true:pipeTrigger
                | gridFiltering:filteringExpressionsTree:filterStrategy:advancedFilteringExpressionsTree:id:pipeTrigger:filteringPipeTrigger
                | gridSort:sortingExpressions:sortStrategy:id:pipeTrigger
                | gridDetails:hasDetails:expansionStates:pipeTrigger; let rowIndex = index">
                <ng-container *ngTemplateOutlet="getRowTemplate(rowData); context: getContext(rowData, rowIndex, true)">
                </ng-container>
            </ng-container>
        </ng-template>
        <div #pinContainer *ngIf='hasPinnedRecords && isRowPinningToTop' class='igx-grid__tr--pinned igx-grid__tr--pinned-top'>
            <ng-container *ngTemplateOutlet="pinnedRecordsTemplate">
            </ng-container>  
        </div>
>>>>>>> e54b6f17
        <ng-template igxGridFor let-rowData [igxGridForOf]="data
        | gridTransaction:id:pipeTrigger
        | visibleColumns:hasVisibleColumns
        | rowPinning:id:false:pipeTrigger
        | gridFiltering:filteringExpressionsTree:filterStrategy:advancedFilteringExpressionsTree:id:pipeTrigger:filteringPipeTrigger
        | gridSort:sortingExpressions:sortStrategy:id:pipeTrigger
        | gridGroupBy:groupingExpressions:groupingExpansionState:groupsExpanded:id:groupsRecords:pipeTrigger
        | gridPaging:page:perPage:id:pipeTrigger
        | gridSummary:hasSummarizedColumns:summaryCalculationMode:summaryPosition:id:pipeTrigger:summaryPipeTrigger
        | gridDetails:hasDetails:expansionStates:pipeTrigger"
            let-rowIndex="index" [igxForScrollOrientation]="'vertical'" [igxForScrollContainer]='verticalScroll'
            [igxForContainerSize]='calcHeight'
            [igxForItemSize]="hasColumnLayouts ? rowHeight * multiRowLayoutRowSize + 1 : renderedRowHeight"
            [igxForTrackBy]='trackChanges'
            #verticalScrollContainer (onChunkPreload)="dataLoading($event)">
            <ng-template
                [igxTemplateOutlet]='getRowTemplate(rowData)'
                [igxTemplateOutletContext]='getContext(rowData, rowIndex)'
                (onCachedViewLoaded)='cachedViewLoaded($event)'
                (onViewCreated)='viewCreatedHandler($event)'
                (onViewMoved)='viewMovedHandler($event)'
                (onBeforeViewDetach)='viewDetachHandler($event)'>
            </ng-template>
        </ng-template>
<<<<<<< HEAD
        <ng-container *ngTemplateOutlet="pinnedRecords.length > 0 && !isRowPinningToTop ? pinnedRecordsTemplate : null">
        </ng-container>
=======
        <div #pinContainer *ngIf='hasPinnedRecords && !isRowPinningToTop' class='igx-grid__tr--pinned igx-grid__tr--pinned-bottom' [style.bottom.px]='pinnedBottom'>
            <ng-container *ngTemplateOutlet="pinnedRecordsTemplate">
            </ng-container>   
        </div>
>>>>>>> e54b6f17
        <ng-template #record_template let-rowIndex="index" let-rowData>
            <igx-grid-row [gridID]="id" [index]="rowIndex" [rowData]="rowData" #row>
            </igx-grid-row>
        </ng-template>
        <ng-template #group_template let-rowIndex="index" let-rowData>
            <igx-grid-groupby-row [gridID]="id" [index]="rowIndex" [groupRow]="rowData" #row>
            </igx-grid-groupby-row>
        </ng-template>
        <ng-template #summary_template let-rowIndex="index" let-rowData>
            <igx-grid-summary-row [gridID]="id" [summaries]="rowData.summaries" [index]="rowIndex"
                class="igx-grid__summaries--body" #summaryRow>
            </igx-grid-summary-row>
        </ng-template>
        <ng-template #detail_template_container let-rowIndex="index" let-rowData>
            <div detail='true' style="overflow:auto;width: 100%;" (focusin)='detailsViewFocused(detailsContainer, rowIndex)' tabindex="0" #detailsContainer (keydown)='detailsKeyboardHandler($event, rowIndex, detailsContainer)' [attr.data-rowindex]='rowIndex'
                [ngClass]="{
                'igx-grid__tr-container': true
            }">
                <div class="igx-grid__hierarchical-indent" style='display:flex;'>
                        <ng-container *ngIf="this.groupingExpressions.length > 0">
                                <div class="igx-grid__row-indentation igx-grid__row-indentation--level-{{groupingExpressions.length}}"></div>
                        </ng-container>
                        <ng-template
                    [ngTemplateOutlet]='detailTemplate'
                    [ngTemplateOutletContext]='getDetailsContext(rowData, rowIndex)'>
                    </ng-template>
                </div>
            </div>
        </ng-template>

        <ng-container *ngTemplateOutlet="template"></ng-container>
        <div class="igx-grid__row-editing-outlet" igxOverlayOutlet #igxRowEditingOverlayOutlet></div>
    </div>
    <div [style.display]="shouldOverlayLoading ? 'flex' : 'none'" #loadingOverlay>
        <igx-circular-bar [indeterminate]="true">
        </igx-circular-bar>
    </div>
    <span *ngIf="hasMovableColumns && draggedColumn" [igxColumnMovingDrop]="headerContainer" [attr.droppable]="true"
        id="right" class="igx-grid__scroll-on-drag-right"></span>
    <div [hidden]='!hasVerticalSroll()' class="igx-grid__tbody-scrollbar" [style.width.px]="scrollWidth">
        <div class="igx-grid__tbody-scrollbar-start" [style.height.px]=' isRowPinningToTop ? pinnedRowHeight : 0'></div>
        <div class="igx-grid__tbody-scrollbar-main" [style.height.px]='calcHeight'>
            <ng-template igxGridFor [igxGridForOf]='[]' #verticalScrollHolder></ng-template>
        </div>
        <div class="igx-grid__tbody-scrollbar-end" [style.height.px]='!isRowPinningToTop ? pinnedRowHeight : 0'></div>        
    </div>
</div>


<div class="igx-grid__tfoot" role="rowgroup" [style.height.px]='summariesHeight' #tfoot>
    <igx-grid-summary-row [style.width.px]='calcWidth' [style.height.px]='summariesHeight'
        *ngIf="hasSummarizedColumns && rootSummariesEnabled" [gridID]="id"
        [summaries]="id | igxGridSummaryDataPipe:summaryService.retriggerRootPipe" [index]="0"
        class="igx-grid__summaries" #summaryRow>
    </igx-grid-summary-row>
    <div class="igx-grid__tfoot-thumb" [hidden]='!hasVerticalSroll()' [style.height.px]='summariesHeight'
        [style.width.px]="scrollWidth"></div>
</div>

<div class="igx-grid__scroll" #scr [hidden]="isHorizontalScrollHidden">
    <div class="igx-grid__scroll-start" [style.width.px]='isPinningToStart ? pinnedWidth : headerFeaturesWidth' [style.min-width.px]='isPinningToStart ? pinnedWidth : headerFeaturesWidth'></div>
    <div class="igx-grid__scroll-main" [style.width.px]='unpinnedWidth'>
        <ng-template igxGridFor [igxGridForOf]='[]' #scrollContainer>
        </ng-template>
    </div>
    <div class="igx-grid__scroll-end" [style.float]='"right"' [style.width.px]='pinnedWidth' [style.min-width.px]='pinnedWidth' [hidden]="pinnedWidth === 0 || isPinningToStart"></div>
</div>

<div class="igx-grid__footer" #footer>
    <ng-content select="igx-grid-footer"></ng-content>
    <ng-container *ngIf="paging && totalRecords">
        <ng-container
            *ngTemplateOutlet="paginationTemplate ? paginationTemplate : defaultPaginator; context: {$implicit: this}">
        </ng-container>
    </ng-container>
</div>

<ng-template #defaultPaginator>
    <igx-paginator [displayDensity]="displayDensity" [(page)]="page" [totalRecords]="totalRecords" [(perPage)]="perPage">
    </igx-paginator>
</ng-template>

<ng-template #emptyFilteredGrid>
    <span class="igx-grid__tbody-message">{{emptyFilteredGridMessage}}</span>
</ng-template>

<ng-template #defaultEmptyGrid>
    <span class="igx-grid__tbody-message">{{emptyGridMessage}}</span>
</ng-template>

<ng-template #defaultLoadingGrid>
    <div class="igx-grid__loading">
        <igx-circular-bar [indeterminate]="true">
        </igx-circular-bar>
    </div>
</ng-template>

<ng-template #defaultDropArea>
    <igx-icon fontSet="material" class="igx-drop-area__icon">group_work</igx-icon>
    <span class="igx-drop-area__text">{{dropAreaMessage}}</span>
</ng-template>

<ng-template #defaultExpandedTemplate>
    <igx-icon role="button" class="igx-grid__group-expand-btn"
   [ngClass]="{
    'igx-grid__group-expand-btn--push': filteringService.isFilterRowVisible
}">unfold_less</igx-icon>
</ng-template>

 <ng-template #defaultCollapsedTemplate>
    <igx-icon role="button" class="igx-grid__group-expand-btn"
    [ngClass]="{
    'igx-grid__group-expand-btn--push': filteringService.isFilterRowVisible
}">unfold_more</igx-icon>
</ng-template>

<div *ngIf="rowEditable" igxToggle>
    <div [className]="bannerClass">
        <ng-container
            *ngTemplateOutlet="rowEditContainer; context: { rowChangesCount: rowChangesCount, endEdit: endEdit.bind(this) }">
        </ng-container>
    </div>
</div>

<ng-template #defaultRowEditText>
    You have {{ rowChangesCount }} changes in this row
</ng-template>

<ng-template #defaultRowEditActions>
    <button igxButton igxRowEditTabStop (click)="endEdit(false, $event)">Cancel</button>
    <button igxButton igxRowEditTabStop (click)="endEdit(true, $event)">Done</button>
</ng-template>

<ng-template #defaultRowEditTemplate>
    <div class="igx-banner__message">
        <span class="igx-banner__text">
            <ng-container
                *ngTemplateOutlet="rowEditText ? rowEditText : defaultRowEditText; context: { $implicit: rowChangesCount }">
            </ng-container>
        </span>
    </div>
    <div class="igx-banner__actions">
        <div class="igx-banner__row">
            <ng-container
                *ngTemplateOutlet="rowEditActions ? rowEditActions : defaultRowEditActions; context: { $implicit: endEdit.bind(this) }">
            </ng-container>
        </div>
    </div>
</ng-template>

<ng-template #dragIndicatorIconBase>
    <igx-icon fontSet="material">drag_indicator</igx-icon>
</ng-template>

<ng-template #headSelectorBaseTemplate igxHeadSelector let-context>
    <div class="igx-grid__cbx-padding">
        <igx-checkbox
            [readonly]="true"
            [checked]="context.selectedCount > 0 && context.totalCount === context.selectedCount"
            disableRipple="true"
            [ngStyle]="{'visibility': isMultiRowSelectionEnabled? 'visible' : 'hidden' }"
            [indeterminate]="context.selectedCount > 0 && context.selectedCount !== context.totalCount"
            [aria-label]="headSelectorBaseAriaLabel"
            #headerCheckbox>
        </igx-checkbox>
    </div>
</ng-template>

<igx-grid-column-resizer *ngIf="colResizingService.showResizer"></igx-grid-column-resizer>
<div class="igx-grid__loading-outlet" #igxLoadingOverlayOutlet igxOverlayOutlet></div>
<div class="igx-grid__outlet" #igxFilteringOverlayOutlet igxOverlayOutlet (keydown)="gridOutletKeyboardHandler($event)"></div><|MERGE_RESOLUTION|>--- conflicted
+++ resolved
@@ -108,13 +108,13 @@
         <span *ngIf="hasMovableColumns && draggedColumn && pinnedColumns.length > 0"
             [igxColumnMovingDrop]="headerContainer" [attr.droppable]="true" id="left"
             class="igx-grid__scroll-on-drag-pinned" [style.left.px]="pinnedWidth"></span>
-<<<<<<< HEAD
-    <ng-container *ngTemplateOutlet="pinnedRecords.length > 0 && isRowPinningToTop ? pinnedRecordsTemplate : null">
+    <ng-container *ngTemplateOutlet="hasPinnedRecords && isRowPinningToTop ? pinnedRecordsTemplate : null">
     </ng-container>
     <ng-template #pinnedRecordsTemplate>
-        <ng-container *ngIf='pinnedRecords
+        <ng-container *ngIf='data
         | gridTransaction:id:pipeTrigger
         | visibleColumns:hasVisibleColumns
+        | rowPinning:id:true:pipeTrigger
         | gridFiltering:filteringExpressionsTree:filterStrategy:advancedFilteringExpressionsTree:id:pipeTrigger:filteringPipeTrigger:true
         | gridSort:sortingExpressions:sortStrategy:id:pipeTrigger
         | gridDetails:hasDetails:expansionStates:pipeTrigger as pinnedData'>
@@ -131,24 +131,6 @@
             </div>
         </ng-container>
     </ng-template>
-=======
-        <ng-template #pinnedRecordsTemplate>
-            <ng-container *ngFor="let rowData of data
-                | gridTransaction:id:pipeTrigger
-                | visibleColumns:hasVisibleColumns
-                | rowPinning:id:true:pipeTrigger
-                | gridFiltering:filteringExpressionsTree:filterStrategy:advancedFilteringExpressionsTree:id:pipeTrigger:filteringPipeTrigger
-                | gridSort:sortingExpressions:sortStrategy:id:pipeTrigger
-                | gridDetails:hasDetails:expansionStates:pipeTrigger; let rowIndex = index">
-                <ng-container *ngTemplateOutlet="getRowTemplate(rowData); context: getContext(rowData, rowIndex, true)">
-                </ng-container>
-            </ng-container>
-        </ng-template>
-        <div #pinContainer *ngIf='hasPinnedRecords && isRowPinningToTop' class='igx-grid__tr--pinned igx-grid__tr--pinned-top'>
-            <ng-container *ngTemplateOutlet="pinnedRecordsTemplate">
-            </ng-container>  
-        </div>
->>>>>>> e54b6f17
         <ng-template igxGridFor let-rowData [igxGridForOf]="data
         | gridTransaction:id:pipeTrigger
         | visibleColumns:hasVisibleColumns
@@ -173,15 +155,8 @@
                 (onBeforeViewDetach)='viewDetachHandler($event)'>
             </ng-template>
         </ng-template>
-<<<<<<< HEAD
-        <ng-container *ngTemplateOutlet="pinnedRecords.length > 0 && !isRowPinningToTop ? pinnedRecordsTemplate : null">
-        </ng-container>
-=======
-        <div #pinContainer *ngIf='hasPinnedRecords && !isRowPinningToTop' class='igx-grid__tr--pinned igx-grid__tr--pinned-bottom' [style.bottom.px]='pinnedBottom'>
-            <ng-container *ngTemplateOutlet="pinnedRecordsTemplate">
-            </ng-container>   
-        </div>
->>>>>>> e54b6f17
+        <ng-container *ngTemplateOutlet="hasPinnedRecords && !isRowPinningToTop ? pinnedRecordsTemplate : null">
+        </ng-container>
         <ng-template #record_template let-rowIndex="index" let-rowData>
             <igx-grid-row [gridID]="id" [index]="rowIndex" [rowData]="rowData" #row>
             </igx-grid-row>
