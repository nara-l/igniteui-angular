import { Component, ChangeDetectionStrategy, Input, Output, EventEmitter, ContentChild, ViewChildren,
    QueryList, ViewChild, ElementRef, TemplateRef, DoCheck, NgZone, ChangeDetectorRef, ComponentFactoryResolver,
    IterableDiffers, ViewContainerRef, Inject, AfterContentInit, HostBinding, forwardRef, OnInit, Optional } from '@angular/core';
import { GridBaseAPIService } from '../api.service';
import { IgxGridBaseComponent, IgxGridTransaction, IFocusChangeEventArgs, IGridDataBindable } from '../grid-base.component';
import { IgxGridNavigationService } from '../grid-navigation.service';
import { IgxGridAPIService } from './grid-api.service';
import { ISortingExpression } from '../../data-operations/sorting-expression.interface';
import { cloneArray } from '../../core/utils';
import { IgxTextHighlightDirective } from '../../directives/text-highlight/text-highlight.directive';
import { IGroupByRecord } from '../../data-operations/groupby-record.interface';
import { IgxGroupByRowTemplateDirective } from './grid.directives';
import { IgxGridGroupByRowComponent } from './groupby-row.component';
import { IDisplayDensityOptions, DisplayDensityToken, DisplayDensityBase } from '../../core/displayDensity';
import { IGroupByExpandState } from '../../data-operations/groupby-expand-state.interface';
import { IBaseChipEventArgs, IChipClickEventArgs, IChipKeyDownEventArgs } from '../../chips/chip.component';
import { IChipsAreaReorderEventArgs } from '../../chips/chips-area.component';
import { DataUtil } from '../../data-operations/data-util';
import { IgxSelectionAPIService } from '../../core/selection';
import { TransactionService, Transaction, State } from '../../services/transaction/transaction';
import { DOCUMENT } from '@angular/common';
import { IgxGridSortingPipe } from './grid.pipes';
import { IgxColumnComponent } from '../column.component';
import { takeUntil } from 'rxjs/operators';
import { IgxFilteringService } from '../filtering/grid-filtering.service';
import { IGroupingExpression } from '../../data-operations/grouping-expression.interface';
import { IgxColumnResizingService } from '../grid-column-resizing.service';
import { IgxGridSummaryService } from '../summaries/grid-summary.service';

let NEXT_ID = 0;

export interface IGridFocusChangeEventArgs extends IFocusChangeEventArgs {
    groupRow: IgxGridGroupByRowComponent;
}
export interface IGroupingDoneEventArgs {
    expressions: Array<ISortingExpression> | ISortingExpression;
    groupedColumns: Array<IgxColumnComponent> | IgxColumnComponent;
    ungroupedColumns: Array<IgxColumnComponent> | IgxColumnComponent;
}

/**
 * **Ignite UI for Angular Grid** -
 * [Documentation](https://www.infragistics.com/products/ignite-ui-angular/angular/components/grid.html)
 *
 * The Ignite UI Grid is used for presenting and manipulating tabular data in the simplest way possible.  Once data
 * has been bound, it can be manipulated through filtering, sorting & editing operations.
 *
 * Example:
 * ```html
 * <igx-grid [data]="employeeData" autoGenerate="false">
 *   <igx-column field="first" header="First Name"></igx-column>
 *   <igx-column field="last" header="Last Name"></igx-column>
 *   <igx-column field="role" header="Role"></igx-column>
 * </igx-grid>
 * ```
 */
@Component({
    changeDetection: ChangeDetectionStrategy.OnPush,
    preserveWhitespaces: false,
    providers: [IgxGridNavigationService, IgxGridSummaryService,
        { provide: GridBaseAPIService, useClass: IgxGridAPIService },
        { provide: IgxGridBaseComponent, useExisting: forwardRef(() => IgxGridComponent) },
        IgxFilteringService, IgxColumnResizingService
    ],
    selector: 'igx-grid',
    templateUrl: './grid.component.html'
})
export class IgxGridComponent extends IgxGridBaseComponent implements IGridDataBindable, OnInit, DoCheck, AfterContentInit {
    private _id = `igx-grid-${NEXT_ID++}`;
    /**
     * @hidden
     */
    protected _groupingExpressions: IGroupingExpression [] = [];
    /**
     * @hidden
     */
    protected _groupingExpandState: IGroupByExpandState[] = [];
    /**
     * @hidden
     */
    protected _groupRowTemplate: TemplateRef<any>;
    /**
     * @hidden
     */
    protected _groupAreaTemplate: TemplateRef<any>;
    /**
     * @hidden
     */
    protected groupingDiffer;
    private _data;
    private _hideGroupedColumns = false;
    private _dropAreaMessage = null;

    /**
     * An @Input property that sets the value of the `id` attribute. If not provided it will be automatically generated.
     * ```html
     * <igx-grid [id]="'igx-grid-1'" [data]="Data" [autoGenerate]="true"></igx-grid>
     * ```
	 * @memberof IgxGridComponent
     */
    @HostBinding('attr.id')
    @Input()
    public get id(): string {
        return this._id;
    }
    public set id(value: string) {
        if (this._id !== value) {
            const oldId = this._id;
            this._id = value;
            this._gridAPI.reset(oldId, this._id);
        }
    }

    /**
     * An @Input property that lets you fill the `IgxGridComponent` with an array of data.
     * ```html
     * <igx-grid [data]="Data" [autoGenerate]="true"></igx-grid>
     * ```
     * @memberof IgxGridBaseComponent
    */
    @Input()
    public get data(): any[] {
        return this._data;
    }

    public set data(value: any[]) {
        this._data = value;
        this.summaryService.clearSummaryCache();
        if (this.shouldGenerate) {
            this.setupColumns();
            this.reflow();
        }
    }

    /**
     * Returns an array of objects containing the filtered data in the `IgxGridComponent`.
     * ```typescript
     * let filteredData = this.grid.filteredData;
     * ```
	 * @memberof IgxGridComponent
     */
    get filteredData() {
        return this._filteredData;
    }

    /**
     * Sets an array of objects containing the filtered data in the `IgxGridComponent`.
     * ```typescript
     * this.grid.filteredData = [{
     *       ID: 1,
     *       Name: "A"
     * }];
     * ```
	 * @memberof IgxGridComponent
     */
    set filteredData(value) {
        this._filteredData = value;

        if (this.rowSelectable) {
            this.updateHeaderCheckboxStatusOnFilter(this._filteredData);
        }

        this.restoreHighlight();
    }

    private _gridAPI: IgxGridAPIService;
    private _filteredData = null;

    constructor(
        gridAPI: GridBaseAPIService<IgxGridBaseComponent & IGridDataBindable>,
        selection: IgxSelectionAPIService,
        @Inject(IgxGridTransaction) _transactions: TransactionService<Transaction, State>,
        elementRef: ElementRef,
        zone: NgZone,
        @Inject(DOCUMENT) public document,
        cdr: ChangeDetectorRef,
        resolver: ComponentFactoryResolver,
        differs: IterableDiffers,
        viewRef: ViewContainerRef,
        navigation: IgxGridNavigationService,
        filteringService: IgxFilteringService,
        summaryService: IgxGridSummaryService,
        @Optional() @Inject(DisplayDensityToken) protected _displayDensityOptions: IDisplayDensityOptions) {
            super(gridAPI, selection, _transactions, elementRef, zone, document, cdr, resolver, differs, viewRef, navigation,
                  filteringService, summaryService, _displayDensityOptions);
            this._gridAPI = <IgxGridAPIService>gridAPI;
    }

    /**
     * Returns the group by state of the `IgxGridComponent`.
     * ```typescript
     * let groupByState = this.grid.groupingExpressions;
     * ```
	 * @memberof IgxGridComponent
     */
    @Input()
    get groupingExpressions(): IGroupingExpression[] {
        return this._groupingExpressions;
    }

    /**
     * Sets the group by state of the `IgxGridComponent` and emits the `onGroupingDone`
     * event with the appropriate arguments.
     * ```typescript
     * this.grid.groupingExpressions = [{
     *     fieldName: "ID",
     *     dir: SortingDirection.Asc,
     *     ignoreCase: false
     * }];
     * ```
	 * @memberof IgxGridComponent
     */
    set groupingExpressions(value: IGroupingExpression[]) {
        if (value && value.length > 10) {
            throw Error('Maximum amount of grouped columns is 10.');
        }
        const oldExpressions: IGroupingExpression[] = this.groupingExpressions;
        const newExpressions: IGroupingExpression[] = value;
        this._groupingExpressions = cloneArray(value);
        this.chipsGoupingExpressions = cloneArray(value);
        if (this._gridAPI.get(this.id)) {
            this._gridAPI.arrange_sorting_expressions(this.id);
            /* grouping should work in conjunction with sorting
            and without overriding separate sorting expressions */
            this._applyGrouping();
            this.cdr.markForCheck();
        } else {
            // setter called before grid is registered in grid API service
            this.sortingExpressions.unshift.apply(this.sortingExpressions, this._groupingExpressions);
        }
        if (JSON.stringify(oldExpressions) !== JSON.stringify(newExpressions) && this.columnList) {
            const groupedCols: IgxColumnComponent[] = [];
            const ungroupedCols: IgxColumnComponent[] = [];
            const groupedColsArr = newExpressions.filter((obj) => {
                return !oldExpressions.some((obj2) => {
                    return obj.fieldName === obj2.fieldName;
                });
            });
            groupedColsArr.forEach((elem) => {
                groupedCols.push(this.getColumnByName(elem.fieldName));
            }, this);
            const ungroupedColsArr = oldExpressions.filter((obj) => {
                return !newExpressions.some((obj2) => {
                    return obj.fieldName === obj2.fieldName;
                });
            });
            ungroupedColsArr.forEach((elem) => {
                ungroupedCols.push(this.getColumnByName(elem.fieldName));
            }, this);
            this.cdr.detectChanges();
            const groupingDoneArgs: IGroupingDoneEventArgs = {
                expressions: newExpressions,
                groupedColumns: groupedCols,
                ungroupedColumns: ungroupedCols
            };
            this.onGroupingDone.emit(groupingDoneArgs);
        }
    }

    /**
     * Returns a list of expansion states for group rows.
     * Includes only states that differ from the default one (controlled through groupsExpanded and states that the user has changed.
     * Contains the expansion state (expanded: boolean) and the unique identifier for the group row (Array).
     * ```typescript
     * const groupExpState = this.grid.groupingExpansionState;
     * ```
	 * @memberof IgxGridComponent
     */
    @Input()
    get groupingExpansionState() {
        return this._groupingExpandState;
    }

    /**
     * Sets a list of expansion states for group rows.
     * ```typescript
     *      this.grid.groupingExpansionState = [{
     *      expanded: false,
     *      hierarchy: [{ fieldName: 'ID', value: 1 }]
     *   }];
     * // You can use DataUtil.getHierarchy(groupRow) to get the group `IgxGridRowComponent` hierarchy.
     * ```
	 * @memberof IgxGridComponent
     */
    set groupingExpansionState(value) {
        this._groupingExpandState = cloneArray(value);
        this.cdr.detectChanges();
    }

    /**
     * An @Input property that determines whether created groups are rendered expanded or collapsed.
     * The default rendered state is expanded.
     * ```html
     * <igx-grid #grid [data]="Data" [groupsExpanded]="false" [autoGenerate]="true"></igx-grid>
     * ```
	 * @memberof IgxGridComponent
     */
    @Input()
    public groupsExpanded = true;

    /**
     * A hierarchical representation of the group by records.
     * ```typescript
     * let groupRecords = this.grid.groupsRecords;
     * ```
	 * @memberof IgxGridComponent
     */
    public groupsRecords: IGroupByRecord[] = [];

    /**
     * An @Input property that sets whether the grouped columns should be hidden as well.
     * The default value is "false"
     * ```html
     * <igx-grid #grid [data]="localData" [hideGroupedColumns]="true" [autoGenerate]="true"></igx-grid>
     * ```
	 * @memberof IgxGridComponent
     */
    @Input()
    public get hideGroupedColumns() {
        return this._hideGroupedColumns;
    }

    public set hideGroupedColumns(value: boolean) {
        if (value) {
            this.groupingDiffer = this.differs.find(this.groupingExpressions).create();
        } else {
            this.groupingDiffer = null;
        }
        if (this.columnList && this.groupingExpressions) {
            this._setGroupColsVisibility(value);
        }

        this._hideGroupedColumns = value;
    }

    /**
     * An @Input property that sets the message displayed inside the GroupBy drop area where columns can be dragged on.
     * Note: The grid needs to have at least one groupable column in order the GroupBy area to be displayed.
     * ```html
     * <igx-grid dropAreaMessage="Drop here to group!">
     *      <igx-column [groupable]="true" field="ID"></igx-column>
     * </igx-grid>
     * ```
	 * @memberof IgxGridComponent
     */
    @Input()
    set dropAreaMessage(value: string) {
        this._dropAreaMessage = value;
    }

    /**
     * An accessor that returns the message displayed inside the GroupBy drop area where columns can be dragged on.
    */
    get dropAreaMessage(): string {
        return this._dropAreaMessage || this.resourceStrings.igx_grid_groupByArea_message;
    }

    /**
     * An @Input property that sets the template that will be rendered as a GroupBy drop area.
     * Note: The grid needs to have at least one groupable column in order the GroupBy area to be displayed.
     * ```html
     * <igx-grid [dropAreaTemplate]="dropAreaRef">
     *      <igx-column [groupable]="true" field="ID"></igx-column>
     * </igx-grid>
     *
     * <ng-template #myDropArea>
     *      <span> Custom drop area! </span>
     * </ng-template>
     * ```
     * ```ts
     * @ViewChild('myDropArea', { read: TemplateRef })
     * public dropAreaRef: TemplateRef<any>;
     * ```
	 * @memberof IgxGridComponent
     */
    @Input()
    public dropAreaTemplate: TemplateRef<any>;

    /**
     * Emitted when a new `IgxColumnComponent` gets grouped/ungrouped, or multiple columns get
     * grouped/ungrouped at once by using the Group By API.
     * The `onGroupingDone` event would be raised only once if several columns get grouped at once by calling
     * the `groupBy()` or `clearGrouping()` API methods and passing an array as an argument.
     * The event arguments provide the `expressions`, `groupedColumns` and `ungroupedColumns` properties, which contain
     * the `ISortingExpression` and the `IgxColumnComponent` related to the grouping/ungrouping operation.
     * Please note that `groupedColumns` and `ungroupedColumns` show only the **newly** changed columns (affected by the **last**
     * grouping/ungrouping operation), not all columns which are currently grouped/ungrouped.
     * columns.
     * ```typescript
     * groupingDone(event: IGroupingDoneEventArgs){
     *     const expressions = event.expressions;
     *     //the newly grouped columns
     *     const groupedColumns = event.groupedColumns;
     *     //the newly ungrouped columns
     *     const ungroupedColumns = event.ungroupedColumns;
     * }
     * ```
     * ```html
     * <igx-grid #grid [data]="localData" (onGroupingDone)="groupingDone($event)" [autoGenerate]="true"></igx-grid>
     * ```
	 * @memberof IgxGridComponent
     */
    @Output()
    public onGroupingDone = new EventEmitter<IGroupingDoneEventArgs>();

    @Output()
    public onFocusChange = new EventEmitter<IGridFocusChangeEventArgs>();

    /**
     * @hidden
     */
    @ContentChild(IgxGroupByRowTemplateDirective, { read: IgxGroupByRowTemplateDirective })
    protected groupTemplate: IgxGroupByRowTemplateDirective;

    @ViewChildren(IgxGridGroupByRowComponent, { read: IgxGridGroupByRowComponent })
    private _groupsRowList: QueryList<IgxGridGroupByRowComponent>;

    /**
     * @hidden
     */
    @ViewChild('defaultDropArea', { read: TemplateRef })
    public defaultDropAreaTemplate: TemplateRef<any>;

    /**
     * A list of all group rows.
     * ```typescript
     * const groupList = this.grid.groupsRowList;
     * ```
	 * @memberof IgxGridComponent
     */
    public get groupsRowList() {
        const res = new QueryList<any>();
        if (!this._groupsRowList) {
            return res;
        }
        const rList = this._groupsRowList.filter((item) => {
            return item.element.nativeElement.parentElement !== null;
        });
        res.reset(rList);
        return res;
    }

    /**
     * @hidden
     */
    @ViewChild('groupArea')
    public groupArea: ElementRef;

    /**
     * @hidden
     */
    get groupAreaHostClass(): string {
        return this.getComponentDensityClass('igx-drop-area');
    }

    /**
     * Returns the template reference of the `IgxGridComponent`'s group row.
     * ```
     * const groupRowTemplate = this.grid.groupRowTemplate;
     * ```
	 * @memberof IgxGridComponent
     */
    get groupRowTemplate(): TemplateRef<any> {
        return this._groupRowTemplate;
    }

    /**
     * Sets the template reference of the `IgxGridComponent`'s group `IgxGridRowComponent`.
     * ```typescript
     * this.grid.groupRowTemplate = myRowTemplate.
     * ```
	 * @memberof IgxGridComponent
     */
    set groupRowTemplate(template: TemplateRef<any>) {
        this._groupRowTemplate = template;
        this.markForCheck();
    }


    /**
     * Returns the template reference of the `IgxGridComponent`'s group area.
     * ```typescript
     * const groupAreaTemplate = this.grid.groupAreaTemplate;
     * ```
	 * @memberof IgxGridComponent
     */
    get groupAreaTemplate(): TemplateRef<any> {
        return this._groupAreaTemplate;
    }

    /**
     * Sets the template reference of the `IgxGridComponent`'s group area.
     * ```typescript
     * this.grid.groupAreaTemplate = myAreaTemplate.
     * ```
	 * @memberof IgxGridComponent
     */
    set groupAreaTemplate(template: TemplateRef<any>) {
        this._groupAreaTemplate = template;
        this.markForCheck();
    }

    /**
     * Groups by a new `IgxColumnComponent` based on the provided expression, or modifies an existing one.
     * Also allows for multiple columns to be grouped at once if an array of `ISortingExpression` is passed.
     * The onGroupingDone event would get raised only **once** if this method gets called multiple times with the same arguments.
     * ```typescript
     * this.grid.groupBy({ fieldName: name, dir: SortingDirection.Asc, ignoreCase: false });
     * this.grid.groupBy([
            { fieldName: name1, dir: SortingDirection.Asc, ignoreCase: false },
            { fieldName: name2, dir: SortingDirection.Desc, ignoreCase: true },
            { fieldName: name3, dir: SortingDirection.Desc, ignoreCase: false }
        ]);
     * ```
	 * @memberof IgxGridComponent
     */
    public groupBy(expression: IGroupingExpression | Array<IGroupingExpression>): void {
        this.endEdit(true);
        this._gridAPI.submit_value(this.id);
        if (expression instanceof Array) {
            this._gridAPI.groupBy_multiple(this.id, expression);
        } else {
            this._gridAPI.groupBy(this.id, expression);
        }
        this.cdr.detectChanges();
        this.calculateGridSizes();
    }

    /**
     * Clears all grouping in the grid, if no parameter is passed.
     * If a parameter is provided, clears grouping for a particular column or an array of columns.
     * ```typescript
     * this.grid.clearGrouping(); //clears all grouping
     * this.grid.clearGrouping("ID"); //ungroups a single column
     * this.grid.clearGrouping(["ID", "Column1", "Column2"]); //ungroups multiple columns
     * ```
     *
     */
    public clearGrouping(name?: string | Array<string>): void {
        this._gridAPI.clear_groupby(this.id, name);
        this.calculateGridSizes();
    }

    /**
     * Returns if a group is expanded or not.
     * ```typescript
     * public groupRow: IGroupByRecord;
     * const expandedGroup = this.grid.isExpandedGroup(this.groupRow);
     * ```
	 * @memberof IgxGridComponent
     */
    public isExpandedGroup(group: IGroupByRecord): boolean {
        const state: IGroupByExpandState = this._getStateForGroupRow(group);
        return state ? state.expanded : this.groupsExpanded;
    }

    /**
     * Toggles the expansion state of a group.
     * ```typescript
     * public groupRow: IGroupByRecord;
     * const toggleExpGroup = this.grid.toggleGroup(this.groupRow);
     * ```
	 * @memberof IgxGridComponent
     */
    public toggleGroup(groupRow: IGroupByRecord) {
        this._toggleGroup(groupRow);
    }

    /**
     * @hidden
     */
    public isGroupByRecord(record: any): boolean {
        // return record.records instance of GroupedRecords fails under Webpack
        return record.records && record.records.length;
    }

    /**
     * Toggles the expansion state of all group rows recursively.
     * ```typescript
     * this.grid.toggleAllGroupRows;
     * ```
	 * @memberof IgxGridComponent
     */
    public toggleAllGroupRows() {
        this.groupingExpansionState = [];
        this.groupsExpanded = !this.groupsExpanded;
        this.cdr.detectChanges();
    }

    /**
     * Returns if the `IgxGridComponent` has groupable columns.
     * ```typescript
     * const groupableGrid = this.grid.hasGroupableColumns;
     * ```
	 * @memberof IgxGridComponent
     */
    get hasGroupableColumns(): boolean {
        return this.columnList.some((col) => col.groupable && !col.columnGroup);
    }

    private _setGroupColsVisibility(value) {
        this.groupingExpressions.forEach((expr) => {
            const col = this.getColumnByName(expr.fieldName);
            col.hidden = value;
        });
    }

    /**
     * Returns if the grid's group by drop area is visible.
     * ```typescript
     * const dropVisible = this.grid.dropAreaVisible;
     * ```
	 * @memberof IgxGridComponent
     */
    public get dropAreaVisible(): boolean {
        return (this.draggedColumn && this.draggedColumn.groupable) ||
            !this.chipsGoupingExpressions.length;
    }

    /**
     * @hidden
     */
    protected _getStateForGroupRow(groupRow: IGroupByRecord): IGroupByExpandState {
        return this._gridAPI.groupBy_get_expanded_for_group(this.id, groupRow);
    }

    /**
     * @hidden
     */
    protected _toggleGroup(groupRow: IGroupByRecord) {
        this._gridAPI.groupBy_toggle_group(this.id, groupRow);
    }

    /**
     * @hidden
     */
    protected _applyGrouping() {
        this._gridAPI.sort_multiple(this.id, this._groupingExpressions);
    }

    /**
    * @hidden
    */
   public getContext(rowData): any {
        return {
            $implicit: rowData,
            templateID: this.isGroupByRecord(rowData) ? 'groupRow' : this.isSummaryRow(rowData) ? 'summaryRow' : 'dataRow'
        };
    }

<<<<<<< HEAD
    /**
    * @hidden
    */
   public get template(): TemplateRef<any> {
        if (this.filteredData && this.filteredData.length === 0) {
            return this.emptyGridTemplate ? this.emptyGridTemplate : this.emptyFilteredGridTemplate;
        }

        if (this.isLoading && (!this.data || this.dataLength === 0)) {
            return this.loadingGridTemplate ? this.loadingGridTemplate : this.loadingGridDefaultTemplate;
        }

        if (this.dataLength === 0) {
            return this.emptyGridTemplate ? this.emptyGridTemplate : this.emptyGridDefaultTemplate;
        }
    }

    // This method's idea is to get by how much each data row is offset by the group by rows before it.
    /**
    * @hidden
    */
    protected getGroupIncrementData(): number[] {
        if (this.groupingExpressions && this.groupingExpressions.length) {
            const groupsRecords = this.getGroupByRecords();
            const groupByIncrements = [];
            const values = [];

            let prevHierarchy = null;
            let increment = 0;

            groupsRecords.forEach((gbr) => {
                if (values.indexOf(gbr) === -1) {
                    let levelIncrement = 1;

                    if (prevHierarchy !== null) {
                        levelIncrement += this.getLevelIncrement(0, gbr.groupParent, prevHierarchy.groupParent);
                    } else {
                        // This is the first level we stumble upon, so we haven't accounted for any of its parents
                        levelIncrement += gbr.level;
                    }

                    if (!this.isExpandedGroup(gbr)) {
                        // if this is not expanded then subtract the invsible recs
                        increment -= gbr.records.length;
                    }

                    increment += levelIncrement;
                    prevHierarchy = gbr;
                    values.push(gbr);
                }

                groupByIncrements.push(increment);
            });
            return groupByIncrements;
        } else {
            return null;
        }
    }

    private getLevelIncrement(currentIncrement, currentHierarchy, prevHierarchy) {
        if (currentHierarchy !== prevHierarchy && !!prevHierarchy && !!currentHierarchy) {
            return this.getLevelIncrement(++currentIncrement, currentHierarchy.groupParent, prevHierarchy.groupParent);
        } else {
            return currentIncrement;
        }
    }

=======
>>>>>>> a23872e4
    /**
     * @hidden
     */
    protected getGroupByRecords(): IGroupByRecord[] {
        if (this.groupingExpressions && this.groupingExpressions.length) {
            const state = {
                expressions: this.groupingExpressions,
                expansion: this.groupingExpansionState,
                defaultExpanded: this.groupsExpanded
            };

            return DataUtil.group(cloneArray(this.filteredSortedData), state).metadata;
        } else {
            return null;
        }
    }

    /**
     * @hidden
     */
    public onChipRemoved(event: IBaseChipEventArgs) {
        this.clearGrouping(event.owner.id);
    }

    /**
     * @hidden
     */
    public chipsOrderChanged(event: IChipsAreaReorderEventArgs) {
        const newGrouping = [];
        for (let i = 0; i < event.chipsArray.length; i++) {
            const expr = this.groupingExpressions.filter((item) => {
                return item.fieldName === event.chipsArray[i].id;
            })[0];

            if (!this.getColumnByName(expr.fieldName).groupable) {
                // disallow changing order if there are columns with groupable: false
                return;
            }
            newGrouping.push(expr);
        }
        this.groupingExpansionState = [];
        this.chipsGoupingExpressions = newGrouping;

        if (event.originalEvent instanceof KeyboardEvent) {
            // When reordered using keyboard navigation, we don't have `onMoveEnd` event.
            this.groupingExpressions = this.chipsGoupingExpressions;
        }
        this.markForCheck();
    }

    /**
     * @hidden
     */
    public chipsMovingEnded() {
        this.groupingExpressions = this.chipsGoupingExpressions;
        this.markForCheck();
    }

    /**
     * @hidden
     */
    public onChipClicked(event: IChipClickEventArgs) {
        const sortingExpr = this.sortingExpressions;
        const columnExpr = sortingExpr.find((expr) => expr.fieldName === event.owner.id);
        columnExpr.dir = 3 - columnExpr.dir;
        this.sort(columnExpr);
        this.markForCheck();
    }

    /**
     * @hidden
     */
    public onChipKeyDown(event: IChipKeyDownEventArgs) {
        if (event.originalEvent.key === ' ' || event.originalEvent.key === 'Spacebar' || event.originalEvent.key === 'Enter') {
            const sortingExpr = this.sortingExpressions;
            const columnExpr = sortingExpr.find((expr) => expr.fieldName === event.owner.id);
            columnExpr.dir = 3 - columnExpr.dir;
            this.sort(columnExpr);
            this.markForCheck();
        }
    }

    /**
     * @hidden
     */
    protected getGroupAreaHeight(): number {
        return this.groupArea ? this.groupArea.nativeElement.offsetHeight : 0;
    }

    /**
     * Gets calculated width of the pinned area.
     * ```typescript
     * const pinnedWidth = this.grid.getPinnedWidth();
     * ```
     * @param takeHidden If we should take into account the hidden columns in the pinned area.
     * @memberof IgxGridComponent
     */
    public getPinnedWidth(takeHidden = false) {
        let sum = super.getPinnedWidth(takeHidden);

        if (this.groupingExpressions.length > 0 && this.headerGroupContainer) {
            sum += this.headerGroupContainer.nativeElement.clientWidth;
        }
        return sum;
    }

    /**
     * @hidden
     */
<<<<<<< HEAD
    protected scrollTo(row: number, column: number, page: number, groupByRecord?: IGroupByRecord): void {
        if (groupByRecord && !this.isExpandedGroup(groupByRecord)) {
            this.toggleGroup(groupByRecord);
        }

        super.scrollTo(row, column, page, groupByRecord);
    }

    /**
     * @hidden
     */
    protected resolveFilteredSortedData(): any[] {
        let data: any[] = this.filteringService.resolveFilteredSortedData();

        if (this.sortingExpressions &&
            this.sortingExpressions.length > 0) {
=======
    protected scrollTo( row: any | number, column: any | number): void {
        if (this.groupingExpressions && this.groupingExpressions.length) {
            const groupByRecords = this.getGroupByRecords();
            const rowIndex = this.filteredSortedData.indexOf(row);
            const groupByRecord = groupByRecords[rowIndex];
>>>>>>> a23872e4

            if (groupByRecord && !this.isExpandedGroup(groupByRecord)) {
                this.toggleGroup(groupByRecord);
            }
        }

        super.scrollTo(row, column);
    }

    /**
    * @hidden
    */
    public get dropAreaTemplateResolved(): TemplateRef<any> {
        if (this.dropAreaTemplate) {
            return this.dropAreaTemplate;
        } else {
            return this.defaultDropAreaTemplate;
        }
    }

    /**
     * @hidden
     */
    public getGroupByChipTitle(expression: IGroupingExpression): string {
        return this.getColumnByName(expression.fieldName).header || expression.fieldName;
    }

    /**
     * @hidden
     */
    public ngAfterContentInit() {
        if (this.groupTemplate) {
            this._groupRowTemplate = this.groupTemplate.template;
        }

        if (this.hideGroupedColumns && this.columnList && this.groupingExpressions) {
            this._setGroupColsVisibility(this.hideGroupedColumns);
        }
        super.ngAfterContentInit();
    }

    public ngOnInit() {
        this._gridAPI.register(this);
        super.ngOnInit();
        this.onGroupingDone.pipe(takeUntil(this.destroy$)).subscribe((args) =>  {
            this.endEdit(true);
            this.summaryService.updateSummaryCache(args);
        });
    }

    public ngDoCheck(): void {
        super.ngDoCheck();
        if (this.groupingDiffer) {
            const changes = this.groupingDiffer.diff(this.groupingExpressions);
            if (changes && this.columnList) {
                changes.forEachAddedItem((rec) => {
                    const col = this.getColumnByName(rec.item.fieldName);
                    col.hidden = true;
                });
                changes.forEachRemovedItem((rec) => {
                    const col = this.getColumnByName(rec.item.fieldName);
                    col.hidden = false;
                });
            }
        }
    }

}<|MERGE_RESOLUTION|>--- conflicted
+++ resolved
@@ -159,8 +159,6 @@
         if (this.rowSelectable) {
             this.updateHeaderCheckboxStatusOnFilter(this._filteredData);
         }
-
-        this.restoreHighlight();
     }
 
     private _gridAPI: IgxGridAPIService;
@@ -648,7 +646,6 @@
         };
     }
 
-<<<<<<< HEAD
     /**
     * @hidden
     */
@@ -666,58 +663,6 @@
         }
     }
 
-    // This method's idea is to get by how much each data row is offset by the group by rows before it.
-    /**
-    * @hidden
-    */
-    protected getGroupIncrementData(): number[] {
-        if (this.groupingExpressions && this.groupingExpressions.length) {
-            const groupsRecords = this.getGroupByRecords();
-            const groupByIncrements = [];
-            const values = [];
-
-            let prevHierarchy = null;
-            let increment = 0;
-
-            groupsRecords.forEach((gbr) => {
-                if (values.indexOf(gbr) === -1) {
-                    let levelIncrement = 1;
-
-                    if (prevHierarchy !== null) {
-                        levelIncrement += this.getLevelIncrement(0, gbr.groupParent, prevHierarchy.groupParent);
-                    } else {
-                        // This is the first level we stumble upon, so we haven't accounted for any of its parents
-                        levelIncrement += gbr.level;
-                    }
-
-                    if (!this.isExpandedGroup(gbr)) {
-                        // if this is not expanded then subtract the invsible recs
-                        increment -= gbr.records.length;
-                    }
-
-                    increment += levelIncrement;
-                    prevHierarchy = gbr;
-                    values.push(gbr);
-                }
-
-                groupByIncrements.push(increment);
-            });
-            return groupByIncrements;
-        } else {
-            return null;
-        }
-    }
-
-    private getLevelIncrement(currentIncrement, currentHierarchy, prevHierarchy) {
-        if (currentHierarchy !== prevHierarchy && !!prevHierarchy && !!currentHierarchy) {
-            return this.getLevelIncrement(++currentIncrement, currentHierarchy.groupParent, prevHierarchy.groupParent);
-        } else {
-            return currentIncrement;
-        }
-    }
-
-=======
->>>>>>> a23872e4
     /**
      * @hidden
      */
@@ -827,30 +772,11 @@
     /**
      * @hidden
      */
-<<<<<<< HEAD
-    protected scrollTo(row: number, column: number, page: number, groupByRecord?: IGroupByRecord): void {
-        if (groupByRecord && !this.isExpandedGroup(groupByRecord)) {
-            this.toggleGroup(groupByRecord);
-        }
-
-        super.scrollTo(row, column, page, groupByRecord);
-    }
-
-    /**
-     * @hidden
-     */
-    protected resolveFilteredSortedData(): any[] {
-        let data: any[] = this.filteringService.resolveFilteredSortedData();
-
-        if (this.sortingExpressions &&
-            this.sortingExpressions.length > 0) {
-=======
     protected scrollTo( row: any | number, column: any | number): void {
         if (this.groupingExpressions && this.groupingExpressions.length) {
             const groupByRecords = this.getGroupByRecords();
             const rowIndex = this.filteredSortedData.indexOf(row);
             const groupByRecord = groupByRecords[rowIndex];
->>>>>>> a23872e4
 
             if (groupByRecord && !this.isExpandedGroup(groupByRecord)) {
                 this.toggleGroup(groupByRecord);
