import {
    Component, ChangeDetectionStrategy, Input, Output, EventEmitter, ContentChild, ViewChildren,
    QueryList, ViewChild, ElementRef, TemplateRef, DoCheck, AfterContentInit, HostBinding, forwardRef, OnInit, InjectionToken
} from '@angular/core';
import { GridBaseAPIService } from '../api.service';
import { IgxGridBaseDirective } from '../grid-base.directive';
import { IgxGridNavigationService } from '../grid-navigation.service';
import { IgxGridAPIService } from './grid-api.service';
import { ISortingExpression } from '../../data-operations/sorting-expression.interface';
import { cloneArray, IBaseEventArgs } from '../../core/utils';
import { IGroupByRecord } from '../../data-operations/groupby-record.interface';
import { IgxGroupByRowTemplateDirective } from './grid.directives';
import { IgxGridGroupByRowComponent } from './groupby-row.component';
import { IGroupByExpandState } from '../../data-operations/groupby-expand-state.interface';
import { IBaseChipEventArgs, IChipClickEventArgs, IChipKeyDownEventArgs } from '../../chips/chip.component';
import { IChipsAreaReorderEventArgs } from '../../chips/chips-area.component';
import { IgxColumnComponent } from '../columns/column.component';
import { takeUntil } from 'rxjs/operators';
import { IgxFilteringService } from '../filtering/grid-filtering.service';
import { IGroupingExpression } from '../../data-operations/grouping-expression.interface';
import { IgxColumnResizingService } from '../resizing/resizing.service';
import { IgxGridSummaryService } from '../summaries/grid-summary.service';
import { IgxGridSelectionService, IgxGridCRUDService } from '../selection/selection.service';
import { IgxForOfSyncService, IgxForOfScrollSyncService } from '../../directives/for-of/for_of.sync.service';
import { IgxDragIndicatorIconDirective } from '../row-drag.directive';
import { IgxGridMRLNavigationService } from '../grid-mrl-navigation.service';
import { IgxRowIslandAPIService } from '../hierarchical-grid/row-island-api.service';
import { FilterMode } from '../common/enums';
import { GridType } from '../common/grid.interface';

let NEXT_ID = 0;

export interface IGroupingDoneEventArgs extends IBaseEventArgs {
    expressions: Array<ISortingExpression> | ISortingExpression;
    groupedColumns: Array<IgxColumnComponent> | IgxColumnComponent;
    ungroupedColumns: Array<IgxColumnComponent> | IgxColumnComponent;
}

export const INTERFACE_TOKEN = new InjectionToken<GridType>('GridTypeToken');

/**
 * **Ignite UI for Angular Grid** -
 * [Documentation](https://www.infragistics.com/products/ignite-ui-angular/angular/components/grid.html)
 *
 * The Ignite UI Grid is used for presenting and manipulating tabular data in the simplest way possible.  Once data
 * has been bound, it can be manipulated through filtering, sorting & editing operations.
 *
 * Example:
 * ```html
 * <igx-grid [data]="employeeData" autoGenerate="false">
 *   <igx-column field="first" header="First Name"></igx-column>
 *   <igx-column field="last" header="Last Name"></igx-column>
 *   <igx-column field="role" header="Role"></igx-column>
 * </igx-grid>
 * ```
 */
@Component({
    changeDetection: ChangeDetectionStrategy.OnPush,
    preserveWhitespaces: false,
    providers: [
        IgxGridNavigationService,
        IgxGridSummaryService,
        IgxGridSelectionService,
        IgxGridCRUDService,
        { provide: GridBaseAPIService, useClass: IgxGridAPIService },
        { provide: IgxGridBaseDirective, useExisting: forwardRef(() => IgxGridComponent) },
        IgxFilteringService,
        IgxColumnResizingService,
        IgxForOfSyncService,
        IgxForOfScrollSyncService,
<<<<<<< HEAD
        {
            provide: INTERFACE_TOKEN,
            useExisting: forwardRef( () => IgxGridComponent)
        }
=======
        IgxRowIslandAPIService
>>>>>>> 214cfb5b
    ],
    selector: 'igx-grid',
    templateUrl: './grid.component.html'
})
export class IgxGridComponent extends IgxGridBaseDirective implements GridType, OnInit, DoCheck, AfterContentInit {
    private _id = `igx-grid-${NEXT_ID++}`;
    /**
     * @hidden @internal
     */
    public groupingResult: any[];

    /**
     * @hidden @internal
     */
    public groupingMetadata: any[];

    /**
     * @hidden @internal
     */
    public groupingFlatResult: any[];
    /**
     * @hidden
     */
    protected _groupingExpressions: IGroupingExpression[] = [];
    /**
     * @hidden
     */
    protected _groupingExpandState: IGroupByExpandState[] = [];
    /**
     * @hidden
     */
    protected _groupRowTemplate: TemplateRef<any>;
    /**
     * @hidden
     */
    protected _groupAreaTemplate: TemplateRef<any>;
    /**
     * @hidden
     */
    protected groupingDiffer;
    private _data;
    private _hideGroupedColumns = false;
    private _dropAreaMessage = null;

    /**
     * An @Input property that sets the value of the `id` attribute. If not provided it will be automatically generated.
     * ```html
     * <igx-grid [id]="'igx-grid-1'" [data]="Data" [autoGenerate]="true"></igx-grid>
     * ```
	 * @memberof IgxGridComponent
     */
    @HostBinding('attr.id')
    @Input()
    public get id(): string {
        return this._id;
    }
    public set id(value: string) {
        this._id = value;
    }

    /**
     * An @Input property that lets you fill the `IgxGridComponent` with an array of data.
     * ```html
     * <igx-grid [data]="Data" [autoGenerate]="true"></igx-grid>
     * ```
     * @memberof IgxGridComponent
    */
    @Input()
    public get data(): any[] {
        return this._data;
    }

    public set data(value: any[]) {
        this._data = value || [];
        this.summaryService.clearSummaryCache();
        if (this.shouldGenerate) {
            this.setupColumns();
        }
        this.notifyChanges(true);
    }

    /**
     * Returns an array of objects containing the filtered data in the `IgxGridComponent`.
     * ```typescript
     * let filteredData = this.grid.filteredData;
     * ```
	 * @memberof IgxGridComponent
     */
    get filteredData() {
        return this._filteredData;
    }

    /**
     * Sets an array of objects containing the filtered data in the `IgxGridComponent`.
     * ```typescript
     * this.grid.filteredData = [{
     *       ID: 1,
     *       Name: "A"
     * }];
     * ```
	 * @memberof IgxGridComponent
     */
    set filteredData(value) {
        this._filteredData = value;
    }

    /**
     * Returns the state of the grid virtualization, including the start index and how many records are rendered.
     * ```typescript
     * const gridVirtState = this.grid1.virtualizationState;
     * ```
	 * @memberof IgxGridComponent
     */
    get virtualizationState() {
        return this.verticalScrollContainer.state;
    }

    /**
     * @hidden
     */
    set virtualizationState(state) {
        this.verticalScrollContainer.state = state;
    }

    /**
     * Sets the total number of records in the data source.
     * This property is required for remote grid virtualization to function when it is bound to remote data.
     * ```typescript
     * this.grid1.totalItemCount = 55;
     * ```
	 * @memberof IgxGridComponent
     */
    set totalItemCount(count) {
        this.verticalScrollContainer.totalItemCount = count;
        this.cdr.detectChanges();
    }

    /**
     * Returns the total number of records in the data source.
     * Works only with remote grid virtualization.
     * ```typescript
     * const itemCount = this.grid1.totalItemCount;
     * ```
	 * @memberof IgxGridComponent
     */
    get totalItemCount() {
        return this.verticalScrollContainer.totalItemCount;
    }

    private get _gridAPI(): IgxGridAPIService {
        return this.gridAPI as IgxGridAPIService;
    }
    private _filteredData = null;

    /**
     * Returns the group by state of the `IgxGridComponent`.
     * ```typescript
     * let groupByState = this.grid.groupingExpressions;
     * ```
	 * @memberof IgxGridComponent
     */
    @Input()
    get groupingExpressions(): IGroupingExpression[] {
        return this._groupingExpressions;
    }

    /**
     * Sets the group by state of the `IgxGridComponent` and emits the `onGroupingDone`
     * event with the appropriate arguments.
     * ```typescript
     * this.grid.groupingExpressions = [{
     *     fieldName: "ID",
     *     dir: SortingDirection.Asc,
     *     ignoreCase: false
     * }];
     * ```
     *
     * Two-way data binding.
     * ```html
     * <igx-grid #grid [data]="Data" [autoGenerate]="true" [(groupingExpressions)]="model.groupingExpressions"></igx-grid>
     * ```
	 * @memberof IgxGridComponent
     */
    set groupingExpressions(value: IGroupingExpression[]) {
        if (value && value.length > 10) {
            throw Error('Maximum amount of grouped columns is 10.');
        }
        const oldExpressions: IGroupingExpression[] = this.groupingExpressions;
        const newExpressions: IGroupingExpression[] = value;
        this._groupingExpressions = cloneArray(value);
        this.groupingExpressionsChange.emit(this._groupingExpressions);
        this.chipsGoupingExpressions = cloneArray(value);
        if (this._gridAPI.grid) {
            /* grouping should work in conjunction with sorting
            and without overriding separate sorting expressions */
            this._applyGrouping();
            this._gridAPI.arrange_sorting_expressions();
            this.notifyChanges();
        } else {
            // setter called before grid is registered in grid API service
            this.sortingExpressions.unshift.apply(this.sortingExpressions, this._groupingExpressions);
        }
        if (!this._init && JSON.stringify(oldExpressions) !== JSON.stringify(newExpressions) && this.columnList) {
            const groupedCols: IgxColumnComponent[] = [];
            const ungroupedCols: IgxColumnComponent[] = [];
            const groupedColsArr = newExpressions.filter((obj) => {
                return !oldExpressions.some((obj2) => {
                    return obj.fieldName === obj2.fieldName;
                });
            });
            groupedColsArr.forEach((elem) => {
                groupedCols.push(this.getColumnByName(elem.fieldName));
            }, this);
            const ungroupedColsArr = oldExpressions.filter((obj) => {
                return !newExpressions.some((obj2) => {
                    return obj.fieldName === obj2.fieldName;
                });
            });
            ungroupedColsArr.forEach((elem) => {
                ungroupedCols.push(this.getColumnByName(elem.fieldName));
            }, this);
            this.notifyChanges();
            const groupingDoneArgs: IGroupingDoneEventArgs = {
                expressions: newExpressions,
                groupedColumns: groupedCols,
                ungroupedColumns: ungroupedCols
            };
            this.onGroupingDone.emit(groupingDoneArgs);
        }
    }

    /**
     *@hidden
     */
    @Output()
    public groupingExpressionsChange = new EventEmitter<IGroupingExpression[]>();

    /**
     * Returns a list of expansion states for group rows.
     * Includes only states that differ from the default one (controlled through groupsExpanded and states that the user has changed.
     * Contains the expansion state (expanded: boolean) and the unique identifier for the group row (Array).
     * ```typescript
     * const groupExpState = this.grid.groupingExpansionState;
     * ```
	 * @memberof IgxGridComponent
     */
    @Input()
    get groupingExpansionState() {
        return this._groupingExpandState;
    }

    /**
     * Sets a list of expansion states for group rows.
     * ```typescript
     *      this.grid.groupingExpansionState = [{
     *      expanded: false,
     *      hierarchy: [{ fieldName: 'ID', value: 1 }]
     *   }];
     * // You can use DataUtil.getHierarchy(groupRow) to get the group `IgxGridRowComponent` hierarchy.
     * ```
     *
     * Two-way data binding.
     * ```html
     * <igx-grid #grid [data]="Data" [autoGenerate]="true" [(groupingExpansionState)]="model.groupingExpansionState"></igx-grid>
     * ```
	 * @memberof IgxGridComponent
     */
    set groupingExpansionState(value) {
        if (value !== this._groupingExpandState) {
            this.groupingExpansionStateChange.emit(value);
        }
        this._groupingExpandState = value;
        if (this.gridAPI.grid) {
            this.cdr.detectChanges();
        }
    }

    /**
     *@hidden
     */
    @Output()
    public groupingExpansionStateChange = new EventEmitter<IGroupByExpandState[]>();

    /**
     * An @Input property that determines whether created groups are rendered expanded or collapsed.
     * The default rendered state is expanded.
     * ```html
     * <igx-grid #grid [data]="Data" [groupsExpanded]="false" [autoGenerate]="true"></igx-grid>
     * ```
	 * @memberof IgxGridComponent
     */
    @Input()
    public groupsExpanded = true;

    /**
     * A hierarchical representation of the group by records.
     * ```typescript
     * let groupRecords = this.grid.groupsRecords;
     * ```
	 * @memberof IgxGridComponent
     */
    public groupsRecords: IGroupByRecord[] = [];

    /**
     * An @Input property that sets whether the grouped columns should be hidden as well.
     * The default value is "false"
     * ```html
     * <igx-grid #grid [data]="localData" [hideGroupedColumns]="true" [autoGenerate]="true"></igx-grid>
     * ```
	 * @memberof IgxGridComponent
     */
    @Input()
    public get hideGroupedColumns() {
        return this._hideGroupedColumns;
    }

    public set hideGroupedColumns(value: boolean) {
        if (value) {
            this.groupingDiffer = this.differs.find(this.groupingExpressions).create();
        } else {
            this.groupingDiffer = null;
        }
        if (this.columnList && this.groupingExpressions) {
            this._setGroupColsVisibility(value);
        }

        this._hideGroupedColumns = value;
    }

    /**
     * An @Input property that sets the message displayed inside the GroupBy drop area where columns can be dragged on.
     * Note: The grid needs to have at least one groupable column in order the GroupBy area to be displayed.
     * ```html
     * <igx-grid dropAreaMessage="Drop here to group!">
     *      <igx-column [groupable]="true" field="ID"></igx-column>
     * </igx-grid>
     * ```
	 * @memberof IgxGridComponent
     */
    @Input()
    set dropAreaMessage(value: string) {
        this._dropAreaMessage = value;
        this.notifyChanges();
    }

    /**
     * An accessor that returns the message displayed inside the GroupBy drop area where columns can be dragged on.
    */
    get dropAreaMessage(): string {
        return this._dropAreaMessage || this.resourceStrings.igx_grid_groupByArea_message;
    }

    /**
     * An @Input property that sets the template that will be rendered as a GroupBy drop area.
     * Note: The grid needs to have at least one groupable column in order the GroupBy area to be displayed.
     * ```html
     * <igx-grid [dropAreaTemplate]="dropAreaRef">
     *      <igx-column [groupable]="true" field="ID"></igx-column>
     * </igx-grid>
     * <ng-template #myDropArea>
     *      <span> Custom drop area! </span>
     * </ng-template>
     * ```
     * ```ts
     * @ViewChild('myDropArea', { read: TemplateRef })
     * public dropAreaRef: TemplateRef<any>;
     * ```
	 * @memberof IgxGridComponent
     */
    @Input()
    public dropAreaTemplate: TemplateRef<any>;

    /**
     * Emitted when a new `IgxColumnComponent` gets grouped/ungrouped, or multiple columns get
     * grouped/ungrouped at once by using the Group By API.
     * The `onGroupingDone` event would be raised only once if several columns get grouped at once by calling
     * the `groupBy()` or `clearGrouping()` API methods and passing an array as an argument.
     * The event arguments provide the `expressions`, `groupedColumns` and `ungroupedColumns` properties, which contain
     * the `ISortingExpression` and the `IgxColumnComponent` related to the grouping/ungrouping operation.
     * Please note that `groupedColumns` and `ungroupedColumns` show only the **newly** changed columns (affected by the **last**
     * grouping/ungrouping operation), not all columns which are currently grouped/ungrouped.
     * columns.
     * ```typescript
     * groupingDone(event: IGroupingDoneEventArgs){
     *     const expressions = event.expressions;
     *     //the newly grouped columns
     *     const groupedColumns = event.groupedColumns;
     *     //the newly ungrouped columns
     *     const ungroupedColumns = event.ungroupedColumns;
     * }
     * ```
     * ```html
     * <igx-grid #grid [data]="localData" (onGroupingDone)="groupingDone($event)" [autoGenerate]="true"></igx-grid>
     * ```
	 * @memberof IgxGridComponent
     */
    @Output()
    public onGroupingDone = new EventEmitter<IGroupingDoneEventArgs>();

    /**
     * @hidden
     */
    @ContentChild(IgxGroupByRowTemplateDirective, { read: IgxGroupByRowTemplateDirective, static: false })
    protected groupTemplate: IgxGroupByRowTemplateDirective;

    /**
     * The custom template, if any, that should be used when rendering the row drag indicator icon
     *
     * ```typescript
     * // Set in typescript
     * const myCustomTemplate: TemplateRef<any> = myComponent.customTemplate;
     * myComponent.dragIndicatorIconTemplate = myCustomTemplate;
     * ```
     * ```html
     * <!-- Set in markup -->
     *  <igx-grid #grid>
     *      ...
     *      <ng-template igxDragIndicatorIcon>
     *          <igx-icon fontSet="material">info</igx-icon>
     *      </ng-template>
     *  </igx-grid>
     * ```
     */
    @ContentChild(IgxDragIndicatorIconDirective, { read: TemplateRef, static: false })
    public dragIndicatorIconTemplate: TemplateRef<any> = null;

    @ViewChildren(IgxGridGroupByRowComponent, { read: IgxGridGroupByRowComponent })
    private _groupsRowList: QueryList<IgxGridGroupByRowComponent>;

    /**
     * @hidden
     */
    @ViewChild('defaultDropArea', { read: TemplateRef, static: true })
    public defaultDropAreaTemplate: TemplateRef<any>;

    /**
     * A list of all group rows.
     * ```typescript
     * const groupList = this.grid.groupsRowList;
     * ```
	 * @memberof IgxGridComponent
     */
    public get groupsRowList() {
        const res = new QueryList<any>();
        if (!this._groupsRowList) {
            return res;
        }
        const rList = this._groupsRowList.filter((item) => {
            return item.element.nativeElement.parentElement !== null;
        });
        res.reset(rList);
        return res;
    }

    /**
     * @hidden
     */
    @ViewChild('groupArea', { static: false })
    public groupArea: ElementRef;

    /**
     * @hidden
     */
    get groupAreaHostClass(): string {
        return this.getComponentDensityClass('igx-drop-area');
    }

    /**
     * Returns the template reference of the `IgxGridComponent`'s group row.
     * ```
     * const groupRowTemplate = this.grid.groupRowTemplate;
     * ```
	 * @memberof IgxGridComponent
     */
    get groupRowTemplate(): TemplateRef<any> {
        return this._groupRowTemplate;
    }

    /**
     * Sets the template reference of the `IgxGridComponent`'s group `IgxGridRowComponent`.
     * ```typescript
     * this.grid.groupRowTemplate = myRowTemplate.
     * ```
	 * @memberof IgxGridComponent
     */
    set groupRowTemplate(template: TemplateRef<any>) {
        this._groupRowTemplate = template;
        this.notifyChanges();
    }


    /**
     * Returns the template reference of the `IgxGridComponent`'s group area.
     * ```typescript
     * const groupAreaTemplate = this.grid.groupAreaTemplate;
     * ```
	 * @memberof IgxGridComponent
     */
    get groupAreaTemplate(): TemplateRef<any> {
        return this._groupAreaTemplate;
    }

    /**
     * Sets the template reference of the `IgxGridComponent`'s group area.
     * ```typescript
     * this.grid.groupAreaTemplate = myAreaTemplate.
     * ```
	 * @memberof IgxGridComponent
     */
    set groupAreaTemplate(template: TemplateRef<any>) {
        this._groupAreaTemplate = template;
        this.notifyChanges();
    }

    /**
     * Groups by a new `IgxColumnComponent` based on the provided expression, or modifies an existing one.
     * Also allows for multiple columns to be grouped at once if an array of `ISortingExpression` is passed.
     * The onGroupingDone event would get raised only **once** if this method gets called multiple times with the same arguments.
     * ```typescript
     * this.grid.groupBy({ fieldName: name, dir: SortingDirection.Asc, ignoreCase: false });
     * this.grid.groupBy([
            { fieldName: name1, dir: SortingDirection.Asc, ignoreCase: false },
            { fieldName: name2, dir: SortingDirection.Desc, ignoreCase: true },
            { fieldName: name3, dir: SortingDirection.Desc, ignoreCase: false }
        ]);
     * ```
	 * @memberof IgxGridComponent
     */
    public groupBy(expression: IGroupingExpression | Array<IGroupingExpression>): void {
        if (this.checkIfNoColumnField(expression)) {
            return;
        }
        this.endEdit(true);
        if (expression instanceof Array) {
            this._gridAPI.groupBy_multiple(expression);
        } else {
            this._gridAPI.groupBy(expression);
        }
        this.notifyChanges(true);
    }

    /**
     * Clears all grouping in the grid, if no parameter is passed.
     * If a parameter is provided, clears grouping for a particular column or an array of columns.
     * ```typescript
     * this.grid.clearGrouping(); //clears all grouping
     * this.grid.clearGrouping("ID"); //ungroups a single column
     * this.grid.clearGrouping(["ID", "Column1", "Column2"]); //ungroups multiple columns
     * ```
     *
     */
    public clearGrouping(name?: string | Array<string>): void {
        this._gridAPI.clear_groupby(name);
        this.notifyChanges(true);
    }

    /**
     * Returns if a group is expanded or not.
     * ```typescript
     * public groupRow: IGroupByRecord;
     * const expandedGroup = this.grid.isExpandedGroup(this.groupRow);
     * ```
	 * @memberof IgxGridComponent
     */
    public isExpandedGroup(group: IGroupByRecord): boolean {
        const state: IGroupByExpandState = this._getStateForGroupRow(group);
        return state ? state.expanded : this.groupsExpanded;
    }

    /**
     * Toggles the expansion state of a group.
     * ```typescript
     * public groupRow: IGroupByRecord;
     * const toggleExpGroup = this.grid.toggleGroup(this.groupRow);
     * ```
	 * @memberof IgxGridComponent
     */
    public toggleGroup(groupRow: IGroupByRecord) {
        this._toggleGroup(groupRow);
        this.notifyChanges();
    }

    /**
     * Expands the specified group and all of its parent groups.
     * ```typescript
     * public groupRow: IGroupByRecord;
     * this.grid.fullyExpandGroup(this.groupRow);
     * ```
     * @memberof IgxGridComponent
     */
    public fullyExpandGroup(groupRow: IGroupByRecord) {
        this._fullyExpandGroup(groupRow);
        this.notifyChanges();
    }

    /**
     * @hidden
     */
    public isGroupByRecord(record: any): boolean {
        // return record.records instance of GroupedRecords fails under Webpack
        return record.records && record.records.length;
    }

    /**
     * Toggles the expansion state of all group rows recursively.
     * ```typescript
     * this.grid.toggleAllGroupRows;
     * ```
	 * @memberof IgxGridComponent
     */
    public toggleAllGroupRows() {
        this.groupingExpansionState = [];
        this.groupsExpanded = !this.groupsExpanded;
        this.notifyChanges();
    }

    /**
     * Returns if the `IgxGridComponent` has groupable columns.
     * ```typescript
     * const groupableGrid = this.grid.hasGroupableColumns;
     * ```
	 * @memberof IgxGridComponent
     */
    get hasGroupableColumns(): boolean {
        return this.columnList.some((col) => col.groupable && !col.columnGroup);
    }

    private _setGroupColsVisibility(value) {
        if (this.columnList && !this.hasColumnLayouts) {
            this.groupingExpressions.forEach((expr) => {
                const col = this.getColumnByName(expr.fieldName);
                col.hidden = value;
            });
        }
    }

    /**
     * Returns if the grid's group by drop area is visible.
     * ```typescript
     * const dropVisible = this.grid.dropAreaVisible;
     * ```
	 * @memberof IgxGridComponent
     */
    public get dropAreaVisible(): boolean {
        return (this.draggedColumn && this.draggedColumn.groupable) ||
            !this.chipsGoupingExpressions.length;
    }

    /**
     * @hidden
     */
    protected _getStateForGroupRow(groupRow: IGroupByRecord): IGroupByExpandState {
        return this._gridAPI.groupBy_get_expanded_for_group(groupRow);
    }

    /**
     * @hidden
     */
    protected _toggleGroup(groupRow: IGroupByRecord) {
        this._gridAPI.groupBy_toggle_group(groupRow);
    }

    /**
     * @hidden
     */
    protected _fullyExpandGroup(groupRow: IGroupByRecord) {
        this._gridAPI.groupBy_fully_expand_group(groupRow);
    }

    /**
     * @hidden
     */
    protected _applyGrouping() {
        this._gridAPI.sort_multiple(this._groupingExpressions);
    }

    /**
     * @hidden
     */
    public isColumnGrouped(fieldName: string): boolean {
        return this.groupingExpressions.find(exp => exp.fieldName === fieldName) ? true : false;
    }

    /**
    * @hidden
    */
    public getContext(rowData, rowIndex): any {
        return {
            $implicit: rowData,
            index: rowIndex,
            templateID: this.isGroupByRecord(rowData) ? 'groupRow' : this.isSummaryRow(rowData) ? 'summaryRow' : 'dataRow'
        };
    }

    /**
    * @hidden
    */
    public get template(): TemplateRef<any> {
        if (this.filteredData && this.filteredData.length === 0) {
            return this.emptyGridTemplate ? this.emptyGridTemplate : this.emptyFilteredGridTemplate;
        }

        if (this.isLoading && (!this.data || this.dataLength === 0)) {
            return this.loadingGridTemplate ? this.loadingGridTemplate : this.loadingGridDefaultTemplate;
        }

        if (this.dataLength === 0) {
            return this.emptyGridTemplate ? this.emptyGridTemplate : this.emptyGridDefaultTemplate;
        }
    }

    /**
     * @hidden
     */
    public onChipRemoved(event: IBaseChipEventArgs) {
        this.clearGrouping(event.owner.id);
    }

    /**
     * @hidden
     */
    public chipsOrderChanged(event: IChipsAreaReorderEventArgs) {
        const newGrouping = [];
        for (let i = 0; i < event.chipsArray.length; i++) {
            const expr = this.groupingExpressions.filter((item) => {
                return item.fieldName === event.chipsArray[i].id;
            })[0];

            if (!this.getColumnByName(expr.fieldName).groupable) {
                // disallow changing order if there are columns with groupable: false
                return;
            }
            newGrouping.push(expr);
        }
        this.groupingExpansionState = [];
        this.chipsGoupingExpressions = newGrouping;

        if (event.originalEvent instanceof KeyboardEvent) {
            // When reordered using keyboard navigation, we don't have `onMoveEnd` event.
            this.groupingExpressions = this.chipsGoupingExpressions;
        }
        this.notifyChanges();
    }

    /**
     * @hidden
     */
    public chipsMovingEnded() {
        this.groupingExpressions = this.chipsGoupingExpressions;
        this.notifyChanges();
    }

    /**
     * @hidden
     */
    public onChipClicked(event: IChipClickEventArgs) {
        const sortingExpr = this.sortingExpressions;
        const columnExpr = sortingExpr.find((expr) => expr.fieldName === event.owner.id);
        columnExpr.dir = 3 - columnExpr.dir;
        this.sort(columnExpr);
        this.notifyChanges();
    }

    /**
     * @hidden
     */
    public onChipKeyDown(event: IChipKeyDownEventArgs) {
        if (event.originalEvent.key === ' ' || event.originalEvent.key === 'Spacebar' || event.originalEvent.key === 'Enter') {
            const sortingExpr = this.sortingExpressions;
            const columnExpr = sortingExpr.find((expr) => expr.fieldName === event.owner.id);
            columnExpr.dir = 3 - columnExpr.dir;
            this.sort(columnExpr);
            this.notifyChanges();
        }
    }

    /**
     * @hidden
     */
    protected get defaultTargetBodyHeight(): number {
        const allItems = this.totalItemCount || this.dataLength;
        return this.renderedRowHeight * Math.min(this._defaultTargetRecordNumber,
            this.paging ? Math.min(allItems, this.perPage) : allItems);
    }

    /**
     * @hidden
     */
    protected getGroupAreaHeight(): number {
        return this.groupArea ? this.groupArea.nativeElement.offsetHeight : 0;
    }

    /**
     * @hidden
     * Gets the combined width of the columns that are specific to the enabled grid features. They are fixed.
     * TODO: Remove for Angular 8. Calling parent class getter using super is not supported for now.
     */
    public getFeatureColumnsWidth() {
        let width = super.getFeatureColumnsWidth();

        if (this.groupingExpressions.length && this.headerGroupContainer) {
            width += this.headerGroupContainer.nativeElement.offsetWidth;
        }

        return width;
    }

    /**
     * @hidden
     */
    protected scrollTo(row: any | number, column: any | number): void {
        if (this.groupingExpressions && this.groupingExpressions.length
            && typeof(row) !== 'number') {
            const rowIndex = this.groupingResult.indexOf(row);
            const groupByRecord = this.groupingMetadata[rowIndex];
            if (groupByRecord) {
                this._fullyExpandGroup(groupByRecord);
            }
        }

        super.scrollTo(row, column, this.groupingFlatResult);
    }

    /**
    * @hidden
    */
    public get dropAreaTemplateResolved(): TemplateRef<any> {
        if (this.dropAreaTemplate) {
            return this.dropAreaTemplate;
        } else {
            return this.defaultDropAreaTemplate;
        }
    }

    /**
     * @hidden
     */
    public getGroupByChipTitle(expression: IGroupingExpression): string {
        const column = this.getColumnByName(expression.fieldName);
        return (column && column.header) || expression.fieldName;
    }
    /**
     * @hidden
     */
    public get iconTemplate() {
        if (this.groupsExpanded) {
            return this.headerExpandIndicatorTemplate || this.defaultExpandedTemplate;
        } else {
            return this.headerCollapseIndicatorTemplate || this.defaultCollapsedTemplate;
        }
    }

    /**
     * @hidden
     */
    public getColumnGroupable(fieldName: string): boolean {
        const column = this.getColumnByName(fieldName);
        return column && column.groupable;
    }

    /**
     * @hidden
     */
    public ngAfterContentInit() {
        super.ngAfterContentInit();
        if (this.allowFiltering && this.hasColumnLayouts) {
            this.filterMode = FilterMode.excelStyleFilter;
        }
        if (this.groupTemplate) {
            this._groupRowTemplate = this.groupTemplate.template;
        }

        if (this.hideGroupedColumns && this.columnList && this.groupingExpressions) {
            this._setGroupColsVisibility(this.hideGroupedColumns);
        }
        this._setupNavigationService();
    }

    public ngOnInit() {
        super.ngOnInit();
        this.onGroupingDone.pipe(takeUntil(this.destroy$)).subscribe((args) => {
            this.endEdit(true);
            this.summaryService.updateSummaryCache(args);
        });
    }

    public ngDoCheck(): void {
        if (this.groupingDiffer && this.columnList && !this.hasColumnLayouts) {
            const changes = this.groupingDiffer.diff(this.groupingExpressions);
            if (changes && this.columnList) {
                changes.forEachAddedItem((rec) => {
                    const col = this.getColumnByName(rec.item.fieldName);
                    col.hidden = true;
                });
                changes.forEachRemovedItem((rec) => {
                    const col = this.getColumnByName(rec.item.fieldName);
                    col.hidden = false;
                });
            }
        }
        super.ngDoCheck();
    }

    /**
     * @inheritdoc
     */
    getSelectedData(formatters = false, headers = false): any[] {
        if (this.groupingExpressions.length) {
            const source = [];

            const process = (record) => {
                if (record.expression || record.summaries) {
                    source.push(null);
                    return;
                }
                source.push(record);

            };

            this.dataView.forEach(process);
            return this.extractDataFromSelection(source, formatters, headers);
        } else {
            return super.getSelectedData(formatters, headers);
        }
    }

    private _setupNavigationService() {
        if (this.hasColumnLayouts) {
            this.navigation = new IgxGridMRLNavigationService();
            this.navigation.grid = this;
        }
    }

    private checkIfNoColumnField(expression: IGroupingExpression | Array<IGroupingExpression> | any): boolean {
        if (expression instanceof Array) {
            for (const singleExpression of expression) {
                if (!singleExpression.fieldName) {
                    return true;
                }
            }
            return false;
        }
        return !expression.fieldName;
    }

}<|MERGE_RESOLUTION|>--- conflicted
+++ resolved
@@ -68,14 +68,11 @@
         IgxColumnResizingService,
         IgxForOfSyncService,
         IgxForOfScrollSyncService,
-<<<<<<< HEAD
         {
             provide: INTERFACE_TOKEN,
             useExisting: forwardRef( () => IgxGridComponent)
-        }
-=======
+        },
         IgxRowIslandAPIService
->>>>>>> 214cfb5b
     ],
     selector: 'igx-grid',
     templateUrl: './grid.component.html'
