import {
    Component, ChangeDetectionStrategy, Input, Output, EventEmitter, ContentChild, ViewChildren,
    QueryList, ViewChild, ElementRef, TemplateRef, DoCheck, AfterContentInit, HostBinding, forwardRef, OnInit, AfterViewInit, HostListener
} from '@angular/core';
import { GridBaseAPIService } from '../api.service';
import { IgxGridBaseDirective } from '../grid-base.directive';
import { IgxGridNavigationService } from '../grid-navigation.service';
import { IgxGridAPIService } from './grid-api.service';
import { ISortingExpression } from '../../data-operations/sorting-expression.interface';
import { cloneArray, IBaseEventArgs } from '../../core/utils';
import { IGroupByRecord } from '../../data-operations/groupby-record.interface';
import { IgxGroupByRowTemplateDirective, IgxGridDetailTemplateDirective } from './grid.directives';
import { IgxGridGroupByRowComponent } from './groupby-row.component';
import { IGroupByExpandState } from '../../data-operations/groupby-expand-state.interface';
import { IBaseChipEventArgs, IChipClickEventArgs, IChipKeyDownEventArgs } from '../../chips/chip.component';
import { IChipsAreaReorderEventArgs } from '../../chips/chips-area.component';
import { IgxColumnComponent } from '../columns/column.component';
import { takeUntil } from 'rxjs/operators';
import { IgxFilteringService } from '../filtering/grid-filtering.service';
import { IGroupingExpression } from '../../data-operations/grouping-expression.interface';
import { IgxColumnResizingService } from '../resizing/resizing.service';
import { IgxGridSummaryService } from '../summaries/grid-summary.service';
import { IgxGridSelectionService, IgxGridCRUDService } from '../selection/selection.service';
import { IgxForOfSyncService, IgxForOfScrollSyncService } from '../../directives/for-of/for_of.sync.service';
import { IgxGridMRLNavigationService } from '../grid-mrl-navigation.service';
import { IgxRowIslandAPIService } from '../hierarchical-grid/row-island-api.service';
import { FilterMode } from '../common/enums';
import { GridType } from '../common/grid.interface';

let NEXT_ID = 0;

export interface IGroupingDoneEventArgs extends IBaseEventArgs {
    expressions: Array<ISortingExpression> | ISortingExpression;
    groupedColumns: Array<IgxColumnComponent> | IgxColumnComponent;
    ungroupedColumns: Array<IgxColumnComponent> | IgxColumnComponent;
}

/**
 * Grid provides a way to present and manipulate tabular data.
 * @igxModule IgxGridModule
 * @igxGroup Grids & Lists
 * @igxKeywords grid, table
 * @igxTheme igx-grid-theme
 * @remarks
 * The Ignite UI Grid is used for presenting and manipulating tabular data in the simplest way possible.  Once data
 * has been bound, it can be manipulated through filtering, sorting & editing operations.
 * @example
 * ```html
 * <igx-grid [data]="employeeData" autoGenerate="false">
 *   <igx-column field="first" header="First Name"></igx-column>
 *   <igx-column field="last" header="Last Name"></igx-column>
 *   <igx-column field="role" header="Role"></igx-column>
 * </igx-grid>
 * ```
 */
@Component({
    changeDetection: ChangeDetectionStrategy.OnPush,
    preserveWhitespaces: false,
    providers: [
        IgxGridNavigationService,
        IgxGridSummaryService,
        IgxGridSelectionService,
        IgxGridCRUDService,
        { provide: GridBaseAPIService, useClass: IgxGridAPIService },
        { provide: IgxGridBaseDirective, useExisting: forwardRef(() => IgxGridComponent) },
        IgxFilteringService,
        IgxColumnResizingService,
        IgxForOfSyncService,
        IgxForOfScrollSyncService,
        IgxRowIslandAPIService
    ],
    selector: 'igx-grid',
    templateUrl: './grid.component.html'
})
export class IgxGridComponent extends IgxGridBaseDirective implements GridType, OnInit, DoCheck, AfterContentInit, AfterViewInit {
    private _id = `igx-grid-${NEXT_ID++}`;
    /**
     * @hidden @internal
     */
    public groupingResult: any[];

    /**
     * @hidden @internal
     */
    public groupingMetadata: any[];

    /**
     * @hidden @internal
     */
    public groupingFlatResult: any[];
    /**
     * @hidden
     */
    protected _groupingExpressions: IGroupingExpression[] = [];
    /**
     * @hidden
     */
    protected _groupingExpandState: IGroupByExpandState[] = [];
    /**
     * @hidden
     */
    protected _groupRowTemplate: TemplateRef<any>;
    /**
     * @hidden
     */
    protected _groupAreaTemplate: TemplateRef<any>;
    /**
     * @hidden
     */
    protected groupingDiffer;
    private _data;
    private _hideGroupedColumns = false;
    private _dropAreaMessage = null;

    /**
     * Gets/Sets the value of the `id` attribute.
     * @remarks
     * If not provided it will be automatically generated.
     * @example
     * ```html
     * <igx-grid [id]="'igx-grid-1'" [data]="Data" [autoGenerate]="true"></igx-grid>
     * ```
     */
    @HostBinding('attr.id')
    @Input()
    public get id(): string {
        return this._id;
    }
    public set id(value: string) {
        this._id = value;
    }

    /**
     * Gets/Sets the array of data that populates the `IgxGridComponent`.
     * @example
     * ```html
     * <igx-grid [data]="Data" [autoGenerate]="true"></igx-grid>
     * ```
     */
    @Input()
    public get data(): any[] {
        return this._data;
    }

    public set data(value: any[]) {
        this._data = value || [];
        this.summaryService.clearSummaryCache();
        if (this.shouldGenerate) {
            this.setupColumns();
        }
        this.cdr.markForCheck();
    }

    /**
     * Gets/Sets an array of objects containing the filtered data.
     * @example
     * ```typescript
     * let filteredData = this.grid.filteredData;
     * this.grid.filteredData = [...];
     * ```
     */
    get filteredData() {
        return this._filteredData;
    }

    set filteredData(value) {
        this._filteredData = value;
    }

    /**
     * Gets/Sets the total number of records in the data source.
     * @remarks
     * This property is required for remote grid virtualization to function when it is bound to remote data.
     * @example
     * ```typescript
     * const itemCount = this.grid1.totalItemCount;
     * this.grid1.totalItemCount = 55;
     * ```
     */
    set totalItemCount(count) {
        this.verticalScrollContainer.totalItemCount = count;
        this.cdr.detectChanges();
    }

    get totalItemCount() {
        return this.verticalScrollContainer.totalItemCount;
    }

    private get _gridAPI(): IgxGridAPIService {
        return this.gridAPI as IgxGridAPIService;
    }
    private _filteredData = null;

    private childDetailTemplates: Map<any, any> = new Map();

    /**
     * Gets/Sets the group by state.
     * @example
     * ```typescript
     * let groupByState = this.grid.groupingExpressions;
     * this.grid.groupingExpressions = [...];
     * ```
     * @remarks
     * Supports two-way data binding.
     * @example
     * ```html
     * <igx-grid #grid [data]="Data" [autoGenerate]="true" [(groupingExpressions)]="model.groupingExpressions"></igx-grid>
     * ```
     */
    @Input()
    get groupingExpressions(): IGroupingExpression[] {
        return this._groupingExpressions;
    }

    set groupingExpressions(value: IGroupingExpression[]) {
        if (value && value.length > 10) {
            throw Error('Maximum amount of grouped columns is 10.');
        }
        const oldExpressions: IGroupingExpression[] = this.groupingExpressions;
        const newExpressions: IGroupingExpression[] = value;
        this._groupingExpressions = cloneArray(value);
        this.groupingExpressionsChange.emit(this._groupingExpressions);
        this.chipsGoupingExpressions = cloneArray(value);
        if (this._gridAPI.grid) {
            /* grouping should work in conjunction with sorting
            and without overriding separate sorting expressions */
            this._applyGrouping();
            this._gridAPI.arrange_sorting_expressions();
            this.notifyChanges();
        } else {
            // setter called before grid is registered in grid API service
            this.sortingExpressions.unshift.apply(this.sortingExpressions, this._groupingExpressions);
        }
        if (!this._init && JSON.stringify(oldExpressions) !== JSON.stringify(newExpressions) && this.columnList) {
            const groupedCols: IgxColumnComponent[] = [];
            const ungroupedCols: IgxColumnComponent[] = [];
            const groupedColsArr = newExpressions.filter((obj) => {
                return !oldExpressions.some((obj2) => {
                    return obj.fieldName === obj2.fieldName;
                });
            });
            groupedColsArr.forEach((elem) => {
                groupedCols.push(this.getColumnByName(elem.fieldName));
            }, this);
            const ungroupedColsArr = oldExpressions.filter((obj) => {
                return !newExpressions.some((obj2) => {
                    return obj.fieldName === obj2.fieldName;
                });
            });
            ungroupedColsArr.forEach((elem) => {
                ungroupedCols.push(this.getColumnByName(elem.fieldName));
            }, this);
            this.notifyChanges();
            const groupingDoneArgs: IGroupingDoneEventArgs = {
                expressions: newExpressions,
                groupedColumns: groupedCols,
                ungroupedColumns: ungroupedCols
            };
            this.onGroupingDone.emit(groupingDoneArgs);
        }
    }

    /**
     * @hidden
     */
    @Output()
    public groupingExpressionsChange = new EventEmitter<IGroupingExpression[]>();

    /**
     * Gets/Sets a list of expansion states for group rows.
     * @remarks
     * Includes only states that differ from the default one (controlled through groupsExpanded and states that the user has changed.
     * Contains the expansion state (expanded: boolean) and the unique identifier for the group row (Array).
     * Supports two-way data binding.
     * @example
     * ```html
     * <igx-grid #grid [data]="Data" [autoGenerate]="true" [(groupingExpansionState)]="model.groupingExpansionState"></igx-grid>
     * ```
     */
    @Input()
    get groupingExpansionState() {
        return this._groupingExpandState;
    }

    set groupingExpansionState(value) {
        if (value !== this._groupingExpandState) {
            this.groupingExpansionStateChange.emit(value);
        }
        this._groupingExpandState = value;
        if (this.gridAPI.grid) {
            this.cdr.detectChanges();
        }
    }

    /**
     * @hidden @internal
     */
    @Output()
    public groupingExpansionStateChange = new EventEmitter<IGroupByExpandState[]>();

    /**
     * Gets/Sets whether created groups are rendered expanded or collapsed.
     * @remarks
     * The default rendered state is expanded.
     * @example
     * ```html
     * <igx-grid #grid [data]="Data" [groupsExpanded]="false" [autoGenerate]="true"></igx-grid>
     * ```
     */
    @Input()
    public groupsExpanded = true;

    /**
     * Gets the hierarchical representation of the group by records.
     * @example
     * ```typescript
     * let groupRecords = this.grid.groupsRecords;
     * ```
     */
    public groupsRecords: IGroupByRecord[] = [];

    /**
     * Gets/Sets whether the grouped columns should be hidden.
     * @remarks
     * The default value is "false"
     * @example
     * ```html
     * <igx-grid #grid [data]="localData" [hideGroupedColumns]="true" [autoGenerate]="true"></igx-grid>
     * ```
     */
    @Input()
    public get hideGroupedColumns() {
        return this._hideGroupedColumns;
    }

    public set hideGroupedColumns(value: boolean) {
        if (value) {
            this.groupingDiffer = this.differs.find(this.groupingExpressions).create();
        } else {
            this.groupingDiffer = null;
        }
        if (this.columnList && this.groupingExpressions) {
            this._setGroupColsVisibility(value);
        }

        this._hideGroupedColumns = value;
    }

    /**
     * Gets/Sets the message displayed inside the GroupBy drop area where columns can be dragged on.
     * @remarks
     * The grid needs to have at least one groupable column in order the GroupBy area to be displayed.
     * @example
     * ```html
     * <igx-grid dropAreaMessage="Drop here to group!">
     *      <igx-column [groupable]="true" field="ID"></igx-column>
     * </igx-grid>
     * ```
     */
    @Input()
    set dropAreaMessage(value: string) {
        this._dropAreaMessage = value;
        this.notifyChanges();
    }

    get dropAreaMessage(): string {
        return this._dropAreaMessage || this.resourceStrings.igx_grid_groupByArea_message;
    }

    /**
     * Gets/Sets the template that will be rendered as a GroupBy drop area.
     * @remarks
     * The grid needs to have at least one groupable column in order the GroupBy area to be displayed.
     * @example
     * ```html
     * <igx-grid [dropAreaTemplate]="dropAreaRef">
     * </igx-grid>
     * <ng-template #myDropArea>
     *      <span> Custom drop area! </span>
     * </ng-template>
     * ```
     */
    @Input()
    public dropAreaTemplate: TemplateRef<any>;

    /**
     * Emitted when columns are grouped/ungrouped.
     * @remarks
     * The `onGroupingDone` event would be raised only once if several columns get grouped at once by calling
     * the `groupBy()` or `clearGrouping()` API methods and passing an array as an argument.
     * The event arguments provide the `expressions`, `groupedColumns` and `ungroupedColumns` properties, which contain
     * the `ISortingExpression` and the `IgxColumnComponent` related to the grouping/ungrouping operation.
     * Please note that `groupedColumns` and `ungroupedColumns` show only the **newly** changed columns (affected by the **last**
     * grouping/ungrouping operation), not all columns which are currently grouped/ungrouped.
     * columns.
     * @example
     * ```html
     * <igx-grid #grid [data]="localData" (onGroupingDone)="groupingDone($event)" [autoGenerate]="true"></igx-grid>
     * ```
     */
    @Output()
    public onGroupingDone = new EventEmitter<IGroupingDoneEventArgs>();

    /**
     * @hidden @internal
     */
    @ContentChild(IgxGroupByRowTemplateDirective, { read: IgxGroupByRowTemplateDirective })
    protected groupTemplate: IgxGroupByRowTemplateDirective;

    /**
     * @hidden @internal
     */
    @ContentChild(IgxGridDetailTemplateDirective, { read: IgxGridDetailTemplateDirective, static: false })
    protected gridDetailsTemplate: IgxGridDetailTemplateDirective;

    @ViewChildren(IgxGridGroupByRowComponent, { read: IgxGridGroupByRowComponent })
    private _groupsRowList: QueryList<IgxGridGroupByRowComponent>;

    /**
     * @hidden @internal
     */
    @ViewChild('defaultDropArea', { read: TemplateRef, static: true })
    public defaultDropAreaTemplate: TemplateRef<any>;

    /**
     * Gets the list of group rows.
     * @example
     * ```typescript
     * const groupList = this.grid.groupsRowList;
     * ```
     */
    public get groupsRowList() {
        const res = new QueryList<any>();
        if (!this._groupsRowList) {
            return res;
        }
        const rList = this._groupsRowList.filter((item) => {
            return item.element.nativeElement.parentElement !== null;
        }).sort((item1, item2) => item1.index - item2.index);
        res.reset(rList);
        return res;
    }

    /**
     * @hidden @internal
     */
    @ViewChild('groupArea')
    public groupArea: ElementRef;
    /**
     * @hidden @internal
     */
    @ViewChild('record_template', { read: TemplateRef, static: true })
    protected recordTemplate: TemplateRef<any>;

    @ViewChild('detail_template_container', { read: TemplateRef, static: true })
    protected detailTemplateContainer: TemplateRef<any>;

    /**
     * @hidden @internal
     */
    @ContentChild(IgxGridDetailTemplateDirective, { read: TemplateRef, static: false })
    public detailTemplate: TemplateRef<any> = null;

    @ViewChild('group_template', { read: TemplateRef, static: true })
    protected defaultGroupTemplate: TemplateRef<any>;

    @ViewChild('summary_template', { read: TemplateRef, static: true })
    protected summaryTemplate: TemplateRef<any>;

    /**
     * @hidden @internal
     */
    public getDetailsContext(rowData, index) {
        return {
            $implicit: rowData,
            index: index
        };
    }

    /**
     * @hidden @internal
     */
    public preventContainerScroll(evt) {
        if (evt.target.scrollTop !== 0) {
            this.verticalScrollContainer.addScrollTop(evt.target.scrollTop);
            evt.target.scrollTop = 0;
        }
    }

    /**
     * @hidden @internal
     */
    public trackChanges(index, rec) {
        if (rec.detailsData !== undefined) {
            return rec.detailsData;
        }
        return rec;
    }

    /**
     * @hidden @internal
     */
    public detailsViewFocused(container, rowIndex) {
        this.navigation.activeNode ? this.navigation.activeNode.row = rowIndex :
            this.navigation.activeNode = {row: rowIndex};
    }

    /**
     * @hidden @internal
     */
    public get hasDetails() {
        return !!this.gridDetailsTemplate;
    }

    /**
     * @hidden @internal
     */
   public getRowTemplate(rowData) {
        if (this.isGroupByRecord(rowData)) {
            return this.defaultGroupTemplate;
        } else if (this.isSummaryRow(rowData)) {
            return this.summaryTemplate;
        }  else if (this.hasDetails && this.isDetailRecord(rowData)) {
                return this.detailTemplateContainer;
        } else {
            return this.recordTemplate;
        }
   }

    /**
     * @hidden @internal
     */
<<<<<<< HEAD
    public isDetailRecord(record) {
        return record.detailsData !== undefined;
    }

=======
   public isDetailRecord(record) {
    return record.detailsData !== undefined;
   }
   /**
    * @hidden @internal
    */
   public isDetailActive(rowIndex) {
       return this.navigation.activeNode ? this.navigation.activeNode.row === rowIndex : false;
   }
>>>>>>> 238d326d
    /**
     * @hidden @internal
     */
    get groupAreaHostClass(): string {
        return this.getComponentDensityClass('igx-drop-area');
    }

    /**
     * Gets/Sets the template reference for the group row.
     * @example
     * ```
     * const groupRowTemplate = this.grid.groupRowTemplate;
     * this.grid.groupRowTemplate = myRowTemplate;
     * ```
     */
    get groupRowTemplate(): TemplateRef<any> {
        return this._groupRowTemplate;
    }

    set groupRowTemplate(template: TemplateRef<any>) {
        this._groupRowTemplate = template;
        this.notifyChanges();
    }


    /**
     * Gets/Sets the template reference of the `IgxGridComponent`'s group area.
     * @example
     * ```typescript
     * const groupAreaTemplate = this.grid.groupAreaTemplate;
     * this.grid.groupAreaTemplate = myAreaTemplate.
     * ```
     */
    get groupAreaTemplate(): TemplateRef<any> {
        return this._groupAreaTemplate;
    }

    set groupAreaTemplate(template: TemplateRef<any>) {
        this._groupAreaTemplate = template;
        this.notifyChanges();
    }

    /**
     * Groups by a new `IgxColumnComponent` based on the provided expression, or modifies an existing one.
     * @remarks
     * Also allows for multiple columns to be grouped at once if an array of `ISortingExpression` is passed.
     * The onGroupingDone event would get raised only **once** if this method gets called multiple times with the same arguments.
     * @example
     * ```typescript
     * this.grid.groupBy({ fieldName: name, dir: SortingDirection.Asc, ignoreCase: false });
     * this.grid.groupBy([
     *     { fieldName: name1, dir: SortingDirection.Asc, ignoreCase: false },
     *     { fieldName: name2, dir: SortingDirection.Desc, ignoreCase: true },
     *     { fieldName: name3, dir: SortingDirection.Desc, ignoreCase: false }
     * ]);
     * ```
     */
    public groupBy(expression: IGroupingExpression | Array<IGroupingExpression>): void {
        if (this.checkIfNoColumnField(expression)) {
            return;
        }
        this.endEdit(true);
        if (expression instanceof Array) {
            this._gridAPI.groupBy_multiple(expression);
        } else {
            this._gridAPI.groupBy(expression);
        }
        this.notifyChanges(true);
    }

    /**
     * Clears grouping for particular column, array of columns or all columns.
     * @remarks
     * Clears all grouping in the grid, if no parameter is passed.
     * If a parameter is provided, clears grouping for a particular column or an array of columns.
     * @example
     * ```typescript
     * this.grid.clearGrouping(); //clears all grouping
     * this.grid.clearGrouping("ID"); //ungroups a single column
     * this.grid.clearGrouping(["ID", "Column1", "Column2"]); //ungroups multiple columns
     * ```
     * @param name Name of column or array of column names to be ungrouped.
     */
    public clearGrouping(name?: string | Array<string>): void {
        this._gridAPI.clear_groupby(name);
        this.notifyChanges(true);
    }

    public preventHeaderScroll(args) {
        if (args.target.scrollLeft !== 0) {
            (this.navigation as any).forOfDir().getScroll().scrollLeft =  args.target.scrollLeft;
            args.target.scrollLeft = 0;
        }
    }

    /**
     * Returns if a group is expanded or not.
     * @param group The group record.
     * @example
     * ```typescript
     * public groupRow: IGroupByRecord;
     * const expandedGroup = this.grid.isExpandedGroup(this.groupRow);
     * ```
     */
    public isExpandedGroup(group: IGroupByRecord): boolean {
        const state: IGroupByExpandState = this._getStateForGroupRow(group);
        return state ? state.expanded : this.groupsExpanded;
    }

    /**
     * Toggles the expansion state of a group.
     * @param groupRow The group record to toggle.
     * @example
     * ```typescript
     * public groupRow: IGroupByRecord;
     * const toggleExpGroup = this.grid.toggleGroup(this.groupRow);
     * ```
     */
    public toggleGroup(groupRow: IGroupByRecord) {
        this._toggleGroup(groupRow);
        this.notifyChanges();
    }

    /**
     * Expands the specified group and all of its parent groups.
     * @param groupRow The group record to fully expand.
     * @example
     * ```typescript
     * public groupRow: IGroupByRecord;
     * this.grid.fullyExpandGroup(this.groupRow);
     * ```
     */
    public fullyExpandGroup(groupRow: IGroupByRecord) {
        this._fullyExpandGroup(groupRow);
        this.notifyChanges();
    }

    /**
     * @hidden @internal
     */
    public isGroupByRecord(record: any): boolean {
        // return record.records instance of GroupedRecords fails under Webpack
        return record.records && record.records.length;
    }

    /**
     * Toggles the expansion state of all group rows recursively.
     * @example
     * ```typescript
     * this.grid.toggleAllGroupRows;
     * ```
     */
    public toggleAllGroupRows() {
        this.groupingExpansionState = [];
        this.groupsExpanded = !this.groupsExpanded;
        this.notifyChanges();
    }

    /**
     * Returns if the `IgxGridComponent` has groupable columns.
     * @example
     * ```typescript
     * const groupableGrid = this.grid.hasGroupableColumns;
     * ```
     */
    get hasGroupableColumns(): boolean {
        return this.columnList.some((col) => col.groupable && !col.columnGroup);
    }

    private _setGroupColsVisibility(value) {
        if (this.columnList.length > 0 && !this.hasColumnLayouts) {
            this.groupingExpressions.forEach((expr) => {
                const col = this.getColumnByName(expr.fieldName);
                col.hidden = value;
            });
        }
    }

    /**
     * Gets if the grid's group by drop area is visible.
     * @example
     * ```typescript
     * const dropVisible = this.grid.dropAreaVisible;
     * ```
     */
    public get dropAreaVisible(): boolean {
        return (this.draggedColumn && this.draggedColumn.groupable) ||
            !this.chipsGoupingExpressions.length;
    }

    /**
     * @hidden @internal
     */
    protected _getStateForGroupRow(groupRow: IGroupByRecord): IGroupByExpandState {
        return this._gridAPI.groupBy_get_expanded_for_group(groupRow);
    }

    /**
     * @hidden
     */
    protected _toggleGroup(groupRow: IGroupByRecord) {
        this._gridAPI.groupBy_toggle_group(groupRow);
    }

    /**
     * @hidden @internal
     */
    protected _fullyExpandGroup(groupRow: IGroupByRecord) {
        this._gridAPI.groupBy_fully_expand_group(groupRow);
    }

    /**
     * @hidden @internal
     */
    protected _applyGrouping() {
        this._gridAPI.sort_multiple(this._groupingExpressions);
    }

    /**
     * @hidden @internal
     */
    public isColumnGrouped(fieldName: string): boolean {
        return this.groupingExpressions.find(exp => exp.fieldName === fieldName) ? true : false;
    }

    /**
     * @hidden @internal
     */
    public getContext(rowData: any, rowIndex: number, pinned?: boolean): any {
        if (pinned && !this.isRowPinningToTop) {
            rowIndex = rowIndex + this.dataView.length;
        }
        rowIndex = !pinned && this.isRowPinningToTop ? rowIndex + this._pinnedRecordIDs.length : rowIndex;
        if (this.isDetailRecord(rowData)) {
            const cachedData = this.childDetailTemplates.get(rowData.detailsData);
            const rowID = this.primaryKey ? rowData.detailsData[this.primaryKey] : this.data.indexOf(rowData.detailsData);
            if (cachedData) {
                const view = cachedData.view;
                const tmlpOutlet = cachedData.owner;
                return {
                    $implicit: rowData.detailsData,
                    moveView: view,
                    owner: tmlpOutlet,
                    index: this.dataView.indexOf(rowData),
                    templateID: 'detailRow-' + rowID
                };
            } else {
                // child rows contain unique grids, hence should have unique templates
                return {
                    $implicit: rowData.detailsData,
                    templateID: 'detailRow-' + rowID,
                    index: this.dataView.indexOf(rowData)
                };
            }
        }
        return {
            $implicit: this.isGhostRecord(rowData) ? rowData.recordRef : rowData,
            index: rowIndex,
            templateID: this.isGroupByRecord(rowData) ? 'groupRow' : this.isSummaryRow(rowData) ? 'summaryRow' : 'dataRow',
            disabled: this.isGhostRecord(rowData)
        };
    }

    /**
     * @hidden @internal
     */
    public viewCreatedHandler(args) {
        if (args.context.templateID.indexOf('detailRow') !== -1) {
            this.childDetailTemplates.set(args.context.$implicit, args);
        }
    }

    /**
     * @hidden @internal
     */
    public viewMovedHandler(args) {
        if (args.context.templateID.indexOf('detailRow') !== -1) {
            // view was moved, update owner in cache
            const key = args.context.$implicit;
            const cachedData = this.childDetailTemplates.get(key);
            cachedData.owner = args.owner;
        }
    }


    /**
     * @hidden @internal
     */
    public get template(): TemplateRef<any> {
        if (this.filteredData && this.filteredData.length === 0) {
            return this.emptyGridTemplate ? this.emptyGridTemplate : this.emptyFilteredGridTemplate;
        }

        if (this.isLoading && (!this.data || this.dataLength === 0)) {
            return this.loadingGridTemplate ? this.loadingGridTemplate : this.loadingGridDefaultTemplate;
        }

        if (this.dataLength === 0) {
            return this.emptyGridTemplate ? this.emptyGridTemplate : this.emptyGridDefaultTemplate;
        }
    }

    /**
     * @hidden @internal
     */
    public onChipRemoved(event: IBaseChipEventArgs) {
        this.clearGrouping(event.owner.id);
    }

    /**
     * @hidden @internal
     */
    public chipsOrderChanged(event: IChipsAreaReorderEventArgs) {
        const newGrouping = [];
        for (let i = 0; i < event.chipsArray.length; i++) {
            const expr = this.groupingExpressions.filter((item) => {
                return item.fieldName === event.chipsArray[i].id;
            })[0];

            if (!this.getColumnByName(expr.fieldName).groupable) {
                // disallow changing order if there are columns with groupable: false
                return;
            }
            newGrouping.push(expr);
        }
        this.groupingExpansionState = [];
        this.chipsGoupingExpressions = newGrouping;

        if (event.originalEvent instanceof KeyboardEvent) {
            // When reordered using keyboard navigation, we don't have `onMoveEnd` event.
            this.groupingExpressions = this.chipsGoupingExpressions;
        }
        this.notifyChanges();
    }

    /**
     * @hidden @internal
     */
    public chipsMovingEnded() {
        this.groupingExpressions = this.chipsGoupingExpressions;
        this.notifyChanges();
    }

    /**
     * @hidden @internal
     */
    public onChipClicked(event: IChipClickEventArgs) {
        const sortingExpr = this.sortingExpressions;
        const columnExpr = sortingExpr.find((expr) => expr.fieldName === event.owner.id);
        columnExpr.dir = 3 - columnExpr.dir;
        this.sort(columnExpr);
        this.notifyChanges();
    }

    /**
     * @hidden @internal
     */
    public onChipKeyDown(event: IChipKeyDownEventArgs) {
        if (event.originalEvent.key === ' ' || event.originalEvent.key === 'Spacebar' || event.originalEvent.key === 'Enter') {
            const sortingExpr = this.sortingExpressions;
            const columnExpr = sortingExpr.find((expr) => expr.fieldName === event.owner.id);
            columnExpr.dir = 3 - columnExpr.dir;
            this.sort(columnExpr);
            this.notifyChanges();
        }
    }

    /**
     * @hidden @internal
     */
    protected get defaultTargetBodyHeight(): number {
        const allItems = this.totalItemCount || this.dataLength;
        return this.renderedRowHeight * Math.min(this._defaultTargetRecordNumber,
            this.paging ? Math.min(allItems, this.perPage) : allItems);
    }

    /**
     * @hidden @internal
     */
    protected getGroupAreaHeight(): number {
        return this.groupArea ? this.groupArea.nativeElement.offsetHeight : 0;
    }

    /**
     * @hidden @internal
     */
    protected scrollTo(row: any | number, column: any | number): void {
        if (this.groupingExpressions && this.groupingExpressions.length
            && typeof(row) !== 'number') {
            const rowIndex = this.groupingResult.indexOf(row);
            const groupByRecord = this.groupingMetadata[rowIndex];
            if (groupByRecord) {
                this._fullyExpandGroup(groupByRecord);
            }
        }

        super.scrollTo(row, column, this.groupingFlatResult);
    }

    /**
     * @hidden @internal
     */
    public get dropAreaTemplateResolved(): TemplateRef<any> {
        if (this.dropAreaTemplate) {
            return this.dropAreaTemplate;
        } else {
            return this.defaultDropAreaTemplate;
        }
    }

    /**
     * @hidden @internal
     */
    public getGroupByChipTitle(expression: IGroupingExpression): string {
        const column = this.getColumnByName(expression.fieldName);
        return (column && column.header) || expression.fieldName;
    }
    /**
     * @hidden @internal
     */
    public get iconTemplate() {
        if (this.groupsExpanded) {
            return this.headerExpandIndicatorTemplate || this.defaultExpandedTemplate;
        } else {
            return this.headerCollapseIndicatorTemplate || this.defaultCollapsedTemplate;
        }
    }

    /**
     * @hidden @internal
     */
    public getColumnGroupable(fieldName: string): boolean {
        const column = this.getColumnByName(fieldName);
        return column && column.groupable;
    }

    /**
     * @hidden @internal
     */
    public ngAfterContentInit() {
        super.ngAfterContentInit();
        if (this.allowFiltering && this.hasColumnLayouts) {
            this.filterMode = FilterMode.excelStyleFilter;
        }
        if (this.groupTemplate) {
            this._groupRowTemplate = this.groupTemplate.template;
        }

        if (this.hideGroupedColumns && this.columnList && this.groupingExpressions) {
            this._setGroupColsVisibility(this.hideGroupedColumns);
        }
        this._setupNavigationService();
    }

    /**
     * @hidden @internal
     */
    public ngAfterViewInit() {
        super.ngAfterViewInit();
        this.verticalScrollContainer.onBeforeViewDestroyed.pipe(takeUntil(this.destroy$)).subscribe((view) => {
            const rowData = view.context.$implicit;
            if (this.isDetailRecord(rowData)) {
                const cachedData = this.childDetailTemplates.get(rowData.detailsData);
                if (cachedData) {
                    const tmlpOutlet = cachedData.owner;
                    tmlpOutlet._viewContainerRef.detach(0);
                }
            }
        });
    }

    /**
     * @hidden @internal
     */
    public ngOnInit() {
        super.ngOnInit();
        this.onGroupingDone.pipe(takeUntil(this.destroy$)).subscribe((args) => {
            this.endEdit(true);
            this.summaryService.updateSummaryCache(args);
            this._headerFeaturesWidth = NaN;
        });
    }

    /**
     * @hidden @internal
     */
    public ngDoCheck(): void {
        if (this.groupingDiffer && this.columnList && !this.hasColumnLayouts) {
            const changes = this.groupingDiffer.diff(this.groupingExpressions);
            if (changes && this.columnList.length > 0) {
                changes.forEachAddedItem((rec) => {
                    const col = this.getColumnByName(rec.item.fieldName);
                    col.hidden = true;
                });
                changes.forEachRemovedItem((rec) => {
                    const col = this.getColumnByName(rec.item.fieldName);
                    col.hidden = false;
                });
            }
        }
        super.ngDoCheck();
    }

    /**
     * @inheritdoc
     */
    getSelectedData(formatters = false, headers = false): any[] {
        if (this.groupingExpressions.length) {
            const source = [];

            const process = (record) => {
                if (record.expression || record.summaries) {
                    source.push(null);
                    return;
                }
                source.push(record);

            };

            this.dataView.forEach(process);
            return this.extractDataFromSelection(source, formatters, headers);
        } else {
            return super.getSelectedData(formatters, headers);
        }
    }

    private _setupNavigationService() {
        if (this.hasColumnLayouts) {
            this.navigation = new IgxGridMRLNavigationService();
            this.navigation.grid = this;
        }
    }

    private checkIfNoColumnField(expression: IGroupingExpression | Array<IGroupingExpression> | any): boolean {
        if (expression instanceof Array) {
            for (const singleExpression of expression) {
                if (!singleExpression.fieldName) {
                    return true;
                }
            }
            return false;
        }
        return !expression.fieldName;
    }

}<|MERGE_RESOLUTION|>--- conflicted
+++ resolved
@@ -515,7 +515,7 @@
     /**
      * @hidden @internal
      */
-   public getRowTemplate(rowData) {
+    public getRowTemplate(rowData) {
         if (this.isGroupByRecord(rowData)) {
             return this.defaultGroupTemplate;
         } else if (this.isSummaryRow(rowData)) {
@@ -525,27 +525,21 @@
         } else {
             return this.recordTemplate;
         }
-   }
-
-    /**
-     * @hidden @internal
-     */
-<<<<<<< HEAD
+    }
+
+    /**
+     * @hidden @internal
+     */
     public isDetailRecord(record) {
         return record.detailsData !== undefined;
     }
 
-=======
-   public isDetailRecord(record) {
-    return record.detailsData !== undefined;
-   }
-   /**
-    * @hidden @internal
-    */
-   public isDetailActive(rowIndex) {
-       return this.navigation.activeNode ? this.navigation.activeNode.row === rowIndex : false;
-   }
->>>>>>> 238d326d
+    /**
+     * @hidden @internal
+     */
+    public isDetailActive(rowIndex) {
+        return this.navigation.activeNode ? this.navigation.activeNode.row === rowIndex : false;
+    }
     /**
      * @hidden @internal
      */
