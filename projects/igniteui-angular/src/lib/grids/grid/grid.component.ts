import { Component, ChangeDetectionStrategy, Input, Output, EventEmitter, ContentChild, ViewChildren,
    QueryList, ViewChild, ElementRef, TemplateRef, DoCheck, NgZone, ChangeDetectorRef, ComponentFactoryResolver,
    IterableDiffers, ViewContainerRef, Inject, AfterContentInit, HostBinding, forwardRef, OnInit } from '@angular/core';
import { GridBaseAPIService } from '../api.service';
import { IgxGridBaseComponent, IgxGridTransaction, IFocusChangeEventArgs } from '../grid-base.component';
import { IgxGridNavigationService } from '../grid-navigation.service';
import { IgxGridAPIService } from './grid-api.service';
import { ISortingExpression } from '../../data-operations/sorting-expression.interface';
import { cloneArray } from '../../core/utils';
import { IgxTextHighlightDirective } from '../../directives/text-highlight/text-highlight.directive';
import { IGroupByRecord } from '../../data-operations/groupby-record.interface';
import { IgxGroupByRowTemplateDirective } from './grid.directives';
import { IgxGridGroupByRowComponent } from './groupby-row.component';
import { DisplayDensity } from '../../core/displayDensity';
import { IGroupByExpandState } from '../../data-operations/groupby-expand-state.interface';
import { IBaseChipEventArgs, IChipClickEventArgs, IChipKeyDownEventArgs } from '../../chips/chip.component';
import { IChipsAreaReorderEventArgs } from '../../chips/chips-area.component';
import { DataUtil } from '../../data-operations/data-util';
import { IgxSelectionAPIService } from '../../core/selection';
import { TransactionService } from '../../services/transaction/transaction';
import { DOCUMENT } from '@angular/common';
import { IgxGridCellComponent } from '../cell.component';
import { IgxGridSortingPipe } from './grid.pipes';
<<<<<<< HEAD
import { takeUntil } from 'rxjs/operators';
=======
import { IgxColumnComponent } from '../column.component';
>>>>>>> 1e001ce7

let NEXT_ID = 0;

export interface IGridFocusChangeEventArgs extends IFocusChangeEventArgs {
    groupRow: IgxGridGroupByRowComponent;
}
export interface IGroupingDoneEventArgs {
    expressions: Array<ISortingExpression> | ISortingExpression;
    groupedColumns: Array<IgxColumnComponent> | IgxColumnComponent;
    ungroupedColumns: Array<IgxColumnComponent> | IgxColumnComponent;
}

/**
 * **Ignite UI for Angular Grid** -
 * [Documentation](https://www.infragistics.com/products/ignite-ui-angular/angular/components/grid.html)
 *
 * The Ignite UI Grid is used for presenting and manipulating tabular data in the simplest way possible.  Once data
 * has been bound, it can be manipulated through filtering, sorting & editing operations.
 *
 * Example:
 * ```html
 * <igx-grid [data]="employeeData" autoGenerate="false">
 *   <igx-column field="first" header="First Name"></igx-column>
 *   <igx-column field="last" header="Last Name"></igx-column>
 *   <igx-column field="role" header="Role"></igx-column>
 * </igx-grid>
 * ```
 */
@Component({
    changeDetection: ChangeDetectionStrategy.OnPush,
    preserveWhitespaces: false,
    providers: [IgxGridNavigationService,
        { provide: GridBaseAPIService, useClass: IgxGridAPIService },
        { provide: IgxGridBaseComponent, useExisting: forwardRef(() => IgxGridComponent) }],
    selector: 'igx-grid',
    templateUrl: './grid.component.html'
})
export class IgxGridComponent extends IgxGridBaseComponent implements OnInit, DoCheck, AfterContentInit {
    private _id = `igx-grid-${NEXT_ID++}`;
    /**
     * @hidden
     */
    protected _groupingExpressions = [];
    /**
     * @hidden
     */
    protected _groupingExpandState: IGroupByExpandState[] = [];
    /**
     * @hidden
     */
    protected _groupRowTemplate: TemplateRef<any>;
    /**
     * @hidden
     */
    protected _groupAreaTemplate: TemplateRef<any>;
    /**
     * @hidden
     */
    protected groupingDiffer;
    private _hideGroupedColumns = false;

    /**
     * An @Input property that sets the value of the `id` attribute. If not provided it will be automatically generated.
     * ```html
     * <igx-grid [id]="'igx-grid-1'" [data]="Data" [autoGenerate]="true"></igx-grid>
     * ```
	 * @memberof IgxGridComponent
     */
    @HostBinding('attr.id')
    @Input()
    public get id(): string {
        return this._id;
    }
    public set id(value: string) {
        if (this._id !== value) {
            const oldId = this._id;
            this._id = value;
            this._gridAPI.reset(oldId, this._id);
        }
    }

    private _gridAPI: IgxGridAPIService;

    constructor(
        gridAPI: GridBaseAPIService<IgxGridBaseComponent>,
        selection: IgxSelectionAPIService,
        @Inject(IgxGridTransaction) _transactions: TransactionService,
        elementRef: ElementRef,
        zone: NgZone,
        @Inject(DOCUMENT) public document,
        cdr: ChangeDetectorRef,
        resolver: ComponentFactoryResolver,
        differs: IterableDiffers,
        viewRef: ViewContainerRef,
        navigation: IgxGridNavigationService) {
            super(gridAPI, selection, _transactions, elementRef, zone, document, cdr, resolver, differs, viewRef, navigation);
            this._gridAPI = <IgxGridAPIService>gridAPI;
    }

    /**
     * Returns the group by state of the `IgxGridComponent`.
     * ```typescript
     * let groupByState = this.grid.groupingExpressions;
     * ```
	 * @memberof IgxGridComponent
     */
    @Input()
    get groupingExpressions(): ISortingExpression[] {
        return this._groupingExpressions;
    }

    /**
     * Sets the group by state of the `IgxGridComponent` and emits the `onGroupingDone`
     * event with the appropriate arguments.
     * ```typescript
     * this.grid.groupingExpressions = [{
     *     fieldName: "ID",
     *     dir: SortingDirection.Asc,
     *     ignoreCase: false
     * }];
     * ```
	 * @memberof IgxGridComponent
     */
    set groupingExpressions(value: ISortingExpression[]) {
        if (value && value.length > 10) {
            throw Error('Maximum amount of grouped columns is 10.');
        }
        const oldExpressions: Array<ISortingExpression> = this.groupingExpressions;
        const newExpressions: Array<ISortingExpression> = value;
        this._groupingExpressions = cloneArray(value);
        this.chipsGoupingExpressions = cloneArray(value);
        if (this._gridAPI.get(this.id)) {
            this._gridAPI.arrange_sorting_expressions(this.id);
            /* grouping should work in conjunction with sorting
            and without overriding separate sorting expressions */
            this._applyGrouping();
            this.cdr.markForCheck();
        } else {
            // setter called before grid is registered in grid API service
            this.sortingExpressions.unshift.apply(this.sortingExpressions, this._groupingExpressions);
        }
        if (JSON.stringify(oldExpressions) !== JSON.stringify(newExpressions) && this.columnList) {
            const groupedCols: Array<IgxColumnComponent> | IgxColumnComponent = [];
            const ungroupedCols: Array<IgxColumnComponent> | IgxColumnComponent = [];
            const groupedColsArr = newExpressions.filter((obj) => {
                return !oldExpressions.some((obj2) => {
                    return obj.fieldName === obj2.fieldName;
                });
            });
            groupedColsArr.forEach((elem) => {
                groupedCols.push(this.getColumnByName(elem.fieldName));
            }, this);
            const ungroupedColsArr = oldExpressions.filter((obj) => {
                return !newExpressions.some((obj2) => {
                    return obj.fieldName === obj2.fieldName;
                });
            });
            ungroupedColsArr.forEach((elem) => {
                ungroupedCols.push(this.getColumnByName(elem.fieldName));
            }, this);
            const groupingDoneArgs: IGroupingDoneEventArgs = {
                expressions: newExpressions,
                groupedColumns: groupedCols,
                ungroupedColumns: ungroupedCols
            };
            this.onGroupingDone.emit(groupingDoneArgs);
        }
    }

    /**
     * Returns a list of expansion states for group rows.
     * Includes only states that differ from the default one (controlled through groupsExpanded and states that the user has changed.
     * Contains the expansion state (expanded: boolean) and the unique identifier for the group row (Array).
     * ```typescript
     * const groupExpState = this.grid.groupingExpansionState;
     * ```
	 * @memberof IgxGridComponent
     */
    @Input()
    get groupingExpansionState() {
        return this._groupingExpandState;
    }

    /**
     * Sets a list of expansion states for group rows.
     * ```typescript
     *      this.grid.groupingExpansionState = [{
     *      expanded: false,
     *      hierarchy: [{ fieldName: 'ID', value: 1 }]
     *   }];
     * // You can use DataUtil.getHierarchy(groupRow) to get the group `IgxGridRowComponent` hierarchy.
     * ```
	 * @memberof IgxGridComponent
     */
    set groupingExpansionState(value) {
        const activeInfo = IgxTextHighlightDirective.highlightGroupsMap.get(this.id);

        let highlightItem = null;
        if (this.collapsedHighlightedItem) {
            highlightItem = this.collapsedHighlightedItem.item;
        } else if (this.lastSearchInfo.matchInfoCache.length) {
            highlightItem = this.lastSearchInfo.matchInfoCache[this.lastSearchInfo.activeMatchIndex].item;
        }

        this._groupingExpandState = cloneArray(value);

        this.refreshSearch();

        if (highlightItem !== null && this.groupingExpressions.length) {
            const index = this.filteredSortedData.indexOf(highlightItem);
            const groupRow = this.getGroupByRecords()[index];

            if (!this.isExpandedGroup(groupRow)) {
                IgxTextHighlightDirective.clearActiveHighlight(this.id);
                this.collapsedHighlightedItem = {
                    info: activeInfo,
                    item: highlightItem
                };
            } else if (this.collapsedHighlightedItem !== null) {
                const collapsedInfo = this.collapsedHighlightedItem.info;
                IgxTextHighlightDirective.setActiveHighlight(this.id, {
                    columnIndex: collapsedInfo.columnIndex,
                    rowIndex: collapsedInfo.rowIndex,
                    index: collapsedInfo.index,
                    page: collapsedInfo.page
                });
            }
        }
        this.cdr.detectChanges();
    }

    /**
     * An @Input property that determines whether created groups are rendered expanded or collapsed.
     * The default rendered state is expanded.
     * ```html
     * <igx-grid #grid [data]="Data" [groupsExpanded]="false" [autoGenerate]="true"></igx-grid>
     * ```
	 * @memberof IgxGridComponent
     */
    @Input()
    public groupsExpanded = true;

    /**
     * A hierarchical representation of the group by records.
     * ```typescript
     * let groupRecords = this.grid.groupsRecords;
     * ```
	 * @memberof IgxGridComponent
     */
    public groupsRecords: IGroupByRecord[] = [];

    /**
     * An @Input property that sets whether the grouped columns should be hidden as well.
     * The default value is "false"
     * ```html
     * <igx-grid #grid [data]="localData" [hideGroupedColumns]="true" [autoGenerate]="true"></igx-grid>
     * ```
	 * @memberof IgxGridComponent
     */
    @Input()
    public get hideGroupedColumns() {
        return this._hideGroupedColumns;
    }

    public set hideGroupedColumns(value: boolean) {
        if (value) {
            this.groupingDiffer = this.differs.find(this.groupingExpressions).create();
        } else {
            this.groupingDiffer = null;
        }
        if (this.columnList && this.groupingExpressions) {
            this._setGroupColsVisibility(value);
        }

        this._hideGroupedColumns = value;
    }

    /**
     * Emitted when a new `IgxColumnComponent` gets grouped/ungrouped, or multiple columns get
     * grouped/ungrouped at once by using the Group By API.
     * The `onGroupingDone` event would be raised only once if several columns get grouped at once by calling
     * the `groupBy()` or `clearGrouping()` API methods and passing an array as an argument.
     * The event arguments provide the `expressions`, `groupedColumns` and `ungroupedColumns` properties, which contain
     * the `ISortingExpression` and the `IgxColumnComponent` related to the grouping/ungrouping operation.
     * Please note that `groupedColumns` and `ungroupedColumns` show only the **newly** changed columns (affected by the **last**
     * grouping/ungrouping operation), not all columns which are currently grouped/ungrouped.
     * columns.
     * ```typescript
     * groupingDone(event: IGroupingDoneEventArgs){
     *     const expressions = event.expressions;
     *     //the newly grouped columns
     *     const groupedColumns = event.groupedColumns;
     *     //the newly ungrouped columns
     *     const ungroupedColumns = event.ungroupedColumns;
     * }
     * ```
     * ```html
     * <igx-grid #grid [data]="localData" (onGroupingDone)="groupingDone($event)" [autoGenerate]="true"></igx-grid>
     * ```
	 * @memberof IgxGridComponent
     */
    @Output()
    public onGroupingDone = new EventEmitter<IGroupingDoneEventArgs>();

    @Output()
    public onFocusChange = new EventEmitter<IGridFocusChangeEventArgs>();

    /**
     * @hidden
     */
    @ContentChild(IgxGroupByRowTemplateDirective, { read: IgxGroupByRowTemplateDirective })
    protected groupTemplate: IgxGroupByRowTemplateDirective;

    @ViewChildren(IgxGridGroupByRowComponent, { read: IgxGridGroupByRowComponent })
    private _groupsRowList: QueryList<IgxGridGroupByRowComponent>;

    /**
     * A list of all group rows.
     * ```typescript
     * const groupList = this.grid.groupsRowList;
     * ```
	 * @memberof IgxGridComponent
     */
    public get groupsRowList() {
        const res = new QueryList<any>();
        if (!this._groupsRowList) {
            return res;
        }
        const rList = this._groupsRowList.filter((item) => {
            return item.element.nativeElement.parentElement !== null;
        });
        res.reset(rList);
        return res;
    }

    /**
     * @hidden
     */
    @ViewChild('groupArea')
    public groupArea: ElementRef;

    /**
     * @hidden
     */
    get groupAreaHostClass(): string {
        switch (this.displayDensity) {
            case DisplayDensity.cosy:
                return 'igx-drop-area--cosy';
            case DisplayDensity.compact:
                return 'igx-drop-area--compact';
            default:
                return 'igx-drop-area';
        }
    }

    /**
     * Returns the template reference of the `IgxGridComponent`'s group row.
     * ```
     * const groupRowTemplate = this.grid.groupRowTemplate;
     * ```
	 * @memberof IgxGridComponent
     */
    get groupRowTemplate(): TemplateRef<any> {
        return this._groupRowTemplate;
    }

    /**
     * Sets the template reference of the `IgxGridComponent`'s group `IgxGridRowComponent`.
     * ```typescript
     * this.grid.groupRowTemplate = myRowTemplate.
     * ```
	 * @memberof IgxGridComponent
     */
    set groupRowTemplate(template: TemplateRef<any>) {
        this._groupRowTemplate = template;
        this.markForCheck();
    }


    /**
     * Returns the template reference of the `IgxGridComponent`'s group area.
     * ```typescript
     * const groupAreaTemplate = this.grid.groupAreaTemplate;
     * ```
	 * @memberof IgxGridComponent
     */
    get groupAreaTemplate(): TemplateRef<any> {
        return this._groupAreaTemplate;
    }

    /**
     * Sets the template reference of the `IgxGridComponent`'s group area.
     * ```typescript
     * this.grid.groupAreaTemplate = myAreaTemplate.
     * ```
	 * @memberof IgxGridComponent
     */
    set groupAreaTemplate(template: TemplateRef<any>) {
        this._groupAreaTemplate = template;
        this.markForCheck();
    }

    /**
     * Groups by a new `IgxColumnComponent` based on the provided expression, or modifies an existing one.
     * Also allows for multiple columns to be grouped at once if an array of `ISortingExpression` is passed.
     * The onGroupingDone event would get raised only **once** if this method gets called multiple times with the same arguments.
     * ```typescript
     * this.grid.groupBy({ fieldName: name, dir: SortingDirection.Asc, ignoreCase: false });
     * this.grid.groupBy([
            { fieldName: name1, dir: SortingDirection.Asc, ignoreCase: false },
            { fieldName: name2, dir: SortingDirection.Desc, ignoreCase: true },
            { fieldName: name3, dir: SortingDirection.Desc, ignoreCase: false }
        ]);
     * ```
	 * @memberof IgxGridComponent
     */
    public groupBy(expression: ISortingExpression | Array<ISortingExpression>): void;
    public groupBy(...rest): void {
        this.endRowEdit(true);
        this._gridAPI.submit_value(this.id);
        if (rest.length === 1 && rest[0] instanceof Array) {
            this._groupByMultiple(rest[0]);
        } else {
            this._groupBy(rest[0]);
        }
        this.cdr.detectChanges();
        this.calculateGridSizes();
        this.restoreHighlight();
    }

    /**
     * Clears all grouping in the grid, if no parameter is passed.
     * If a parameter is provided, clears grouping for a particular column or an array of columns.
     * ```typescript
     * this.grid.clearGrouping(); //clears all grouping
     * this.grid.clearGrouping("ID"); //ungroups a single column
     * this.grid.clearGrouping(["ID", "Column1", "Column2"]); //ungroups multiple columns
     * ```
     *
     */
    public clearGrouping(name?: string | Array<string>): void {
        this._gridAPI.clear_groupby(this.id, name);
        this.calculateGridSizes();
        this.restoreHighlight();
    }

    /**
     * Returns if a group is expanded or not.
     * ```typescript
     * public groupRow: IGroupByRecord;
     * const expandedGroup = this.grid.isExpandedGroup(this.groupRow);
     * ```
	 * @memberof IgxGridComponent
     */
    public isExpandedGroup(group: IGroupByRecord): boolean {
        const state: IGroupByExpandState = this._getStateForGroupRow(group);
        return state ? state.expanded : this.groupsExpanded;
    }

    /**
     * Toggles the expansion state of a group.
     * ```typescript
     * public groupRow: IGroupByRecord;
     * const toggleExpGroup = this.grid.toggleGroup(this.groupRow);
     * ```
	 * @memberof IgxGridComponent
     */
    public toggleGroup(groupRow: IGroupByRecord) {
        this._toggleGroup(groupRow);
    }

    /**
     * @hidden
     */
    public isGroupByRecord(record: any): boolean {
        // return record.records instance of GroupedRecords fails under Webpack
        return record.records && record.records.length;
    }

    /**
     * Toggles the expansion state of all group rows recursively.
     * ```typescript
     * this.grid.toggleAllGroupRows;
     * ```
	 * @memberof IgxGridComponent
     */
    public toggleAllGroupRows() {
        this.groupingExpansionState = [];
        this.groupsExpanded = !this.groupsExpanded;
        this.cdr.detectChanges();
    }

    /**
     * Returns if the `IgxGridComponent` has groupable columns.
     * ```typescript
     * const groupableGrid = this.grid.hasGroupableColumns;
     * ```
	 * @memberof IgxGridComponent
     */
    get hasGroupableColumns(): boolean {
        return this.columnList.some((col) => col.groupable);
    }

    private _setGroupColsVisibility(value) {
        this.groupingExpressions.forEach((expr) => {
            const col = this.getColumnByName(expr.fieldName);
            col.hidden = value;
        });
    }

    /**
     * Returns if the grid's group by drop area is visible.
     * ```typescript
     * const dropVisible = this.grid.dropAreaVisible;
     * ```
	 * @memberof IgxGridComponent
     */
    public get dropAreaVisible(): boolean {
        return (this.draggedColumn && this.draggedColumn.groupable) ||
            !this.chipsGoupingExpressions.length;
    }

    /**
     * @hidden
     */
    protected _groupBy(expression: ISortingExpression) {
        this._gridAPI.groupBy(this.id, expression.fieldName, expression.dir, expression.ignoreCase);
    }

    /**
     * @hidden
     */
    protected _groupByMultiple(expressions: ISortingExpression[]) {
        this._gridAPI.groupBy_multiple(this.id, expressions);
    }

    /**
     * @hidden
     */
    protected _getStateForGroupRow(groupRow: IGroupByRecord): IGroupByExpandState {
        return this._gridAPI.groupBy_get_expanded_for_group(this.id, groupRow);
    }

    /**
     * @hidden
     */
    protected _toggleGroup(groupRow: IGroupByRecord) {
        this._gridAPI.groupBy_toggle_group(this.id, groupRow);
    }

    /**
     * @hidden
     */
    protected _applyGrouping() {
        this._gridAPI.sort_multiple(this.id, this._groupingExpressions);
    }

    /**
    * @hidden
    */
   public getContext(rowData): any {
        return {
            $implicit: rowData,
            templateID: this.isGroupByRecord(rowData) ? 'groupRow' : 'dataRow'
        };
    }

    // This method's idea is to get by how much each data row is offset by the group by rows before it.
    /**
    * @hidden
    */
    protected getGroupIncrementData(): number[] {
        if (this.groupingExpressions && this.groupingExpressions.length) {
            const groupsRecords = this.getGroupByRecords();
            const groupByIncrements = [];
            const values = [];

            let prevHierarchy = null;
            let increment = 0;

            groupsRecords.forEach((gbr) => {
                if (values.indexOf(gbr) === -1) {
                    let levelIncrement = 1;

                    if (prevHierarchy !== null) {
                        levelIncrement += this.getLevelIncrement(0, gbr.groupParent, prevHierarchy.groupParent);
                    } else {
                        // This is the first level we stumble upon, so we haven't accounted for any of its parents
                        levelIncrement += gbr.level;
                    }

                    increment += levelIncrement;
                    prevHierarchy = gbr;
                    values.push(gbr);
                }

                groupByIncrements.push(increment);
            });
            return groupByIncrements;
        } else {
            return null;
        }
    }

    private getLevelIncrement(currentIncrement, currentHierarchy, prevHierarchy) {
        if (currentHierarchy !== prevHierarchy && !!prevHierarchy && !!currentHierarchy) {
            return this.getLevelIncrement(++currentIncrement, currentHierarchy.groupParent, prevHierarchy.groupParent);
        } else {
            return currentIncrement;
        }
    }

    /**
     * @hidden
     */
    protected getGroupByRecords(): IGroupByRecord[] {
        if (this.groupingExpressions && this.groupingExpressions.length) {
            const state = {
                expressions: this.groupingExpressions,
                expansion: this.groupingExpansionState,
                defaultExpanded: this.groupsExpanded
            };

            return DataUtil.group(cloneArray(this.filteredSortedData), state).metadata;
        } else {
            return null;
        }
    }

    /**
     * @hidden
     */
    public onChipRemoved(event: IBaseChipEventArgs) {
        this.clearGrouping(event.owner.id);
    }

    /**
     * @hidden
     */
    public chipsOrderChanged(event: IChipsAreaReorderEventArgs) {
        const newGrouping = [];
        for (let i = 0; i < event.chipsArray.length; i++) {
            const expr = this.groupingExpressions.filter((item) => {
                return item.fieldName === event.chipsArray[i].id;
            })[0];

            if (!this.getColumnByName(expr.fieldName).groupable) {
                // disallow changing order if there are columns with groupable: false
                return;
            }
            newGrouping.push(expr);
        }
        this.groupingExpansionState = [];
        this.chipsGoupingExpressions = newGrouping;

        if (event.originalEvent instanceof KeyboardEvent) {
            // When reordered using keyboard navigation, we don't have `onMoveEnd` event.
            this.groupingExpressions = this.chipsGoupingExpressions;
        }
        this.markForCheck();
    }

    /**
     * @hidden
     */
    public chipsMovingEnded() {
        this.groupingExpressions = this.chipsGoupingExpressions;
        this.markForCheck();
    }

    /**
     * @hidden
     */
    public onChipClicked(event: IChipClickEventArgs) {
        const sortingExpr = this.sortingExpressions;
        const columnExpr = sortingExpr.find((expr) => expr.fieldName === event.owner.id);
        columnExpr.dir = 3 - columnExpr.dir;
        this.sort(columnExpr);
        this.markForCheck();
    }

    /**
     * @hidden
     */
    public onChipKeyDown(event: IChipKeyDownEventArgs) {
        if (event.originalEvent.key === ' ' || event.originalEvent.key === 'Spacebar' || event.originalEvent.key === 'Enter') {
            const sortingExpr = this.sortingExpressions;
            const columnExpr = sortingExpr.find((expr) => expr.fieldName === event.owner.id);
            columnExpr.dir = 3 - columnExpr.dir;
            this.sort(columnExpr);
            this.markForCheck();
        }
    }

    /**
     * @hidden
     */
    protected getGroupAreaHeight(): number {
        return this.groupArea ? this.groupArea.nativeElement.offsetHeight : 0;
    }

    /**
     * Gets calculated width of the pinned area.
     * ```typescript
     * const pinnedWidth = this.grid.getPinnedWidth();
     * ```
     * @param takeHidden If we should take into account the hidden columns in the pinned area.
     * @memberof IgxGridComponent
     */
    public getPinnedWidth(takeHidden = false) {
        let sum = super.getPinnedWidth(takeHidden);

        if (this.groupingExpressions.length > 0 && this.headerGroupContainer) {
            sum += this.headerGroupContainer.nativeElement.clientWidth;
        }
        return sum;
    }

    /**
     * @hidden
     */
    protected scrollTo(row: number, column: number, page: number, groupByRecord?: IGroupByRecord): void {
        if (groupByRecord && !this.isExpandedGroup(groupByRecord)) {
            this.toggleGroup(groupByRecord);
        }

        super.scrollTo(row, column, page, groupByRecord);
    }

    /**
     * @hidden
     */
    protected resolveFilteredSortedData(): any[] {
        let data: any[] = super.resolveFilteredSortedData();

        if (this.sortingExpressions &&
            this.sortingExpressions.length > 0) {

            const sortingPipe = new IgxGridSortingPipe(this._gridAPI);
            data = sortingPipe.transform(data, this.sortingExpressions, this.id, -1);
        }
        return data;
    }

    /**
     * @hidden
     */
    public ngAfterContentInit() {
        if (this.groupTemplate) {
            this._groupRowTemplate = this.groupTemplate.template;
        }

        if (this.hideGroupedColumns && this.columnList && this.groupingExpressions) {
            this._setGroupColsVisibility(this.hideGroupedColumns);
        }
        super.ngAfterContentInit();
    }

    public ngOnInit() {
        super.ngOnInit();
        this.onGroupingDone.pipe(takeUntil(this.destroy$)).subscribe(() => this.endRowEdit(true));
    }

    public ngDoCheck(): void {
        if (this.groupingDiffer) {
            const changes = this.groupingDiffer.diff(this.groupingExpressions);
            if (changes && this.columnList) {
                changes.forEachAddedItem((rec) => {
                    const col = this.getColumnByName(rec.item.fieldName);
                    col.hidden = true;
                });
                changes.forEachRemovedItem((rec) => {
                    const col = this.getColumnByName(rec.item.fieldName);
                    col.hidden = false;
                });
            }
        }
    }

}<|MERGE_RESOLUTION|>--- conflicted
+++ resolved
@@ -21,11 +21,8 @@
 import { DOCUMENT } from '@angular/common';
 import { IgxGridCellComponent } from '../cell.component';
 import { IgxGridSortingPipe } from './grid.pipes';
-<<<<<<< HEAD
+import { IgxColumnComponent } from '../column.component';
 import { takeUntil } from 'rxjs/operators';
-=======
-import { IgxColumnComponent } from '../column.component';
->>>>>>> 1e001ce7
 
 let NEXT_ID = 0;
 
@@ -192,7 +189,7 @@
                 ungroupedColumns: ungroupedCols
             };
             this.onGroupingDone.emit(groupingDoneArgs);
-        }
+    }
     }
 
     /**
