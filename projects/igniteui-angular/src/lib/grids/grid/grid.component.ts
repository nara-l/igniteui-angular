import {
    Component, ChangeDetectionStrategy, Input, Output, EventEmitter, ContentChild, ViewChildren,
    QueryList, ViewChild, ElementRef, TemplateRef, DoCheck, AfterContentInit, HostBinding, forwardRef, OnInit, AfterViewInit, HostListener
} from '@angular/core';
import { GridBaseAPIService } from '../api.service';
import { IgxGridBaseDirective } from '../grid-base.directive';
import { IgxGridNavigationService } from '../grid-navigation.service';
import { IgxGridAPIService } from './grid-api.service';
import { ISortingExpression } from '../../data-operations/sorting-expression.interface';
import { cloneArray, IBaseEventArgs } from '../../core/utils';
import { IGroupByRecord } from '../../data-operations/groupby-record.interface';
import { IgxGroupByRowTemplateDirective, IgxGridDetailTemplateDirective } from './grid.directives';
import { IgxGridGroupByRowComponent } from './groupby-row.component';
import { IGroupByExpandState } from '../../data-operations/groupby-expand-state.interface';
import { IBaseChipEventArgs, IChipClickEventArgs, IChipKeyDownEventArgs } from '../../chips/chip.component';
import { IChipsAreaReorderEventArgs } from '../../chips/chips-area.component';
import { IgxColumnComponent } from '../columns/column.component';
import { takeUntil } from 'rxjs/operators';
import { IgxFilteringService } from '../filtering/grid-filtering.service';
import { IGroupingExpression } from '../../data-operations/grouping-expression.interface';
import { IgxColumnResizingService } from '../resizing/resizing.service';
import { IgxGridSummaryService } from '../summaries/grid-summary.service';
import { IgxGridSelectionService, IgxGridCRUDService } from '../selection/selection.service';
import { IgxForOfSyncService, IgxForOfScrollSyncService } from '../../directives/for-of/for_of.sync.service';
import { IgxGridMRLNavigationService } from '../grid-mrl-navigation.service';
import { IgxRowIslandAPIService } from '../hierarchical-grid/row-island-api.service';
import { FilterMode } from '../common/enums';
import { GridType } from '../common/grid.interface';
import { DeprecateMethod } from '../../core/deprecateDecorators';

let NEXT_ID = 0;

export interface IGroupingDoneEventArgs extends IBaseEventArgs {
    expressions: Array<ISortingExpression> | ISortingExpression;
    groupedColumns: Array<IgxColumnComponent> | IgxColumnComponent;
    ungroupedColumns: Array<IgxColumnComponent> | IgxColumnComponent;
}

/**
 * Grid provides a way to present and manipulate tabular data.
 * @igxModule IgxGridModule
 * @igxGroup Grids & Lists
 * @igxKeywords grid, table
 * @igxTheme igx-grid-theme
 * @remarks
 * The Ignite UI Grid is used for presenting and manipulating tabular data in the simplest way possible.  Once data
 * has been bound, it can be manipulated through filtering, sorting & editing operations.
 * @example
 * ```html
 * <igx-grid [data]="employeeData" autoGenerate="false">
 *   <igx-column field="first" header="First Name"></igx-column>
 *   <igx-column field="last" header="Last Name"></igx-column>
 *   <igx-column field="role" header="Role"></igx-column>
 * </igx-grid>
 * ```
 */
@Component({
    changeDetection: ChangeDetectionStrategy.OnPush,
    preserveWhitespaces: false,
    providers: [
        IgxGridNavigationService,
        IgxGridSummaryService,
        IgxGridSelectionService,
        IgxGridCRUDService,
        { provide: GridBaseAPIService, useClass: IgxGridAPIService },
        { provide: IgxGridBaseDirective, useExisting: forwardRef(() => IgxGridComponent) },
        IgxFilteringService,
        IgxColumnResizingService,
        IgxForOfSyncService,
        IgxForOfScrollSyncService,
        IgxRowIslandAPIService
    ],
    selector: 'igx-grid',
    templateUrl: './grid.component.html'
})
export class IgxGridComponent extends IgxGridBaseDirective implements GridType, OnInit, DoCheck, AfterContentInit, AfterViewInit {
    private _id = `igx-grid-${NEXT_ID++}`;
    /**
     * @hidden @internal
     */
    public groupingResult: any[];

    /**
     * @hidden @internal
     */
    public groupingMetadata: any[];

    /**
     * @hidden @internal
     */
    public groupingFlatResult: any[];
    /**
     * @hidden
     */
    protected _groupingExpressions: IGroupingExpression[] = [];
    /**
     * @hidden
     */
    protected _groupingExpandState: IGroupByExpandState[] = [];
    /**
     * @hidden
     */
    protected _groupRowTemplate: TemplateRef<any>;
    /**
     * @hidden
     */
    protected _groupAreaTemplate: TemplateRef<any>;
    /**
     * @hidden
     */
    protected groupingDiffer;
    private _data;
    private _hideGroupedColumns = false;
    private _dropAreaMessage = null;

    /**
     * Gets/Sets the value of the `id` attribute.
     * @remarks
     * If not provided it will be automatically generated.
     * @example
     * ```html
     * <igx-grid [id]="'igx-grid-1'" [data]="Data" [autoGenerate]="true"></igx-grid>
     * ```
     */
    @HostBinding('attr.id')
    @Input()
    public get id(): string {
        return this._id;
    }
    public set id(value: string) {
        this._id = value;
    }

    /**
     * Gets/Sets the array of data that populates the `IgxGridComponent`.
     * @example
     * ```html
     * <igx-grid [data]="Data" [autoGenerate]="true"></igx-grid>
     * ```
     */
    @Input()
    public get data(): any[] {
        return this._data;
    }

    public set data(value: any[]) {
        this._data = value || [];
        this.summaryService.clearSummaryCache();
        if (this.shouldGenerate) {
            this.setupColumns();
        }
        this.cdr.markForCheck();
    }

    /**
     * Gets/Sets an array of objects containing the filtered data.
     * @example
     * ```typescript
     * let filteredData = this.grid.filteredData;
     * this.grid.filteredData = [...];
     * ```
     */
    get filteredData() {
        return this._filteredData;
    }

    set filteredData(value) {
        this._filteredData = value;
    }

    /**
     * Gets/Sets the total number of records in the data source.
     * @remarks
     * This property is required for remote grid virtualization to function when it is bound to remote data.
     * @example
     * ```typescript
     * const itemCount = this.grid1.totalItemCount;
     * this.grid1.totalItemCount = 55;
     * ```
     */
    set totalItemCount(count) {
        this.verticalScrollContainer.totalItemCount = count;
        this.cdr.detectChanges();
    }

    get totalItemCount() {
        return this.verticalScrollContainer.totalItemCount;
    }

    private get _gridAPI(): IgxGridAPIService {
        return this.gridAPI as IgxGridAPIService;
    }
    private _filteredData = null;

    private childDetailTemplates: Map<any, any> = new Map();

    /**
     * Gets/Sets the group by state.
     * @example
     * ```typescript
     * let groupByState = this.grid.groupingExpressions;
     * this.grid.groupingExpressions = [...];
     * ```
     * @remarks
     * Supports two-way data binding.
     * @example
     * ```html
     * <igx-grid #grid [data]="Data" [autoGenerate]="true" [(groupingExpressions)]="model.groupingExpressions"></igx-grid>
     * ```
     */
    @Input()
    get groupingExpressions(): IGroupingExpression[] {
        return this._groupingExpressions;
    }

    set groupingExpressions(value: IGroupingExpression[]) {
        if (value && value.length > 10) {
            throw Error('Maximum amount of grouped columns is 10.');
        }
        const oldExpressions: IGroupingExpression[] = this.groupingExpressions;
        const newExpressions: IGroupingExpression[] = value;
        this._groupingExpressions = cloneArray(value);
        this.groupingExpressionsChange.emit(this._groupingExpressions);
        this.chipsGoupingExpressions = cloneArray(value);
        if (this._gridAPI.grid) {
            /* grouping should work in conjunction with sorting
            and without overriding separate sorting expressions */
            this._applyGrouping();
            this._gridAPI.arrange_sorting_expressions();
            this.notifyChanges();
        } else {
            // setter called before grid is registered in grid API service
            this.sortingExpressions.unshift.apply(this.sortingExpressions, this._groupingExpressions);
        }
        if (!this._init && JSON.stringify(oldExpressions) !== JSON.stringify(newExpressions) && this.columnList) {
            const groupedCols: IgxColumnComponent[] = [];
            const ungroupedCols: IgxColumnComponent[] = [];
            const groupedColsArr = newExpressions.filter((obj) => {
                return !oldExpressions.some((obj2) => {
                    return obj.fieldName === obj2.fieldName;
                });
            });
            groupedColsArr.forEach((elem) => {
                groupedCols.push(this.getColumnByName(elem.fieldName));
            }, this);
            const ungroupedColsArr = oldExpressions.filter((obj) => {
                return !newExpressions.some((obj2) => {
                    return obj.fieldName === obj2.fieldName;
                });
            });
            ungroupedColsArr.forEach((elem) => {
                ungroupedCols.push(this.getColumnByName(elem.fieldName));
            }, this);
            this.notifyChanges();
            const groupingDoneArgs: IGroupingDoneEventArgs = {
                expressions: newExpressions,
                groupedColumns: groupedCols,
                ungroupedColumns: ungroupedCols
            };
            this.onGroupingDone.emit(groupingDoneArgs);
        }
    }

    /**
     * @hidden
     */
    @Output()
    public groupingExpressionsChange = new EventEmitter<IGroupingExpression[]>();

    /**
     * Gets/Sets a list of expansion states for group rows.
     * @remarks
     * Includes only states that differ from the default one (controlled through groupsExpanded and states that the user has changed.
     * Contains the expansion state (expanded: boolean) and the unique identifier for the group row (Array).
     * Supports two-way data binding.
     * @example
     * ```html
     * <igx-grid #grid [data]="Data" [autoGenerate]="true" [(groupingExpansionState)]="model.groupingExpansionState"></igx-grid>
     * ```
     */
    @Input()
    get groupingExpansionState() {
        return this._groupingExpandState;
    }

    set groupingExpansionState(value) {
        if (value !== this._groupingExpandState) {
            this.groupingExpansionStateChange.emit(value);
        }
        this._groupingExpandState = value;
        if (this.gridAPI.grid) {
            this.cdr.detectChanges();
        }
    }

    /**
     * @hidden @internal
     */
    @Output()
    public groupingExpansionStateChange = new EventEmitter<IGroupByExpandState[]>();

    /**
     * Gets/Sets whether created groups are rendered expanded or collapsed.
     * @remarks
     * The default rendered state is expanded.
     * @example
     * ```html
     * <igx-grid #grid [data]="Data" [groupsExpanded]="false" [autoGenerate]="true"></igx-grid>
     * ```
     */
    @Input()
    public groupsExpanded = true;

    /**
     * Gets the hierarchical representation of the group by records.
     * @example
     * ```typescript
     * let groupRecords = this.grid.groupsRecords;
     * ```
     */
    public groupsRecords: IGroupByRecord[] = [];

    /**
     * Gets/Sets whether the grouped columns should be hidden.
     * @remarks
     * The default value is "false"
     * @example
     * ```html
     * <igx-grid #grid [data]="localData" [hideGroupedColumns]="true" [autoGenerate]="true"></igx-grid>
     * ```
     */
    @Input()
    public get hideGroupedColumns() {
        return this._hideGroupedColumns;
    }

    public set hideGroupedColumns(value: boolean) {
        if (value) {
            this.groupingDiffer = this.differs.find(this.groupingExpressions).create();
        } else {
            this.groupingDiffer = null;
        }
        if (this.columnList && this.groupingExpressions) {
            this._setGroupColsVisibility(value);
        }

        this._hideGroupedColumns = value;
    }

    /**
     * Gets/Sets the message displayed inside the GroupBy drop area where columns can be dragged on.
     * @remarks
     * The grid needs to have at least one groupable column in order the GroupBy area to be displayed.
     * @example
     * ```html
     * <igx-grid dropAreaMessage="Drop here to group!">
     *      <igx-column [groupable]="true" field="ID"></igx-column>
     * </igx-grid>
     * ```
     */
    @Input()
    set dropAreaMessage(value: string) {
        this._dropAreaMessage = value;
        this.notifyChanges();
    }

    get dropAreaMessage(): string {
        return this._dropAreaMessage || this.resourceStrings.igx_grid_groupByArea_message;
    }

    /**
     * Gets/Sets the template that will be rendered as a GroupBy drop area.
     * @remarks
     * The grid needs to have at least one groupable column in order the GroupBy area to be displayed.
     * @example
     * ```html
     * <igx-grid [dropAreaTemplate]="dropAreaRef">
     * </igx-grid>
     * <ng-template #myDropArea>
     *      <span> Custom drop area! </span>
     * </ng-template>
     * ```
     */
    @Input()
    public dropAreaTemplate: TemplateRef<any>;

    /**
     * Emitted when columns are grouped/ungrouped.
     * @remarks
     * The `onGroupingDone` event would be raised only once if several columns get grouped at once by calling
     * the `groupBy()` or `clearGrouping()` API methods and passing an array as an argument.
     * The event arguments provide the `expressions`, `groupedColumns` and `ungroupedColumns` properties, which contain
     * the `ISortingExpression` and the `IgxColumnComponent` related to the grouping/ungrouping operation.
     * Please note that `groupedColumns` and `ungroupedColumns` show only the **newly** changed columns (affected by the **last**
     * grouping/ungrouping operation), not all columns which are currently grouped/ungrouped.
     * columns.
     * @example
     * ```html
     * <igx-grid #grid [data]="localData" (onGroupingDone)="groupingDone($event)" [autoGenerate]="true"></igx-grid>
     * ```
     */
    @Output()
    public onGroupingDone = new EventEmitter<IGroupingDoneEventArgs>();

    /**
     * @hidden @internal
     */
    @ContentChild(IgxGroupByRowTemplateDirective, { read: IgxGroupByRowTemplateDirective })
    protected groupTemplate: IgxGroupByRowTemplateDirective;

    /**
     * @hidden @internal
     */
    @ContentChild(IgxGridDetailTemplateDirective, { read: IgxGridDetailTemplateDirective, static: false })
    protected gridDetailsTemplate: IgxGridDetailTemplateDirective;

    @ViewChildren(IgxGridGroupByRowComponent, { read: IgxGridGroupByRowComponent })
    private _groupsRowList: QueryList<IgxGridGroupByRowComponent>;

    /**
     * @hidden @internal
     */
    @ViewChild('defaultDropArea', { read: TemplateRef, static: true })
    public defaultDropAreaTemplate: TemplateRef<any>;

    /**
     * Gets the list of group rows.
     * @example
     * ```typescript
     * const groupList = this.grid.groupsRowList;
     * ```
     */
    public get groupsRowList() {
        const res = new QueryList<any>();
        if (!this._groupsRowList) {
            return res;
        }
        const rList = this._groupsRowList.filter((item) => {
            return item.element.nativeElement.parentElement !== null;
        }).sort((item1, item2) => item1.index - item2.index);
        res.reset(rList);
        return res;
    }

    /**
     * @hidden @internal
     */
    @ViewChild('groupArea')
    public groupArea: ElementRef;
    /**
     * @hidden @internal
     */
    @ViewChild('record_template', { read: TemplateRef, static: true })
    protected recordTemplate: TemplateRef<any>;

    @ViewChild('detail_template_container', { read: TemplateRef, static: true })
    protected detailTemplateContainer: TemplateRef<any>;

    /**
     * @hidden @internal
     */
    @ContentChild(IgxGridDetailTemplateDirective, { read: TemplateRef, static: false })
    public detailTemplate: TemplateRef<any> = null;

    @ViewChild('group_template', { read: TemplateRef, static: true })
    protected defaultGroupTemplate: TemplateRef<any>;

    @ViewChild('summary_template', { read: TemplateRef, static: true })
    protected summaryTemplate: TemplateRef<any>;

<<<<<<< HEAD
=======



    /**
     * @hidden @internal
     */
    @Output()
    private _focusIn = new  EventEmitter<any>();
    @HostListener('focusin') onFocusIn() {
        this._focusIn.emit();
    }

>>>>>>> c522f1a5
    /**
     * @hidden @internal
     */
    public getDetailsContext(rowData, index) {
        return {
            $implicit: rowData,
            index: index
        };
    }

    /**
     * @hidden @internal
     */
    public preventContainerScroll(evt) {
        if (evt.target.scrollTop !== 0) {
            this.verticalScrollContainer.addScrollTop(evt.target.scrollTop);
            evt.target.scrollTop = 0;
        }
    }

    /**
     * @hidden @internal
     */
    public trackChanges(index, rec) {
        if (rec.detailsData !== undefined) {
            return rec.detailsData;
        }
        return rec;
    }

    /**
     * @hidden @internal
     */
    public detailsViewFocused(container, rowIndex) {
        this.navigation.activeNode ? this.navigation.activeNode.row = rowIndex :
            this.navigation.activeNode = {row: rowIndex};
    }

    /**
<<<<<<< HEAD
    *@hidden @internal
    */
=======
     * @hidden @internal
     */
    public detailsKeyboardHandler(event, rowIndex, container) {
        const colIndex = this.selectionService.activeElement ? this.selectionService.activeElement.column : 0;
        const shift = event.shiftKey;
        const ctrl = event.ctrlKey;
        const key = event.key.toLowerCase();
        const target = event.target;
        if (key === 'tab') {
            event.stopPropagation();
            const lastColIndex = this.unpinnedColumns[this.unpinnedColumns.length - 1].visibleIndex;
            if (shift && target === container) {
                // shift + tab from details to data row
                event.preventDefault();
                this.navigateTo(rowIndex - 1, lastColIndex,
                    (args) => args.target.nativeElement.focus());
            } else if (!shift) {
                // when the next element is focused via tab check if it is an element outside the details view
                // if so we have exited the details view and focus should move to the first cell in the next row
                this._focusIn.pipe(first()).subscribe(() => {
                    if (!container.contains(document.activeElement)) {
                      this.navigation.performTab(container, {row: rowIndex, column: lastColIndex});
                    }
                });
            }
        } else if (key === 'arrowup' && !ctrl && target === container) {
            this.navigation.navigateUp(container, {row: rowIndex, column: colIndex});
        } else if (key === 'arrowup' && ctrl && target === container) {
            this.navigation.navigateTop(colIndex);
        } else if (key === 'arrowdown' && !ctrl && target === container) {
            this.navigation.navigateDown(container, {row: rowIndex, column: colIndex});
        } else if (key === 'arrowdown' && ctrl && target === container) {
            this.navigation.navigateBottom(colIndex);
        }
    }


    /**
     * @hidden @internal
     */
>>>>>>> c522f1a5
    public get hasDetails() {
        return !!this.gridDetailsTemplate;
    }

    /**
     * @hidden @internal
     */
   public getRowTemplate(rowData) {
        if (this.isGroupByRecord(rowData)) {
            return this.defaultGroupTemplate;
        } else if (this.isSummaryRow(rowData)) {
            return this.summaryTemplate;
        }  else if (this.hasDetails && this.isDetailRecord(rowData)) {
                return this.detailTemplateContainer;
        } else {
            return this.recordTemplate;
        }
   }

    /**
     * @hidden @internal
     */
   public isDetailRecord(record) {
    return record.detailsData !== undefined;
   }
   /**
    * @hidden @internal
    */
   public isDetailActive(rowIndex) {
       return this.navigation.activeNode ? this.navigation.activeNode.row === rowIndex : false;
   }
    /**
     * @hidden @internal
     */
    get groupAreaHostClass(): string {
        return this.getComponentDensityClass('igx-drop-area');
    }

    /**
     * Gets/Sets the template reference for the group row.
     * @example
     * ```
     * const groupRowTemplate = this.grid.groupRowTemplate;
     * this.grid.groupRowTemplate = myRowTemplate;
     * ```
     */
    get groupRowTemplate(): TemplateRef<any> {
        return this._groupRowTemplate;
    }

    set groupRowTemplate(template: TemplateRef<any>) {
        this._groupRowTemplate = template;
        this.notifyChanges();
    }


    /**
     * Gets/Sets the template reference of the `IgxGridComponent`'s group area.
     * @example
     * ```typescript
     * const groupAreaTemplate = this.grid.groupAreaTemplate;
     * this.grid.groupAreaTemplate = myAreaTemplate.
     * ```
     */
    get groupAreaTemplate(): TemplateRef<any> {
        return this._groupAreaTemplate;
    }

    set groupAreaTemplate(template: TemplateRef<any>) {
        this._groupAreaTemplate = template;
        this.notifyChanges();
    }

    /**
     * Groups by a new `IgxColumnComponent` based on the provided expression, or modifies an existing one.
     * @remarks
     * Also allows for multiple columns to be grouped at once if an array of `ISortingExpression` is passed.
     * The onGroupingDone event would get raised only **once** if this method gets called multiple times with the same arguments.
     * @example
     * ```typescript
     * this.grid.groupBy({ fieldName: name, dir: SortingDirection.Asc, ignoreCase: false });
     * this.grid.groupBy([
     *     { fieldName: name1, dir: SortingDirection.Asc, ignoreCase: false },
     *     { fieldName: name2, dir: SortingDirection.Desc, ignoreCase: true },
     *     { fieldName: name3, dir: SortingDirection.Desc, ignoreCase: false }
     * ]);
     * ```
     */
    public groupBy(expression: IGroupingExpression | Array<IGroupingExpression>): void {
        if (this.checkIfNoColumnField(expression)) {
            return;
        }
        this.endEdit(true);
        if (expression instanceof Array) {
            this._gridAPI.groupBy_multiple(expression);
        } else {
            this._gridAPI.groupBy(expression);
        }
        this.notifyChanges(true);
    }

    /**
     * Clears grouping for particular column, array of columns or all columns.
     * @remarks
     * Clears all grouping in the grid, if no parameter is passed.
     * If a parameter is provided, clears grouping for a particular column or an array of columns.
     * @example
     * ```typescript
     * this.grid.clearGrouping(); //clears all grouping
     * this.grid.clearGrouping("ID"); //ungroups a single column
     * this.grid.clearGrouping(["ID", "Column1", "Column2"]); //ungroups multiple columns
     * ```
     * @param name Name of column or array of column names to be ungrouped.
     */
    public clearGrouping(name?: string | Array<string>): void {
        this._gridAPI.clear_groupby(name);
        this.notifyChanges(true);
    }

    public preventHeaderScroll(args) {
        if (args.target.scrollLeft !== 0) {
            (this.navigation as any).forOfDir().getScroll().scrollLeft =  args.target.scrollLeft;
            args.target.scrollLeft = 0;
        }
    }

    /**
     * Returns if a group is expanded or not.
     * @param group The group record.
     * @example
     * ```typescript
     * public groupRow: IGroupByRecord;
     * const expandedGroup = this.grid.isExpandedGroup(this.groupRow);
     * ```
     */
    public isExpandedGroup(group: IGroupByRecord): boolean {
        const state: IGroupByExpandState = this._getStateForGroupRow(group);
        return state ? state.expanded : this.groupsExpanded;
    }

    /**
     * Toggles the expansion state of a group.
     * @param groupRow The group record to toggle.
     * @example
     * ```typescript
     * public groupRow: IGroupByRecord;
     * const toggleExpGroup = this.grid.toggleGroup(this.groupRow);
     * ```
     */
    public toggleGroup(groupRow: IGroupByRecord) {
        this._toggleGroup(groupRow);
        this.notifyChanges();
    }

    /**
     * Expands the specified group and all of its parent groups.
     * @param groupRow The group record to fully expand.
     * @example
     * ```typescript
     * public groupRow: IGroupByRecord;
     * this.grid.fullyExpandGroup(this.groupRow);
     * ```
     */
    public fullyExpandGroup(groupRow: IGroupByRecord) {
        this._fullyExpandGroup(groupRow);
        this.notifyChanges();
    }

    /**
     * @hidden @internal
     */
    public isGroupByRecord(record: any): boolean {
        // return record.records instance of GroupedRecords fails under Webpack
        return record.records && record.records.length;
    }

    /**
     * Toggles the expansion state of all group rows recursively.
     * @example
     * ```typescript
     * this.grid.toggleAllGroupRows;
     * ```
     */
    public toggleAllGroupRows() {
        this.groupingExpansionState = [];
        this.groupsExpanded = !this.groupsExpanded;
        this.notifyChanges();
    }

    /**
     * Returns if the `IgxGridComponent` has groupable columns.
     * @example
     * ```typescript
     * const groupableGrid = this.grid.hasGroupableColumns;
     * ```
     */
    get hasGroupableColumns(): boolean {
        return this.columnList.some((col) => col.groupable && !col.columnGroup);
    }

    private _setGroupColsVisibility(value) {
        if (this.columnList.length > 0 && !this.hasColumnLayouts) {
            this.groupingExpressions.forEach((expr) => {
                const col = this.getColumnByName(expr.fieldName);
                col.hidden = value;
            });
        }
    }

    /**
     * Gets if the grid's group by drop area is visible.
     * @example
     * ```typescript
     * const dropVisible = this.grid.dropAreaVisible;
     * ```
     */
    public get dropAreaVisible(): boolean {
        return (this.draggedColumn && this.draggedColumn.groupable) ||
            !this.chipsGoupingExpressions.length;
    }

    /**
     * @hidden @internal
     */
    protected _getStateForGroupRow(groupRow: IGroupByRecord): IGroupByExpandState {
        return this._gridAPI.groupBy_get_expanded_for_group(groupRow);
    }

    /**
     * @hidden
     */
    protected _toggleGroup(groupRow: IGroupByRecord) {
        this._gridAPI.groupBy_toggle_group(groupRow);
    }

    /**
     * @hidden @internal
     */
    protected _fullyExpandGroup(groupRow: IGroupByRecord) {
        this._gridAPI.groupBy_fully_expand_group(groupRow);
    }

    /**
     * @hidden @internal
     */
    protected _applyGrouping() {
        this._gridAPI.sort_multiple(this._groupingExpressions);
    }

    /**
     * @hidden @internal
     */
    public isColumnGrouped(fieldName: string): boolean {
        return this.groupingExpressions.find(exp => exp.fieldName === fieldName) ? true : false;
    }

    /**
     * @hidden @internal
     */
    public getContext(rowData: any, rowIndex: number, pinned?: boolean): any {
        if (pinned && !this.isRowPinningToTop) {
            rowIndex = rowIndex + this.dataView.length;
        }
        rowIndex = !pinned && this.isRowPinningToTop ? rowIndex + this._pinnedRecordIDs.length : rowIndex;
        if (this.isDetailRecord(rowData)) {
            const cachedData = this.childDetailTemplates.get(rowData.detailsData);
            const rowID = this.primaryKey ? rowData.detailsData[this.primaryKey] : this.data.indexOf(rowData.detailsData);
            if (cachedData) {
                const view = cachedData.view;
                const tmlpOutlet = cachedData.owner;
                return {
                    $implicit: rowData.detailsData,
                    moveView: view,
                    owner: tmlpOutlet,
                    index: this.dataView.indexOf(rowData),
                    templateID: 'detailRow-' + rowID
                };
            } else {
                // child rows contain unique grids, hence should have unique templates
                return {
                    $implicit: rowData.detailsData,
                    templateID: 'detailRow-' + rowID,
                    index: this.dataView.indexOf(rowData)
                };
            }
        }
        return {
            $implicit: rowData,
            index: rowIndex,
            templateID: this.isGroupByRecord(rowData) ? 'groupRow' : this.isSummaryRow(rowData) ? 'summaryRow' : 'dataRow'
        };
    }

    /**
     * @hidden @internal
     */
    public viewCreatedHandler(args) {
        if (args.context.templateID.indexOf('detailRow') !== -1) {
            this.childDetailTemplates.set(args.context.$implicit, args);
        }
    }

    /**
     * @hidden @internal
     */
    public viewMovedHandler(args) {
        if (args.context.templateID.indexOf('detailRow') !== -1) {
            // view was moved, update owner in cache
            const key = args.context.$implicit;
            const cachedData = this.childDetailTemplates.get(key);
            cachedData.owner = args.owner;
        }
    }


    /**
     * @hidden @internal
     */
    public get template(): TemplateRef<any> {
        if (this.filteredData && this.filteredData.length === 0) {
            return this.emptyGridTemplate ? this.emptyGridTemplate : this.emptyFilteredGridTemplate;
        }

        if (this.isLoading && (!this.data || this.dataLength === 0)) {
            return this.loadingGridTemplate ? this.loadingGridTemplate : this.loadingGridDefaultTemplate;
        }

        if (this.dataLength === 0) {
            return this.emptyGridTemplate ? this.emptyGridTemplate : this.emptyGridDefaultTemplate;
        }
    }

    /**
     * @hidden @internal
     */
    public onChipRemoved(event: IBaseChipEventArgs) {
        this.clearGrouping(event.owner.id);
    }

    /**
     * @hidden @internal
     */
    public chipsOrderChanged(event: IChipsAreaReorderEventArgs) {
        const newGrouping = [];
        for (let i = 0; i < event.chipsArray.length; i++) {
            const expr = this.groupingExpressions.filter((item) => {
                return item.fieldName === event.chipsArray[i].id;
            })[0];

            if (!this.getColumnByName(expr.fieldName).groupable) {
                // disallow changing order if there are columns with groupable: false
                return;
            }
            newGrouping.push(expr);
        }
        this.groupingExpansionState = [];
        this.chipsGoupingExpressions = newGrouping;

        if (event.originalEvent instanceof KeyboardEvent) {
            // When reordered using keyboard navigation, we don't have `onMoveEnd` event.
            this.groupingExpressions = this.chipsGoupingExpressions;
        }
        this.notifyChanges();
    }

    /**
     * @hidden @internal
     */
    public chipsMovingEnded() {
        this.groupingExpressions = this.chipsGoupingExpressions;
        this.notifyChanges();
    }

    /**
     * @hidden @internal
     */
    public onChipClicked(event: IChipClickEventArgs) {
        const sortingExpr = this.sortingExpressions;
        const columnExpr = sortingExpr.find((expr) => expr.fieldName === event.owner.id);
        columnExpr.dir = 3 - columnExpr.dir;
        this.sort(columnExpr);
        this.notifyChanges();
    }

    /**
     * @hidden @internal
     */
    public onChipKeyDown(event: IChipKeyDownEventArgs) {
        if (event.originalEvent.key === ' ' || event.originalEvent.key === 'Spacebar' || event.originalEvent.key === 'Enter') {
            const sortingExpr = this.sortingExpressions;
            const columnExpr = sortingExpr.find((expr) => expr.fieldName === event.owner.id);
            columnExpr.dir = 3 - columnExpr.dir;
            this.sort(columnExpr);
            this.notifyChanges();
        }
    }

    /**
     * @hidden @internal
     */
    protected get defaultTargetBodyHeight(): number {
        const allItems = this.totalItemCount || this.dataLength;
        return this.renderedRowHeight * Math.min(this._defaultTargetRecordNumber,
            this.paging ? Math.min(allItems, this.perPage) : allItems);
    }

    /**
     * @hidden @internal
     */
    protected getGroupAreaHeight(): number {
        return this.groupArea ? this.groupArea.nativeElement.offsetHeight : 0;
    }

    /**
     * @hidden @internal
     */
    protected scrollTo(row: any | number, column: any | number): void {
        if (this.groupingExpressions && this.groupingExpressions.length
            && typeof(row) !== 'number') {
            const rowIndex = this.groupingResult.indexOf(row);
            const groupByRecord = this.groupingMetadata[rowIndex];
            if (groupByRecord) {
                this._fullyExpandGroup(groupByRecord);
            }
        }

        super.scrollTo(row, column, this.groupingFlatResult);
    }

    /**
     * @hidden @internal
     */
    public get dropAreaTemplateResolved(): TemplateRef<any> {
        if (this.dropAreaTemplate) {
            return this.dropAreaTemplate;
        } else {
            return this.defaultDropAreaTemplate;
        }
    }

    /**
     * @hidden @internal
     */
    public getGroupByChipTitle(expression: IGroupingExpression): string {
        const column = this.getColumnByName(expression.fieldName);
        return (column && column.header) || expression.fieldName;
    }
    /**
     * @hidden @internal
     */
    public get iconTemplate() {
        if (this.groupsExpanded) {
            return this.headerExpandIndicatorTemplate || this.defaultExpandedTemplate;
        } else {
            return this.headerCollapseIndicatorTemplate || this.defaultCollapsedTemplate;
        }
    }

    /**
     * @hidden @internal
     */
    public getColumnGroupable(fieldName: string): boolean {
        const column = this.getColumnByName(fieldName);
        return column && column.groupable;
    }

    /**
     * @hidden @internal
     */
    public ngAfterContentInit() {
        super.ngAfterContentInit();
        if (this.allowFiltering && this.hasColumnLayouts) {
            this.filterMode = FilterMode.excelStyleFilter;
        }
        if (this.groupTemplate) {
            this._groupRowTemplate = this.groupTemplate.template;
        }

        if (this.hideGroupedColumns && this.columnList && this.groupingExpressions) {
            this._setGroupColsVisibility(this.hideGroupedColumns);
        }
        this._setupNavigationService();
    }

    /**
     * @hidden @internal
     */
    public ngAfterViewInit() {
        super.ngAfterViewInit();
        this.verticalScrollContainer.onBeforeViewDestroyed.pipe(takeUntil(this.destroy$)).subscribe((view) => {
            const rowData = view.context.$implicit;
            if (this.isDetailRecord(rowData)) {
                const cachedData = this.childDetailTemplates.get(rowData.detailsData);
                if (cachedData) {
                    const tmlpOutlet = cachedData.owner;
                    tmlpOutlet._viewContainerRef.detach(0);
                }
            }
        });
    }

    /**
     * @hidden @internal
     */
    public ngOnInit() {
        super.ngOnInit();
        this.onGroupingDone.pipe(takeUntil(this.destroy$)).subscribe((args) => {
            this.endEdit(true);
            this.summaryService.updateSummaryCache(args);
            this._headerFeaturesWidth = NaN;
        });
    }

    /**
     * @hidden @internal
     */
    public ngDoCheck(): void {
        if (this.groupingDiffer && this.columnList && !this.hasColumnLayouts) {
            const changes = this.groupingDiffer.diff(this.groupingExpressions);
            if (changes && this.columnList.length > 0) {
                changes.forEachAddedItem((rec) => {
                    const col = this.getColumnByName(rec.item.fieldName);
                    col.hidden = true;
                });
                changes.forEachRemovedItem((rec) => {
                    const col = this.getColumnByName(rec.item.fieldName);
                    col.hidden = false;
                });
            }
        }
        super.ngDoCheck();
    }

    /**
     * @inheritdoc
     */
    getSelectedData(formatters = false, headers = false): any[] {
        if (this.groupingExpressions.length) {
            const source = [];

            const process = (record) => {
                if (record.expression || record.summaries) {
                    source.push(null);
                    return;
                }
                source.push(record);

            };

            this.dataView.forEach(process);
            return this.extractDataFromSelection(source, formatters, headers);
        } else {
            return super.getSelectedData(formatters, headers);
        }
    }

    private _setupNavigationService() {
        if (this.hasColumnLayouts) {
            this.navigation = new IgxGridMRLNavigationService();
            this.navigation.grid = this;
        }
    }

    private checkIfNoColumnField(expression: IGroupingExpression | Array<IGroupingExpression> | any): boolean {
        if (expression instanceof Array) {
            for (const singleExpression of expression) {
                if (!singleExpression.fieldName) {
                    return true;
                }
            }
            return false;
        }
        return !expression.fieldName;
    }

}<|MERGE_RESOLUTION|>--- conflicted
+++ resolved
@@ -26,7 +26,6 @@
 import { IgxRowIslandAPIService } from '../hierarchical-grid/row-island-api.service';
 import { FilterMode } from '../common/enums';
 import { GridType } from '../common/grid.interface';
-import { DeprecateMethod } from '../../core/deprecateDecorators';
 
 let NEXT_ID = 0;
 
@@ -468,21 +467,6 @@
     @ViewChild('summary_template', { read: TemplateRef, static: true })
     protected summaryTemplate: TemplateRef<any>;
 
-<<<<<<< HEAD
-=======
-
-
-
-    /**
-     * @hidden @internal
-     */
-    @Output()
-    private _focusIn = new  EventEmitter<any>();
-    @HostListener('focusin') onFocusIn() {
-        this._focusIn.emit();
-    }
-
->>>>>>> c522f1a5
     /**
      * @hidden @internal
      */
@@ -522,51 +506,8 @@
     }
 
     /**
-<<<<<<< HEAD
-    *@hidden @internal
-    */
-=======
-     * @hidden @internal
-     */
-    public detailsKeyboardHandler(event, rowIndex, container) {
-        const colIndex = this.selectionService.activeElement ? this.selectionService.activeElement.column : 0;
-        const shift = event.shiftKey;
-        const ctrl = event.ctrlKey;
-        const key = event.key.toLowerCase();
-        const target = event.target;
-        if (key === 'tab') {
-            event.stopPropagation();
-            const lastColIndex = this.unpinnedColumns[this.unpinnedColumns.length - 1].visibleIndex;
-            if (shift && target === container) {
-                // shift + tab from details to data row
-                event.preventDefault();
-                this.navigateTo(rowIndex - 1, lastColIndex,
-                    (args) => args.target.nativeElement.focus());
-            } else if (!shift) {
-                // when the next element is focused via tab check if it is an element outside the details view
-                // if so we have exited the details view and focus should move to the first cell in the next row
-                this._focusIn.pipe(first()).subscribe(() => {
-                    if (!container.contains(document.activeElement)) {
-                      this.navigation.performTab(container, {row: rowIndex, column: lastColIndex});
-                    }
-                });
-            }
-        } else if (key === 'arrowup' && !ctrl && target === container) {
-            this.navigation.navigateUp(container, {row: rowIndex, column: colIndex});
-        } else if (key === 'arrowup' && ctrl && target === container) {
-            this.navigation.navigateTop(colIndex);
-        } else if (key === 'arrowdown' && !ctrl && target === container) {
-            this.navigation.navigateDown(container, {row: rowIndex, column: colIndex});
-        } else if (key === 'arrowdown' && ctrl && target === container) {
-            this.navigation.navigateBottom(colIndex);
-        }
-    }
-
-
-    /**
-     * @hidden @internal
-     */
->>>>>>> c522f1a5
+     * @hidden @internal
+     */
     public get hasDetails() {
         return !!this.gridDetailsTemplate;
     }
