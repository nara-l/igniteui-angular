--- conflicted
+++ resolved
@@ -485,37 +485,6 @@
 
     it(`should trigger an onGroupingDone event when the user pushes a new array of grouping expressions, which results in
     both grouping and ungrouping at the same time.`, fakeAsync(() => {
-<<<<<<< HEAD
-        const fix = TestBed.createComponent(DefaultGridComponent);
-        const grid = fix.componentInstance.instance;
-        grid.primaryKey = 'ID';
-        fix.detectChanges();
-        grid.groupBy([
-            { fieldName: 'Released', dir: SortingDirection.Desc, ignoreCase: false, strategy: DefaultSortingStrategy.instance() },
-            { fieldName: 'ReleaseDate', dir: SortingDirection.Desc, ignoreCase: false, strategy: DefaultSortingStrategy.instance() },
-            { fieldName: 'ProductName', dir: SortingDirection.Asc, ignoreCase: false, strategy: DefaultSortingStrategy.instance() }
-        ]);
-        tick();
-        fix.detectChanges();
-        const newExpressions = [
-            { fieldName: 'ReleaseDate', dir: SortingDirection.Desc, ignoreCase: false, strategy: DefaultSortingStrategy.instance() },
-            { fieldName: 'ProductName', dir: SortingDirection.Asc, ignoreCase: false, strategy: DefaultSortingStrategy.instance() },
-            { fieldName: 'Downloads', dir: SortingDirection.Asc, ignoreCase: false, strategy: DefaultSortingStrategy.instance() }
-        ];
-        grid.groupingExpressions = newExpressions;
-        tick();
-        fix.detectChanges();
-        const currExpr = fix.componentInstance.currentSortExpressions;
-        expect(currExpr.expressions.length).toEqual(3);
-        expect(currExpr.expressions[0].fieldName).toEqual('ReleaseDate');
-        expect(currExpr.expressions[1].fieldName).toEqual('ProductName');
-        expect(currExpr.expressions[2].fieldName).toEqual('Downloads');
-        expect(currExpr.ungroupedColumns.length).toEqual(1);
-        expect(currExpr.ungroupedColumns[0].field).toEqual('Released');
-        expect(currExpr.groupedColumns.length).toEqual(1);
-        expect(currExpr.groupedColumns[0].field).toEqual('Downloads');
-    }));
-=======
             const fix = TestBed.createComponent(DefaultGridComponent);
             const grid = fix.componentInstance.instance;
             grid.primaryKey = 'ID';
@@ -545,7 +514,6 @@
             expect(currExpr.groupedColumns.length).toEqual(1);
             expect(currExpr.groupedColumns[0].field).toEqual('Downloads');
         }));
->>>>>>> ef65320f
 
     it('should allow setting custom template for group row content.', fakeAsync(() => {
         const fix = TestBed.createComponent(CustomTemplateGridComponent);
@@ -615,9 +583,6 @@
     }));
 
     it('should apply the specified sort order on the group rows when already grouped columnn is sorted in asc/desc order.',
-<<<<<<< HEAD
-    fakeAsync(() => {
-=======
         fakeAsync(() => {
             const fix = TestBed.createComponent(DefaultGridComponent);
             const grid = fix.componentInstance.instance;
@@ -653,7 +618,6 @@
         }));
 
     it('should remove grouping when already grouped columnn is sorted with order "None" via the API.', fakeAsync(() => {
->>>>>>> ef65320f
         const fix = TestBed.createComponent(DefaultGridComponent);
         const grid = fix.componentInstance.instance;
         fix.componentInstance.enableSorting = true;
@@ -672,13 +636,6 @@
 
         // verify group order
         checkGroups(groupRows, ['NetAdvantage', 'Ignite UI for JavaScript', 'Ignite UI for Angular', '', null]);
-<<<<<<< HEAD
-        grid.sort({
-            fieldName: 'ProductName',
-            dir: SortingDirection.Asc,
-            ignoreCase: false,
-            strategy: DefaultSortingStrategy.instance()
-=======
         grid.sort({ fieldName: 'ProductName', dir: SortingDirection.None, ignoreCase: false });
         fix.detectChanges();
         groupRows = grid.groupsRowList.toArray();
@@ -891,230 +848,6 @@
         expect(row.focused).toBe(true);
     }));
 
-    xit('should persist last selected cell column index when navigation down through group rows.', async () => {
-        const fix = TestBed.createComponent(DefaultGridComponent);
-        const grid = fix.componentInstance.instance;
-        fix.componentInstance.width = '400px';
-        fix.componentInstance.height = '300px';
-        grid.columnWidth = '200px';
-        fix.detectChanges();
-
-        grid.groupBy({
-            fieldName: 'ProductName', dir: SortingDirection.Desc, ignoreCase: false
-        });
-        grid.groupBy({ fieldName: 'Released', dir: SortingDirection.Desc, ignoreCase: false });
-        fix.detectChanges();
-
-        grid.parentVirtDir.getHorizontalScroll().scrollLeft = 1000;
-        await wait();
-        let cell = grid.getCellByColumn(2, 'Released');
-        cell.onFocus(new Event('focus'));
-
-        await HelperUtils.navigateVerticallyToIndex(grid, 0, 9, 4);
-
-        grid.markForCheck();
-        fix.detectChanges();
-        const row = grid.getRowByIndex(9);
-        cell = grid.getCellByColumn(9, 'Released');
-        expect(row instanceof IgxGridRowComponent).toBe(true);
-        expect(row.focused).toBe(true);
-        expect(cell.selected).toBe(true);
-    });
-
-    it('keyboard navigation - should focus grouped row when press Tab key and Shift + Tab on a cell', (async () => {
-        const fix = TestBed.createComponent(DefaultGridComponent);
-        const grid = fix.componentInstance.instance;
-
-        fix.componentInstance.width = '600px';
-        fix.componentInstance.height = '600px';
-        grid.columnWidth = '100px';
-        await wait(100);
-        fix.detectChanges();
-
-        grid.groupBy({
-            fieldName: 'ProductName', dir: SortingDirection.Desc, ignoreCase: false
-        });
-        fix.detectChanges();
-        let cell = grid.getCellByColumn(2, 'Released');
-        cell.nativeElement.dispatchEvent(new Event('focus'));
-        await wait(100);
-        fix.detectChanges();
-
-        UIInteractions.triggerKeyDownEvtUponElem('tab', cell.nativeElement, true);
-        await wait(100);
-        fix.detectChanges();
-
-        let groupRow = grid.groupsRowList.toArray()[1];
-        cell = grid.getCellByColumn(2, 'Released');
-        await expandCollapceGroupRow(fix, groupRow, cell);
-
-        UIInteractions.triggerKeyDownEvtUponElem('ArrowUp', groupRow.nativeElement, true);
-        await wait(300);
-        fix.detectChanges();
-
-        cell = grid.getCellByColumn(2, 'Released');
-        expect(groupRow.focused).toBe(false);
-        expect(groupRow.nativeElement.classList.contains('igx-grid__group-row--active')).toBe(false);
-        expect(cell.selected).toBe(true);
-        expect(cell.focused).toBe(true);
-
-        cell = grid.getCellByColumn(7, 'Downloads');
-        cell.nativeElement.dispatchEvent(new Event('focus'));
-        fix.detectChanges();
-
-        expect(groupRow.focused).toBe(false);
-        expect(groupRow.nativeElement.classList.contains('igx-grid__group-row--active')).toBe(false);
-        cell.nativeElement.dispatchEvent(new KeyboardEvent('keydown', { key: 'tab', shiftKey: true }));
-        await wait(500);
-        fix.detectChanges();
-
-        groupRow = grid.groupsRowList.toArray()[2];
-        cell = grid.getCellByColumn(7, 'Downloads');
-        await expandCollapceGroupRow(fix, groupRow, cell);
-    }));
-
-    it('keyboard navigation - should correct work when press tab and sft+tab on a grouped row', (async () => {
-        const fix = TestBed.createComponent(DefaultGridComponent);
-        const grid = fix.componentInstance.instance;
-
-        fix.componentInstance.width = '600px';
-        fix.componentInstance.height = '600px';
-        grid.columnWidth = '100px';
-        await wait(50);
-        fix.detectChanges();
-
-        grid.groupBy({
-            fieldName: 'ProductName', dir: SortingDirection.Desc, ignoreCase: false
-        });
-        fix.detectChanges();
-
-        let groupRow = grid.groupsRowList.toArray()[0];
-        groupRow.nativeElement.dispatchEvent(new Event('focus'));
-        await wait(50);
-        fix.detectChanges();
-
-        groupRow = grid.groupsRowList.toArray()[0];
-        expect(groupRow.focused).toBe(true);
-        expect(groupRow.nativeElement.classList.contains('igx-grid__group-row--active')).toBe(true);
-        UIInteractions.triggerKeyDownEvtUponElem('tab', groupRow.nativeElement, true);
-        await wait(100);
-        fix.detectChanges();
-
-        let cell = grid.getCellByColumn(1, 'Downloads');
-        expect(cell.selected).toBe(true);
-        expect(cell.focused).toBe(true);
-
-        groupRow = grid.groupsRowList.toArray()[1];
-        groupRow.nativeElement.dispatchEvent(new Event('focus'));
-        await wait(100);
-        fix.detectChanges();
-
-        groupRow = grid.groupsRowList.toArray()[1];
-        expect(groupRow.focused).toBe(true);
-        expect(groupRow.nativeElement.classList.contains('igx-grid__group-row--active')).toBe(true);
-        groupRow.nativeElement.dispatchEvent(new KeyboardEvent('keydown', { key: 'tab', shiftKey: true }));
-        await wait(100);
-        fix.detectChanges();
-
-        cell = grid.getCellByColumn(2, 'Released');
-        expect(cell.selected).toBe(true);
-        expect(cell.focused).toBe(true);
-    }));
-
-    it('keyboard navigation - should correct work when press tab and sft+tab on a grouped row when have row selectors', (async () => {
-        const fix = TestBed.createComponent(DefaultGridComponent);
-        const grid = fix.componentInstance.instance;
-
-        fix.componentInstance.width = '600px';
-        fix.componentInstance.height = '600px';
-        grid.columnWidth = '100px';
-        grid.rowSelectable = true;
-        await wait(30);
-        fix.detectChanges();
-
-        grid.groupBy({
-            fieldName: 'ProductName', dir: SortingDirection.Desc, ignoreCase: false
-        });
-        await wait(30);
-        fix.detectChanges();
-
-        const groupRow = grid.groupsRowList.toArray()[0];
-        const firstRow = grid.getRowByIndex(1);
-        const firstRowCheckbox: HTMLElement = firstRow.nativeElement.querySelector('.igx-checkbox');
-        const cell = grid.getCellByColumn(1, 'Downloads');
-
-        groupRow.nativeElement.dispatchEvent(new Event('focus'));
-        await wait(30);
-        fix.detectChanges();
-
-        expect(groupRow.focused).toBe(true);
-        expect(groupRow.nativeElement.classList.contains('igx-grid__group-row--active')).toBe(true);
-
-        UIInteractions.triggerKeyDownEvtUponElem('tab', groupRow.nativeElement, true);
-        await wait(100);
-        fix.detectChanges();
-
-        expect(cell.selected).toBeTruthy();
-        expect(cell.focused).toBeTruthy();
-        expect(firstRowCheckbox.classList.contains('igx-checkbox--focused')).toBeFalsy();
-
-        cell.nativeElement.dispatchEvent(new KeyboardEvent('keydown', { key: 'tab', shiftKey: true }));
-        await wait(30);
-        fix.detectChanges();
-
-        expect(cell.selected).toBeTruthy();
-        expect(cell.focused).toBeFalsy();
-        expect(firstRowCheckbox.classList.contains('igx-checkbox--focused')).toBeFalsy();
-
-        await expandCollapceGroupRow(fix, groupRow, cell);
-    }));
-
-    it('keyboard navigation - expand/colapse row with arrow keys', (async () => {
-        const fix = TestBed.createComponent(DefaultGridComponent);
-        const grid = fix.componentInstance.instance;
-
-        fix.componentInstance.width = '600px';
-        fix.componentInstance.height = '600px';
-        grid.columnWidth = '100px';
-        fix.detectChanges();
-
-        grid.groupBy({
-            fieldName: 'ProductName', dir: SortingDirection.Desc, ignoreCase: false
-        });
-        fix.detectChanges();
-
-        const groupRow = grid.groupsRowList.toArray()[0];
-        groupRow.nativeElement.dispatchEvent(new Event('focus'));
-        await wait(50);
-        fix.detectChanges();
-
-        await expandCollapceGroupRow(fix, groupRow, null);
-    }));
-
-    it('keyboard navigation - should focus grouped row when press arrow keys up or down', (async () => {
-        const fix = TestBed.createComponent(DefaultGridComponent);
-        const grid = fix.componentInstance.instance;
-
-        fix.componentInstance.width = '600px';
-        fix.componentInstance.height = '600px';
-        grid.columnWidth = '100px';
-        await wait(50);
-        fix.detectChanges();
-
-        grid.groupBy({
-            fieldName: 'ProductName', dir: SortingDirection.Desc, ignoreCase: false
->>>>>>> ef65320f
-        });
-        fix.detectChanges();
-
-        groupRows = grid.groupsRowList.toArray();
-        dataRows = grid.dataRowList.toArray();
-
-        // verify group order
-        checkGroups(groupRows, [null, '', 'Ignite UI for Angular', 'Ignite UI for JavaScript', 'NetAdvantage']);
-
-    }));
-
     it('should remove grouping when already grouped columnn is sorted with order "None" via the API.', fakeAsync(() => {
         const fix = TestBed.createComponent(DefaultGridComponent);
         const grid = fix.componentInstance.instance;
@@ -1189,18 +922,12 @@
         fix.detectChanges();
 
         grid.groupBy({
-<<<<<<< HEAD
-            fieldName: 'ProductName', dir: SortingDirection.Asc, ignoreCase: false,
-            strategy: DefaultSortingStrategy.instance()
-        });
-=======
             fieldName: 'ProductName', dir: SortingDirection.Desc, ignoreCase: false
         });
         grid.groupBy({ fieldName: 'Released', dir: SortingDirection.Desc, ignoreCase: false });
         fix.detectChanges();
         grid.parentVirtDir.getHorizontalScroll().scrollLeft = 1000;
-        await wait(100);
->>>>>>> ef65320f
+        // await wait(100);
         fix.detectChanges();
         const groupRows = grid.groupsRowList.toArray();
         // verify group order
@@ -1217,10 +944,7 @@
         grid.groupBy({
             fieldName: 'ProductName', dir: SortingDirection.Desc, ignoreCase: false
         });
-<<<<<<< HEAD
-=======
         grid.groupBy({ fieldName: 'Released', dir: SortingDirection.Desc, ignoreCase: false });
->>>>>>> ef65320f
         fix.detectChanges();
         const groupRows = grid.groupsRowList.toArray();
         const dataRows = grid.dataRowList.toArray();
@@ -1229,8 +953,6 @@
         expect(dataRows.length).toEqual(8);
         expect(grid.groupingExpressions.length).toEqual(1);
     }));
-
-
 
     // GroupBy + Virtualization integration
     it('should virtualize data and group records.', fakeAsync(() => {
@@ -1441,16 +1163,9 @@
         tick();
         fix.detectChanges();
 
-<<<<<<< HEAD
-        grid.groupBy({
-            fieldName: 'ProductName', dir: SortingDirection.Desc, ignoreCase: false,
-            strategy: DefaultSortingStrategy.instance()
-        });
-=======
             grid.groupBy({
                 fieldName: 'ProductName', dir: SortingDirection.Desc, ignoreCase: false
             });
->>>>>>> ef65320f
 
         fix.detectChanges();
 
@@ -2051,18 +1766,6 @@
         tick();
         fix.detectChanges();
 
-<<<<<<< HEAD
-        grid.groupBy({
-            fieldName: 'Released',
-            dir: SortingDirection.Asc,
-            ignoreCase: false,
-            strategy: DefaultSortingStrategy.instance()
-        });
-        grid.groupBy({
-            fieldName: 'ProductName', dir: SortingDirection.Asc, ignoreCase: false,
-            strategy: DefaultSortingStrategy.instance()
-        });
-=======
             grid.groupBy({
                 fieldName: 'Released',
                 dir: SortingDirection.Asc,
@@ -2070,7 +1773,6 @@
             grid.groupBy({
                 fieldName: 'ProductName', dir: SortingDirection.Asc, ignoreCase: false
             });
->>>>>>> ef65320f
 
         fix.detectChanges();
 
@@ -2613,17 +2315,6 @@
     }));
 
     it('should allow setting groupingExpressions and sortingExpressions initially.',
-<<<<<<< HEAD
-    fakeAsync(() => {
-        const fix = TestBed.createComponent(DefaultGridComponent);
-        fix.componentInstance.enableSorting = true;
-        const grid = fix.componentInstance.instance;
-        grid.sortingExpressions =
-            [{ fieldName: 'Downloads', dir: SortingDirection.Asc, ignoreCase: false, strategy: DefaultSortingStrategy.instance() }];
-        grid.groupingExpressions =
-            [{ fieldName: 'Released', dir: SortingDirection.Asc, ignoreCase: false, strategy: DefaultSortingStrategy.instance() }];
-        fix.detectChanges();
-=======
         fakeAsync(() => {
             const fix = TestBed.createComponent(DefaultGridComponent);
             fix.componentInstance.enableSorting = true;
@@ -2633,7 +2324,6 @@
             grid.groupingExpressions =
                 [{ fieldName: 'Released', dir: SortingDirection.Asc, ignoreCase: false }];
             fix.detectChanges();
->>>>>>> ef65320f
 
         expect(grid.sortingExpressions.length).toEqual(2);
         expect(grid.groupingExpressions.length).toEqual(1);
@@ -2665,17 +2355,6 @@
         const hScrBar = grid.scr.nativeElement;
         expect(hScrBar.hidden).toBe(true);
 
-<<<<<<< HEAD
-        grid.groupBy({
-            fieldName: 'Downloads',
-            dir: SortingDirection.Asc,
-            ignoreCase: false,
-            strategy: DefaultSortingStrategy.instance()
-        });
-        fix.detectChanges();
-        expect(hScrBar.hidden).toBe(false);
-    }));
-=======
             grid.groupBy({
                 fieldName: 'Downloads',
                 dir: SortingDirection.Asc,
@@ -2684,7 +2363,6 @@
             fix.detectChanges();
             expect(hScrBar.hidden).toBe(false);
         }));
->>>>>>> ef65320f
 
     it('should allow changing the text of the drop area', async () => {
         const fix = TestBed.createComponent(DefaultGridComponent);
@@ -2711,79 +2389,6 @@
     });
 
     it('should hide all the grouped columns when hideGroupedColumns option is initially set to "true"',
-<<<<<<< HEAD
-    fakeAsync(() => {
-        const fix = TestBed.createComponent(DefaultGridComponent);
-        const grid = fix.componentInstance.instance;
-        grid.hideGroupedColumns = true;
-        tick();
-        fix.detectChanges();
-        grid.groupBy([
-            { fieldName: 'Downloads', dir: SortingDirection.Asc, ignoreCase: false, strategy: DefaultSortingStrategy.instance() },
-            { fieldName: 'ProductName', dir: SortingDirection.Asc, ignoreCase: false, strategy: DefaultSortingStrategy.instance() }
-        ]);
-        tick();
-        fix.detectChanges();
-        // the two grouped columns should be hidden
-        expect(grid.getColumnByName('Downloads').hidden).toBe(true);
-        expect(grid.getColumnByName('ProductName').hidden).toBe(true);
-        // these should be visible
-        expect(grid.getColumnByName('ID').hidden).toBe(false);
-        expect(grid.getColumnByName('ReleaseDate').hidden).toBe(false);
-        expect(grid.getColumnByName('Released').hidden).toBe(false);
-    }));
-
-    it('should show all the grid columns when hideGroupedColumns option is set to "false" at runtime, after being "true" initially',
-    fakeAsync(() => {
-        const fix = TestBed.createComponent(DefaultGridComponent);
-        const grid = fix.componentInstance.instance;
-        grid.hideGroupedColumns = true;
-        fix.detectChanges();
-        grid.groupBy([
-            { fieldName: 'Downloads', dir: SortingDirection.Asc, ignoreCase: false, strategy: DefaultSortingStrategy.instance() },
-            { fieldName: 'ProductName', dir: SortingDirection.Asc, ignoreCase: false, strategy: DefaultSortingStrategy.instance() }
-        ]);
-        tick();
-        fix.detectChanges();
-        // the two grouped columns should be hidden initially
-        expect(grid.getColumnByName('Downloads').hidden).toBe(true);
-        expect(grid.getColumnByName('ProductName').hidden).toBe(true);
-        grid.hideGroupedColumns = false;
-        tick();
-        fix.detectChanges();
-        // all columns, whether grouped or ungrouped, should be visible
-        expect(grid.getColumnByName('Downloads').hidden).toBe(false);
-        expect(grid.getColumnByName('ProductName').hidden).toBe(false);
-        expect(grid.getColumnByName('ID').hidden).toBe(false);
-        expect(grid.getColumnByName('ReleaseDate').hidden).toBe(false);
-        expect(grid.getColumnByName('Released').hidden).toBe(false);
-    }));
-
-    it('should hide the grouped columns when hideGroupedColumns option is set to "true" at runtime, after being "false" initially',
-    fakeAsync(() => {
-        const fix = TestBed.createComponent(DefaultGridComponent);
-        const grid = fix.componentInstance.instance;
-        fix.detectChanges();
-        grid.groupBy([
-            { fieldName: 'Downloads', dir: SortingDirection.Asc, ignoreCase: false, strategy: DefaultSortingStrategy.instance() },
-            { fieldName: 'ProductName', dir: SortingDirection.Asc, ignoreCase: false, strategy: DefaultSortingStrategy.instance() }
-        ]);
-        tick();
-        fix.detectChanges();
-        // all columns, whether grouped or ungrouped, should be visible
-        expect(grid.getColumnByName('Downloads').hidden).toBe(false);
-        expect(grid.getColumnByName('ProductName').hidden).toBe(false);
-        expect(grid.getColumnByName('ID').hidden).toBe(false);
-        expect(grid.getColumnByName('ReleaseDate').hidden).toBe(false);
-        expect(grid.getColumnByName('Released').hidden).toBe(false);
-        grid.hideGroupedColumns = true;
-        tick();
-        fix.detectChanges();
-        // the two grouped columns should now be hidden
-        expect(grid.getColumnByName('Downloads').hidden).toBe(true);
-        expect(grid.getColumnByName('ProductName').hidden).toBe(true);
-    }));
-=======
         fakeAsync(() => {
             const fix = TestBed.createComponent(DefaultGridComponent);
             const grid = fix.componentInstance.instance;
@@ -2855,7 +2460,6 @@
             expect(grid.getColumnByName('Downloads').hidden).toBe(true);
             expect(grid.getColumnByName('ProductName').hidden).toBe(true);
         }));
->>>>>>> ef65320f
 
     it('should update grouping expression when sorting a column first then grouping by it and changing sorting for it again', () => {
         const fix = TestBed.createComponent(DefaultGridComponent);
@@ -2943,15 +2547,9 @@
     it('should add title attribute to chips when column is grouped', () => {
         const fix = TestBed.createComponent(DefaultGridComponent);
         fix.detectChanges();
-<<<<<<< HEAD
-         const exprs: ISortingExpression[] = [
-            { fieldName: 'ProductName', dir: SortingDirection.Desc, ignoreCase: true, strategy: DefaultSortingStrategy.instance() },
-            { fieldName: 'Released', dir: SortingDirection.Desc, ignoreCase: true, strategy: DefaultSortingStrategy.instance() }
-=======
         const exprs: ISortingExpression[] = [
             { fieldName: 'ProductName', dir: SortingDirection.Desc, ignoreCase: true },
             { fieldName: 'Released', dir: SortingDirection.Desc, ignoreCase: true }
->>>>>>> ef65320f
         ];
         const grid = fix.componentInstance.instance;
         grid.groupBy(exprs);
