import { Component, ViewChild, EventEmitter, OnInit } from '@angular/core';
import { async, TestBed, ComponentFixture } from '@angular/core/testing';
import { configureTestSuite } from '../../test-utils/configure-suite';
import { NoopAnimationsModule } from '@angular/platform-browser/animations';
import { By } from '@angular/platform-browser';
import { UIInteractions, wait} from '../../test-utils/ui-interactions.spec';
import { IgxGridModule } from './index';
import { IgxGridComponent } from './grid.component';
import { SampleTestData } from '../../test-utils/sample-test-data.spec';
import { IgxGridRowComponent } from './grid-row.component';
import { GridFunctions } from '../../test-utils/grid-functions.spec';

const COLLAPSED_ICON_NAME = 'chevron_right';
const EXPANDED_ICON_NAME = 'expand_more';
const DEBOUNCETIME = 30;

describe('IgxGrid Master Detail', () => {
    let fix: ComponentFixture<any>;
    let grid: IgxGridComponent;

    describe('Basic', () => {
        configureTestSuite();
        beforeEach(async(() => {
            TestBed.configureTestingModule({
                declarations: [
                    DefaultGridMasterDetailComponent
                ],
                imports: [IgxGridModule, NoopAnimationsModule]
            }).compileComponents();
        }));

        beforeEach(async(() => {
            fix = TestBed.createComponent(DefaultGridMasterDetailComponent);
            fix.detectChanges();
            grid = fix.componentInstance.grid;
        }));

        it('Should render an expand icon for all rows', () => {
            const expandIcons = grid.rowList.map((row) => {
                const icon = row.element.nativeElement.querySelector('igx-icon');
                if (icon.innerText === 'chevron_right') {
                    return icon;
                }
                return null;
            }).filter(icon => icon !== null);
            expect(grid.rowList.length).toEqual(expandIcons.length);
        });

        it('Should correctly expand a basic detail view, update expansionStates and the context proved should be correct', (async() => {
            await GridFunctions.expandMasterRowByClick(fix, grid.rowList.first);

            const firstRowIcon = grid.rowList.first.element.nativeElement.querySelector('igx-icon');
            const firstRowDetail = GridFunctions.getMasterRowDetail(grid.rowList.first);

            expect(grid.expansionStates.size).toEqual(1);
            expect(grid.expansionStates.has(grid.rowList.first.rowID)).toBeTruthy();
            expect(grid.expansionStates.get(grid.rowList.first.rowID)).toBeTruthy();
            expect(firstRowIcon.innerText).toEqual(EXPANDED_ICON_NAME);
            expect(firstRowDetail.querySelector('.addressArea').innerText).toEqual('Obere Str. 57');
        }));

        it('Should expand and collapse a row in view by using the expand(rowID) and collapse(rowID) methods.', () => {
            grid.expand(fix.componentInstance.data[0].ID);
            fix.detectChanges();
            let firstRowIcon = grid.rowList.first.element.nativeElement.querySelector('igx-icon');
            expect(grid.expansionStates.size).toEqual(1);
            expect(grid.expansionStates.has(grid.rowList.first.rowID)).toBeTruthy();
            expect(grid.rowList.toArray()[0].expanded).toBeTruthy();
            expect(firstRowIcon.innerText).toEqual(EXPANDED_ICON_NAME);
            grid.collapse(fix.componentInstance.data[0].ID);
            fix.detectChanges();
            firstRowIcon = grid.rowList.first.element.nativeElement.querySelector('igx-icon');
            expect(grid.expansionStates.get(fix.componentInstance.data[0].ID)).toBeFalsy();
            expect(grid.rowList.toArray()[0].expanded).toBeFalsy();
            expect(firstRowIcon.innerText).toEqual(COLLAPSED_ICON_NAME);
        });

        it('Should expand a row out of view by using the collapse() method and update expansionStates.', () => {
            const lastIndex = fix.componentInstance.data.length - 1;
            const lastDataRecID = fix.componentInstance.data[lastIndex].ID;
            grid.expand(lastDataRecID);
            fix.detectChanges();
            expect(grid.expansionStates.size).toEqual(1);
            expect(grid.expansionStates.get(lastDataRecID)).toBeTruthy();
        });

        it('Should collapse a row out of view by using the collapse() method and update expansionStates.', () => {
            GridFunctions.setAllExpanded(grid, fix.componentInstance.data);
            fix.detectChanges();
            const lastIndex = fix.componentInstance.data.length - 1;
            const lastDataRecID = fix.componentInstance.data[lastIndex].ID;
            grid.collapse(lastDataRecID);
            fix.detectChanges();
            expect(grid.expansionStates.size).toEqual(fix.componentInstance.data.length);
            expect(grid.expansionStates.get(lastDataRecID)).toBeFalsy();
        });

        it('Should toggle a row expand state by using the toggleRow(rowID) method.', () => {
            grid.toggleRow(fix.componentInstance.data[0].ID);
            fix.detectChanges();
            expect(grid.expansionStates.size).toEqual(1);
            expect(grid.expansionStates.has(grid.rowList.first.rowID)).toBeTruthy();
            expect(grid.rowList.toArray()[0].expanded).toBeTruthy();
            grid.toggleRow(fix.componentInstance.data[0].ID);
            fix.detectChanges();
            expect(grid.expansionStates.get(fix.componentInstance.data[0].ID)).toBeFalsy();
            expect(grid.rowList.toArray()[0].expanded).toBeFalsy();
        });

        it('Should expand all rows using the expandAll() method and the expansion state should be updated.', () => {
            grid.expandAll();
            fix.detectChanges();
            expect(grid.expansionStates.size).toEqual(fix.componentInstance.data.length);
            grid.rowList.toArray().forEach(row => {
                expect(row.expanded).toBeTruthy();
            });
        });

        it('Should collapse all rows using the collapseAll() method and the expansion state should be updated.', () => {
            GridFunctions.setAllExpanded(grid, fix.componentInstance.data);
            fix.detectChanges();
            grid.rowList.toArray().forEach(row => {
                expect(row.expanded).toBeTruthy();
            });
            grid.collapseAll();
            fix.detectChanges();
            expect(grid.expansionStates.size).toEqual(0);
            grid.rowList.toArray().forEach(row => {
                expect(row.expanded).toBeFalsy();
            });
        });
    });

<<<<<<< HEAD
    describe('Integration', () => {
=======
    describe('Keyboard Navigation ', () => {
>>>>>>> 882f6d76
        configureTestSuite();
        beforeEach(async(() => {
            TestBed.configureTestingModule({
                declarations: [
<<<<<<< HEAD
                    DefaultGridMasterDetailComponent
=======
                    AllExpandedGridMasterDetailComponent
>>>>>>> 882f6d76
                ],
                imports: [IgxGridModule, NoopAnimationsModule]
            }).compileComponents();
        }));

<<<<<<< HEAD
        describe('Paging', () => {
            it('Should not take into account expanded detail views as additional records.', () => {
                fix = TestBed.createComponent(DefaultGridMasterDetailComponent);
                fix.componentInstance.paging = true;
                grid = fix.componentInstance.grid;
                fix.detectChanges();
                const initialTotalRecords = grid.pagingState.metadata.countRecords;
                grid.expand(fix.componentInstance.data[0].ID);
                fix.detectChanges();
                expect(grid.pagingState.metadata.countRecords).toEqual(initialTotalRecords);
            });

            it('Should persist template state after paging to a page with fewer records and paging back.', () => {
                fix = TestBed.createComponent(DefaultGridMasterDetailComponent);
                fix.componentInstance.paging = true;
                fix.componentInstance.perPage = 5;
                grid = fix.componentInstance.grid;
                fix.detectChanges();
                grid.expand(fix.componentInstance.data[4].ID);
                fix.detectChanges();
                // click the template checkbox
                let checkbox = fix.debugElement.query(By.css('.igx-checkbox__input'));
                checkbox.nativeElement.click();
                fix.detectChanges();
                // go to last page that doesn't contain this view
                grid.page = grid.pagingState.metadata.countPages - 1;
                fix.detectChanges();
                // go back to first page
                grid.page = 0;
                fix.detectChanges();
                // check checkbox state
                checkbox = fix.debugElement.query(By.css('.igx-checkbox__input'));
                expect(checkbox.nativeElement.attributes['aria-checked'].value).toEqual('true');
            });
        });
=======
        beforeEach(async(() => {
            fix = TestBed.createComponent(AllExpandedGridMasterDetailComponent);
            fix.detectChanges();
            grid = fix.componentInstance.grid;
        }));

        it('Should navigate down through a detail view by focusing the whole row and continuing onto the next with arrow down.',
        async() => {
            const targetCellElement = grid.getCellByColumn(0, 'ContactName');
            UIInteractions.triggerKeyDownEvtUponElem('arrowdown', targetCellElement, true);
            await wait(DEBOUNCETIME);
            fix.detectChanges();
            const firstRowDetail = GridFunctions.getMasterRowDetail(grid.rowList.first);
            expect(document.activeElement).toBe(firstRowDetail);
            UIInteractions.triggerKeyDownEvtUponElem('arrowdown', firstRowDetail, true);
            await wait(DEBOUNCETIME);
            fix.detectChanges();
            expect(grid.getCellByColumn(2, 'ContactName').selected).toBeTruthy();
        });

        it('Should navigate down through a detail view partially out of view by scrolling it so it becomes fully visible.', async() => {
            const row = grid.getRowByIndex(4) as IgxGridRowComponent;
            const targetCellElement = grid.getCellByColumn(4, 'ContactName');
            UIInteractions.triggerKeyDownEvtUponElem('arrowdown', targetCellElement, true);
            await wait(DEBOUNCETIME);
            fix.detectChanges();
            const detailRow = GridFunctions.getMasterRowDetail(row);
            expect(document.activeElement).toBe(detailRow);
            expect(GridFunctions.elementInGridView(grid, detailRow)).toBeTruthy();
        });
        it('Should navigate down through a detail view completely out of view by scrolling to it.', async() => {
            grid.navigateTo(6, 0);
            await wait(DEBOUNCETIME);
            fix.detectChanges();
            const row = grid.getRowByIndex(6) as IgxGridRowComponent;
            const targetCellElement = grid.getCellByColumn(6, 'ContactName');
            UIInteractions.triggerKeyDownEvtUponElem('arrowdown', targetCellElement, true);
            await wait(DEBOUNCETIME);
            fix.detectChanges();
            const detailRow = GridFunctions.getMasterRowDetail(row);
            expect(document.activeElement).toBe(detailRow);
            expect(GridFunctions.elementInGridView(grid, detailRow)).toBeTruthy();
        });

        it('Should navigate up through a detail view by focusing the whole row and continuing onto the next with arrow up.', async() => {
            const prevRow = grid.getRowByIndex(0) as IgxGridRowComponent;
            const targetCellElement = grid.getCellByColumn(2, 'ContactName');
            UIInteractions.triggerKeyDownEvtUponElem('arrowup', targetCellElement, true);
            await wait(DEBOUNCETIME);
            fix.detectChanges();
            const detailRow = GridFunctions.getMasterRowDetail(prevRow);
            expect(document.activeElement).toBe(detailRow);
            UIInteractions.triggerKeyDownEvtUponElem('arrowup', detailRow, true);
            await wait(DEBOUNCETIME);
            fix.detectChanges();
            expect(prevRow.cells.toArray()[0].selected).toBeTruthy();
        });

        it('Should navigate up through a detail view partially out of view by scrolling it so it becomes fully visible.', async() => {
            grid.verticalScrollContainer.addScrollTop(90);
            await wait(DEBOUNCETIME);
            fix.detectChanges();
            const row = grid.getRowByIndex(2);
            const targetCellElement = grid.getCellByColumn(2, 'ContactName');
            UIInteractions.triggerKeyDownEvtUponElem('arrowup', targetCellElement, true);
            await wait(DEBOUNCETIME);
            fix.detectChanges();
            const detailRow = row.element.nativeElement.previousElementSibling;
            expect(document.activeElement).toBe(detailRow);
            expect(GridFunctions.elementInGridView(grid, detailRow)).toBeTruthy();
        });

        it('Should navigate up through a detail view completely out of view by scrolling to it.', async() => {
            grid.verticalScrollContainer.addScrollTop(170);
            await wait(DEBOUNCETIME);
            fix.detectChanges();
            const row = grid.getRowByIndex(2);
            const targetCellElement = grid.getCellByColumn(2, 'ContactName');
            UIInteractions.triggerKeyDownEvtUponElem('arrowup', targetCellElement, true);
            await wait(DEBOUNCETIME);
            fix.detectChanges();
            const detailRow = row.element.nativeElement.previousElementSibling;
            expect(document.activeElement).toBe(detailRow);
            expect(GridFunctions.elementInGridView(grid, detailRow)).toBeTruthy();
        });


>>>>>>> 882f6d76
    });
});

@Component({
    template: `
        <igx-grid [data]="data" [width]="width" [height]="height" [primaryKey]="'ID'" [paging]="paging" [perPage]="perPage" [rowSelectable]="rowSelectable">
            <igx-column *ngFor="let c of columns" [field]="c.field" [header]="c.field" [width]="c.width" [dataType]='c.dataType'
                [hidden]='c.hidden' [sortable]="c.sortable" [movable]='c.movable' [groupable]='c.groupable' [editable]="c.editable"
                [hasSummary]="c.hasSummary" [pinned]='c.pinned'>
            </igx-column>

            <ng-template igxGridDetail let-dataItem>
                <div>
                    <div class="checkboxArea">
                        <igx-checkbox (change)="onCheckboxClicked($event, dataItem)" [disableRipple]="true"></igx-checkbox>
                        <span style="font-weight: 600">Available</span>
                    </div>
                    <div class="addressArea">{{dataItem.Address}}</div>
                    <div class="inputArea"><input type="text" name="Comment"></div>
                </div>
            </ng-template>
        </igx-grid>
    `
})
export class DefaultGridMasterDetailComponent {

    public width = '800px';
    public height = '500px';
    public data = SampleTestData.contactInfoDataFull();
    public columns = [
        { field: 'ContactName', width: 400, dataType: 'string' },
        { field: 'CompanyName', width: 400, dataType: 'string' }
    ];
    public paging = false;
    public perPage = 15;
    public rowSelectable = false;

    public onCheckboxClicked = () => {};

    @ViewChild(IgxGridComponent, { read: IgxGridComponent, static: true })
    public grid: IgxGridComponent;

    public checkboxChanged: EventEmitter<any>;

    public checkboxClicked(event, context) {
        this.checkboxChanged.emit({ event: event, context: context });
    }
}

@Component({
    template: `
        <igx-grid [data]="data" [expansionStates]='expStates'
         [width]="width" [height]="height" [primaryKey]="'ID'" [paging]="paging" [rowSelectable]="rowSelectable">
            <igx-column *ngFor="let c of columns" [field]="c.field" [header]="c.field" [width]="c.width" [dataType]='c.dataType'
                [hidden]='c.hidden' [sortable]="c.sortable" [movable]='c.movable' [groupable]='c.groupable' [editable]="c.editable"
                [hasSummary]="c.hasSummary" [pinned]='c.pinned'>
            </igx-column>

            <ng-template igxGridDetail let-dataItem>
                <div>
                    <div class="checkboxArea">
                        <igx-checkbox (change)="onCheckboxClicked($event, dataItem)" [disableRipple]="true"></igx-checkbox>
                        <span style="font-weight: 600">Available</span>
                    </div>
                    <div class="addressArea">{{dataItem.Address}}</div>
                    <div class="inputArea"><input type="text" name="Comment"></div>
                </div>
            </ng-template>
        </igx-grid>
    `
})
export class AllExpandedGridMasterDetailComponent extends DefaultGridMasterDetailComponent implements OnInit {
    public expStates = new Map<any, boolean>();
    ngOnInit(): void {
        const allExpanded = new Map<any, boolean>();
        this.data.forEach(item => {
            allExpanded.set(item['ID'], true);
        });
        this.expStates = allExpanded;
    }


}<|MERGE_RESOLUTION|>--- conflicted
+++ resolved
@@ -131,26 +131,117 @@
         });
     });
 
-<<<<<<< HEAD
-    describe('Integration', () => {
-=======
     describe('Keyboard Navigation ', () => {
->>>>>>> 882f6d76
         configureTestSuite();
         beforeEach(async(() => {
             TestBed.configureTestingModule({
                 declarations: [
-<<<<<<< HEAD
-                    DefaultGridMasterDetailComponent
-=======
+                    DefaultGridMasterDetailComponent,
                     AllExpandedGridMasterDetailComponent
->>>>>>> 882f6d76
                 ],
                 imports: [IgxGridModule, NoopAnimationsModule]
             }).compileComponents();
         }));
 
-<<<<<<< HEAD
+        beforeEach(async(() => {
+            fix = TestBed.createComponent(AllExpandedGridMasterDetailComponent);
+            fix.detectChanges();
+            grid = fix.componentInstance.grid;
+        }));
+
+        it('Should navigate down through a detail view by focusing the whole row and continuing onto the next with arrow down.',
+        async() => {
+            const targetCellElement = grid.getCellByColumn(0, 'ContactName');
+            UIInteractions.triggerKeyDownEvtUponElem('arrowdown', targetCellElement, true);
+            await wait(DEBOUNCETIME);
+            fix.detectChanges();
+            const firstRowDetail = GridFunctions.getMasterRowDetail(grid.rowList.first);
+            expect(document.activeElement).toBe(firstRowDetail);
+            UIInteractions.triggerKeyDownEvtUponElem('arrowdown', firstRowDetail, true);
+            await wait(DEBOUNCETIME);
+            fix.detectChanges();
+            expect(grid.getCellByColumn(2, 'ContactName').selected).toBeTruthy();
+        });
+
+        it('Should navigate down through a detail view partially out of view by scrolling it so it becomes fully visible.', async() => {
+            const row = grid.getRowByIndex(4) as IgxGridRowComponent;
+            const targetCellElement = grid.getCellByColumn(4, 'ContactName');
+            UIInteractions.triggerKeyDownEvtUponElem('arrowdown', targetCellElement, true);
+            await wait(DEBOUNCETIME);
+            fix.detectChanges();
+            const detailRow = GridFunctions.getMasterRowDetail(row);
+            expect(document.activeElement).toBe(detailRow);
+            expect(GridFunctions.elementInGridView(grid, detailRow)).toBeTruthy();
+        });
+
+        it('Should navigate down through a detail view completely out of view by scrolling to it.', async() => {
+            grid.navigateTo(6, 0);
+            await wait(DEBOUNCETIME);
+            fix.detectChanges();
+            const row = grid.getRowByIndex(6) as IgxGridRowComponent;
+            const targetCellElement = grid.getCellByColumn(6, 'ContactName');
+            UIInteractions.triggerKeyDownEvtUponElem('arrowdown', targetCellElement, true);
+            await wait(DEBOUNCETIME);
+            fix.detectChanges();
+            const detailRow = GridFunctions.getMasterRowDetail(row);
+            expect(document.activeElement).toBe(detailRow);
+            expect(GridFunctions.elementInGridView(grid, detailRow)).toBeTruthy();
+        });
+
+        it('Should navigate up through a detail view by focusing the whole row and continuing onto the next with arrow up.', async() => {
+            const prevRow = grid.getRowByIndex(0) as IgxGridRowComponent;
+            const targetCellElement = grid.getCellByColumn(2, 'ContactName');
+            UIInteractions.triggerKeyDownEvtUponElem('arrowup', targetCellElement, true);
+            await wait(DEBOUNCETIME);
+            fix.detectChanges();
+            const detailRow = GridFunctions.getMasterRowDetail(prevRow);
+            expect(document.activeElement).toBe(detailRow);
+            UIInteractions.triggerKeyDownEvtUponElem('arrowup', detailRow, true);
+            await wait(DEBOUNCETIME);
+            fix.detectChanges();
+            expect(prevRow.cells.toArray()[0].selected).toBeTruthy();
+        });
+
+        it('Should navigate up through a detail view partially out of view by scrolling it so it becomes fully visible.', async() => {
+            grid.verticalScrollContainer.addScrollTop(90);
+            await wait(DEBOUNCETIME);
+            fix.detectChanges();
+            const row = grid.getRowByIndex(2);
+            const targetCellElement = grid.getCellByColumn(2, 'ContactName');
+            UIInteractions.triggerKeyDownEvtUponElem('arrowup', targetCellElement, true);
+            await wait(DEBOUNCETIME);
+            fix.detectChanges();
+            const detailRow = row.element.nativeElement.previousElementSibling;
+            expect(document.activeElement).toBe(detailRow);
+            expect(GridFunctions.elementInGridView(grid, detailRow)).toBeTruthy();
+        });
+
+        it('Should navigate up through a detail view completely out of view by scrolling to it.', async() => {
+            grid.verticalScrollContainer.addScrollTop(170);
+            await wait(DEBOUNCETIME);
+            fix.detectChanges();
+            const row = grid.getRowByIndex(2);
+            const targetCellElement = grid.getCellByColumn(2, 'ContactName');
+            UIInteractions.triggerKeyDownEvtUponElem('arrowup', targetCellElement, true);
+            await wait(DEBOUNCETIME);
+            fix.detectChanges();
+            const detailRow = row.element.nativeElement.previousElementSibling;
+            expect(document.activeElement).toBe(detailRow);
+            expect(GridFunctions.elementInGridView(grid, detailRow)).toBeTruthy();
+        });
+    });
+
+    describe('Integration', () => {
+        configureTestSuite();
+        beforeEach(async(() => {
+            TestBed.configureTestingModule({
+                declarations: [
+                    DefaultGridMasterDetailComponent
+                ],
+                imports: [IgxGridModule, NoopAnimationsModule]
+            }).compileComponents();
+        }));
+
         describe('Paging', () => {
             it('Should not take into account expanded detail views as additional records.', () => {
                 fix = TestBed.createComponent(DefaultGridMasterDetailComponent);
@@ -186,95 +277,6 @@
                 expect(checkbox.nativeElement.attributes['aria-checked'].value).toEqual('true');
             });
         });
-=======
-        beforeEach(async(() => {
-            fix = TestBed.createComponent(AllExpandedGridMasterDetailComponent);
-            fix.detectChanges();
-            grid = fix.componentInstance.grid;
-        }));
-
-        it('Should navigate down through a detail view by focusing the whole row and continuing onto the next with arrow down.',
-        async() => {
-            const targetCellElement = grid.getCellByColumn(0, 'ContactName');
-            UIInteractions.triggerKeyDownEvtUponElem('arrowdown', targetCellElement, true);
-            await wait(DEBOUNCETIME);
-            fix.detectChanges();
-            const firstRowDetail = GridFunctions.getMasterRowDetail(grid.rowList.first);
-            expect(document.activeElement).toBe(firstRowDetail);
-            UIInteractions.triggerKeyDownEvtUponElem('arrowdown', firstRowDetail, true);
-            await wait(DEBOUNCETIME);
-            fix.detectChanges();
-            expect(grid.getCellByColumn(2, 'ContactName').selected).toBeTruthy();
-        });
-
-        it('Should navigate down through a detail view partially out of view by scrolling it so it becomes fully visible.', async() => {
-            const row = grid.getRowByIndex(4) as IgxGridRowComponent;
-            const targetCellElement = grid.getCellByColumn(4, 'ContactName');
-            UIInteractions.triggerKeyDownEvtUponElem('arrowdown', targetCellElement, true);
-            await wait(DEBOUNCETIME);
-            fix.detectChanges();
-            const detailRow = GridFunctions.getMasterRowDetail(row);
-            expect(document.activeElement).toBe(detailRow);
-            expect(GridFunctions.elementInGridView(grid, detailRow)).toBeTruthy();
-        });
-        it('Should navigate down through a detail view completely out of view by scrolling to it.', async() => {
-            grid.navigateTo(6, 0);
-            await wait(DEBOUNCETIME);
-            fix.detectChanges();
-            const row = grid.getRowByIndex(6) as IgxGridRowComponent;
-            const targetCellElement = grid.getCellByColumn(6, 'ContactName');
-            UIInteractions.triggerKeyDownEvtUponElem('arrowdown', targetCellElement, true);
-            await wait(DEBOUNCETIME);
-            fix.detectChanges();
-            const detailRow = GridFunctions.getMasterRowDetail(row);
-            expect(document.activeElement).toBe(detailRow);
-            expect(GridFunctions.elementInGridView(grid, detailRow)).toBeTruthy();
-        });
-
-        it('Should navigate up through a detail view by focusing the whole row and continuing onto the next with arrow up.', async() => {
-            const prevRow = grid.getRowByIndex(0) as IgxGridRowComponent;
-            const targetCellElement = grid.getCellByColumn(2, 'ContactName');
-            UIInteractions.triggerKeyDownEvtUponElem('arrowup', targetCellElement, true);
-            await wait(DEBOUNCETIME);
-            fix.detectChanges();
-            const detailRow = GridFunctions.getMasterRowDetail(prevRow);
-            expect(document.activeElement).toBe(detailRow);
-            UIInteractions.triggerKeyDownEvtUponElem('arrowup', detailRow, true);
-            await wait(DEBOUNCETIME);
-            fix.detectChanges();
-            expect(prevRow.cells.toArray()[0].selected).toBeTruthy();
-        });
-
-        it('Should navigate up through a detail view partially out of view by scrolling it so it becomes fully visible.', async() => {
-            grid.verticalScrollContainer.addScrollTop(90);
-            await wait(DEBOUNCETIME);
-            fix.detectChanges();
-            const row = grid.getRowByIndex(2);
-            const targetCellElement = grid.getCellByColumn(2, 'ContactName');
-            UIInteractions.triggerKeyDownEvtUponElem('arrowup', targetCellElement, true);
-            await wait(DEBOUNCETIME);
-            fix.detectChanges();
-            const detailRow = row.element.nativeElement.previousElementSibling;
-            expect(document.activeElement).toBe(detailRow);
-            expect(GridFunctions.elementInGridView(grid, detailRow)).toBeTruthy();
-        });
-
-        it('Should navigate up through a detail view completely out of view by scrolling to it.', async() => {
-            grid.verticalScrollContainer.addScrollTop(170);
-            await wait(DEBOUNCETIME);
-            fix.detectChanges();
-            const row = grid.getRowByIndex(2);
-            const targetCellElement = grid.getCellByColumn(2, 'ContactName');
-            UIInteractions.triggerKeyDownEvtUponElem('arrowup', targetCellElement, true);
-            await wait(DEBOUNCETIME);
-            fix.detectChanges();
-            const detailRow = row.element.nativeElement.previousElementSibling;
-            expect(document.activeElement).toBe(detailRow);
-            expect(GridFunctions.elementInGridView(grid, detailRow)).toBeTruthy();
-        });
-
-
->>>>>>> 882f6d76
     });
 });
 
@@ -355,6 +357,4 @@
         });
         this.expStates = allExpanded;
     }
-
-
 }