import { NgModule } from '@angular/core';
import {
    IgxGroupAreaDropDirective,
    IgxGroupByRowTemplateDirective,
    IgxRowExpandedIndicatorDirective,
    IgxRowCollapsedIndicatorDirective,
    IgxHeaderExpandIndicatorDirective,
    IgxHeaderCollapseIndicatorDirective,
    IgxGridDetailTemplateDirective
} from './grid.directives';
import { IgxGridComponent } from './grid.component';
import {
    IgxGridPagingPipe,
    IgxGridGroupingPipe,
    IgxGridSortingPipe,
<<<<<<< HEAD
    IgxGridFilteringPipe,
    IgxGridRowPinningPipe,
    IgxGridGhostRecordsPipe
=======
    IgxGridFilteringPipe
>>>>>>> 05ab7dfc
} from './grid.pipes';
import { IgxGridGroupByRowComponent } from './groupby-row.component';
import { IgxGridRowComponent } from './grid-row.component';
import { IgxGridCommonModule } from '../grid-common.module';
import { IgxGridSummaryPipe } from './grid.summary.pipe';
import { IgxGridDetailsPipe } from './grid.details.pipe';
import { IgxGridExpandableCellComponent } from './expandable-cell.component';

/**
 * @hidden
 */
@NgModule({
  declarations: [
    IgxGridComponent,
    IgxGridRowComponent,
    IgxGridGroupByRowComponent,
    IgxGroupByRowTemplateDirective,
    IgxGridDetailTemplateDirective,
    IgxRowExpandedIndicatorDirective,
    IgxRowCollapsedIndicatorDirective,
    IgxHeaderExpandIndicatorDirective,
    IgxHeaderCollapseIndicatorDirective,
    IgxGroupAreaDropDirective,
    IgxGridGroupingPipe,
    IgxGridPagingPipe,
    IgxGridSortingPipe,
    IgxGridFilteringPipe,
    IgxGridSummaryPipe,
    IgxGridDetailsPipe,
    IgxGridGhostRecordsPipe,
    IgxGridExpandableCellComponent
  ],
  exports: [
    IgxGridComponent,
    IgxGridExpandableCellComponent,
    IgxGridGroupByRowComponent,
    IgxGridRowComponent,
    IgxGroupByRowTemplateDirective,
    IgxGridDetailTemplateDirective,
    IgxRowExpandedIndicatorDirective,
    IgxRowCollapsedIndicatorDirective,
    IgxHeaderExpandIndicatorDirective,
    IgxHeaderCollapseIndicatorDirective,
    IgxGroupAreaDropDirective,
    IgxGridGroupingPipe,
    IgxGridPagingPipe,
    IgxGridSortingPipe,
    IgxGridFilteringPipe,
    IgxGridSummaryPipe,
    IgxGridDetailsPipe,
    IgxGridGhostRecordsPipe,
    IgxGridCommonModule
  ],
  imports: [
    IgxGridCommonModule,
  ]
})
export class IgxGridModule {}<|MERGE_RESOLUTION|>--- conflicted
+++ resolved
@@ -13,13 +13,7 @@
     IgxGridPagingPipe,
     IgxGridGroupingPipe,
     IgxGridSortingPipe,
-<<<<<<< HEAD
-    IgxGridFilteringPipe,
-    IgxGridRowPinningPipe,
-    IgxGridGhostRecordsPipe
-=======
     IgxGridFilteringPipe
->>>>>>> 05ab7dfc
 } from './grid.pipes';
 import { IgxGridGroupByRowComponent } from './groupby-row.component';
 import { IgxGridRowComponent } from './grid-row.component';
@@ -49,7 +43,6 @@
     IgxGridFilteringPipe,
     IgxGridSummaryPipe,
     IgxGridDetailsPipe,
-    IgxGridGhostRecordsPipe,
     IgxGridExpandableCellComponent
   ],
   exports: [
@@ -70,7 +63,6 @@
     IgxGridFilteringPipe,
     IgxGridSummaryPipe,
     IgxGridDetailsPipe,
-    IgxGridGhostRecordsPipe,
     IgxGridCommonModule
   ],
   imports: [
