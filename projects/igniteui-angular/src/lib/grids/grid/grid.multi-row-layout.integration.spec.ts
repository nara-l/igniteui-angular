import { configureTestSuite } from '../../test-utils/configure-suite';
import { async, TestBed } from '@angular/core/testing';
import { By } from '@angular/platform-browser';
import { NoopAnimationsModule } from '@angular/platform-browser/animations';
import { IgxGridComponent } from './grid.component';
import { IgxGridModule } from './grid.module';
import { SampleTestData } from '../../test-utils/sample-test-data.spec';
import { ViewChild, Component } from '@angular/core';
import { verifyLayoutHeadersAreAligned, verifyDOMMatchesLayoutSettings, HelperUtils } from '../../test-utils/helper-utils.spec';
import { IgxColumnLayoutComponent } from './../column.component';
<<<<<<< HEAD
import { wait, UIInteractions } from '../../test-utils/ui-interactions.spec';
=======
import { wait } from '../../test-utils/ui-interactions.spec';
>>>>>>> 63bf660a

describe('IgxGrid - multi-row-layout Integration - ', () => {
    configureTestSuite();
    let fixture;
    let grid: IgxGridComponent;
    let colGroups: Array<any>;
    beforeEach(async(() => {
        TestBed.configureTestingModule({
            declarations: [
                ColumnLayoutPinningTestComponent,
<<<<<<< HEAD
                ColumnLayoutResizingTestComponent
=======
                ColumnLayoutFilteringTestComponent,
                ColumnLayouHidingTestComponent
>>>>>>> 63bf660a
            ],
            imports: [
                NoopAnimationsModule, IgxGridModule]
        }).compileComponents();
    }));

    describe('Hiding ', () => {
        beforeEach(async(() => {
            fixture = TestBed.createComponent(ColumnLayouHidingTestComponent);
            fixture.detectChanges();
            grid = fixture.componentInstance.grid;
            colGroups = fixture.componentInstance.colGroups;
        }));

        it('should allow setting a whole group as hidden/shown.', () => {

            // group 1 should be hidden - all child columns should be hidden
            expect(grid.getColumnByName('group1').hidden).toBeTruthy();
            expect(grid.getColumnByName('PostalCode').hidden).toBeTruthy();
            expect(grid.getColumnByName('City').hidden).toBeTruthy();
            expect(grid.getColumnByName('Country').hidden).toBeTruthy();
            expect(grid.getColumnByName('Address').hidden).toBeTruthy();

            expect(grid.getColumnByName('group2').hidden).toBeFalsy();
            expect(grid.getColumnByName('ID').hidden).toBeFalsy();
            expect(grid.getColumnByName('CompanyName').hidden).toBeFalsy();
            expect(grid.getColumnByName('ContactName').hidden).toBeFalsy();
            expect(grid.getColumnByName('ContactTitle').hidden).toBeFalsy();

            const gridFirstRow = grid.rowList.first;
            const firstRowCells = gridFirstRow.cells.toArray();
            const headerCells = grid.headerGroups.first.children.toArray();

            // headers are aligned to cells
            verifyLayoutHeadersAreAligned(headerCells, firstRowCells);

            verifyDOMMatchesLayoutSettings(gridFirstRow, fixture.componentInstance.colGroups.slice(1, 2));

            // show group
            fixture.componentInstance.colGroups[0].hidden = false;
            fixture.detectChanges();

            expect(grid.getColumnByName('group1').hidden).toBeFalsy();
            expect(grid.getColumnByName('PostalCode').hidden).toBeFalsy();
            expect(grid.getColumnByName('City').hidden).toBeFalsy();
            expect(grid.getColumnByName('Country').hidden).toBeFalsy();
            expect(grid.getColumnByName('Address').hidden).toBeFalsy();

            expect(grid.getColumnByName('group2').hidden).toBeFalsy();
            expect(grid.getColumnByName('ID').hidden).toBeFalsy();
            expect(grid.getColumnByName('CompanyName').hidden).toBeFalsy();
            expect(grid.getColumnByName('ContactName').hidden).toBeFalsy();
            expect(grid.getColumnByName('ContactTitle').hidden).toBeFalsy();

            // headers are aligned to cells
            verifyLayoutHeadersAreAligned(headerCells, firstRowCells);

            verifyDOMMatchesLayoutSettings(gridFirstRow, fixture.componentInstance.colGroups);

            // hide the other group
            fixture.componentInstance.colGroups[1].hidden = true;
            fixture.detectChanges();

            expect(grid.getColumnByName('PostalCode').hidden).toBeFalsy();
            expect(grid.getColumnByName('City').hidden).toBeFalsy();
            expect(grid.getColumnByName('Country').hidden).toBeFalsy();
            expect(grid.getColumnByName('Address').hidden).toBeFalsy();

            expect(grid.getColumnByName('ID').hidden).toBeTruthy();
            expect(grid.getColumnByName('CompanyName').hidden).toBeTruthy();
            expect(grid.getColumnByName('ContactName').hidden).toBeTruthy();
            expect(grid.getColumnByName('ContactTitle').hidden).toBeTruthy();

            // headers are aligned to cells
            verifyLayoutHeadersAreAligned(headerCells, firstRowCells);

            verifyDOMMatchesLayoutSettings(gridFirstRow, fixture.componentInstance.colGroups.slice(0, 1));
        });

        it('should hide/show whole group if a single child column is hidden/shown.', () => {
            // show PostalCode
            grid.getColumnByName('PostalCode').hidden = false;
            fixture.detectChanges();

            // everything should be shown
            expect(grid.getColumnByName('group1').hidden).toBeFalsy();
            expect(grid.getColumnByName('PostalCode').hidden).toBeFalsy();
            expect(grid.getColumnByName('City').hidden).toBeFalsy();
            expect(grid.getColumnByName('Country').hidden).toBeFalsy();
            expect(grid.getColumnByName('Address').hidden).toBeFalsy();

            expect(grid.getColumnByName('group2').hidden).toBeFalsy();
            expect(grid.getColumnByName('ID').hidden).toBeFalsy();
            expect(grid.getColumnByName('CompanyName').hidden).toBeFalsy();
            expect(grid.getColumnByName('ContactName').hidden).toBeFalsy();
            expect(grid.getColumnByName('ContactTitle').hidden).toBeFalsy();

            // hide ContactTitle
            grid.getColumnByName('ContactTitle').hidden = true;
            fixture.detectChanges();

            // group2 should be hidden
            expect(grid.getColumnByName('group1').hidden).toBeFalsy();
            expect(grid.getColumnByName('PostalCode').hidden).toBeFalsy();
            expect(grid.getColumnByName('City').hidden).toBeFalsy();
            expect(grid.getColumnByName('Country').hidden).toBeFalsy();
            expect(grid.getColumnByName('Address').hidden).toBeFalsy();

            expect(grid.getColumnByName('group2').hidden).toBeTruthy();
            expect(grid.getColumnByName('ID').hidden).toBeTruthy();
            expect(grid.getColumnByName('CompanyName').hidden).toBeTruthy();
            expect(grid.getColumnByName('ContactName').hidden).toBeTruthy();
            expect(grid.getColumnByName('ContactTitle').hidden).toBeTruthy();
        });

        it('should work with horizontal virtualization when some groups are hidden/shown.', async() => {
            const uniqueGroups = [
                {
                group: 'group1',
                hidden: true,
                // total colspan 3
                columns: [
                    { field: 'Address', rowStart: 1, colStart: 1, colEnd : 4, rowEnd: 3},
                    { field: 'County', rowStart: 3, colStart: 1},
                    { field: 'Region', rowStart: 3, colStart: 2},
                    { field: 'City', rowStart: 3, colStart: 3}
                ]
            },
            {
                group: 'group2',
                  // total colspan 2
                columns: [
                    { field: 'CompanyName', rowStart: 1, colStart: 1},
                    { field: 'Address', rowStart: 1, colStart: 2},
                    { field: 'ContactName', rowStart: 2, colStart: 1, colEnd : 3, rowEnd: 4}
                ]
            },
            {
                group: 'group3',
                // total colspan 1
                columns: [
                    { field: 'Phone', rowStart: 1, colStart: 1},
                    { field: 'Fax', rowStart: 2, colStart: 1, rowEnd: 4}
                ]
            },
            {
                group: 'group4',
                // total colspan 4
                columns: [
                    { field: 'CompanyName', rowStart: 1, colStart: 1, colEnd: 3},
                    { field: 'Phone', rowStart: 1, colStart: 3, rowEnd: 3},
                    { field: 'Address', rowStart: 1, colStart: 4, rowEnd: 4},
                    { field: 'Region', rowStart: 2, colStart: 1},
                    { field: 'City', rowStart: 2, colStart: 2},
                    { field: 'ContactName', rowStart: 3, colStart: 1, colEnd: 4},
                ]
            }
            ];
            fixture.componentInstance.colGroups = uniqueGroups;
            grid.columnWidth = '200px';
            fixture.componentInstance.grid.width = '600px';
            fixture.detectChanges();

            // group1 should be hidden on init, check DOM
            const gridFirstRow = grid.rowList.first;
            const firstRowCells = gridFirstRow.cells.toArray();
            const headerCells = grid.headerGroups.first.children.toArray();
            verifyLayoutHeadersAreAligned(headerCells, firstRowCells);
            verifyDOMMatchesLayoutSettings(gridFirstRow, fixture.componentInstance.colGroups.slice(1));

            // check virtualization state
            // 4 groups in total - 1 is hidden
            const horizontalVirtualization = grid.rowList.first.virtDirRow;
            expect(grid.hasHorizontalScroll()).toBeTruthy();
            expect(horizontalVirtualization.igxForOf.length).toBe(3);
            // check order is correct
            expect(horizontalVirtualization.igxForOf[0]).toBe(grid.getColumnByName('group2'));
            expect(horizontalVirtualization.igxForOf[1]).toBe(grid.getColumnByName('group3'));
            expect(horizontalVirtualization.igxForOf[2]).toBe(grid.getColumnByName('group4'));
            // check their sizes are correct
            expect(horizontalVirtualization.getSizeAt(0)).toBe(2 * 200);
            expect(horizontalVirtualization.getSizeAt(1)).toBe(1 * 200);
            expect(horizontalVirtualization.getSizeAt(2)).toBe(4 * 200);

             // check total widths sum
            let horizonatalScrElem = horizontalVirtualization.getHorizontalScroll();
            // 7 column span in total
            let totalExpected = 7 * 200;
            expect(parseInt(horizonatalScrElem.children[0].style.width, 10)).toBe(totalExpected);

            // hide group 3
            grid.getColumnByName('group3').hidden = true;
            fixture.detectChanges();

            // check virtualization state
            // 4 groups in total - 2 is hidden
            expect(grid.hasHorizontalScroll()).toBeTruthy();
            expect(horizontalVirtualization.igxForOf.length).toBe(2);
            // check order is correct
            expect(horizontalVirtualization.igxForOf[0]).toBe(grid.getColumnByName('group2'));
            expect(horizontalVirtualization.igxForOf[1]).toBe(grid.getColumnByName('group4'));
            // check their sizes are correct
            expect(horizontalVirtualization.getSizeAt(0)).toBe(2 * 200);
            expect(horizontalVirtualization.getSizeAt(1)).toBe(4 * 200);

             // check total widths sum
            horizonatalScrElem = horizontalVirtualization.getHorizontalScroll();
            // 7 column span in total
            totalExpected = 6 * 200;
            expect(parseInt(horizonatalScrElem.children[0].style.width, 10)).toBe(totalExpected);

            // show group1
            grid.getColumnByName('group1').hidden = false;
            fixture.detectChanges();

            // check virtualization state
            // 4 groups in total - 1 is hidden
            expect(grid.hasHorizontalScroll()).toBeTruthy();
            expect(horizontalVirtualization.igxForOf.length).toBe(3);
            // check order is correct
            expect(horizontalVirtualization.igxForOf[0]).toBe(grid.getColumnByName('group1'));
            expect(horizontalVirtualization.igxForOf[1]).toBe(grid.getColumnByName('group2'));
            expect(horizontalVirtualization.igxForOf[2]).toBe(grid.getColumnByName('group4'));
            // check their sizes are correct
            expect(horizontalVirtualization.getSizeAt(0)).toBe(3 * 200);
            expect(horizontalVirtualization.getSizeAt(1)).toBe(2 * 200);
            expect(horizontalVirtualization.getSizeAt(2)).toBe(4 * 200);

             // check total widths sum
            horizonatalScrElem = horizontalVirtualization.getHorizontalScroll();
            // 7 column span in total
            totalExpected = 9 * 200;
            expect(parseInt(horizonatalScrElem.children[0].style.width, 10)).toBe(totalExpected);

            // check last column group can be scrolled in view
            horizontalVirtualization.scrollTo(2);
            await wait(100);
            fixture.detectChanges();

            const lastCell = grid.rowList.first.cells.toArray()[9];
            expect(lastCell.column.field).toBe('Address');
            expect(lastCell.column.parent.field).toBe('group4');
            expect(lastCell.nativeElement.getBoundingClientRect().right + 1)
             .toEqual(grid.tbody.nativeElement.getBoundingClientRect().right);

        });

        it('UI - hidden columns count and drop-down items text in hiding toolbar should be correct when group is hidden/shown. ', () => {
            // enable toolbar for hiding
            grid.showToolbar = true;
            grid.columnHiding = true;
            fixture.detectChanges();
            const toolbar = fixture.debugElement.query(By.css('igx-grid-toolbar'));
            const hidingButton = toolbar.queryAll(By.css('button')).find((b) => b.nativeElement.name === 'btnColumnHiding');
            const hidingButtonLabel = hidingButton.query(By.css('span'));
            hidingButtonLabel.nativeElement.click();
            fixture.detectChanges();
            // should show count for actual hidden igxColumns
            expect(parseInt(hidingButtonLabel.nativeElement.textContent.trim(), 10)).toBe(4);
            const columnChooserElement = fixture.debugElement.query(By.css('igx-column-hiding'));
            const checkboxes = columnChooserElement.queryAll(By.css('igx-checkbox'));
            // should show 2 checkboxes - one for each group
            expect(checkboxes.length).toBe(2);
            expect(checkboxes[0].query(By.css('.igx-checkbox__label')).nativeElement.textContent.trim()).toBe('group1');
            expect(checkboxes[1].query(By.css('.igx-checkbox__label')).nativeElement.textContent.trim()).toBe('group2');

            // verify checked state
            expect(checkboxes[0].componentInstance.checked).toBeTruthy();
            expect(checkboxes[1].componentInstance.checked).toBeFalsy();
        });

        it('UI - toggling column checkbox checked state successfully changes the column\'s hidden state. ', () => {
            // enable toolbar for hiding
            grid.showToolbar = true;
            grid.columnHiding = true;
            fixture.detectChanges();
            const toolbar = fixture.debugElement.query(By.css('igx-grid-toolbar'));
            const hidingButton = toolbar.queryAll(By.css('button')).find((b) => b.nativeElement.name === 'btnColumnHiding');
            hidingButton.nativeElement.click();
            fixture.detectChanges();
            const verifyCheckbox = HelperUtils.verifyCheckbox;
            const columnChooserElement = fixture.debugElement.query(By.css('igx-column-hiding'));
            const checkbox = HelperUtils.getCheckboxInput('group1', columnChooserElement, fixture);
            verifyCheckbox('group1', true, false, columnChooserElement, fixture);

            const column = grid.getColumnByName('group1');
            expect(column.hidden).toBeTruthy();

            const gridFirstRow = grid.rowList.first;
            const firstRowCells = gridFirstRow.cells.toArray();
            const headerCells = grid.headerGroups.first.children.toArray();
            verifyLayoutHeadersAreAligned(headerCells, firstRowCells);
            verifyDOMMatchesLayoutSettings(gridFirstRow, fixture.componentInstance.colGroups.slice(1));

            checkbox.click();

            expect(checkbox.checked).toBe(false);
            expect(column.hidden).toBeFalsy();

            verifyLayoutHeadersAreAligned(headerCells, firstRowCells);
            verifyDOMMatchesLayoutSettings(gridFirstRow, fixture.componentInstance.colGroups);

            checkbox.click();

            expect(checkbox.checked).toBe(true);
            expect(column.hidden).toBeTruthy();
        });

        it('UI - should emit onColumnVisibilityChanged event on toggling checkboxes.', () => {
            // enable toolbar for hiding
            grid.showToolbar = true;
            grid.columnHiding = true;
            fixture.detectChanges();
            const toolbar = fixture.debugElement.query(By.css('igx-grid-toolbar'));
            const hidingButton = toolbar.queryAll(By.css('button')).find((b) => b.nativeElement.name === 'btnColumnHiding');
            hidingButton.nativeElement.click();
            fixture.detectChanges();

            const args = [];
            grid.onColumnVisibilityChanged.subscribe((ar) => {
                args.push(ar);
            });

            const columnChooserElement = fixture.debugElement.query(By.css('igx-column-hiding'));
            const checkbox = HelperUtils.getCheckboxInput('group1', columnChooserElement, fixture);
            checkbox.click();
            fixture.detectChanges();

            expect(args.length).toBe(1);
            expect(args[0].column).toBe(grid.getColumnByName('group1'));
            expect(args[0].newValue).toBe(false);
        });

    });

    describe('Pinning ', () => {
        beforeEach(async(() => {
            fixture = TestBed.createComponent(ColumnLayoutPinningTestComponent);
            fixture.detectChanges();
            grid = fixture.componentInstance.grid;
            colGroups = fixture.componentInstance.colGroups;
        }));

        it('should allow pinning/unpinning a whole group.', () => {
            // group 1 should be pinned - all child columns should be pinned
            expect(grid.getColumnByName('PostalCode').pinned).toBeTruthy();
            expect(grid.getColumnByName('City').pinned).toBeTruthy();
            expect(grid.getColumnByName('Country').pinned).toBeTruthy();
            expect(grid.getColumnByName('Address').pinned).toBeTruthy();

            expect(grid.getColumnByName('ID').pinned).toBeFalsy();
            expect(grid.getColumnByName('CompanyName').pinned).toBeFalsy();
            expect(grid.getColumnByName('ContactName').pinned).toBeFalsy();
            expect(grid.getColumnByName('ContactTitle').pinned).toBeFalsy();

            const gridFirstRow = grid.rowList.first;
            const firstRowCells = gridFirstRow.cells.toArray();
            const headerCells = grid.headerGroups.first.children.toArray();

            // headers are aligned to cells
            verifyLayoutHeadersAreAligned(headerCells, firstRowCells);

            verifyDOMMatchesLayoutSettings(gridFirstRow, fixture.componentInstance.colGroups);

            // unpin group
            fixture.componentInstance.colGroups[0].pinned = false;
            fixture.detectChanges();

            expect(grid.getColumnByName('PostalCode').pinned).toBeFalsy();
            expect(grid.getColumnByName('City').pinned).toBeFalsy();
            expect(grid.getColumnByName('Country').pinned).toBeFalsy();
            expect(grid.getColumnByName('Address').pinned).toBeFalsy();

            expect(grid.getColumnByName('ID').pinned).toBeFalsy();
            expect(grid.getColumnByName('CompanyName').pinned).toBeFalsy();
            expect(grid.getColumnByName('ContactName').pinned).toBeFalsy();
            expect(grid.getColumnByName('ContactTitle').pinned).toBeFalsy();

            // headers are aligned to cells
            verifyLayoutHeadersAreAligned(headerCells, firstRowCells);

            verifyDOMMatchesLayoutSettings(gridFirstRow, fixture.componentInstance.colGroups);

            // pin the other group
            fixture.componentInstance.colGroups[1].pinned = true;
            fixture.detectChanges();

            expect(grid.getColumnByName('PostalCode').pinned).toBeFalsy();
            expect(grid.getColumnByName('City').pinned).toBeFalsy();
            expect(grid.getColumnByName('Country').pinned).toBeFalsy();
            expect(grid.getColumnByName('Address').pinned).toBeFalsy();

            expect(grid.getColumnByName('ID').pinned).toBeTruthy();
            expect(grid.getColumnByName('CompanyName').pinned).toBeTruthy();
            expect(grid.getColumnByName('ContactName').pinned).toBeTruthy();
            expect(grid.getColumnByName('ContactTitle').pinned).toBeTruthy();

        });

        it('should pin/unpin whole group if a single child column is pinned/unpinned.', () => {
            // group 1 should be pinned - all child columns should be pinned
            expect(grid.getColumnByName('PostalCode').pinned).toBeTruthy();
            expect(grid.getColumnByName('City').pinned).toBeTruthy();
            expect(grid.getColumnByName('Country').pinned).toBeTruthy();
            expect(grid.getColumnByName('Address').pinned).toBeTruthy();

            expect(grid.getColumnByName('ID').pinned).toBeFalsy();
            expect(grid.getColumnByName('CompanyName').pinned).toBeFalsy();
            expect(grid.getColumnByName('ContactName').pinned).toBeFalsy();
            expect(grid.getColumnByName('ContactTitle').pinned).toBeFalsy();


            grid.unpinColumn('City');
            fixture.detectChanges();

            expect(grid.getColumnByName('PostalCode').pinned).toBeFalsy();
            expect(grid.getColumnByName('City').pinned).toBeFalsy();
            expect(grid.getColumnByName('Country').pinned).toBeFalsy();
            expect(grid.getColumnByName('Address').pinned).toBeFalsy();

            expect(grid.getColumnByName('ID').pinned).toBeFalsy();
            expect(grid.getColumnByName('CompanyName').pinned).toBeFalsy();
            expect(grid.getColumnByName('ContactName').pinned).toBeFalsy();
            expect(grid.getColumnByName('ContactTitle').pinned).toBeFalsy();

            grid.pinColumn('ContactName');
            fixture.detectChanges();

            expect(grid.getColumnByName('PostalCode').pinned).toBeFalsy();
            expect(grid.getColumnByName('City').pinned).toBeFalsy();
            expect(grid.getColumnByName('Country').pinned).toBeFalsy();
            expect(grid.getColumnByName('Address').pinned).toBeFalsy();

            expect(grid.getColumnByName('ID').pinned).toBeTruthy();
            expect(grid.getColumnByName('CompanyName').pinned).toBeTruthy();
            expect(grid.getColumnByName('ContactName').pinned).toBeTruthy();
            expect(grid.getColumnByName('ContactTitle').pinned).toBeTruthy();
        });

        it('should not allow pinning if group width exceeds max allowed.', () => {
            // pin the other group
            fixture.componentInstance.colGroups[1].pinned = true;
            fixture.detectChanges();

            // group 1 should still be pinned - all child columns should be pinned
            expect(grid.getColumnByName('PostalCode').pinned).toBeTruthy();
            expect(grid.getColumnByName('City').pinned).toBeTruthy();
            expect(grid.getColumnByName('Country').pinned).toBeTruthy();
            expect(grid.getColumnByName('Address').pinned).toBeTruthy();
            // group 2 should not be pinned as it will exceed unpinnedAreaMinWidth
            expect(grid.getColumnByName('ID').pinned).toBeFalsy();
            expect(grid.getColumnByName('CompanyName').pinned).toBeFalsy();
            expect(grid.getColumnByName('ContactName').pinned).toBeFalsy();
            expect(grid.getColumnByName('ContactTitle').pinned).toBeFalsy();
        });

        it('should emit onColumnPinning event with correct parameters', () => {
            let allArgs = [];
            grid.onColumnPinning.subscribe((args) => {
                allArgs.push(args);
            });

            grid.unpinColumn('City');
            fixture.detectChanges();
            // should unpin parent and all child cols - 4 child + 1 parent
            expect(allArgs.length).toBe(5);

            expect(allArgs[0].column.field).toBe('PostalCode');
            expect(allArgs[0].isPinned).toBeFalsy();

            expect(allArgs[1].column.field).toBe('City');
            expect(allArgs[1].isPinned).toBeFalsy();

            expect(allArgs[2].column.field).toBe('Country');
            expect(allArgs[2].isPinned).toBeFalsy();

            expect(allArgs[3].column.field).toBe('Address');
            expect(allArgs[3].isPinned).toBeFalsy();

            expect(allArgs[4].column instanceof IgxColumnLayoutComponent).toBeTruthy();
            expect(allArgs[4].isPinned).toBeFalsy();

            allArgs = [];
            grid.pinColumn('ID');
            fixture.detectChanges();
            // should pin parent and all child cols - 4 child + 1 parent
            expect(allArgs.length).toBe(5);

            expect(allArgs[0].column instanceof IgxColumnLayoutComponent).toBeTruthy();
            expect(allArgs[0].isPinned).toBeTruthy();

            expect(allArgs[1].column.field).toBe('ID');
            expect(allArgs[1].isPinned).toBeTruthy();

            expect(allArgs[2].column.field).toBe('CompanyName');
            expect(allArgs[2].isPinned).toBeTruthy();

            expect(allArgs[3].column.field).toBe('ContactName');
            expect(allArgs[3].isPinned).toBeTruthy();

            expect(allArgs[4].column.field).toBe('ContactTitle');
            expect(allArgs[4].isPinned).toBeTruthy();

        });

        it('should work with horizontal virtualization on the unpinned groups.', async() => {
            const uniqueGroups = [
                {
                group: 'group1',
                // total colspan 3
                columns: [
                    { field: 'Address', rowStart: 1, colStart: 1, colEnd : 4, rowEnd: 3},
                    { field: 'County', rowStart: 3, colStart: 1},
                    { field: 'Region', rowStart: 3, colStart: 2},
                    { field: 'City', rowStart: 3, colStart: 3}
                ]
            },
            {
                group: 'group2',
                  // total colspan 2
                columns: [
                    { field: 'CompanyName', rowStart: 1, colStart: 1},
                    { field: 'Address', rowStart: 1, colStart: 2},
                    { field: 'ContactName', rowStart: 2, colStart: 1, colEnd : 3, rowEnd: 4}
                ]
            },
            {
                group: 'group3',
                // total colspan 1
                columns: [
                    { field: 'Phone', rowStart: 1, colStart: 1},
                    { field: 'Fax', rowStart: 2, colStart: 1, rowEnd: 4}
                ]
            },
            {
                group: 'group4',
                // total colspan 4
                columns: [
                    { field: 'CompanyName', rowStart: 1, colStart: 1, colEnd: 3},
                    { field: 'Phone', rowStart: 1, colStart: 3, rowEnd: 3},
                    { field: 'Address', rowStart: 1, colStart: 4, rowEnd: 4},
                    { field: 'Region', rowStart: 2, colStart: 1},
                    { field: 'City', rowStart: 2, colStart: 2},
                    { field: 'ContactName', rowStart: 3, colStart: 1, colEnd: 4},
                ]
            }
            ];
            fixture.componentInstance.colGroups = uniqueGroups;
            grid.columnWidth = '200px';
            fixture.componentInstance.grid.width = '600px';
            fixture.detectChanges();
            // pin group3
            grid.pinColumn('group3');
            fixture.detectChanges();
            // check group 3 is pinned
            expect(grid.getColumnByName('group3').pinned).toBeTruthy();
            expect(grid.getColumnByName('Fax').pinned).toBeTruthy();
            expect(grid.getColumnByName('Phone').pinned).toBeTruthy();
            const gridFirstRow = grid.rowList.first;
            const firstRowCells = gridFirstRow.cells.toArray();
            const headerCells = grid.headerGroups.first.children.toArray();

            verifyDOMMatchesLayoutSettings(gridFirstRow, fixture.componentInstance.colGroups.slice(2, 3));
             // headers are aligned to cells
             verifyLayoutHeadersAreAligned(headerCells, firstRowCells);

            // check virtualization state
            // 4 groups in total - 1 is pinned
            const horizontalVirtualization = grid.rowList.first.virtDirRow;
            expect(grid.hasHorizontalScroll()).toBeTruthy();
            expect(horizontalVirtualization.igxForOf.length).toBe(3);
            // check order is correct
            expect(horizontalVirtualization.igxForOf[0]).toBe(grid.getColumnByName('group1'));
            expect(horizontalVirtualization.igxForOf[1]).toBe(grid.getColumnByName('group2'));
            expect(horizontalVirtualization.igxForOf[2]).toBe(grid.getColumnByName('group4'));
            // check their sizes are correct
            expect(horizontalVirtualization.getSizeAt(0)).toBe(3 * 200);
            expect(horizontalVirtualization.getSizeAt(1)).toBe(2 * 200);
            expect(horizontalVirtualization.getSizeAt(2)).toBe(4 * 200);

            // check total widths sum
            const horizonatalScrElem = horizontalVirtualization.getHorizontalScroll();
            // 9 column span in total
            const totalExpected = 9 * 200;
            expect(parseInt(horizonatalScrElem.children[0].style.width, 10)).toBe(totalExpected);

            // check last column group can be scrolled in view
            horizontalVirtualization.scrollTo(2);
            await wait(100);
            fixture.detectChanges();

            const lastCell = grid.rowList.first.cells.toArray()[4];
            expect(lastCell.column.field).toBe('Address');
            expect(lastCell.column.parent.field).toBe('group4');
            expect(Math.round(lastCell.nativeElement.getBoundingClientRect().right) - 1)
            .toEqual(grid.tbody.nativeElement.getBoundingClientRect().right);
        });

        it('UI - pinned columns count and drop-down items text in pinnig toolbar should be correct when group is pinned. ', () => {
            // enable toolbar for pinning
            grid.showToolbar = true;
            grid.columnPinning = true;
            fixture.detectChanges();
            const toolbar = fixture.debugElement.query(By.css('igx-grid-toolbar'));
            const pinningButton = toolbar.queryAll(By.css('button')).find((b) => b.nativeElement.name === 'btnColumnPinning');
            const pinningButtonLabel = pinningButton.query(By.css('span'));
            pinningButtonLabel.nativeElement.click();
            fixture.detectChanges();
            // should show count for actual igxColumns displayed in the pinned area
            expect(parseInt(pinningButtonLabel.nativeElement.textContent.trim(), 10)).toBe(4);
            const columnChooserElement = fixture.debugElement.query(By.css('igx-column-pinning'));
            const checkboxes = columnChooserElement.queryAll(By.css('igx-checkbox'));
            // should show 2 checkboxes - one for each group
            expect(checkboxes.length).toBe(2);
            expect(checkboxes[0].query(By.css('.igx-checkbox__label')).nativeElement.textContent.trim()).toBe('group1');
            expect(checkboxes[1].query(By.css('.igx-checkbox__label')).nativeElement.textContent.trim()).toBe('group2');

            // verify checked state
            expect(checkboxes[0].componentInstance.checked).toBeTruthy();
            expect(checkboxes[1].componentInstance.checked).toBeFalsy();
        });

        it('UI - toggling column checkbox checked state successfully changes the column\'s pinned state. ', async(() => {
            grid.showToolbar = true;
            grid.columnPinning = true;
            const uniqueGroups = [
                {
                group: 'group1',
                // total colspan 3
                columns: [
                    { field: 'Address', rowStart: 1, colStart: 1, colEnd : 4, rowEnd: 3},
                    { field: 'County', rowStart: 3, colStart: 1},
                    { field: 'Region', rowStart: 3, colStart: 2},
                    { field: 'City', rowStart: 3, colStart: 3}
                ]
            },
            {
                group: 'group2',
                  // total colspan 2
                columns: [
                    { field: 'CompanyName', rowStart: 1, colStart: 1},
                    { field: 'Address', rowStart: 1, colStart: 2},
                    { field: 'ContactName', rowStart: 2, colStart: 1, colEnd : 3, rowEnd: 4}
                ]
            },
            {
                group: 'group3',
                // total colspan 1
                columns: [
                    { field: 'Phone', rowStart: 1, colStart: 1},
                    { field: 'Fax', rowStart: 2, colStart: 1, rowEnd: 4}
                ]
            },
            {
                group: 'group4',
                // total colspan 4
                columns: [
                    { field: 'CompanyName', rowStart: 1, colStart: 1, colEnd: 3},
                    { field: 'Phone', rowStart: 1, colStart: 3, rowEnd: 3},
                    { field: 'Address', rowStart: 1, colStart: 4, rowEnd: 4},
                    { field: 'Region', rowStart: 2, colStart: 1},
                    { field: 'City', rowStart: 2, colStart: 2},
                    { field: 'ContactName', rowStart: 3, colStart: 1, colEnd: 4},
                ]
            }
            ];
            fixture.componentInstance.colGroups = uniqueGroups;
            grid.columnWidth = '200px';
            fixture.componentInstance.grid.width = '1000px';
            fixture.detectChanges();
            const toolbar = fixture.debugElement.query(By.css('igx-grid-toolbar'));
            const pinningButton = toolbar.queryAll(By.css('button')).find((b) => b.nativeElement.name === 'btnColumnPinning');
            pinningButton.nativeElement.click();
            const columnChooserElement = fixture.debugElement.query(By.css('igx-column-pinning'));

            const verifyCheckbox = HelperUtils.verifyCheckbox;
            const checkbox = HelperUtils.getCheckboxInput('group1', columnChooserElement, fixture);
            verifyCheckbox('group1', false, false, columnChooserElement, fixture);

            const column = grid.getColumnByName('group1');
            expect(column.pinned).toBeFalsy();

            checkbox.click();

            expect(checkbox.checked).toBe(true);
            expect(column.pinned).toBeTruthy();

            checkbox.click();

            expect(checkbox.checked).toBe(false);
            expect(column.pinned).toBeFalsy();
        }));
    });

    describe('Filtering ', () => {
        beforeEach(async(() => {
            fixture = TestBed.createComponent(ColumnLayoutFilteringTestComponent);
            fixture.detectChanges();
            grid = fixture.componentInstance.grid;
            colGroups = fixture.componentInstance.colGroups;
        }));

        it('should enforce excel style filtering.', () => {
            const filteringCells = fixture.debugElement.queryAll(By.css('igx-grid-filtering-cell'));
            expect(filteringCells.length).toBe(0);

            const filterIcons = fixture.debugElement.queryAll(By.css('.igx-excel-filter__icon'));
            expect(filterIcons.length).not.toBe(0);

            const gridFirstRow = grid.rowList.first;
            const firstRowCells = gridFirstRow.cells.toArray();
            const headerCells = grid.headerGroups.first.children.toArray();

            expect(filterIcons.length).toBe(gridFirstRow.cells.length);

            // headers are aligned to cells
            verifyLayoutHeadersAreAligned(headerCells, firstRowCells);

            verifyDOMMatchesLayoutSettings(gridFirstRow, fixture.componentInstance.colGroups);
        });
    });

    describe('Resizing', () => {
        const DEBOUNCE_TIME = 200;
        const GRID_COL_GROUP_THEAD = 'igx-grid-header-group';
        const RESIZE_LINE_CLASS = '.igx-grid__th-resize-line';

        beforeEach(async(() => {
            fixture = TestBed.createComponent(ColumnLayoutResizingTestComponent);
            fixture.detectChanges();
            grid = fixture.componentInstance.grid;
            colGroups = fixture.componentInstance.colGroups;
        }));

        it('should correctly resize column on upper level with 3 spans and the two cols below it with span 1 that have width', async() => {
            grid.width = '1500px';
            fixture.componentInstance.colGroups = [{
                group: 'group1',
                columns: [
                    { field: 'ContactName', rowStart: 1, colStart: 1, colEnd : 4, width: '300px', resizable: true},
                    { field: 'ContactTitle', rowStart: 1, colStart: 4, colEnd: 6, width: '200px', resizable: true},
                    { field: 'Country', rowStart: 1, colStart: 6, colEnd: 7, width: '200px', resizable: true},
                    { field: 'Phone', rowStart: 2, colStart: 1, colEnd: 3, width: '200px', resizable: true},
                    { field: 'City', rowStart: 2, colStart: 3, colEnd: 5, resizable: true},
                    { field: 'Address', rowStart: 2, colStart: 5, colEnd: 7, width: '200px', resizable: true},
                    { field: 'CompanyName', rowStart: 3, colStart: 1, colEnd: 2, width: '200px', resizable: true},
                    { field: 'PostalCode', rowStart: 3, colStart: 2, colEnd: 3, width: '200px', resizable: true},
                    { field: 'Fax', rowStart: 3, colStart: 3, colEnd: 7},
                ]
            }];
            fixture.detectChanges();

            // ContactName
            expect(grid.columns[1].width).toEqual('300px');
            expect(grid.columns[1].cells[0].value).toEqual('Maria Anders');

            const headerCells = fixture.debugElement.queryAll(By.css(GRID_COL_GROUP_THEAD));
            const headerResArea = headerCells[1].children[1].nativeElement;
            UIInteractions.simulateMouseEvent('mousedown', headerResArea, 450, 0);
            await wait(DEBOUNCE_TIME);
            fixture.detectChanges();

            const resizer = fixture.debugElement.queryAll(By.css(RESIZE_LINE_CLASS))[0].nativeElement;
            expect(resizer).toBeDefined();
            UIInteractions.simulateMouseEvent('mousemove', resizer, 600, 5);
            UIInteractions.simulateMouseEvent('mouseup', resizer, 600, 5);
            fixture.detectChanges();

            // expect(grid.columns[1].width).toEqual('450px');
            const groupRowBlocks = fixture.debugElement.query(By.css('.igx-grid__tbody')).queryAll(By.css('.igx-grid__mrl-block'));
            expect(groupRowBlocks[0].nativeElement.style.gridTemplateColumns).toEqual('250px 250px 150px 100px 100px 200px');
        });

        it('should correctly resize column with span 2 and the ones below it that have span 1 with width set', async() => {
            grid.width = '1500px';
            fixture.componentInstance.colGroups = [{
                group: 'group1',
                columns: [
                    { field: 'ContactName', rowStart: 1, colStart: 1, colEnd : 4, width: '300px', resizable: true},
                    { field: 'ContactTitle', rowStart: 1, colStart: 4, colEnd: 6, width: '200px', resizable: true},
                    { field: 'Country', rowStart: 1, colStart: 6, colEnd: 7, width: '200px', resizable: true},
                    { field: 'Phone', rowStart: 2, colStart: 1, colEnd: 3, width: '200px', resizable: true},
                    { field: 'City', rowStart: 2, colStart: 3, colEnd: 5, resizable: true},
                    { field: 'Address', rowStart: 2, colStart: 5, colEnd: 7, width: '200px', resizable: true},
                    { field: 'CompanyName', rowStart: 3, colStart: 1, colEnd: 2, width: '200px', resizable: true},
                    { field: 'PostalCode', rowStart: 3, colStart: 2, colEnd: 3, width: '200px', resizable: true},
                    { field: 'Fax', rowStart: 3, colStart: 3, colEnd: 7},
                ]
            }];
            fixture.detectChanges();

            // Phone
            expect(grid.columns[4].width).toEqual('200px');
            expect(grid.columns[4].cells[0].value).toEqual('030-0074321');

            const headerCells = fixture.debugElement.queryAll(By.css(GRID_COL_GROUP_THEAD));
            const headerResArea = headerCells[4].children[1].nativeElement;
            UIInteractions.simulateMouseEvent('mousedown', headerResArea, 450, 0);
            await wait(DEBOUNCE_TIME);
            fixture.detectChanges();

            const resizer = fixture.debugElement.queryAll(By.css(RESIZE_LINE_CLASS))[0].nativeElement;
            expect(resizer).toBeDefined();
            UIInteractions.simulateMouseEvent('mousemove', resizer, 550, 5);
            UIInteractions.simulateMouseEvent('mouseup', resizer, 550, 5);
            fixture.detectChanges();

            // expect(grid.columns[4].width).toEqual('400px');
            const groupRowBlocks = fixture.debugElement.query(By.css('.igx-grid__tbody')).queryAll(By.css('.igx-grid__mrl-block'));
            expect(groupRowBlocks[0].nativeElement.style.gridTemplateColumns).toEqual('250px 250px 100px 100px 100px 200px');
        });

        it('should correctly resize column that spans 1 column that is used to size the column templates', async() => {
            grid.width = '1500px';
            fixture.componentInstance.colGroups = [{
                group: 'group1',
                columns: [
                    { field: 'ContactName', rowStart: 1, colStart: 1, colEnd : 4, width: '300px', resizable: true},
                    { field: 'ContactTitle', rowStart: 1, colStart: 4, colEnd: 6, width: '200px', resizable: true},
                    { field: 'Country', rowStart: 1, colStart: 6, colEnd: 7, width: '200px', resizable: true},
                    { field: 'Phone', rowStart: 2, colStart: 1, colEnd: 3, width: '200px', resizable: true},
                    { field: 'City', rowStart: 2, colStart: 3, colEnd: 5, resizable: true},
                    { field: 'Address', rowStart: 2, colStart: 5, colEnd: 7, width: '200px', resizable: true},
                    { field: 'CompanyName', rowStart: 3, colStart: 1, colEnd: 2, width: '200px', resizable: true},
                    { field: 'PostalCode', rowStart: 3, colStart: 2, colEnd: 3, width: '200px', resizable: true},
                    { field: 'Fax', rowStart: 3, colStart: 3, colEnd: 7},
                ]
            }];
            fixture.detectChanges();

            // PostalCode
            expect(grid.columns[8].width).toEqual('200px');
            expect(grid.columns[8].cells[0].value).toEqual('12209');

            const headerCells = fixture.debugElement.queryAll(By.css(GRID_COL_GROUP_THEAD));
            const headerResArea = headerCells[8].children[1].nativeElement;
            UIInteractions.simulateMouseEvent('mousedown', headerResArea, 450, 0);
            await wait(DEBOUNCE_TIME);
            fixture.detectChanges();

            const resizer = fixture.debugElement.queryAll(By.css(RESIZE_LINE_CLASS))[0].nativeElement;
            expect(resizer).toBeDefined();
            UIInteractions.simulateMouseEvent('mousemove', resizer, 550, 5);
            UIInteractions.simulateMouseEvent('mouseup', resizer, 550, 5);
            fixture.detectChanges();

            // expect(grid.columns[4].width).toEqual('500px');
            // expect(grid.columns[8].width).toEqual('300px');
            const groupRowBlocks = fixture.debugElement.query(By.css('.igx-grid__tbody')).queryAll(By.css('.igx-grid__mrl-block'));
            expect(groupRowBlocks[0].nativeElement.style.gridTemplateColumns).toEqual('200px 300px 100px 100px 100px 200px');
        });

        it('should correctly resize column with span 1 and bigger columns that start with same colStart with bigger span', async() => {
            grid.width = '1500px';
            fixture.componentInstance.colGroups = [{
                group: 'group1',
                columns: [
                    { field: 'ContactName', rowStart: 1, colStart: 1, colEnd : 4, width: '300px', resizable: true},
                    { field: 'ContactTitle', rowStart: 1, colStart: 4, colEnd: 6, width: '200px', resizable: true},
                    { field: 'Country', rowStart: 1, colStart: 6, colEnd: 7, width: '200px', resizable: true},
                    { field: 'Phone', rowStart: 2, colStart: 1, colEnd: 3, width: '200px', resizable: true},
                    { field: 'City', rowStart: 2, colStart: 3, colEnd: 5, resizable: true},
                    { field: 'Address', rowStart: 2, colStart: 5, colEnd: 7, width: '200px', resizable: true},
                    { field: 'CompanyName', rowStart: 3, colStart: 1, colEnd: 2, width: '200px', resizable: true},
                    { field: 'PostalCode', rowStart: 3, colStart: 2, colEnd: 3, width: '200px', resizable: true},
                    { field: 'Fax', rowStart: 3, colStart: 3, colEnd: 7},
                ]
            }];
            fixture.detectChanges();

            // CompanyName
            expect(grid.columns[7].width).toEqual('200px');
            expect(grid.columns[7].cells[0].value).toEqual('Alfreds Futterkiste');

            const headerCells = fixture.debugElement.queryAll(By.css(GRID_COL_GROUP_THEAD));
            const headerResArea = headerCells[7].children[1].nativeElement;
            UIInteractions.simulateMouseEvent('mousedown', headerResArea, 450, 0);
            await wait(DEBOUNCE_TIME);
            fixture.detectChanges();

            const resizer = fixture.debugElement.queryAll(By.css(RESIZE_LINE_CLASS))[0].nativeElement;
            expect(resizer).toBeDefined();
            UIInteractions.simulateMouseEvent('mousemove', resizer, 550, 5);
            UIInteractions.simulateMouseEvent('mouseup', resizer, 550, 5);
            fixture.detectChanges();

            // expect(grid.columns[7].width).toEqual('300px');
            const groupRowBlocks = fixture.debugElement.query(By.css('.igx-grid__tbody')).queryAll(By.css('.igx-grid__mrl-block'));
            expect(groupRowBlocks[0].nativeElement.style.gridTemplateColumns).toEqual('300px 200px 100px 100px 100px 200px');
        });

        it('should correctly resize column that does not have width set', async() => {
            grid.width = '1500px';
            fixture.componentInstance.colGroups = [{
                group: 'group1',
                columns: [
                    { field: 'ContactName', rowStart: 1, colStart: 1, colEnd : 4, resizable: true},
                    { field: 'ContactTitle', rowStart: 1, colStart: 4, colEnd: 6, width: '200px', resizable: true},
                    { field: 'Country', rowStart: 1, colStart: 6, colEnd: 7, width: '200px', resizable: true},
                    { field: 'Phone', rowStart: 2, colStart: 1, colEnd: 3, width: '200px', resizable: true},
                    { field: 'City', rowStart: 2, colStart: 3, colEnd: 5, resizable: true},
                    { field: 'Address', rowStart: 2, colStart: 5, colEnd: 7, width: '200px', resizable: true},
                    { field: 'CompanyName', rowStart: 3, colStart: 1, colEnd: 2, width: '200px', resizable: true},
                    { field: 'PostalCode', rowStart: 3, colStart: 2, colEnd: 3, width: '200px', resizable: true},
                    { field: 'Fax', rowStart: 3, colStart: 3, colEnd: 7},
                ]
            }];
            fixture.detectChanges();

            // CompanyName
            expect(grid.columns[7].width).toEqual('200px');
            expect(grid.columns[7].cells[0].value).toEqual('Alfreds Futterkiste');

            const headerCells = fixture.debugElement.queryAll(By.css(GRID_COL_GROUP_THEAD));
            const headerResArea = headerCells[7].children[1].nativeElement;
            UIInteractions.simulateMouseEvent('mousedown', headerResArea, 450, 0);
            await wait(DEBOUNCE_TIME);
            fixture.detectChanges();

            const resizer = fixture.debugElement.queryAll(By.css(RESIZE_LINE_CLASS))[0].nativeElement;
            expect(resizer).toBeDefined();
            UIInteractions.simulateMouseEvent('mousemove', resizer, 550, 5);
            UIInteractions.simulateMouseEvent('mouseup', resizer, 550, 5);
            fixture.detectChanges();

            // expect(grid.columns[7].width).toEqual('300px');
            const groupRowBlocks = fixture.debugElement.query(By.css('.igx-grid__tbody')).queryAll(By.css('.igx-grid__mrl-block'));
            expect(groupRowBlocks[0].nativeElement.style.gridTemplateColumns).toEqual('300px 200px 100px 100px 100px 200px');
        });
    });
});



@Component({
    template: `
    <igx-grid #grid [data]="data" height="500px">
        <igx-column-layout *ngFor='let group of colGroups' [field]='group.group' [hidden]='group.hidden'>
            <igx-column *ngFor='let col of group.columns'
            [rowStart]="col.rowStart" [colStart]="col.colStart" [width]='col.width'
            [colEnd]="col.colEnd" [rowEnd]="col.rowEnd" [field]='col.field'></igx-column>
        </igx-column-layout>
    </igx-grid>
    `
})
export class ColumnLayouHidingTestComponent {
    @ViewChild(IgxGridComponent, { read: IgxGridComponent })
    grid: IgxGridComponent;
    cols1: Array<any> = [
        { field: 'ID', rowStart: 1, colStart: 1},
        { field: 'CompanyName', rowStart: 1, colStart: 2},
        { field: 'ContactName', rowStart: 1, colStart: 3},
        { field: 'ContactTitle', rowStart: 2, colStart: 1, rowEnd: 4, colEnd : 4},
    ];
    cols2: Array<any> = [
        { field: 'PostalCode', rowStart: 1, colStart: 1, colEnd: 3 },
        { field: 'City', rowStart: 2, colStart: 1},
        { field: 'Country', rowStart: 2, colStart: 2},
        { field: 'Address', rowStart: 3, colStart: 1, colEnd: 3}
    ];
    colGroups = [
        {
            group: 'group1',
            hidden: true,
            columns: this.cols2
        },
        {
            group: 'group2',
            hidden: false,
            columns: this.cols1
        }
    ];
    data = SampleTestData.contactInfoDataFull();
}

@Component({
    template: `
    <igx-grid #grid [data]="data" height="500px">
        <igx-column-layout *ngFor='let group of colGroups' [field]='group.group' [pinned]='group.pinned'>
            <igx-column *ngFor='let col of group.columns'
            [rowStart]="col.rowStart" [colStart]="col.colStart" [width]='col.width'
            [colEnd]="col.colEnd" [rowEnd]="col.rowEnd" [field]='col.field'></igx-column>
        </igx-column-layout>
    </igx-grid>
    `
})
export class ColumnLayoutPinningTestComponent {
    @ViewChild(IgxGridComponent, { read: IgxGridComponent })
    grid: IgxGridComponent;
    cols1: Array<any> = [
        { field: 'ID', rowStart: 1, colStart: 1},
        { field: 'CompanyName', rowStart: 1, colStart: 2},
        { field: 'ContactName', rowStart: 1, colStart: 3},
        { field: 'ContactTitle', rowStart: 2, colStart: 1, rowEnd: 4, colEnd : 4},
    ];
    cols2: Array<any> = [
        { field: 'PostalCode', rowStart: 1, colStart: 1, colEnd: 3 },
        { field: 'City', rowStart: 2, colStart: 1},
        { field: 'Country', rowStart: 2, colStart: 2},
        { field: 'Address', rowStart: 3, colStart: 1, colEnd: 3}
    ];
    colGroups = [
        {
            group: 'group1',
            pinned: true,
            columns: this.cols2
        },
        {
            group: 'group2',
            pinned: false,
            columns: this.cols1
        }
    ];
    data = SampleTestData.contactInfoDataFull();
}

@Component({
    template: `
<<<<<<< HEAD
    <igx-grid #grid [data]="data" height="500px">
        <igx-column-layout *ngFor='let group of colGroups'>
            <igx-column *ngFor='let col of group.columns' [field]='col.field' [width]='col.width' [resizable]='col.resizable'
            [rowStart]="col.rowStart" [colStart]="col.colStart" [colEnd]="col.colEnd" [rowEnd]="col.rowEnd">
            </igx-column>
=======
    <igx-grid #grid [data]="data" height="500px" [allowFiltering]="true">
        <igx-column-layout *ngFor='let group of colGroups' [field]='group.group' [pinned]='group.pinned'>
            <igx-column *ngFor='let col of group.columns'
            [rowStart]="col.rowStart" [colStart]="col.colStart" [width]='col.width'
            [colEnd]="col.colEnd" [rowEnd]="col.rowEnd" [field]='col.field'></igx-column>
>>>>>>> 63bf660a
        </igx-column-layout>
    </igx-grid>
    `
})
<<<<<<< HEAD
export class ColumnLayoutResizingTestComponent {

    @ViewChild(IgxGridComponent, { read: IgxGridComponent })
    grid: IgxGridComponent;

    cols: Array<any> = [
        { field: 'ID', rowStart: 1, colStart: 1, resizable: true },
        { field: 'CompanyName', rowStart: 1, colStart: 2, resizable: true },
        { field: 'ContactName', rowStart: 1, colStart: 3, resizable: true },
        { field: 'ContactTitle', rowStart: 2, colStart: 1, rowEnd: 4, colEnd: 4, resizable: true },
    ];
    colGroups = [
        {
            group: 'group1',
            columns: this.cols
        }
    ];
    data = SampleTestData.contactInfoDataFull();
=======
export class ColumnLayoutFilteringTestComponent extends ColumnLayoutPinningTestComponent {
>>>>>>> 63bf660a
}<|MERGE_RESOLUTION|>--- conflicted
+++ resolved
@@ -8,11 +8,7 @@
 import { ViewChild, Component } from '@angular/core';
 import { verifyLayoutHeadersAreAligned, verifyDOMMatchesLayoutSettings, HelperUtils } from '../../test-utils/helper-utils.spec';
 import { IgxColumnLayoutComponent } from './../column.component';
-<<<<<<< HEAD
 import { wait, UIInteractions } from '../../test-utils/ui-interactions.spec';
-=======
-import { wait } from '../../test-utils/ui-interactions.spec';
->>>>>>> 63bf660a
 
 describe('IgxGrid - multi-row-layout Integration - ', () => {
     configureTestSuite();
@@ -23,12 +19,9 @@
         TestBed.configureTestingModule({
             declarations: [
                 ColumnLayoutPinningTestComponent,
-<<<<<<< HEAD
+                ColumnLayoutFilteringTestComponent,
+                ColumnLayouHidingTestComponent,
                 ColumnLayoutResizingTestComponent
-=======
-                ColumnLayoutFilteringTestComponent,
-                ColumnLayouHidingTestComponent
->>>>>>> 63bf660a
             ],
             imports: [
                 NoopAnimationsModule, IgxGridModule]
@@ -960,8 +953,6 @@
         });
     });
 });
-
-
 
 @Component({
     template: `
@@ -1047,24 +1038,28 @@
 
 @Component({
     template: `
-<<<<<<< HEAD
+    <igx-grid #grid [data]="data" height="500px" [allowFiltering]="true">
+        <igx-column-layout *ngFor='let group of colGroups' [field]='group.group' [pinned]='group.pinned'>
+            <igx-column *ngFor='let col of group.columns'
+            [rowStart]="col.rowStart" [colStart]="col.colStart" [width]='col.width'
+            [colEnd]="col.colEnd" [rowEnd]="col.rowEnd" [field]='col.field'></igx-column>
+        </igx-column-layout>
+    </igx-grid>
+    `
+})
+export class ColumnLayoutFilteringTestComponent extends ColumnLayoutPinningTestComponent {
+}
+@Component({
+    template: `
     <igx-grid #grid [data]="data" height="500px">
         <igx-column-layout *ngFor='let group of colGroups'>
             <igx-column *ngFor='let col of group.columns' [field]='col.field' [width]='col.width' [resizable]='col.resizable'
             [rowStart]="col.rowStart" [colStart]="col.colStart" [colEnd]="col.colEnd" [rowEnd]="col.rowEnd">
             </igx-column>
-=======
-    <igx-grid #grid [data]="data" height="500px" [allowFiltering]="true">
-        <igx-column-layout *ngFor='let group of colGroups' [field]='group.group' [pinned]='group.pinned'>
-            <igx-column *ngFor='let col of group.columns'
-            [rowStart]="col.rowStart" [colStart]="col.colStart" [width]='col.width'
-            [colEnd]="col.colEnd" [rowEnd]="col.rowEnd" [field]='col.field'></igx-column>
->>>>>>> 63bf660a
         </igx-column-layout>
     </igx-grid>
     `
 })
-<<<<<<< HEAD
 export class ColumnLayoutResizingTestComponent {
 
     @ViewChild(IgxGridComponent, { read: IgxGridComponent })
@@ -1083,7 +1078,4 @@
         }
     ];
     data = SampleTestData.contactInfoDataFull();
-=======
-export class ColumnLayoutFilteringTestComponent extends ColumnLayoutPinningTestComponent {
->>>>>>> 63bf660a
 }