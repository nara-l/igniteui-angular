--- conflicted
+++ resolved
@@ -424,7 +424,8 @@
         beforeAll(async(() => {
             TestBed.configureTestingModule({
                 declarations: [
-                    GridRightPinningComponent
+                    GridRightPinningComponent,
+                    PinnedGroupsGridComponent
                 ],
                 imports: [NoopAnimationsModule, IgxGridModule]
             }).compileComponents();
@@ -543,109 +544,36 @@
             const expectedUnpinAreWidth = parseInt(grid.width, 10) - grid.featureColumnsWidth() - pinnedColSum - grid.scrollWidth;
             expect(scrBarMainSection.nativeElement.offsetWidth).toEqual(expectedUnpinAreWidth);
         }));
+
+        it('should correctly pin column groups to end.', async() => {
+            const fix = TestBed.createComponent(PinnedGroupsGridComponent);
+            fix.detectChanges();
+
+            const grid = fix.componentInstance.instance;
+            grid.pinning = { columns: ColumnPinningPosition.End };
+            fix.detectChanges();
+            await wait();
+            fix.detectChanges();
+            const pinnedCols = grid.pinnedColumns.filter(x => !x.columnGroup);
+            expect(pinnedCols.length).toBe(3);
+
+            expect(grid.getColumnByName('CompanyName').isFirstPinned).toBeTruthy();
+            const row = grid.getRowByIndex(0).nativeElement;
+            // check cells are rendered after main display container and have left offset
+            for (let i = 0; i <= pinnedCols.length - 1; i++) {
+                const elem = row.children[i + 1];
+                expect(parseInt((elem as any).style.left, 10)).toBe(-450);
+                expect(elem.getAttribute('aria-describedby')).toBe(grid.id + '_' + pinnedCols[i].field);
+            }
+
+            // check correct headers have left border
+            const fistPinnedHeaders = fix.debugElement.query(By.css('.igx-grid__thead-wrapper'))
+            .queryAll((By.css('.igx-grid__th--pinned-first')));
+            expect(fistPinnedHeaders[0].nativeElement.getAttribute('aria-label')).toBe('General Information');
+            expect(fistPinnedHeaders[1].context.column.field).toBe('CompanyName');
+        });
     });
 
-<<<<<<< HEAD
-=======
-    beforeAll(async(() => {
-        TestBed.configureTestingModule({
-            declarations: [
-                GridRightPinningComponent,
-                PinnedGroupsGridComponent
-            ],
-            imports: [NoopAnimationsModule, IgxGridModule]
-        }).compileComponents();
-    }));
-
-    it('should correctly initialize when there are initially pinned columns.', fakeAsync(() => {
-        const fix = TestBed.createComponent(GridRightPinningComponent);
-
-        tick();
-        fix.detectChanges();
-        const grid = fix.componentInstance.instance;
-        const firstPinnedIndex = grid.unpinnedColumns.length;
-        const secondPinnedIndex = grid.unpinnedColumns.length + 1;
-        // verify pinned/unpinned collections
-        expect(grid.pinnedColumns.length).toEqual(2);
-        expect(grid.unpinnedColumns.length).toEqual(9);
-
-        // verify DOM
-        const firstIndexCell = grid.getCellByColumn(0, 'CompanyName');
-        expect(firstIndexCell.visibleColumnIndex).toEqual(firstPinnedIndex);
-        expect(firstIndexCell.nativeElement.classList.contains(FIRST_PINNED_CELL_CSS)).toBe(true);
-
-        const lastIndexCell = grid.getCellByColumn(0, 'ContactName');
-        expect(lastIndexCell.visibleColumnIndex).toEqual(secondPinnedIndex);
-
-        const headers = fix.debugElement.queryAll(By.css(COLUMN_HEADER_CLASS));
-
-        expect(headers[headers.length - 2].context.column.field).toEqual('CompanyName');
-
-        expect(headers[headers.length - 1].context.column.field).toEqual('ContactName');
-        // expect(headers[secondPinnedIndex].parent.nativeElement.classList.contains(FIXED_HEADER_CSS)).toBe(true);
-
-        // verify container widths
-        expect(grid.pinnedWidth).toEqual(400);
-        expect(grid.unpinnedWidth + grid.scrollWidth).toEqual(400);
-    }));
-
-    it('should correctly pin column to right when row selectors are enabled.', fakeAsync(() => {
-        const fix = TestBed.createComponent(GridRightPinningComponent);
-
-        tick();
-        fix.detectChanges();
-        const grid = fix.componentInstance.instance;
-        grid.rowSelectable = true;
-        tick();
-        fix.detectChanges();
-
-        // check row DOM
-        const row = grid.getRowByIndex(0).nativeElement;
-        expect(row.children[0].className).toBe('igx-grid__cbx-selection');
-        expect(row.children[1].className).toBe('igx-display-container');
-        expect(row.children[2].getAttribute('aria-describedby')).toBe(grid.id + '_CompanyName');
-        expect(row.children[3].getAttribute('aria-describedby')).toBe(grid.id + '_ContactName');
-
-        // check scrollbar DOM
-        const scrBarStartSection = fix.debugElement.query(By.css('.igx-grid__scroll-start'));
-        const scrBarMainSection = fix.debugElement.query(By.css('.igx-grid__scroll-main'));
-        const scrBarEndSection = fix.debugElement.query(By.css('.igx-grid__scroll-end'));
-
-        expect(scrBarStartSection.nativeElement.offsetWidth).toEqual(grid.featureColumnsWidth());
-        const pinnedColSum = grid.pinnedColumns.map(x => parseInt(x.calcWidth, 10)).reduce((x, y) => x + y);
-        expect(scrBarEndSection.nativeElement.offsetWidth).toEqual(pinnedColSum);
-        const expectedUnpinAreWidth = parseInt(grid.width, 10) - grid.featureColumnsWidth() - pinnedColSum - grid.scrollWidth;
-        expect(scrBarMainSection.nativeElement.offsetWidth).toEqual(expectedUnpinAreWidth);
-    }));
-
-    it('should correctly pin column groups to end.', async() => {
-        const fix = TestBed.createComponent(PinnedGroupsGridComponent);
-        fix.detectChanges();
-
-        const grid = fix.componentInstance.instance;
-        grid.pinning = { columns: ColumnPinningPosition.End };
-        fix.detectChanges();
-        await wait();
-        fix.detectChanges();
-        const pinnedCols = grid.pinnedColumns.filter(x => !x.columnGroup);
-        expect(pinnedCols.length).toBe(3);
-
-        expect(grid.getColumnByName('CompanyName').isFirstPinned).toBeTruthy();
-        const row = grid.getRowByIndex(0).nativeElement;
-        // check cells are rendered after main display container and have left offset
-        for (let i = 0; i <= pinnedCols.length - 1; i++) {
-            const elem = row.children[i + 1];
-            expect(parseInt((elem as any).style.left, 10)).toBe(-450);
-            expect(elem.getAttribute('aria-describedby')).toBe(grid.id + '_' + pinnedCols[i].field);
-        }
-
-        // check correct headers have left border
-        const fistPinnedHeaders = fix.debugElement.query(By.css('.igx-grid__thead-wrapper'))
-        .queryAll((By.css('.igx-grid__th--pinned-first')));
-        expect(fistPinnedHeaders[0].nativeElement.getAttribute('aria-label')).toBe('General Information');
-        expect(fistPinnedHeaders[1].context.column.field).toBe('CompanyName');
-    });
->>>>>>> 00a92879
 });
 
 /* tslint:disable */
