﻿import { Component, ViewChild } from '@angular/core';
import { async, TestBed, fakeAsync, tick } from '@angular/core/testing';
import { By } from '@angular/platform-browser';
import { NoopAnimationsModule } from '@angular/platform-browser/animations';
import { Calendar } from '../../calendar/index';
import { SortingDirection } from '../../data-operations/sorting-expression.interface';
import { IgxColumnComponent } from '../column.component';
import { IgxGridHeaderComponent } from '../grid-header.component';
import { IgxGridComponent } from './grid.component';
import { IGridCellEventArgs } from '../grid-base.component';
import { IgxGridModule } from './index';
import { IgxGridRowComponent } from './grid-row.component';
import { wait, UIInteractions } from '../../test-utils/ui-interactions.spec';
import { IgxStringFilteringOperand } from '../../data-operations/filtering-condition';
import { DefaultSortingStrategy } from '../../data-operations/sorting-strategy';
import { configureTestSuite } from '../../test-utils/configure-suite';
import { IgxGridHeaderGroupComponent } from '../grid-header-group.component';

describe('IgxGrid - Column Pinning ', () => {
    configureTestSuite();
    const COLUMN_HEADER_CLASS = '.igx-grid__th';
    const CELL_CSS_CLASS = '.igx-grid__td';
    const FIXED_HEADER_CSS = 'igx-grid__th--pinned';
    const FIXED_CELL_CSS = 'igx-grid__td--pinned';

    beforeEach(async(() => {
        TestBed.configureTestingModule({
            declarations: [
                DefaultGridComponent,
                GridPinningComponent,
                GridFeaturesComponent,
                OverPinnedGridComponent,
                PinnedGroupsGridComponent,
                InnerPinnedGroupsGridComponent
            ],
            imports: [NoopAnimationsModule, IgxGridModule.forRoot()]
        }).compileComponents();
    }));

    it('should correctly initialize when there are initially pinned columns.', fakeAsync(() => {
        const fix = TestBed.createComponent(DefaultGridComponent);
        tick();
        fix.detectChanges();
        const grid = fix.componentInstance.instance;
        // verify pinned/unpinned collections
        expect(grid.pinnedColumns.length).toEqual(2);
        expect(grid.unpinnedColumns.length).toEqual(9);

        // verify DOM
        const firstIndexCell = grid.getCellByColumn(0, 'CompanyName');
        expect(firstIndexCell.visibleColumnIndex).toEqual(0);

        const lastIndexCell = grid.getCellByColumn(0, 'ContactName');
        expect(lastIndexCell.visibleColumnIndex).toEqual(1);
        expect(lastIndexCell.nativeElement.classList.contains(FIXED_CELL_CSS)).toBe(true);

        const headers = fix.debugElement.queryAll(By.css(COLUMN_HEADER_CLASS));

        expect(headers[0].context.column.field).toEqual('CompanyName');

        expect(headers[1].context.column.field).toEqual('ContactName');
        expect(headers[1].parent.nativeElement.classList.contains(FIXED_HEADER_CSS)).toBe(true);

        // verify container widths
        expect(grid.pinnedWidth).toEqual(400);
        expect(grid.unpinnedWidth).toEqual(400);
    }));

    it('should allow pinning/unpinning via the grid API', fakeAsync(() => {
        const fix = TestBed.createComponent(DefaultGridComponent);
        fix.detectChanges();
        const grid = fix.componentInstance.instance;

        // Unpin column
        grid.unpinColumn('CompanyName');
        tick();
        fix.detectChanges();

        // verify column is unpinned
        expect(grid.pinnedColumns.length).toEqual(1);
        expect(grid.unpinnedColumns.length).toEqual(10);

        const col = grid.getColumnByName('CompanyName');
        expect(col.pinned).toBe(false);
        expect(col.visibleIndex).toEqual(2);

        // verify DOM
        let cell = grid.getCellByColumn(0, 'CompanyName');
        expect(cell.visibleColumnIndex).toEqual(2);
        expect(cell.nativeElement.classList.contains(FIXED_CELL_CSS)).toBe(false);

        const headers = fix.debugElement.queryAll(By.css(COLUMN_HEADER_CLASS));

        expect(headers[2].context.column.field).toEqual('CompanyName');
        expect(headers[2].nativeElement.classList.contains(FIXED_CELL_CSS)).toBe(false);

        // verify container widths
        expect(grid.pinnedWidth).toEqual(200);
        expect(grid.unpinnedWidth).toEqual(600);

        // pin back the column.
        grid.pinColumn('CompanyName');
        tick();
        fix.detectChanges();

        // verify column is pinned
        expect(grid.pinnedColumns.length).toEqual(2);
        expect(grid.unpinnedColumns.length).toEqual(9);

        // verify container widths
        expect(grid.pinnedWidth).toEqual(400);
        expect(grid.unpinnedWidth).toEqual(400);

        expect(col.pinned).toBe(true);
        expect(col.visibleIndex).toEqual(1);

        cell = grid.getCellByColumn(0, 'CompanyName');
        expect(cell.visibleColumnIndex).toEqual(1);
        expect(cell.nativeElement.classList.contains(FIXED_CELL_CSS)).toBe(true);
    }));

    it('should allow pinning/unpinning via the column API', fakeAsync(() => {
        const fix = TestBed.createComponent(DefaultGridComponent);
        fix.detectChanges();
        const grid = fix.componentInstance.instance;

        const col = grid.getColumnByName('ID');

        col.pinned = true;
        tick();
        fix.detectChanges();

        // verify column is pinned
        expect(col.pinned).toBe(true);
        expect(col.visibleIndex).toEqual(2);

        expect(grid.pinnedColumns.length).toEqual(3);
        expect(grid.unpinnedColumns.length).toEqual(8);

        // verify container widths
        expect(grid.pinnedWidth).toEqual(600);
        expect(grid.unpinnedWidth).toEqual(200);

        col.pinned = false;

        // verify column is unpinned
        expect(col.pinned).toBe(false);
        expect(col.visibleIndex).toEqual(2);

        expect(grid.pinnedColumns.length).toEqual(2);
        expect(grid.unpinnedColumns.length).toEqual(9);

        // verify container widths
        expect(grid.pinnedWidth).toEqual(400);
        expect(grid.unpinnedWidth).toEqual(400);
    }));

    it('on unpinning should restore the original location(index) of the column', fakeAsync(() => {
        const fix = TestBed.createComponent(DefaultGridComponent);
        fix.detectChanges();
        const grid = fix.componentInstance.instance;
        const col = grid.getColumnByName('ContactName');
        expect(col.index).toEqual(2);

        // unpin
        col.pinned = false;
        tick();
        fix.detectChanges();

        // check props
        expect(col.index).toEqual(2);
        expect(col.visibleIndex).toEqual(2);

        // check DOM

        const headers = fix.debugElement.queryAll(By.css(COLUMN_HEADER_CLASS));

        expect(headers[2].context.column.field).toEqual('ContactName');
        expect(headers[2].nativeElement.classList.contains(FIXED_CELL_CSS)).toBe(false);

    }));

    it('should emit onColumnPinning event and allow changing the insertAtIndex param.', fakeAsync(() => {
        const fix = TestBed.createComponent(GridPinningComponent);
        fix.detectChanges();
        const grid = fix.componentInstance.instance;

        let col = grid.getColumnByName('ID');
        col.pinned = true;
        tick();
        fix.detectChanges();

        expect(col.visibleIndex).toEqual(0);

        col = grid.getColumnByName('City');
        col.pinned = true;
        tick();
        fix.detectChanges();
        expect(col.visibleIndex).toEqual(0);

        // check DOM
        const headers = fix.debugElement.queryAll(By.css(COLUMN_HEADER_CLASS));
        expect(headers[0].context.column.field).toEqual('City');
        expect(headers[1].context.column.field).toEqual('ID');
    }));

    it('should allow filter pinned columns', () => {
        const fix = TestBed.createComponent(GridFeaturesComponent);
        fix.detectChanges();

        const grid = fix.componentInstance.grid;

        // Contains filter
        grid.filter('ProductName', 'Ignite', IgxStringFilteringOperand.instance().condition('contains'), true);
        fix.detectChanges();
        expect(grid.rowList.length).toEqual(2);
        expect(grid.getCellByColumn(0, 'ID').value).toEqual(1);
        expect(grid.getCellByColumn(1, 'ID').value).toEqual(3);

        // Unpin column
        grid.unpinColumn('ProductName');
        fix.detectChanges();
        expect(grid.rowList.length).toEqual(2);
        expect(grid.getCellByColumn(0, 'ID').value).toEqual(1);
        expect(grid.getCellByColumn(1, 'ID').value).toEqual(3);
    });

    it('should allow sorting pinned columns', () => {
        const fix = TestBed.createComponent(GridFeaturesComponent);
        fix.detectChanges();

        const grid = fix.componentInstance.grid;
        const currentColumn = 'ProductName';
        const releasedColumn = 'Released';

        grid.sort({ fieldName: currentColumn, dir: SortingDirection.Asc, ignoreCase: true });

        fix.detectChanges();

        let expectedResult: any = null;
        expect(grid.getCellByColumn(0, currentColumn).value).toEqual(expectedResult);
        expectedResult = true;
        expect(grid.getCellByColumn(0, releasedColumn).value).toEqual(expectedResult);
        expectedResult = 'Some other item with Script';
        expect(grid.getCellByColumn(grid.data.length - 1, currentColumn).value).toEqual(expectedResult);
        expectedResult = null;
        expect(grid.getCellByColumn(grid.data.length - 1, releasedColumn).value).toEqual(expectedResult);

        // Unpin column
        grid.unpinColumn('ProductName');
        fix.detectChanges();

        expectedResult = null;
        expect(grid.getCellByColumn(0, currentColumn).value).toEqual(expectedResult);
        expectedResult = true;
        expect(grid.getCellByColumn(0, releasedColumn).value).toEqual(expectedResult);
        expectedResult = 'Some other item with Script';
        expect(grid.getCellByColumn(grid.data.length - 1, currentColumn).value).toEqual(expectedResult);
        expectedResult = null;
        expect(grid.getCellByColumn(grid.data.length - 1, releasedColumn).value).toEqual(expectedResult);
    });

    it('should not allow pinning new column if start pinned area becomes greater than the grid width', fakeAsync(() => {
        const fix = TestBed.createComponent(DefaultGridComponent);
        fix.detectChanges();
        const grid = fix.componentInstance.instance;
        let tryPin = false;

        // pin columns to start.
        tryPin = grid.pinColumn('ID');
        tick();
        fix.detectChanges();
        expect(tryPin).toEqual(true);

        // try to pin the visible unpinned column
        tryPin = grid.pinColumn('ContactTitle');
        tick();
        fix.detectChanges();
        expect(tryPin).toEqual(false);

        // check DOM
        const headers = fix.debugElement.queryAll(By.css(COLUMN_HEADER_CLASS));
        expect(headers[0].context.column.field).toEqual('CompanyName');
        expect(headers[0].parent.parent.name).toEqual('div');
        expect(headers[1].context.column.field).toEqual('ContactName');
        expect(headers[1].parent.parent.name).toEqual('div');
        expect(headers[2].context.column.field).toEqual('ID');
        expect(headers[2].parent.parent.name).toEqual('div');
        expect(headers[3].context.column.field).toEqual('ContactTitle');
        expect(headers[3].parent.parent.name).toEqual('igx-display-container');
    }));

    it('should not allow pinning if pinned areas become greater than the grid width and there are hidden pinned cols', fakeAsync(() => {
        const fix = TestBed.createComponent(DefaultGridComponent);
        fix.detectChanges();
        const grid = fix.componentInstance.instance;
        let tryPin = false;

        // pin column.
        tryPin = grid.pinColumn('ID');
        tick();
        fix.detectChanges();
        expect(tryPin).toEqual(true);

        grid.getColumnByName('ID').hidden = true;
        fix.detectChanges();

        // check DOM
        let headers = fix.debugElement.queryAll(By.css(COLUMN_HEADER_CLASS));
        expect(headers[0].context.column.field).toEqual('CompanyName');
        expect(headers[0].parent.parent.name).toEqual('div');
        expect(headers[1].context.column.field).toEqual('ContactName');
        expect(headers[1].parent.parent.name).toEqual('div');
        expect(headers[2].context.column.field).toEqual('ContactTitle');
        expect(headers[2].parent.parent.name).toEqual('igx-display-container');
        expect(headers[3].context.column.field).toEqual('Address');
        expect(headers[3].parent.parent.name).toEqual('igx-display-container');

        // try to pin the visible unpinned column
        tryPin = grid.pinColumn('ContactTitle');
        tick();
        fix.detectChanges();
        expect(tryPin).toEqual(false);

        // check DOM
        headers = fix.debugElement.queryAll(By.css(COLUMN_HEADER_CLASS));
        expect(headers[0].context.column.field).toEqual('CompanyName');
        expect(headers[0].parent.parent.name).toEqual('div');
        expect(headers[1].context.column.field).toEqual('ContactName');
        expect(headers[1].parent.parent.name).toEqual('div');
        expect(headers[2].context.column.field).toEqual('ContactTitle');
        expect(headers[2].parent.parent.name).toEqual('igx-display-container');
        expect(headers[3].context.column.field).toEqual('Address');
        expect(headers[3].parent.parent.name).toEqual('igx-display-container');
    }));

    it('should allow unpinning even if new cols cannot be pinned', fakeAsync(() => {
        const fix = TestBed.createComponent(DefaultGridComponent);
        fix.detectChanges();
        const grid = fix.componentInstance.instance;
        let tryPin = false;

        // pin column.
        tryPin = grid.pinColumn('ID');
        tick();
        fix.detectChanges();
        expect(tryPin).toEqual(true);

        // try to pin the visible unpinned column
        tryPin = grid.pinColumn('ContactTitle');
        tick();
        fix.detectChanges();
        expect(tryPin).toEqual(false);
        grid.unpinColumn('ContactName');
        tick();
        fix.detectChanges();

        // check DOM
        const headers = fix.debugElement.queryAll(By.css(COLUMN_HEADER_CLASS));
        expect(headers[0].context.column.field).toEqual('CompanyName');
        expect(headers[0].parent.parent.name).toEqual('div');
        expect(headers[1].context.column.field).toEqual('ID');
        expect(headers[1].parent.parent.name).toEqual('div');
        expect(headers[2].context.column.field).toEqual('ContactName');
        expect(headers[2].parent.parent.name).toEqual('igx-display-container');
        expect(headers[3].context.column.field).toEqual('ContactTitle');
        expect(headers[3].parent.parent.name).toEqual('igx-display-container');
    }));

<<<<<<< HEAD
=======
    it('should allow horizontal keyboard navigation between start pinned area and unpinned area.', fakeAsync(() => {
        const fix = TestBed.createComponent(GridPinningComponent);
        fix.detectChanges();
        const grid = fix.componentInstance.instance;

        fix.detectChanges();
        tick();

        grid.getColumnByName('CompanyName').pinned = true;
        grid.getColumnByName('ContactName').pinned = true;

        const cells = fix.debugElement.queryAll(By.css(CELL_CSS_CLASS));
        let cell = cells[0];

        cell.triggerEventHandler('focus', {});
        tick();
        fix.detectChanges();

        expect(fix.componentInstance.selectedCell.value).toEqual('Maria Anders');
        expect(fix.componentInstance.selectedCell.column.field).toMatch('ContactName');

        UIInteractions.triggerKeyDownEvtUponElem('arrowright', cell.nativeElement, true);
        tick();
        fix.detectChanges();
        expect(fix.componentInstance.selectedCell.value).toEqual('Alfreds Futterkiste');
        expect(fix.componentInstance.selectedCell.column.field).toMatch('CompanyName');
        cell = cells[1];

        UIInteractions.triggerKeyDownEvtUponElem('arrowright', cell.nativeElement, true);
        tick();

        fix.detectChanges();
        expect(fix.componentInstance.selectedCell.value).toEqual('ALFKI');
        expect(fix.componentInstance.selectedCell.column.field).toMatch('ID');
        cell = cells[2];

        UIInteractions.triggerKeyDownEvtUponElem('arrowleft', cell.nativeElement, true);
        tick();
        fix.detectChanges();
        expect(fix.componentInstance.selectedCell.value).toEqual('Alfreds Futterkiste');
        expect(fix.componentInstance.selectedCell.column.field).toMatch('CompanyName');
        cell.triggerEventHandler('blur', {});
        tick();
        cell = cells[0];

        UIInteractions.triggerKeyDownEvtUponElem('arrowright', cell.nativeElement, true);
        tick();
        fix.detectChanges();
        cell = cells[1];

        UIInteractions.triggerKeyDownEvtUponElem('arrowright', cell.nativeElement, true);
        tick();
        fix.detectChanges();
        expect(fix.componentInstance.selectedCell.value).toEqual('ALFKI');
        expect(fix.componentInstance.selectedCell.column.field).toMatch('ID');
    }));

    it('should allow vertical keyboard navigation in pinned area.', fakeAsync(() => {
        const fix = TestBed.createComponent(DefaultGridComponent);
        fix.detectChanges();
        const grid = fix.componentInstance.instance;
        fix.detectChanges();
        const cells = fix.debugElement.queryAll(By.css(CELL_CSS_CLASS));
        let cell = cells[0];

        cell.triggerEventHandler('focus', {});

        tick();
        fix.detectChanges();

        expect(fix.componentInstance.selectedCell.value).toEqual('Alfreds Futterkiste');
        expect(fix.componentInstance.selectedCell.column.field).toMatch('CompanyName');

        UIInteractions.triggerKeyDownEvtUponElem('arrowdown', cell.nativeElement, true);

        tick();
        grid.cdr.detectChanges();

        expect(fix.componentInstance.selectedCell.value).toEqual('Ana Trujillo Emparedados y helados');
        expect(fix.componentInstance.selectedCell.column.field).toMatch('CompanyName');
        cell = cells[6];

        UIInteractions.triggerKeyDownEvtUponElem('arrowup', cell.nativeElement, true);

        tick();
        grid.cdr.detectChanges();

        expect(fix.componentInstance.selectedCell.value).toEqual('Alfreds Futterkiste');
        expect(fix.componentInstance.selectedCell.column.field).toMatch('CompanyName');
    }));

    it('should allow keyboard navigation to first/last cell with Ctrl when there are the pinned columns.', async () => {
        const fix = TestBed.createComponent(GridPinningComponent);
        fix.detectChanges();

        await wait();
        const grid = fix.componentInstance.instance;
        grid.getColumnByName('CompanyName').pinned = true;
        grid.getColumnByName('ContactName').pinned = true;
        fix.detectChanges();
        const cells = fix.debugElement.queryAll(By.css(CELL_CSS_CLASS));
        let cell = cells[0];

        cell.triggerEventHandler('focus', {});
        await wait();
        fix.detectChanges();

        expect(fix.componentInstance.selectedCell.value).toEqual('Maria Anders');
        expect(fix.componentInstance.selectedCell.column.field).toMatch('ContactName');

        cell.nativeElement.dispatchEvent(new KeyboardEvent('keydown', { key: 'arrowright', ctrlKey: true }));
        await wait(30);
        fix.detectChanges();

        expect(fix.componentInstance.selectedCell.value).toEqual('030-0076545');
        expect(fix.componentInstance.selectedCell.column.field).toMatch('Fax');

        cell = cells[cells.length - 1];
        cell.nativeElement.dispatchEvent(new KeyboardEvent('keydown', { key: 'arrowleft', ctrlKey: true }));
        await wait(30);
        fix.detectChanges();

        // It won't scroll left since the next selected cell will be in the pinned area
        expect(fix.componentInstance.selectedCell.value).toEqual('Maria Anders');
        expect(fix.componentInstance.selectedCell.column.field).toMatch('ContactName');
    });

>>>>>>> 5cb8e4c5
    it('should allow hiding/showing pinned column.', fakeAsync(() => {
        const fix = TestBed.createComponent(GridPinningComponent);
        fix.detectChanges();
        const grid = fix.componentInstance.instance;
        const col = grid.getColumnByName('CompanyName');
        col.pinned = true;
        tick();
        fix.detectChanges();
        expect(grid.pinnedColumns.length).toEqual(1);
        expect(grid.unpinnedColumns.length).toEqual(9);

        col.hidden = true;
        tick();
        fix.detectChanges();

        expect(grid.pinnedColumns.length).toEqual(0);
        expect(grid.unpinnedColumns.length).toEqual(9);

        let headers = fix.debugElement.queryAll(By.css(COLUMN_HEADER_CLASS));

        expect(headers[0].context.column.field).toEqual('ID');
        expect(headers[0].nativeElement.classList.contains(FIXED_HEADER_CSS)).toBe(false);

        col.hidden = false;
        tick();
        fix.detectChanges();

        expect(grid.pinnedColumns.length).toEqual(1);
        expect(grid.unpinnedColumns.length).toEqual(9);

        headers = fix.debugElement.queryAll(By.css(COLUMN_HEADER_CLASS));

        expect(headers[0].context.column.field).toEqual('CompanyName');
        expect(headers[0].parent.nativeElement.classList.contains(FIXED_HEADER_CSS)).toBe(true);
    }));

    it('should allow pinning a hidden column.', fakeAsync(() => {
        const fix = TestBed.createComponent(GridPinningComponent);
        fix.detectChanges();
        const grid = fix.componentInstance.instance;
        const col = grid.getColumnByName('CompanyName');

        col.hidden = true;
        col.pinned = true;
        tick();
        fix.detectChanges();

        expect(grid.pinnedColumns.length).toEqual(0);
        expect(grid.unpinnedColumns.length).toEqual(9);

        col.hidden = false;
        tick();
        fix.detectChanges();

        expect(grid.pinnedColumns.length).toEqual(1);
        expect(grid.unpinnedColumns.length).toEqual(9);
    }));

    it('should allow hiding columns in the unpinned area.', fakeAsync(() => {

        const fix = TestBed.createComponent(GridPinningComponent);
        fix.detectChanges();
        const grid = fix.componentInstance.instance;
        const col1 = grid.getColumnByName('CompanyName');
        const col2 = grid.getColumnByName('ID');

        col1.pinned = true;
        tick();
        fix.detectChanges();
        col2.hidden = true;
        tick();
        fix.detectChanges();

        expect(grid.pinnedColumns.length).toEqual(1);
        expect(grid.unpinnedColumns.length).toEqual(8);

        const headers = fix.debugElement.queryAll(By.css(COLUMN_HEADER_CLASS));

        expect(headers[0].context.column.field).toEqual('CompanyName');
        expect(headers[1].context.column.field).toEqual('ContactName');
    }));

    it('should correctly initialize pinned columns z-index values.', fakeAsync(() => {
        const fix = TestBed.createComponent(DefaultGridComponent);
        fix.detectChanges();
        const grid = fix.componentInstance.instance;

        let headers = fix.debugElement.queryAll(By.directive(IgxGridHeaderGroupComponent));

        // First two headers are pinned
        expect(headers[0].componentInstance.zIndex).toEqual(9999);
        expect(headers[1].componentInstance.zIndex).toEqual(9998);

        grid.pinColumn('Region');
        tick();
        fix.detectChanges();

        // First three headers are pinned
        headers = fix.debugElement.queryAll(By.directive(IgxGridHeaderGroupComponent));
        expect(headers[2].componentInstance.zIndex).toEqual(9997);
    }));

    it('should not pin/unpin columns which are already pinned/unpinned', fakeAsync(() => {
        const fix = TestBed.createComponent(DefaultGridComponent);
        fix.detectChanges();

        const grid = fix.componentInstance.instance;
        const pinnedColumnsLength = grid.pinnedColumns.length;
        const unpinnedColumnsLength = grid.unpinnedColumns.length;

        let result = grid.pinColumn('CompanyName');
        tick();
        fix.detectChanges();

        expect(grid.pinnedColumns.length).toEqual(pinnedColumnsLength);
        expect(result).toBe(false);

        result = grid.unpinColumn('City');
        tick();
        fix.detectChanges();

        expect(grid.unpinnedColumns.length).toEqual(unpinnedColumnsLength);
        expect(result).toBe(false);
    }));

    it('should reject pinning a column if unpinned area width is less than 20% of the grid width', fakeAsync(() => {
        const fix = TestBed.createComponent(GridPinningComponent);
        const grid = fix.componentInstance.instance;
        fix.detectChanges();
        grid.columns.forEach((column) => {
            if (column.index === 0 || column.index === 1 || column.index === 4 ||
                column.index === 6) {
                column.pinned = true;
            }
        });
        tick();
        fix.detectChanges();
        expect(grid.columns[0].pinned).toBe(true);
        expect(grid.columns[1].pinned).toBe(true);
        expect(grid.columns[4].pinned).toBe(false);
        expect(grid.columns[6].pinned).toBe(true);
        expect(grid.unpinnedWidth).toBeGreaterThanOrEqual(grid.unpinnedAreaMinWidth);
    }));

    it('should unpin initially pinned columns that exceeds the minimum unpinned area width', fakeAsync(() => {
        const fix = TestBed.createComponent(OverPinnedGridComponent);
        fix.detectChanges();

        const grid = fix.componentInstance.instance;
        const firstRow = fix.debugElement.query(By.directive(IgxGridRowComponent));
        const rowChildren = firstRow.nativeElement.children;

        expect(rowChildren[0].tagName).toEqual('IGX-GRID-CELL');
        expect(rowChildren[1].tagName).toEqual('IGX-GRID-CELL');
        expect(rowChildren[2].tagName).toEqual('IGX-GRID-CELL');
        expect(rowChildren[3].tagName).toEqual('IGX-GRID-CELL');
        expect(rowChildren[4].tagName).toEqual('IGX-DISPLAY-CONTAINER');

        expect(grid.columns[0].pinned).not.toBe(true);
        expect(grid.columns[1].pinned).toBe(true);
        expect(grid.columns[2].pinned).toBe(true);
        expect(grid.columns[3].pinned).toBe(true);
        expect(grid.columns[4].pinned).toBe(true);
        expect(grid.columns[5].pinned).not.toBe(true);
        expect(grid.columns[6].pinned).not.toBe(true);
        expect(grid.columns[7].pinned).not.toBe(true);
        expect(grid.columns[8].pinned).not.toBe(true);

        expect(grid.unpinnedWidth).toBeGreaterThanOrEqual(grid.unpinnedAreaMinWidth);
    }));

    it('should unpin initially pinned column group that exceeds the minimum unpinned area width', fakeAsync(() => {
        const fix = TestBed.createComponent(PinnedGroupsGridComponent);
        fix.detectChanges();

        const grid = fix.componentInstance.instance;
        const firstRow = fix.debugElement.query(By.directive(IgxGridRowComponent));
        const rowChildren = firstRow.nativeElement.children;

        expect(rowChildren[0].tagName).toEqual('IGX-GRID-CELL');
        expect(rowChildren[1].tagName).toEqual('IGX-GRID-CELL');
        expect(rowChildren[2].tagName).toEqual('IGX-GRID-CELL');
        expect(rowChildren[3].tagName).toEqual('IGX-GRID-CELL');
        expect(rowChildren[4].tagName).toEqual('IGX-DISPLAY-CONTAINER');

        expect(grid.columns[0].pinned).toBe(true);
        expect(grid.columns[1].pinned).toBe(true);
        expect(grid.columns[2].pinned).toBe(true);
        expect(grid.columns[3].pinned).toBe(true);
        expect(grid.columns[4].pinned).toBe(true);
        expect(grid.columns[5].pinned).toBe(true);
        expect(grid.columns[6].pinned).not.toBe(true);
        expect(grid.columns[7].pinned).not.toBe(true);
        expect(grid.columns[8].pinned).not.toBe(true);

        expect(grid.unpinnedWidth).toBeGreaterThanOrEqual(grid.unpinnedAreaMinWidth);
    }));

    it('should unpin initially pinned column, child of a column group which group exceeds the minimum unpinned area width',
        fakeAsync(() => {
            const fix = TestBed.createComponent(InnerPinnedGroupsGridComponent);
            fix.detectChanges();

            const grid = fix.componentInstance.instance;
            const firstRow = fix.debugElement.query(By.directive(IgxGridRowComponent));
            const rowChildren = firstRow.nativeElement.children;

            expect(rowChildren[0].tagName).toEqual('IGX-GRID-CELL');
            expect(rowChildren[1].tagName).toEqual('IGX-GRID-CELL');
            expect(rowChildren[2].tagName).toEqual('IGX-GRID-CELL');
            expect(rowChildren[3].tagName).toEqual('IGX-GRID-CELL');
            expect(rowChildren[4].tagName).toEqual('IGX-DISPLAY-CONTAINER');

            expect(grid.columns[0].pinned).toBe(true);
            expect(grid.columns[1].pinned).toBe(true);
            expect(grid.columns[2].pinned).toBe(true);
            expect(grid.columns[3].pinned).toBe(true);
            expect(grid.columns[4].pinned).toBe(true);
            expect(grid.columns[5].pinned).toBe(true);
            expect(grid.columns[6].pinned).not.toBe(true);
            expect(grid.columns[7].pinned).not.toBe(true);
            expect(grid.columns[8].pinned).not.toBe(true);

            expect(grid.unpinnedWidth).toBeGreaterThanOrEqual(grid.unpinnedAreaMinWidth);
        }));
});

/* tslint:disable */
const companyData = [
    { "ID": "ALFKI", "CompanyName": "Alfreds Futterkiste", "ContactName": "Maria Anders", "ContactTitle": "Sales Representative", "Address": "Obere Str. 57", "City": "Berlin", "Region": null, "PostalCode": "12209", "Country": "Germany", "Phone": "030-0074321", "Fax": "030-0076545" },
    { "ID": "ANATR", "CompanyName": "Ana Trujillo Emparedados y helados", "ContactName": "Ana Trujillo", "ContactTitle": "Owner", "Address": "Avda. de la Constitución 2222", "City": "México D.F.", "Region": null, "PostalCode": "05021", "Country": "Mexico", "Phone": "(5) 555-4729", "Fax": "(5) 555-3745" },
    { "ID": "ANTON", "CompanyName": "Antonio Moreno Taquería", "ContactName": "Antonio Moreno", "ContactTitle": "Owner", "Address": "Mataderos 2312", "City": "México D.F.", "Region": null, "PostalCode": "05023", "Country": "Mexico", "Phone": "(5) 555-3932", "Fax": null },
    { "ID": "AROUT", "CompanyName": "Around the Horn", "ContactName": "Thomas Hardy", "ContactTitle": "Sales Representative", "Address": "120 Hanover Sq.", "City": "London", "Region": null, "PostalCode": "WA1 1DP", "Country": "UK", "Phone": "(171) 555-7788", "Fax": "(171) 555-6750" },
    { "ID": "BERGS", "CompanyName": "Berglunds snabbköp", "ContactName": "Christina Berglund", "ContactTitle": "Order Administrator", "Address": "Berguvsvägen 8", "City": "Luleå", "Region": null, "PostalCode": "S-958 22", "Country": "Sweden", "Phone": "0921-12 34 65", "Fax": "0921-12 34 67" },
    { "ID": "BLAUS", "CompanyName": "Blauer See Delikatessen", "ContactName": "Hanna Moos", "ContactTitle": "Sales Representative", "Address": "Forsterstr. 57", "City": "Mannheim", "Region": null, "PostalCode": "68306", "Country": "Germany", "Phone": "0621-08460", "Fax": "0621-08924" },
    { "ID": "BLONP", "CompanyName": "Blondesddsl père et fils", "ContactName": "Frédérique Citeaux", "ContactTitle": "Marketing Manager", "Address": "24, place Kléber", "City": "Strasbourg", "Region": null, "PostalCode": "67000", "Country": "France", "Phone": "88.60.15.31", "Fax": "88.60.15.32" },
    { "ID": "BOLID", "CompanyName": "Bólido Comidas preparadas", "ContactName": "Martín Sommer", "ContactTitle": "Owner", "Address": "C/ Araquil, 67", "City": "Madrid", "Region": null, "PostalCode": "28023", "Country": "Spain", "Phone": "(91) 555 22 82", "Fax": "(91) 555 91 99" },
    { "ID": "BONAP", "CompanyName": "Bon app'", "ContactName": "Laurence Lebihan", "ContactTitle": "Owner", "Address": "12, rue des Bouchers", "City": "Marseille", "Region": null, "PostalCode": "13008", "Country": "France", "Phone": "91.24.45.40", "Fax": "91.24.45.41" },
    { "ID": "BOTTM", "CompanyName": "Bottom-Dollar Markets", "ContactName": "Elizabeth Lincoln", "ContactTitle": "Accounting Manager", "Address": "23 Tsawassen Blvd.", "City": "Tsawassen", "Region": "BC", "PostalCode": "T2F 8M4", "Country": "Canada", "Phone": "(604) 555-4729", "Fax": "(604) 555-3745" },
    { "ID": "BSBEV", "CompanyName": "B's Beverages", "ContactName": "Victoria Ashworth", "ContactTitle": "Sales Representative", "Address": "Fauntleroy Circus", "City": "London", "Region": null, "PostalCode": "EC2 5NT", "Country": "UK", "Phone": "(171) 555-1212", "Fax": null },
    { "ID": "CACTU", "CompanyName": "Cactus Comidas para llevar", "ContactName": "Patricio Simpson", "ContactTitle": "Sales Agent", "Address": "Cerrito 333", "City": "Buenos Aires", "Region": null, "PostalCode": "1010", "Country": "Argentina", "Phone": "(1) 135-5555", "Fax": "(1) 135-4892" },
    { "ID": "CENTC", "CompanyName": "Centro comercial Moctezuma", "ContactName": "Francisco Chang", "ContactTitle": "Marketing Manager", "Address": "Sierras de Granada 9993", "City": "México D.F.", "Region": null, "PostalCode": "05022", "Country": "Mexico", "Phone": "(5) 555-3392", "Fax": "(5) 555-7293" },
    { "ID": "CHOPS", "CompanyName": "Chop-suey Chinese", "ContactName": "Yang Wang", "ContactTitle": "Owner", "Address": "Hauptstr. 29", "City": "Bern", "Region": null, "PostalCode": "3012", "Country": "Switzerland", "Phone": "0452-076545", "Fax": null },
    { "ID": "COMMI", "CompanyName": "Comércio Mineiro", "ContactName": "Pedro Afonso", "ContactTitle": "Sales Associate", "Address": "Av. dos Lusíadas, 23", "City": "Sao Paulo", "Region": "SP", "PostalCode": "05432-043", "Country": "Brazil", "Phone": "(11) 555-7647", "Fax": null },
    { "ID": "CONSH", "CompanyName": "Consolidated Holdings", "ContactName": "Elizabeth Brown", "ContactTitle": "Sales Representative", "Address": "Berkeley Gardens 12 Brewery", "City": "London", "Region": null, "PostalCode": "WX1 6LT", "Country": "UK", "Phone": "(171) 555-2282", "Fax": "(171) 555-9199" },
    { "ID": "DRACD", "CompanyName": "Drachenblut Delikatessen", "ContactName": "Sven Ottlieb", "ContactTitle": "Order Administrator", "Address": "Walserweg 21", "City": "Aachen", "Region": null, "PostalCode": "52066", "Country": "Germany", "Phone": "0241-039123", "Fax": "0241-059428" },
    { "ID": "DUMON", "CompanyName": "Du monde entier", "ContactName": "Janine Labrune", "ContactTitle": "Owner", "Address": "67, rue des Cinquante Otages", "City": "Nantes", "Region": null, "PostalCode": "44000", "Country": "France", "Phone": "40.67.88.88", "Fax": "40.67.89.89" },
    { "ID": "EASTC", "CompanyName": "Eastern Connection", "ContactName": "Ann Devon", "ContactTitle": "Sales Agent", "Address": "35 King George", "City": "London", "Region": null, "PostalCode": "WX3 6FW", "Country": "UK", "Phone": "(171) 555-0297", "Fax": "(171) 555-3373" },
    { "ID": "ERNSH", "CompanyName": "Ernst Handel", "ContactName": "Roland Mendel", "ContactTitle": "Sales Manager", "Address": "Kirchgasse 6", "City": "Graz", "Region": null, "PostalCode": "8010", "Country": "Austria", "Phone": "7675-3425", "Fax": "7675-3426" },
    { "ID": "FAMIA", "CompanyName": "Familia Arquibaldo", "ContactName": "Aria Cruz", "ContactTitle": "Marketing Assistant", "Address": "Rua Orós, 92", "City": "Sao Paulo", "Region": "SP", "PostalCode": "05442-030", "Country": "Brazil", "Phone": "(11) 555-9857", "Fax": null },
    { "ID": "FISSA", "CompanyName": "FISSA Fabrica Inter. Salchichas S.A.", "ContactName": "Diego Roel", "ContactTitle": "Accounting Manager", "Address": "C/ Moralzarzal, 86", "City": "Madrid", "Region": null, "PostalCode": "28034", "Country": "Spain", "Phone": "(91) 555 94 44", "Fax": "(91) 555 55 93" },
    { "ID": "FOLIG", "CompanyName": "Folies gourmandes", "ContactName": "Martine Rancé", "ContactTitle": "Assistant Sales Agent", "Address": "184, chaussée de Tournai", "City": "Lille", "Region": null, "PostalCode": "59000", "Country": "France", "Phone": "20.16.10.16", "Fax": "20.16.10.17" },
    { "ID": "FOLKO", "CompanyName": "Folk och fä HB", "ContactName": "Maria Larsson", "ContactTitle": "Owner", "Address": "Åkergatan 24", "City": "Bräcke", "Region": null, "PostalCode": "S-844 67", "Country": "Sweden", "Phone": "0695-34 67 21", "Fax": null },
    { "ID": "FRANK", "CompanyName": "Frankenversand", "ContactName": "Peter Franken", "ContactTitle": "Marketing Manager", "Address": "Berliner Platz 43", "City": "München", "Region": null, "PostalCode": "80805", "Country": "Germany", "Phone": "089-0877310", "Fax": "089-0877451" },
    { "ID": "FRANR", "CompanyName": "France restauration", "ContactName": "Carine Schmitt", "ContactTitle": "Marketing Manager", "Address": "54, rue Royale", "City": "Nantes", "Region": null, "PostalCode": "44000", "Country": "France", "Phone": "40.32.21.21", "Fax": "40.32.21.20" },
    { "ID": "FRANS", "CompanyName": "Franchi S.p.A.", "ContactName": "Paolo Accorti", "ContactTitle": "Sales Representative", "Address": "Via Monte Bianco 34", "City": "Torino", "Region": null, "PostalCode": "10100", "Country": "Italy", "Phone": "011-4988260", "Fax": "011-4988261" }
];
/* tslint:enable */

@Component({
    template: `
        <igx-grid
            [width]='"800px"'
            [height]='"300px"'
            [data]="data"
            (onColumnInit)="initColumns($event)"
            (onSelection)="cellSelected($event)"
            [autoGenerate]="true">
        </igx-grid>
    `
})
export class DefaultGridComponent {
    public selectedCell;

    public data = companyData;

    @ViewChild(IgxGridComponent, { read: IgxGridComponent })
    public instance: IgxGridComponent;

    public initColumns(column: IgxColumnComponent) {
        if (column.field === 'CompanyName' || column.field === 'ContactName') {
            column.pinned = true;
        }
        column.width = '200px';
    }

    public cellSelected(event: IGridCellEventArgs) {
        this.selectedCell = event.cell;
    }
}

@Component({
    template: `
        <igx-grid
            [width]='"800px"'
            [height]='"300px"'
            [data]="data"
            (onSelection)="cellSelected($event)"
            (onColumnPinning)="columnPinningHandler($event)"
          >
        <igx-column  *ngFor="let c of columns" [field]="c.field" [header]="c.field" [width]="c.width">
        </igx-column>
        </igx-grid>
    `
})
export class GridPinningComponent {
    public selectedCell;
    public data = [{
        ID: 'ALFKI',
        CompanyName: 'Alfreds Futterkiste',
        ContactName: 'Maria Anders',
        ContactTitle: 'Sales Representative',
        Address: 'Obere Str. 57',
        City: 'Berlin',
        Region: null,
        PostalCode: '12209',
        Country: 'Germany',
        Phone: '030-0074321',
        Fax: '030-0076545'
    }];
    public columns = [
        { field: 'ID', width: 100 },
        { field: 'CompanyName', width: 300 },
        { field: 'ContactName', width: 200 },
        { field: 'ContactTitle', width: 200 },
        { field: 'Address', width: 300 },
        { field: 'City', width: 100 },
        { field: 'Region', width: 100 },
        { field: 'PostalCode', width: 100 },
        { field: 'Phone', width: 150 },
        { field: 'Fax', width: 150 }
    ];

    @ViewChild(IgxGridComponent, { read: IgxGridComponent })
    public instance: IgxGridComponent;

    public columnPinningHandler($event) {
        $event.insertAtIndex = 0;
    }
    public cellSelected(event: IGridCellEventArgs) {
        this.selectedCell = event.cell;
    }
}

@Component({
    template: `<igx-grid [data]="data">
        <igx-column [field]="'ID'" [header]="'ID'"></igx-column>
        <igx-column [field]="'ProductName'" [filterable]="true" [sortable]="true" [pinned]="true" dataType="string"></igx-column>
        <igx-column [field]="'Downloads'" [filterable]="true" dataType="number"></igx-column>
        <igx-column [field]="'Released'" [filterable]="true" dataType="boolean"></igx-column>
        <igx-column [field]="'ReleaseDate'" [header]="'ReleaseDate'"
            [filterable]="true" dataType="date">
        </igx-column>
    </igx-grid>`
})
export class GridFeaturesComponent {

    public timeGenerator: Calendar = new Calendar();
    public today: Date = new Date(new Date().getFullYear(), new Date().getMonth(), new Date().getDate(), 0, 0, 0);

    public data = [
        {
            Downloads: 254,
            ID: 1,
            ProductName: 'Ignite UI for JavaScript',
            ReleaseDate: this.timeGenerator.timedelta(this.today, 'day', 15),
            Released: false
        },
        {
            Downloads: 127,
            ID: 2,
            ProductName: 'NetAdvantage',
            ReleaseDate: this.timeGenerator.timedelta(this.today, 'month', -1),
            Released: true
        },
        {
            Downloads: 20,
            ID: 3,
            ProductName: 'Ignite UI for Angular',
            ReleaseDate: null,
            Released: null
        },
        {
            Downloads: null,
            ID: 4,
            ProductName: null,
            ReleaseDate: this.timeGenerator.timedelta(this.today, 'day', -1),
            Released: true
        },
        {
            Downloads: 100,
            ID: 5,
            ProductName: '',
            ReleaseDate: undefined,
            Released: ''
        },
        {
            Downloads: 702,
            ID: 6,
            ProductName: 'Some other item with Script',
            ReleaseDate: this.timeGenerator.timedelta(this.today, 'day', 1),
            Released: null
        },
        {
            Downloads: 0,
            ID: 7,
            ProductName: null,
            ReleaseDate: this.timeGenerator.timedelta(this.today, 'month', 1),
            Released: true
        },
        {
            Downloads: 1000,
            ID: 8,
            ProductName: null,
            ReleaseDate: this.today,
            Released: false
        }
    ];

    @ViewChild(IgxGridComponent) public grid: IgxGridComponent;
}

@Component({
    template: `
        <igx-grid [width]='"800px"' [height]='"500px"' [data]="data">
            <igx-column *ngFor="let c of columns"
                [field]="c.field" [header]="c.field" [width]="c.width" [pinned]='c.pinned' [hidden]='c.hidden'>
            </igx-column>
        </igx-grid>
    `
})
export class OverPinnedGridComponent {
    @ViewChild(IgxGridComponent, { read: IgxGridComponent })
    public instance: IgxGridComponent;

    public selectedCell;
    public data = companyData;
    public columns = [
        { field: 'ID', width: '150px', hidden: true },
        { field: 'CompanyName', width: '150px', pinned: true },
        { field: 'ContactName', width: '150px', pinned: true },
        { field: 'ContactTitle', width: '150px', pinned: true },
        { field: 'Address', width: '150px', pinned: true },
        { field: 'Country', width: '150px' },
        { field: 'City', width: '150px', pinned: true },
        { field: 'Region', width: '150px' },
        { field: 'PostalCode', width: '150px' },
        { field: 'Phone', width: '150px', pinned: true },
        { field: 'Fax', width: '150px' },
    ];
}

@Component({
    template: `
        <igx-grid [width]='"800px"' [height]='"500px"' [data]="data">
            <igx-column field="ID" header="ID" width="150px" [pinned]='true' [hidden]='false'></igx-column>
            <igx-column-group header="General Information" [pinned]='true'>
                <igx-column field="CompanyName" header="CompanyName" width="150px" [pinned]='false' [hidden]='false'></igx-column>
                <igx-column-group header="Person Details">
                    <igx-column field="ContactName" header="ContactName" width="150px" [pinned]='false' [hidden]='false'></igx-column>
                    <igx-column field="ContactTitle" header="ContactTitle" width="150px" [pinned]='false' [hidden]='false'></igx-column>
                </igx-column-group>
            </igx-column-group>
            <igx-column-group header="Address Information" [pinned]='true'>
                <igx-column-group header="Location" [pinned]="false">
                    <igx-column field="Country" header="Country" width="150px" [pinned]='false' [hidden]='false'></igx-column>
                    <igx-column field="Region" header="Region" width="150px" [pinned]='false' [hidden]='false'></igx-column>
                    <igx-column field="City" header="City" width="150px" [pinned]='false' [hidden]='false'></igx-column>
                    <igx-column field="Address" header="Address" width="150px" [pinned]='false' [hidden]='false'></igx-column>
                </igx-column-group>
                <igx-column-group header="Location" [pinned]="false">
                    <igx-column field="Phone" header="Phone" width="150px" [pinned]='false' [hidden]='false'></igx-column>
                    <igx-column field="Fax" header="Fax" width="150px" [pinned]='false' [hidden]='false'></igx-column>
                    <igx-column field="PostalCode" header="PostalCode" width="150px" [pinned]='false' [hidden]='false'></igx-column>
                </igx-column-group>
            </igx-column-group>
        </igx-grid>
    `
})
export class PinnedGroupsGridComponent {
    @ViewChild(IgxGridComponent, { read: IgxGridComponent })
    public instance: IgxGridComponent;

    public selectedCell;
    public data = companyData;
}

@Component({
    template: `
        <igx-grid [width]='"800px"' [height]='"500px"' [data]="data">
            <igx-column field="ID" header="ID" width="150px" [pinned]='true' [hidden]='false'></igx-column>
            <igx-column-group header="General Information" [pinned]='false'>
                <igx-column field="CompanyName" header="CompanyName" width="150px" [pinned]='true' [hidden]='false'></igx-column>
                <igx-column-group header="Person Details">
                    <igx-column field="ContactName" header="ContactName" width="150px" [pinned]='false' [hidden]='false'></igx-column>
                    <igx-column field="ContactTitle" header="ContactTitle" width="150px" [pinned]='false' [hidden]='false'></igx-column>
                </igx-column-group>
            </igx-column-group>
            <igx-column-group header="Address Information" [pinned]='false'>
                <igx-column-group header="Location" [pinned]="false">
                    <igx-column field="Country" header="Country" width="150px" [pinned]='false' [hidden]='false'></igx-column>
                    <igx-column field="Region" header="Region" width="150px" [pinned]='true' [hidden]='false'></igx-column>
                    <igx-column field="City" header="City" width="150px" [pinned]='false' [hidden]='false'></igx-column>
                    <igx-column field="Address" header="Address" width="150px" [pinned]='false' [hidden]='false'></igx-column>
                </igx-column-group>
                <igx-column-group header="Location" [pinned]="false">
                    <igx-column field="Phone" header="Phone" width="150px" [pinned]='false' [hidden]='false'></igx-column>
                    <igx-column field="Fax" header="Fax" width="150px" [pinned]='false' [hidden]='false'></igx-column>
                    <igx-column field="PostalCode" header="PostalCode" width="150px" [pinned]='false' [hidden]='false'></igx-column>
                </igx-column-group>
            </igx-column-group>
        </igx-grid>
    `
})
export class InnerPinnedGroupsGridComponent {
    @ViewChild(IgxGridComponent, { read: IgxGridComponent })
    public instance: IgxGridComponent;

    public selectedCell;
    public data = companyData;
}<|MERGE_RESOLUTION|>--- conflicted
+++ resolved
@@ -367,136 +367,6 @@
         expect(headers[3].parent.parent.name).toEqual('igx-display-container');
     }));
 
-<<<<<<< HEAD
-=======
-    it('should allow horizontal keyboard navigation between start pinned area and unpinned area.', fakeAsync(() => {
-        const fix = TestBed.createComponent(GridPinningComponent);
-        fix.detectChanges();
-        const grid = fix.componentInstance.instance;
-
-        fix.detectChanges();
-        tick();
-
-        grid.getColumnByName('CompanyName').pinned = true;
-        grid.getColumnByName('ContactName').pinned = true;
-
-        const cells = fix.debugElement.queryAll(By.css(CELL_CSS_CLASS));
-        let cell = cells[0];
-
-        cell.triggerEventHandler('focus', {});
-        tick();
-        fix.detectChanges();
-
-        expect(fix.componentInstance.selectedCell.value).toEqual('Maria Anders');
-        expect(fix.componentInstance.selectedCell.column.field).toMatch('ContactName');
-
-        UIInteractions.triggerKeyDownEvtUponElem('arrowright', cell.nativeElement, true);
-        tick();
-        fix.detectChanges();
-        expect(fix.componentInstance.selectedCell.value).toEqual('Alfreds Futterkiste');
-        expect(fix.componentInstance.selectedCell.column.field).toMatch('CompanyName');
-        cell = cells[1];
-
-        UIInteractions.triggerKeyDownEvtUponElem('arrowright', cell.nativeElement, true);
-        tick();
-
-        fix.detectChanges();
-        expect(fix.componentInstance.selectedCell.value).toEqual('ALFKI');
-        expect(fix.componentInstance.selectedCell.column.field).toMatch('ID');
-        cell = cells[2];
-
-        UIInteractions.triggerKeyDownEvtUponElem('arrowleft', cell.nativeElement, true);
-        tick();
-        fix.detectChanges();
-        expect(fix.componentInstance.selectedCell.value).toEqual('Alfreds Futterkiste');
-        expect(fix.componentInstance.selectedCell.column.field).toMatch('CompanyName');
-        cell.triggerEventHandler('blur', {});
-        tick();
-        cell = cells[0];
-
-        UIInteractions.triggerKeyDownEvtUponElem('arrowright', cell.nativeElement, true);
-        tick();
-        fix.detectChanges();
-        cell = cells[1];
-
-        UIInteractions.triggerKeyDownEvtUponElem('arrowright', cell.nativeElement, true);
-        tick();
-        fix.detectChanges();
-        expect(fix.componentInstance.selectedCell.value).toEqual('ALFKI');
-        expect(fix.componentInstance.selectedCell.column.field).toMatch('ID');
-    }));
-
-    it('should allow vertical keyboard navigation in pinned area.', fakeAsync(() => {
-        const fix = TestBed.createComponent(DefaultGridComponent);
-        fix.detectChanges();
-        const grid = fix.componentInstance.instance;
-        fix.detectChanges();
-        const cells = fix.debugElement.queryAll(By.css(CELL_CSS_CLASS));
-        let cell = cells[0];
-
-        cell.triggerEventHandler('focus', {});
-
-        tick();
-        fix.detectChanges();
-
-        expect(fix.componentInstance.selectedCell.value).toEqual('Alfreds Futterkiste');
-        expect(fix.componentInstance.selectedCell.column.field).toMatch('CompanyName');
-
-        UIInteractions.triggerKeyDownEvtUponElem('arrowdown', cell.nativeElement, true);
-
-        tick();
-        grid.cdr.detectChanges();
-
-        expect(fix.componentInstance.selectedCell.value).toEqual('Ana Trujillo Emparedados y helados');
-        expect(fix.componentInstance.selectedCell.column.field).toMatch('CompanyName');
-        cell = cells[6];
-
-        UIInteractions.triggerKeyDownEvtUponElem('arrowup', cell.nativeElement, true);
-
-        tick();
-        grid.cdr.detectChanges();
-
-        expect(fix.componentInstance.selectedCell.value).toEqual('Alfreds Futterkiste');
-        expect(fix.componentInstance.selectedCell.column.field).toMatch('CompanyName');
-    }));
-
-    it('should allow keyboard navigation to first/last cell with Ctrl when there are the pinned columns.', async () => {
-        const fix = TestBed.createComponent(GridPinningComponent);
-        fix.detectChanges();
-
-        await wait();
-        const grid = fix.componentInstance.instance;
-        grid.getColumnByName('CompanyName').pinned = true;
-        grid.getColumnByName('ContactName').pinned = true;
-        fix.detectChanges();
-        const cells = fix.debugElement.queryAll(By.css(CELL_CSS_CLASS));
-        let cell = cells[0];
-
-        cell.triggerEventHandler('focus', {});
-        await wait();
-        fix.detectChanges();
-
-        expect(fix.componentInstance.selectedCell.value).toEqual('Maria Anders');
-        expect(fix.componentInstance.selectedCell.column.field).toMatch('ContactName');
-
-        cell.nativeElement.dispatchEvent(new KeyboardEvent('keydown', { key: 'arrowright', ctrlKey: true }));
-        await wait(30);
-        fix.detectChanges();
-
-        expect(fix.componentInstance.selectedCell.value).toEqual('030-0076545');
-        expect(fix.componentInstance.selectedCell.column.field).toMatch('Fax');
-
-        cell = cells[cells.length - 1];
-        cell.nativeElement.dispatchEvent(new KeyboardEvent('keydown', { key: 'arrowleft', ctrlKey: true }));
-        await wait(30);
-        fix.detectChanges();
-
-        // It won't scroll left since the next selected cell will be in the pinned area
-        expect(fix.componentInstance.selectedCell.value).toEqual('Maria Anders');
-        expect(fix.componentInstance.selectedCell.column.field).toMatch('ContactName');
-    });
-
->>>>>>> 5cb8e4c5
     it('should allow hiding/showing pinned column.', fakeAsync(() => {
         const fix = TestBed.createComponent(GridPinningComponent);
         fix.detectChanges();
