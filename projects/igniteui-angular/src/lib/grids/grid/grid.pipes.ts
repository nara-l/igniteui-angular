--- conflicted
+++ resolved
@@ -150,39 +150,4 @@
         grid.setFilterData(result, pinned);
         return result;
     }
-<<<<<<< HEAD
-}
-
-/**
- * @hidden
- */
-@Pipe({
-    name: 'gridRowPinning',
-    pure: true
-})
-export class IgxGridRowPinningPipe implements PipeTransform {
-
-    constructor(private gridAPI: GridBaseAPIService<IgxGridBaseDirective & GridType>) {}
-
-    public transform(collection: any[] , id: string, isPinned = false, pipeTrigger: number) {
-        const grid = this.gridAPI.grid;
-
-        if (grid.hasPinnedRecords && isPinned) {
-            const result = collection.filter(rec => grid.isRecordPinned(rec));
-            result.sort((rec1, rec2) => grid.pinRecordIndex(rec1) - grid.pinRecordIndex(rec2));
-            return result;
-        }
-
-        grid.unpinnedRecords = collection;
-        if (!grid.hasPinnedRecords) {
-            grid.pinnedRecords = [];
-            return isPinned ? [] : collection;
-        }
-
-        return collection.map((rec) => {
-            return grid.isRecordPinned(rec) ? { recordRef: rec, ghostRecord: true} : rec;
-        });
-    }
-=======
->>>>>>> 24c11a4a
 }