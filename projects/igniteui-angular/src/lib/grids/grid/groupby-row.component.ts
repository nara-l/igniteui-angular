import {
    ChangeDetectionStrategy,
    ChangeDetectorRef,
    Component,
    ElementRef,
    HostBinding,
    HostListener,
    Input,
    ViewChild,
    TemplateRef,
} from '@angular/core';
import { IGroupByRecord } from '../../data-operations/groupby-record.interface';
import { DataType } from '../../data-operations/data-util';
import { GridBaseAPIService } from '../api.service';
import { IgxGridBaseDirective } from '../grid-base.directive';
import { IgxGridSelectionService, ISelectionNode } from '../selection/selection.service';
import { GridType } from '../common/grid.interface';

@Component({
    changeDetection: ChangeDetectionStrategy.OnPush,
    preserveWhitespaces: false,
    selector: 'igx-grid-groupby-row',
    templateUrl: './groupby-row.component.html'
})
export class IgxGridGroupByRowComponent {

    constructor(public gridAPI: GridBaseAPIService<IgxGridBaseDirective & GridType>,
        private gridSelection: IgxGridSelectionService,
        public element: ElementRef,
        public cdr: ChangeDetectorRef) { }

    /**
     * @hidden
     */
    protected defaultCssClass = 'igx-grid__group-row';

    /**
     * @hidden
     */
    protected paddingIndentationCssClass = 'igx-grid__group-row--padding-level';

    /**
     * @hidden
     */
    @ViewChild('defaultGroupByExpandedTemplate', { read: TemplateRef, static: true })
    protected defaultGroupByExpandedTemplate: TemplateRef<any>;

    /**
     * @hidden
     */
    @ViewChild('defaultGroupByCollapsedTemplate', { read: TemplateRef, static: true })
    protected defaultGroupByCollapsedTemplate: TemplateRef<any>;

    /**
     * @hidden
     */
    @Input()
    protected isFocused = false;

    /**
     * Returns whether the row is focused.
     * ```
     * let gridRowFocused = this.grid1.rowList.first.focused;
     * ```
     */
    get focused(): boolean {
        return this.isActive();
    }

    /**
     * An @Input property that sets the index of the row.
     * ```html
     * <igx-grid-groupby-row [gridID]="id" [index]="rowIndex" [groupRow]="rowData" #row></igx-grid-groupby-row>
     * ```
     */
    @Input()
    public index: number;

    /**
     * An @Input property that sets the id of the grid the row belongs to.
     * ```html
     * <igx-grid-groupby-row [gridID]="id" [index]="rowIndex" [groupRow]="rowData" #row></igx-grid-groupby-row>
     * ```
     */
    @Input()
    public gridID: string;

    /**
     * An @Input property that specifies the group record the component renders for.
     * ```typescript
     * <igx-grid-groupby-row [gridID]="id" [index]="rowIndex" [groupRow]="rowData" #row></igx-grid-groupby-row>
     * ```
     */
    @Input()
    public groupRow: IGroupByRecord;

    /**
     * Returns a reference of the content of the group.
     * ```typescript
     * const groupRowContent = this.grid1.rowList.first.groupContent;
     * ```
     */
    @ViewChild('groupContent', { static: true })
    public groupContent: ElementRef;

    /**
     * Returns whether the group row is expanded.
     * ```typescript
     * const groupRowExpanded = this.grid1.rowList.first.expanded;
     * ```
     */
    @HostBinding('attr.aria-expanded')
    get expanded(): boolean {
        return this.grid.isExpandedGroup(this.groupRow);
    }

    /**
     * @hidden
     */
    @HostBinding('attr.aria-describedby')
    get describedBy(): string {
        const grRowExpr = this.groupRow.expression !== undefined ? this.groupRow.expression.fieldName : '';
        return this.gridID + '_' + grRowExpr;
    }

    @HostBinding('attr.data-rowIndex')
    get dataRowIndex() {
        return this.index;
    }

    /**
     * Returns a reference to the underlying HTML element.
     * ```typescript
     * const groupRowElement = this.nativeElement;
     * ```
     */
    get nativeElement(): any {
        return this.element.nativeElement;
    }

    @HostBinding('attr.id')
    public get attrCellID() {
        return `${this.gridID}_${this.index}`;
    }

    /**
     * Returns the style classes applied to the group rows.
     * ```typescript
     * const groupCssStyles = this.grid1.rowList.first.styleClasses;
     * ```
     */
    @HostBinding('class')
    get styleClasses(): string {
        return `${this.defaultCssClass} ` + `${this.paddingIndentationCssClass}-` + this.groupRow.level +
            (this.isActive() ? ` ${this.defaultCssClass}--active` : '');
    }

<<<<<<< HEAD
    public isActive() {
        return this.grid.navigation.activeNode ? this.grid.navigation.activeNode.row === this.index : false;
    }


    @HostListener('click')
    public activate() {
        this.grid.navigation.activeNode ? this.grid.navigation.activeNode.row = this.index :
            this.grid.navigation.activeNode = {row: this.index};
=======
    /**
     * @hidden
     */
    @HostListener('focus')
    public onFocus() {
        this.isFocused = true;
    }

    /**
     * @hidden
     */
    @HostListener('blur')
    public onBlur() {
        this.isFocused = false;
>>>>>>> c522f1a5
    }

    /**
     * Toggles the group row.
     * ```typescript
     * this.grid1.rowList.first.toggle()
     * ```
     */
    public toggle() {
        this.grid.toggleGroup(this.groupRow);
    }

    public get iconTemplate() {
        if (this.expanded) {
            return this.grid.rowExpandedIndicatorTemplate || this.defaultGroupByExpandedTemplate;
        } else {
            return this.grid.rowCollapsedIndicatorTemplate || this.defaultGroupByCollapsedTemplate;
        }
    }

    protected get selectionNode(): ISelectionNode {
        return {
            row: this.index,
            column: this.gridSelection.activeElement ? this.gridSelection.activeElement.column : 0
        };
    }

    /**
     * Returns a reference to the `IgxGridComponent` the `IgxGridGroupByRowComponent` belongs to.
     * ```typescript
     * this.grid1.rowList.first.grid;
     * ```
     */
    get grid(): any {
        return this.gridAPI.grid;
    }

    /**
     * @hidden
     */
    get dataType(): any {
        const column = this.grid.getColumnByName(this.groupRow.expression.fieldName);
        return (column && column.dataType) || DataType.String;
    }
}<|MERGE_RESOLUTION|>--- conflicted
+++ resolved
@@ -155,7 +155,6 @@
             (this.isActive() ? ` ${this.defaultCssClass}--active` : '');
     }
 
-<<<<<<< HEAD
     public isActive() {
         return this.grid.navigation.activeNode ? this.grid.navigation.activeNode.row === this.index : false;
     }
@@ -165,22 +164,6 @@
     public activate() {
         this.grid.navigation.activeNode ? this.grid.navigation.activeNode.row = this.index :
             this.grid.navigation.activeNode = {row: this.index};
-=======
-    /**
-     * @hidden
-     */
-    @HostListener('focus')
-    public onFocus() {
-        this.isFocused = true;
-    }
-
-    /**
-     * @hidden
-     */
-    @HostListener('blur')
-    public onBlur() {
-        this.isFocused = false;
->>>>>>> c522f1a5
     }
 
     /**
