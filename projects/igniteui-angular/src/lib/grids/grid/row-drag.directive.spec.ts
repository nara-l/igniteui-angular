import { Component, ViewChild, DebugElement } from '@angular/core';
import { TestBed, async, fakeAsync, tick, ComponentFixture } from '@angular/core/testing';
import { FormsModule } from '@angular/forms';
import { By } from '@angular/platform-browser';
import { NoopAnimationsModule } from '@angular/platform-browser/animations';

import { configureTestSuite } from '../../test-utils/configure-suite';
import { UIInteractions, wait } from '../../test-utils/ui-interactions.spec';
import { DataParent, SampleTestData } from '../../test-utils/sample-test-data.spec';
import { Point } from '../../services';

import { IgxGridModule } from './grid.module';
import { IgxGridComponent } from './grid.component';
import { IgxColumnComponent } from '../column.component';
import { IgxGridRowComponent } from './grid-row.component';
import { IgxRowDragDirective } from '../row-drag.directive';
import { IRowDragStartEventArgs, IgxGridBaseComponent, IRowDragEndEventArgs, GridSelectionMode } from '../grid-base.component';
import { IgxDropDirective } from '../../directives/drag-drop/drag-drop.directive';
import { SortingDirection } from '../../data-operations/sorting-expression.interface';
import { IgxStringFilteringOperand } from '../../data-operations/filtering-condition';
import { IgxHierarchicalGridComponent, IgxHierarchicalGridModule, IgxRowComponent } from '../hierarchical-grid';
import { IgxRowIslandComponent } from '../hierarchical-grid/row-island.component';
import { IgxTreeGridComponent, IgxTreeGridModule } from '../tree-grid';
import { resizeObserverIgnoreError } from '../../test-utils/helper-utils.spec';


const DEBOUNCE_TIME = 50;
const CSS_CLASS_DRAG_INDICATOR = 'igx-grid__drag-indicator';
const CSS_CLASS_DRAG_INDICATOR_OFF = 'igx-grid__drag-indicator--off';
const CSS_CLASS_DRAG_ROW = 'igx-grid__tr--drag';
const CSS_CLASS_GHOST_ROW = 'igx-grid__tr--ghost';
const CSS_CLASS_SELECTED_ROW = 'igx-grid__tr--selected';
const CSS_CLASS_SELECTION_CHECKBOX = '.igx-grid__cbx-selection';
const CSS_CLASS_VIRTUAL_HSCROLLBAR = '.igx-vhelper--horizontal';
const CSS_CLASS_LAST_PINNED_HEADER = 'igx-grid__th--pinned-last';

describe('IgxGrid - Row Drag Tests #grid', () => {
    let fixture: ComponentFixture<any>;
    let dropAreaElement: Element;
    let dragIndicatorElements: DebugElement[];
    configureTestSuite();
    beforeEach(async(() => {
        TestBed.configureTestingModule({
            declarations: [
                IgxGridRowDraggableComponent,
                IgxGridFeaturesRowDragComponent,
                IgxHierarchicalGridTestComponent,
                IgxTreeGridTestComponent
            ],
            imports: [
                FormsModule,
                NoopAnimationsModule,
                IgxGridModule,
                IgxHierarchicalGridModule,
                IgxTreeGridModule
            ]
        }).compileComponents();
    }));

    afterEach(() => {
        UIInteractions.clearOverlay();
    });

    describe('General Tests', () => {
        let grid: IgxGridComponent;
        let dropArea: IgxDropDirective;
        let nonDroppableAreaElement: Element;
        let rows: IgxGridRowComponent[];
        let dragRows: DebugElement[];
        // configureTestSuite();
        beforeEach(async(() => {
            resizeObserverIgnoreError();
            fixture = TestBed.createComponent(IgxGridRowDraggableComponent);
            grid = fixture.componentInstance.instance;
            dropArea = fixture.componentInstance.dropArea;
            fixture.detectChanges();
            rows = grid.rowList.toArray();
            dropAreaElement = fixture.debugElement.query(By.css('.droppable-area')).nativeElement;
            nonDroppableAreaElement = fixture.debugElement.query(By.css('.non-droppable-area')).nativeElement;
            dragIndicatorElements = fixture.debugElement.queryAll(By.css('.' + CSS_CLASS_DRAG_INDICATOR));
            dragRows = fixture.debugElement.queryAll(By.directive(IgxRowDragDirective));
        }));

        it('should drag and drop draggable row over droppable container', (async () => {
            const dragIndicatorElement = dragIndicatorElements[2].nativeElement;
            const row = rows[1];
            const rowDragDirective = dragRows[1].injector.get(IgxRowDragDirective);

            const startPoint: Point = UIInteractions.getPointFromElement(dragIndicatorElement);
            const movePoint: Point = UIInteractions.getPointFromElement(rows[4].nativeElement);
            const dropPoint: Point = UIInteractions.getPointFromElement(dropAreaElement);

            spyOn(grid.onRowDragStart, 'emit');
            spyOn(grid.onRowDragEnd, 'emit');

            expect(row.dragging).toBeFalsy();
            expect(row.grid.rowDragging).toBeFalsy();

            await pointerDown(dragIndicatorElement, startPoint, fixture);
            await pointerMove(dragIndicatorElement, movePoint, fixture);
            expect(row.dragging).toBeTruthy();
            expect(row.grid.rowDragging).toBeTruthy();
            verifyRowDragStartEvent(grid, row, rowDragDirective);

            await pointerMove(dragIndicatorElement, dropPoint, fixture);
            expect(row.dragging).toBeTruthy();
            expect(row.grid.rowDragging).toBeTruthy();

            await pointerUp(dragIndicatorElement, dropPoint, fixture);
            expect(row.dragging).toBeFalsy();
            expect(row.grid.rowDragging).toBeFalsy();
            verifyRowDragEndEvent(grid, row, rowDragDirective, false);
        }));
        it('should be able to drag row only by drag icon', (async () => {
            const dragIndicatorElement = dragIndicatorElements[2].nativeElement;
            const rowDragDirective = dragRows[1].injector.get(IgxRowDragDirective);
            const row = rows[1];
            const rowElement = row.nativeElement;

            const dragIndicatorPoint = UIInteractions.getPointFromElement(dragIndicatorElement);
            const rowPoint = UIInteractions.getPointFromElement(rowElement);
            const movePoint = UIInteractions.getPointFromElement(rows[4].nativeElement);
            spyOn(grid.onRowDragStart, 'emit');

            expect(row.dragging).toBeFalsy();
            expect(row.grid.rowDragging).toBeFalsy();

            await pointerDown(rowElement, rowPoint, fixture);
            await pointerMove(rowElement, movePoint, fixture);
            expect(row.dragging).toBeFalsy();
            expect(row.grid.rowDragging).toBeFalsy();
            expect(grid.onRowDragStart.emit).toHaveBeenCalledTimes(0);

            await pointerDown(dragIndicatorElement, dragIndicatorPoint, fixture);
            await pointerMove(dragIndicatorElement, movePoint, fixture);
            expect(row.dragging).toBeTruthy();
            expect(row.grid.rowDragging).toBeTruthy();
            verifyRowDragStartEvent(grid, row, rowDragDirective);
            await pointerUp(dragIndicatorElement, movePoint, fixture);
        }));
        it('should not be able to drag grid header', (async () => {
            const headerDragIndicatorElement = dragIndicatorElements[0].nativeElement;
            const startPoint: Point = UIInteractions.getPointFromElement(headerDragIndicatorElement);
            const dropPoint: Point = UIInteractions.getPointFromElement(dropAreaElement);
            spyOn(grid.onRowDragStart, 'emit');
            spyOn(grid.onRowDragEnd, 'emit');

            await pointerDown(headerDragIndicatorElement, startPoint, fixture);
            await pointerMove(headerDragIndicatorElement, dropPoint, fixture);
            expect(grid.rowDragging).toBeFalsy();
            expect(grid.onRowDragStart.emit).not.toHaveBeenCalled();
        }));
        it('should cancel dragging when ESCAPE key is pressed.', (async () => {
            const dragIndicatorElement = dragIndicatorElements[2].nativeElement;
            const row = rows[1];

            const startPoint: Point = UIInteractions.getPointFromElement(dragIndicatorElement);
            const movePoint: Point = UIInteractions.getPointFromElement(rows[4].nativeElement);
            spyOn(grid.onRowDragStart, 'emit');
            spyOn(grid.onRowDragEnd, 'emit');

            await pointerDown(dragIndicatorElement, startPoint, fixture);
            await pointerMove(dragIndicatorElement, movePoint, fixture);
            expect(row.dragging).toBeTruthy();
            expect(grid.rowDragging).toBeTruthy();
            expect(grid.onRowDragStart.emit).toHaveBeenCalledTimes(1);

            UIInteractions.simulateKeyDownEvent(dragIndicatorElement, 'Escape');
            await wait(DEBOUNCE_TIME);
            fixture.detectChanges();
            expect(row.dragging).toBeFalsy();
            expect(grid.rowDragging).toBeFalsy();
            expect(grid.onRowDragEnd.emit).toHaveBeenCalledTimes(1);
        }));
        it('should create ghost element upon row dragging', (async () => {
            const dragIndicatorElement = dragIndicatorElements[2].nativeElement;
            const startPoint: Point = UIInteractions.getPointFromElement(dragIndicatorElement);
            const movePoint: Point = UIInteractions.getPointFromElement(rows[4].nativeElement);
            const dropPoint: Point = UIInteractions.getPointFromElement(dropAreaElement);
            let ghostElements: HTMLCollection;

            await pointerDown(dragIndicatorElement, startPoint, fixture);
            await pointerMove(dragIndicatorElement, movePoint, fixture);
            await pointerMove(dragIndicatorElement, dropPoint, fixture);
            ghostElements = document.getElementsByClassName(CSS_CLASS_GHOST_ROW);
            expect(ghostElements.length).toEqual(1);

            await pointerUp(dragIndicatorElement, dropPoint, fixture);
            ghostElements = document.getElementsByClassName(CSS_CLASS_GHOST_ROW);
            expect(ghostElements.length).toEqual(0);
        }));
        it('should apply drag class to row upon row dragging', (async () => {
            const dragIndicatorElement = dragIndicatorElements[2].nativeElement;
            const row = rows[1];

            const startPoint: Point = UIInteractions.getPointFromElement(dragIndicatorElement);
            const movePoint: Point = UIInteractions.getPointFromElement(rows[4].nativeElement);
            const dropPoint: Point = UIInteractions.getPointFromElement(dropAreaElement);

            expect(row.dragging).toBeFalsy();
            expect(row.grid.rowDragging).toBeFalsy();
            expect(row.element.nativeElement.classList.contains(CSS_CLASS_DRAG_ROW)).toBeFalsy();

            await pointerDown(dragIndicatorElement, startPoint, fixture);
            await pointerMove(dragIndicatorElement, movePoint, fixture);
            expect(row.dragging).toBeTruthy();
            expect(row.grid.rowDragging).toBeTruthy();
            expect(row.element.nativeElement.classList.contains(CSS_CLASS_DRAG_ROW)).toBeTruthy();

            await pointerMove(dragIndicatorElement, dropPoint, fixture);
            await pointerUp(dragIndicatorElement, dropPoint, fixture);
            expect(row.dragging).toBeFalsy();
            expect(row.grid.rowDragging).toBeFalsy();
            expect(row.element.nativeElement.classList.contains(CSS_CLASS_DRAG_ROW)).toBeFalsy();
        }));
        it('should align horizontal scrollbar with first column when column pinning is disabled', fakeAsync(() => {
            // has no draggable and selectable rows
<<<<<<< HEAD
            grid.rowSelection = GridSelectionMode.none;
=======
            grid.width = '400px';
            grid.rowSelectable = false;
>>>>>>> c2fc53d6
            grid.rowDraggable = false;
            tick();
            fixture.detectChanges();
            let rowSelectElement: DebugElement = fixture.debugElement.query(By.css(CSS_CLASS_SELECTION_CHECKBOX));
            let dragIndicatorElement: DebugElement = fixture.debugElement.query(By.css('.' + CSS_CLASS_DRAG_INDICATOR));
            let horizontalScrollbarElement: DebugElement = fixture.debugElement.query(By.css(CSS_CLASS_VIRTUAL_HSCROLLBAR));
            expect(rowSelectElement).toBeNull();
            expect(dragIndicatorElement).toBeNull();

            // has draggable rows and has no selectable rows
            grid.rowSelection = GridSelectionMode.none;
            grid.rowDraggable = true;
            tick();
            fixture.detectChanges();
            rowSelectElement = fixture.debugElement.query(By.css(CSS_CLASS_SELECTION_CHECKBOX));
            dragIndicatorElement = fixture.debugElement.query(By.css('.' + CSS_CLASS_DRAG_INDICATOR));
            horizontalScrollbarElement = fixture.debugElement.query(By.css(CSS_CLASS_VIRTUAL_HSCROLLBAR));
            const dragIndicatorRect = dragIndicatorElement.nativeElement.getBoundingClientRect();
            let horizontalScrollbarRect = horizontalScrollbarElement.nativeElement.getBoundingClientRect();
            expect(rowSelectElement).toBeNull();
            expect(dragIndicatorRect.right).toBe(horizontalScrollbarRect.left);

            // has draggable and selectable rows
            grid.rowSelection = GridSelectionMode.multiple;
            grid.rowDraggable = true;
            fixture.detectChanges();
            horizontalScrollbarElement = fixture.debugElement.query(By.css(CSS_CLASS_VIRTUAL_HSCROLLBAR));
            horizontalScrollbarRect = horizontalScrollbarElement.nativeElement.getBoundingClientRect();

            // The horizontal scrollbar should be visible
            expect(horizontalScrollbarRect.left).not.toBe(0);
        }));
        it('should align horizontal scrollbar with first non-pinned column when column pinning is enabled', fakeAsync(() => {
            grid.width = '400px';
            grid.pinColumn('ProductName');
            tick();
            fixture.detectChanges();

            // selectable rows disabled
            let horizontalScrollbarElement: DebugElement = fixture.debugElement.query(By.css(CSS_CLASS_VIRTUAL_HSCROLLBAR));
            let horizontalScrollbarRect = horizontalScrollbarElement.nativeElement.getBoundingClientRect();
            let pinnedColumnHeaderElement: DebugElement = fixture.debugElement.query(By.css('.' + CSS_CLASS_LAST_PINNED_HEADER));
            let pinnedColumnHeaderRect = pinnedColumnHeaderElement.nativeElement.getBoundingClientRect();

            // The horizontal scrollbar should be visible
            expect(horizontalScrollbarRect.left).not.toBe(0);

            // selectable rows enabled
            grid.rowSelection = GridSelectionMode.multiple;
            fixture.detectChanges();
            horizontalScrollbarElement = fixture.debugElement.query(By.css(CSS_CLASS_VIRTUAL_HSCROLLBAR));
            horizontalScrollbarRect = horizontalScrollbarElement.nativeElement.getBoundingClientRect();
            pinnedColumnHeaderElement = fixture.debugElement.query(By.css('.' + CSS_CLASS_LAST_PINNED_HEADER));
            pinnedColumnHeaderRect = pinnedColumnHeaderElement.nativeElement.getBoundingClientRect();
            expect(pinnedColumnHeaderRect.right).toBe(horizontalScrollbarRect.left);
        }));
        it('should fire drag events with correct values of event arguments.', (async () => {
            const rowToDrag: IgxGridRowComponent = rows[2];
            const rowDragDirective = dragRows[2].injector.get(IgxRowDragDirective);
            const dragIndicatorElement: Element = dragIndicatorElements[3].nativeElement;

            const startPoint: Point = UIInteractions.getPointFromElement(dragIndicatorElement);
            const endPoint: Point = UIInteractions.getPointFromElement(dropAreaElement);

            spyOn(grid.onRowDragStart, 'emit').and.callThrough();
            spyOn(grid.onRowDragEnd, 'emit').and.callThrough();

            await pointerDown(dragIndicatorElement, startPoint, fixture);
            await pointerMove(dragIndicatorElement, endPoint, fixture);
            verifyRowDragStartEvent(grid, rowToDrag, rowDragDirective);

            await pointerMove(dragIndicatorElement, endPoint, fixture);
            await pointerUp(dragIndicatorElement, endPoint, fixture);
            verifyRowDragEndEvent(grid, rowToDrag, rowDragDirective, false);
        }));
        it('should emit dragdrop events if dropping a row on a non-interactive area', (async () => {
            const dragIndicatorElement = dragIndicatorElements[2].nativeElement;
            const dragRow = rows[1];
            const rowDragDirective = dragRows[1].injector.get(IgxRowDragDirective);

            const startPoint: Point = UIInteractions.getPointFromElement(dragIndicatorElement);
            const movePoint: Point = UIInteractions.getPointFromElement(rows[4].nativeElement);
            const dropPoint: Point = UIInteractions.getPointFromElement(nonDroppableAreaElement);

            spyOn(grid.onRowDragStart, 'emit');
            spyOn(grid.onRowDragEnd, 'emit');

            expect(dragRow.dragging).toBeFalsy();
            expect(dragRow.grid.rowDragging).toBeFalsy();

            await pointerDown(dragIndicatorElement, startPoint, fixture);
            await pointerMove(dragIndicatorElement, movePoint, fixture);
            expect(dragRow.dragging).toBeTruthy();
            expect(dragRow.grid.rowDragging).toBeTruthy();
            verifyRowDragStartEvent(grid, dragRow, rowDragDirective);

            await pointerMove(dragIndicatorElement, dropPoint, fixture);
            expect(dragRow.dragging).toBeTruthy();
            expect(dragRow.grid.rowDragging).toBeTruthy();

            await pointerUp(dragIndicatorElement, dropPoint, fixture);
            expect(dragRow.dragging).toBeFalsy();
            expect(dragRow.grid.rowDragging).toBeFalsy();
            verifyRowDragEndEvent(grid, dragRow, rowDragDirective, false);
        }));

        it('should destroy the drag ghost if dropping a row on a non-interactive area when animations are enabled', (async () => {
            grid.onRowDragEnd.subscribe((e: IRowDragEndEventArgs) => {
                e.animation = true;
            });
            const dragIndicatorElement = dragIndicatorElements[2].nativeElement;
            const dragRow = rows[1];
            const rowDragDirective = dragRows[1].injector.get(IgxRowDragDirective);

            const startPoint: Point = UIInteractions.getPointFromElement(dragIndicatorElement);
            const movePoint: Point = UIInteractions.getPointFromElement(rows[4].nativeElement);
            const dropPoint: Point = UIInteractions.getPointFromElement(nonDroppableAreaElement);

            spyOn(grid.onRowDragStart, 'emit');
            spyOn(grid.onRowDragEnd, 'emit');

            expect(dragRow.dragging).toBeFalsy();
            expect(dragRow.grid.rowDragging).toBeFalsy();

            await pointerDown(dragIndicatorElement, startPoint, fixture);
            await pointerMove(dragIndicatorElement, movePoint, fixture);
            expect(dragRow.dragging).toBeTruthy();
            expect(dragRow.grid.rowDragging).toBeTruthy();
            verifyRowDragStartEvent(grid, dragRow, rowDragDirective);

            await pointerMove(dragIndicatorElement, dropPoint, fixture);
            expect(dragRow.dragging).toBeTruthy();
            expect(dragRow.grid.rowDragging).toBeTruthy();

            await pointerUp(dragIndicatorElement, dropPoint, fixture);
            expect(dragRow.dragging).toBeFalsy();
            expect(dragRow.grid.rowDragging).toBeFalsy();
            verifyRowDragEndEvent(grid, dragRow, rowDragDirective, false);
            const ghostElements = document.getElementsByClassName(CSS_CLASS_GHOST_ROW);
            expect(ghostElements.length).toEqual(0);
            const dragIndicatorsOff = document.getElementsByClassName(CSS_CLASS_DRAG_INDICATOR_OFF);
            expect(dragIndicatorsOff.length).toEqual(0);
        }));

        it('should be able to cancel onRowDragStart event.', (async () => {
            grid.onRowDragStart.subscribe((e: IRowDragStartEventArgs) => {
                e.cancel = true;
            });
            const rowToDrag: IgxGridRowComponent = rows[2];
            const dragIndicatorElement: Element = dragIndicatorElements[rowToDrag.index].nativeElement;

            const startPoint: Point = UIInteractions.getPointFromElement(dragIndicatorElement);
            const endPoint: Point = UIInteractions.getPointFromElement(dropAreaElement);

            spyOn(grid.onRowDragStart, 'emit').and.callThrough();
            spyOn(grid.onRowDragEnd, 'emit').and.callThrough();

            await pointerDown(dragIndicatorElement, startPoint, fixture);
            await pointerMove(dragIndicatorElement, endPoint, fixture);
            expect(grid.onRowDragStart.emit).toHaveBeenCalledTimes(1);

            await pointerMove(dragIndicatorElement, endPoint, fixture);
            await pointerUp(dragIndicatorElement, endPoint, fixture);
            expect(grid.onRowDragEnd.emit).toHaveBeenCalledTimes(0);
            const ghostElements = document.getElementsByClassName(CSS_CLASS_GHOST_ROW);
            expect(ghostElements.length).toEqual(0);
        }));
    });
    describe('Grid Features Integration Tests', () => {
        let dragGrid: IgxGridComponent;
        let dropGrid: IgxGridComponent;
        let dragGridRows: IgxGridRowComponent[];
        let dropGridRows: IgxGridRowComponent[];
        let dragRows: DebugElement[];
        // configureTestSuite();
        function verifyDragAndDropRowCellValues(dragRowIndex: number, dropRowIndex: number) {
            const dragRow = dragGrid.getRowByIndex(dragRowIndex);
            const dragRowCells = dragRow.cells.toArray();

            const dropRow = dropGrid.getRowByIndex(dropRowIndex);
            const dropRowCells = dropRow.cells.toArray();
            for (let cellIndex = 0; cellIndex < dropRowCells.length; cellIndex++) {
                expect(dropRowCells[cellIndex].value).toEqual(dragRowCells[cellIndex].value);
            }
        }
        beforeEach(async(() => {
            resizeObserverIgnoreError();
            fixture = TestBed.createComponent(IgxGridFeaturesRowDragComponent);
            dragGrid = fixture.componentInstance.dragGrid;
            dropGrid = fixture.componentInstance.dropGrid;
            fixture.detectChanges();
            dragGridRows = dragGrid.rowList.toArray();
            dropAreaElement = fixture.debugElement.query(By.directive(IgxDropDirective)).nativeElement;
            dragIndicatorElements = fixture.debugElement.queryAll(By.css('.' + CSS_CLASS_DRAG_INDICATOR));
            dragRows = fixture.debugElement.queryAll(By.directive(IgxRowDragDirective));
        }));

        it('should drop row data in the proper grid columns', (async () => {
            const dragIndicatorElement = dragIndicatorElements[2].nativeElement;

            const startPoint: Point = UIInteractions.getPointFromElement(dragIndicatorElement);
            const movePoint: Point = UIInteractions.getPointFromElement(dragGridRows[2].nativeElement);
            const dropPoint: Point = UIInteractions.getPointFromElement(dropAreaElement);

            await pointerDown(dragIndicatorElement, startPoint, fixture);
            await pointerMove(dragIndicatorElement, movePoint, fixture);
            await pointerMove(dragIndicatorElement, dropPoint, fixture);
            await pointerUp(dragIndicatorElement, dropPoint, fixture);
            verifyDragAndDropRowCellValues(1, 0);
        }));
        it('should be able to drag grid row when column moving is enabled', (async () => {
            const dragGridColumns = dragGrid.columnList.toArray();
            dragGrid.moveColumn(dragGridColumns[0], dragGridColumns[2]);
            fixture.detectChanges();

            const dragIndicatorElement = dragIndicatorElements[2].nativeElement;
            const row = dragGridRows[1];
            const rowDragDirective = dragRows[1].injector.get(IgxRowDragDirective);
            const dragRowCells = row.cells.toArray();

            const startPoint: Point = UIInteractions.getPointFromElement(dragIndicatorElement);
            const movePoint: Point = UIInteractions.getPointFromElement(dragGridRows[2].nativeElement);
            const dropPoint: Point = UIInteractions.getPointFromElement(dropAreaElement);

            spyOn(dragGrid.onRowDragStart, 'emit').and.callThrough();
            spyOn(dragGrid.onRowDragEnd, 'emit').and.callThrough();

            await pointerDown(dragIndicatorElement, startPoint, fixture);
            await pointerMove(dragIndicatorElement, movePoint, fixture);
            expect(row.dragging).toBeTruthy();
            expect(row.grid.rowDragging).toBeTruthy();
            verifyRowDragStartEvent(dragGrid, row, rowDragDirective);
            await pointerMove(dragIndicatorElement, dropPoint, fixture);
            await pointerUp(dragIndicatorElement, dropPoint, fixture);
            expect(row.dragging).toBeFalsy();
            expect(row.grid.rowDragging).toBeFalsy();
            verifyRowDragEndEvent(dragGrid, row, rowDragDirective, false);

            dropGridRows = dropGrid.rowList.toArray();
            const dropRowCells = dropGridRows[0].cells.toArray();
            expect(dropRowCells[0].value).toEqual(dragRowCells[2].value);
            expect(dropRowCells[1].value).toEqual(dragRowCells[0].value);
            expect(dropRowCells[2].value).toEqual(dragRowCells[1].value);
            expect(dropRowCells[3].value).toEqual(dragRowCells[3].value);
            expect(dropRowCells[4].value).toEqual(dragRowCells[4].value);
        }));
        it('should be able to drag grid row when column pinning is enabled', (async () => {
            dragGrid.pinColumn('ProductName');
            fixture.detectChanges();

            const dragIndicatorElement = dragIndicatorElements[2].nativeElement;
            const row = dragGridRows[1];
            const rowDragDirective = dragRows[1].injector.get(IgxRowDragDirective);
            const dragRowCells = row.cells.toArray();

            const startPoint: Point = UIInteractions.getPointFromElement(dragIndicatorElement);
            const movePoint: Point = UIInteractions.getPointFromElement(dragGridRows[2].nativeElement);
            const dropPoint: Point = UIInteractions.getPointFromElement(dropAreaElement);

            spyOn(dragGrid.onRowDragStart, 'emit').and.callThrough();
            spyOn(dragGrid.onRowDragEnd, 'emit').and.callThrough();

            await pointerDown(dragIndicatorElement, startPoint, fixture);
            await pointerMove(dragIndicatorElement, movePoint, fixture);
            expect(row.dragging).toBeTruthy();
            expect(row.grid.rowDragging).toBeTruthy();
            verifyRowDragStartEvent(dragGrid, row, rowDragDirective);
            await pointerMove(dragIndicatorElement, dropPoint, fixture);
            await pointerUp(dragIndicatorElement, dropPoint, fixture);
            expect(row.dragging).toBeFalsy();
            expect(row.grid.rowDragging).toBeFalsy();
            verifyRowDragEndEvent(dragGrid, row, rowDragDirective, false);

            dropGridRows = dropGrid.rowList.toArray();
            const dropRowCells = dropGridRows[0].cells.toArray();
            expect(dropRowCells[0].value).toEqual(dragRowCells[1].value);
            expect(dropRowCells[1].value).toEqual(dragRowCells[2].value);
            expect(dropRowCells[2].value).toEqual(dragRowCells[0].value);
            expect(dropRowCells[3].value).toEqual(dragRowCells[3].value);
            expect(dropRowCells[4].value).toEqual(dragRowCells[4].value);
        }));
        it('should be able to drag grid row when column hiding is enabled', (async () => {
            const hiddenDragCellValue = dragGrid.getCellByColumn(1, 'Downloads').value;
            dragGrid.columnHiding = true;
            const column = dragGrid.getColumnByName('Downloads');
            column.hidden = true;

            const dragIndicatorElement = dragIndicatorElements[2].nativeElement;
            const row = dragGridRows[1];
            const rowDragDirective = dragRows[1].injector.get(IgxRowDragDirective);
            const startPoint: Point = UIInteractions.getPointFromElement(dragIndicatorElement);
            const movePoint: Point = UIInteractions.getPointFromElement(dragGridRows[2].nativeElement);
            const dropPoint: Point = UIInteractions.getPointFromElement(dropAreaElement);

            spyOn(dragGrid.onRowDragStart, 'emit').and.callThrough();
            spyOn(dragGrid.onRowDragEnd, 'emit').and.callThrough();

            await pointerDown(dragIndicatorElement, startPoint, fixture);
            await pointerMove(dragIndicatorElement, movePoint, fixture);
            expect(row.dragging).toBeTruthy();
            expect(dragGrid.rowDragging).toBeTruthy();
            verifyRowDragStartEvent(dragGrid, row, rowDragDirective);
            await pointerMove(dragIndicatorElement, dropPoint, fixture);
            await pointerUp(dragIndicatorElement, dropPoint, fixture);
            expect(row.dragging).toBeFalsy();
            expect(dragGrid.rowDragging).toBeFalsy();
            expect(dropGrid.rowList.length).toEqual(1);
            verifyRowDragEndEvent(dragGrid, row, rowDragDirective, false);

            const hiddenDropCellValue = dropGrid.getCellByColumn(0, 'Downloads').value;
            expect(hiddenDropCellValue).toEqual(hiddenDragCellValue);

        }));
        it('should be able to drag sorted grid row', (async () => {
            dragGrid.sort({ fieldName: 'ProductName', dir: SortingDirection.Desc, ignoreCase: true });

            const dragIndicatorElement = dragIndicatorElements[2].nativeElement;
            const row = dragGridRows[1];
            const rowDragDirective = dragRows[1].injector.get(IgxRowDragDirective);
            const startPoint: Point = UIInteractions.getPointFromElement(dragIndicatorElement);
            const movePoint: Point = UIInteractions.getPointFromElement(dragGridRows[4].nativeElement);
            const dropPoint: Point = UIInteractions.getPointFromElement(dropAreaElement);

            spyOn(dragGrid.onRowDragStart, 'emit').and.callThrough();
            spyOn(dragGrid.onRowDragEnd, 'emit').and.callThrough();

            await pointerDown(dragIndicatorElement, startPoint, fixture);
            await pointerMove(dragIndicatorElement, movePoint, fixture);
            expect(row.dragging).toBeTruthy();
            expect(row.grid.rowDragging).toBeTruthy();
            verifyRowDragStartEvent(dragGrid, row, rowDragDirective);

            await pointerMove(dragIndicatorElement, dropPoint, fixture);
            await pointerUp(dragIndicatorElement, dropPoint, fixture);
            expect(row.dragging).toBeFalsy();
            expect(row.grid.rowDragging).toBeFalsy();
            verifyRowDragEndEvent(dragGrid, row, rowDragDirective, false);
            expect(dropGrid.rowList.length).toEqual(1);
            verifyDragAndDropRowCellValues(1, 0);
        }));
        it('should be able to drag filtered grid row', (async () => {
            dragGrid.filter('ProductName', 'Advantage', IgxStringFilteringOperand.instance().condition('contains'), true);

            const dragIndicatorElement = dragIndicatorElements[2].nativeElement;
            const row = dragGridRows[1];
            const rowDragDirective = dragRows[1].injector.get(IgxRowDragDirective);
            const startPoint: Point = UIInteractions.getPointFromElement(dragIndicatorElement);
            const movePoint: Point = UIInteractions.getPointFromElement(dragGridRows[4].nativeElement);
            const dropPoint: Point = UIInteractions.getPointFromElement(dropAreaElement);

            spyOn(dragGrid.onRowDragStart, 'emit').and.callThrough();
            spyOn(dragGrid.onRowDragEnd, 'emit').and.callThrough();

            await pointerDown(dragIndicatorElement, startPoint, fixture);
            await pointerMove(dragIndicatorElement, movePoint, fixture);
            expect(row.dragging).toBeTruthy();
            expect(row.grid.rowDragging).toBeTruthy();
            verifyRowDragStartEvent(dragGrid, row, rowDragDirective);

            await pointerMove(dragIndicatorElement, dropPoint, fixture);
            await pointerUp(dragIndicatorElement, dropPoint, fixture);
            expect(row.dragging).toBeFalsy();
            expect(row.grid.rowDragging).toBeFalsy();
            verifyRowDragEndEvent(dragGrid, row, rowDragDirective, false);
            expect(dropGrid.rowList.length).toEqual(1);
            verifyDragAndDropRowCellValues(1, 0);
        }));
        it('should be able to drag selected grid row', (async () => {
            dragGrid.rowSelection = GridSelectionMode.multiple;
            fixture.detectChanges();
            dragGrid.selectRows([2], false);
            fixture.detectChanges();

            const dragIndicatorElement = dragIndicatorElements[2].nativeElement;
            const row = dragGridRows[1];
            const rowDragDirective = dragRows[1].injector.get(IgxRowDragDirective);
            expect(row.isSelected).toBeTruthy();

            const startPoint: Point = UIInteractions.getPointFromElement(dragIndicatorElement);
            const movePoint: Point = UIInteractions.getPointFromElement(dragGridRows[4].nativeElement);
            const dropPoint: Point = UIInteractions.getPointFromElement(dropAreaElement);

            spyOn(dragGrid.onRowDragStart, 'emit').and.callThrough();
            spyOn(dragGrid.onRowDragEnd, 'emit').and.callThrough();

            await pointerDown(dragIndicatorElement, startPoint, fixture);
            await pointerMove(dragIndicatorElement, movePoint, fixture);
            expect(row.dragging).toBeTruthy();
            expect(row.grid.rowDragging).toBeTruthy();
            verifyRowDragStartEvent(dragGrid, row, rowDragDirective);

            await pointerMove(dragIndicatorElement, dropPoint, fixture);
            await pointerUp(dragIndicatorElement, dropPoint, fixture);
            expect(row.dragging).toBeFalsy();
            expect(row.grid.rowDragging).toBeFalsy();
            verifyRowDragEndEvent(dragGrid, row, rowDragDirective, false);
            expect(dropGrid.rowList.length).toEqual(1);
            expect(row.isSelected).toBeTruthy();
        }));
        it('should not apply selection class to ghost element when dragging selected grid row', (async () => {
            dragGrid.rowSelection = GridSelectionMode.multiple;
            fixture.detectChanges();
            dragGrid.selectRows([2], false);
            fixture.detectChanges();

            const dragIndicatorElement = dragIndicatorElements[2].nativeElement;
            const row = dragGridRows[1];
            expect(row.isSelected).toBeTruthy();

            const startPoint: Point = UIInteractions.getPointFromElement(dragIndicatorElement);
            const movePoint: Point = UIInteractions.getPointFromElement(dragGridRows[4].nativeElement);
            const dropPoint: Point = UIInteractions.getPointFromElement(dropAreaElement);

            await pointerDown(dragIndicatorElement, startPoint, fixture);
            await pointerMove(dragIndicatorElement, movePoint, fixture);
            expect(row.dragging).toBeTruthy();
            expect(row.grid.rowDragging).toBeTruthy();

            const ghostElements = document.getElementsByClassName(CSS_CLASS_GHOST_ROW);
            const ghostElement = ghostElements[0];
            expect(ghostElements.length).toEqual(1);
            expect(ghostElement.classList.contains(CSS_CLASS_SELECTED_ROW)).toBeFalsy();

            await pointerMove(dragIndicatorElement, dropPoint, fixture);
            await pointerUp(dragIndicatorElement, dropPoint, fixture);
        }));
        it('should be able to drag grid row with selected cells', (async () => {
            const range = { rowStart: 1, rowEnd: 1, columnStart: 0, columnEnd: 2 };
            dragGrid.selectRange(range);
            fixture.detectChanges();

            const verifyCellSelection = function () {
                for (let index = 0; index < rowCells.length; index++) {
                    const cellSelected = index <= 2 ? true : false;
                    expect(rowCells[index].selected).toEqual(cellSelected);
                }
            };

            const dragIndicatorElement = dragIndicatorElements[2].nativeElement;
            const row = dragGridRows[1];
            const rowDragDirective = dragRows[1].injector.get(IgxRowDragDirective);
            const rowCells = row.cells.toArray();
            verifyCellSelection();

            const startPoint: Point = UIInteractions.getPointFromElement(dragIndicatorElement);
            const movePoint: Point = UIInteractions.getPointFromElement(dragGridRows[4].nativeElement);
            const dropPoint: Point = UIInteractions.getPointFromElement(dropAreaElement);

            spyOn(dragGrid.onRowDragStart, 'emit').and.callThrough();
            spyOn(dragGrid.onRowDragEnd, 'emit').and.callThrough();

            await pointerDown(dragIndicatorElement, startPoint, fixture);
            await pointerMove(dragIndicatorElement, movePoint, fixture);
            expect(row.dragging).toBeTruthy();
            expect(row.grid.rowDragging).toBeTruthy();
            verifyRowDragStartEvent(dragGrid, row, rowDragDirective);

            await pointerMove(dragIndicatorElement, dropPoint, fixture);
            await pointerUp(dragIndicatorElement, dropPoint, fixture);
            expect(row.dragging).toBeFalsy();
            expect(row.grid.rowDragging).toBeFalsy();
            verifyRowDragEndEvent(dragGrid, row, rowDragDirective, false);
            expect(dropGrid.rowList.length).toEqual(1);
            verifyCellSelection();
        }));
        it('should be able to drag grouped grid row', (async () => {
            dragGrid.groupBy({ fieldName: 'ProductName', dir: SortingDirection.Desc, ignoreCase: true });
            fixture.detectChanges();

            const dragIndicatorElement = dragIndicatorElements[3].nativeElement;
            const row = dragGridRows[2];
            const rowDragDirective = dragRows[2].injector.get(IgxRowDragDirective);
            const rowCells = row.cells.toArray();
            const groupHeader = dragGrid.groupsRecords.find(function (element) {
                return element.value === rowCells[2].value;
            });
            let groupRow = groupHeader.records.find(function (element) {
                return element['ID'] === rowCells[1].value;
            });
            expect(groupHeader.records.length).toEqual(2);
            expect(groupRow).toBeDefined();

            const startPoint: Point = UIInteractions.getPointFromElement(dragIndicatorElement);
            const movePoint: Point = UIInteractions.getPointFromElement(dragGridRows[4].nativeElement);
            const dropPoint: Point = UIInteractions.getPointFromElement(dropAreaElement);

            spyOn(dragGrid.onRowDragStart, 'emit').and.callThrough();
            spyOn(dragGrid.onRowDragEnd, 'emit').and.callThrough();

            await pointerDown(dragIndicatorElement, startPoint, fixture);
            await pointerMove(dragIndicatorElement, movePoint, fixture);
            expect(row.dragging).toBeTruthy();
            expect(row.grid.rowDragging).toBeTruthy();
            verifyRowDragStartEvent(dragGrid, row, rowDragDirective);

            await pointerMove(dragIndicatorElement, dropPoint, fixture);
            await pointerUp(dragIndicatorElement, dropPoint, fixture);
            expect(row.dragging).toBeFalsy();
            expect(row.grid.rowDragging).toBeFalsy();
            verifyRowDragEndEvent(dragGrid, row, rowDragDirective, false);
            expect(dropGrid.rowList.length).toEqual(1);
            expect(groupHeader.records.length).toEqual(2);
            groupRow = groupHeader.records.find(function (element) {
                return element['ID'] === rowCells[1].value;
            });
            expect(groupRow).toBeDefined();
        }));
        it('should exit edit mode and commit changes on row dragging', (async () => {
            dragGrid.rowEditable = true;
            fixture.detectChanges();

            const dragIndicatorElement = dragIndicatorElements[2].nativeElement;
            const row = dragGridRows[1];

            const startPoint: Point = UIInteractions.getPointFromElement(dragIndicatorElement);
            const movePoint: Point = UIInteractions.getPointFromElement(dragGridRows[2].nativeElement);
            const dropPoint: Point = UIInteractions.getPointFromElement(dropAreaElement);

            const dragCell = dragGrid.getCellByColumn(1, 'Downloads');
            const cellElement = dragCell.nativeElement;
            let cellInput = null;

            spyOn(dragGrid, 'endEdit').and.callThrough();

            cellElement.dispatchEvent(new Event('focus'));
            fixture.detectChanges();

            cellElement.dispatchEvent(new Event('dblclick'));
            fixture.detectChanges();

            const newCellValue = 2000;
            cellInput = cellElement.querySelector('[igxinput]');
            cellInput.value = newCellValue;
            cellInput.dispatchEvent(new Event('input'));
            fixture.detectChanges();
            expect(row.inEditMode).toBeTruthy();
            expect(dragCell.editMode).toEqual(true);

            await pointerDown(dragIndicatorElement, startPoint, fixture);
            await pointerMove(dragIndicatorElement, movePoint, fixture);
            expect(row.dragging).toBeTruthy();
            expect(row.grid.rowDragging).toBeTruthy();
            expect(dragGrid.endEdit).toHaveBeenCalled();
            expect(row.inEditMode).toBeFalsy();
            expect(dragCell.editMode).toEqual(false);

            await pointerMove(dragIndicatorElement, dropPoint, fixture);
            await pointerUp(dragIndicatorElement, dropPoint, fixture);
            expect(row.dragging).toBeFalsy();
            expect(row.grid.rowDragging).toBeFalsy();

            const dropCell = dropGrid.getCellByColumn(0, 'Downloads');
            expect(dropCell.value).toEqual(newCellValue);
            expect(dragCell.value).toEqual(newCellValue);
        }));
    });
    describe('Hiearchical Grid Tests', () => {
        let dragGrid: IgxHierarchicalGridComponent;
        let dropGrid: IgxHierarchicalGridComponent;
        let dragRows: DebugElement[];
        // configureTestSuite();
        beforeEach(async(() => {
            fixture = TestBed.createComponent(IgxHierarchicalGridTestComponent);
            fixture.detectChanges();
            dragGrid = fixture.componentInstance.hDragGrid;
            dropGrid = fixture.componentInstance.hDropGrid;
            dropAreaElement = fixture.debugElement.query(By.directive(IgxDropDirective)).nativeElement;
            dragIndicatorElements = fixture.debugElement.queryAll(By.css('.' + CSS_CLASS_DRAG_INDICATOR));
            dragRows = fixture.debugElement.queryAll(By.directive(IgxRowDragDirective));
        }));

        it('should be able to drag row on every hiearchical level', (async () => {
            resizeObserverIgnoreError();
            // first level row
            let dragIndicatorElement: Element = dragIndicatorElements[1].nativeElement;
            let rowToDrag = dragGrid.getRowByIndex(0);
            let rowDragDirective = dragRows[0].injector.get(IgxRowDragDirective);

            let startPoint: Point = UIInteractions.getPointFromElement(dragIndicatorElement);
            const movePoint: Point = UIInteractions.getPointFromElement(dragGrid.getRowByIndex(3).nativeElement);
            const dropPoint: Point = UIInteractions.getPointFromElement(dropAreaElement);

            spyOn(dragGrid.onRowDragStart, 'emit').and.callThrough();
            spyOn(dragGrid.onRowDragEnd, 'emit').and.callThrough();

            await pointerDown(dragIndicatorElement, startPoint, fixture);
            await pointerMove(dragIndicatorElement, movePoint, fixture);
            verifyRowDragStartEvent(dragGrid, rowToDrag, rowDragDirective, 1);
            await pointerMove(dragIndicatorElement, dropPoint, fixture);
            await pointerUp(dragIndicatorElement, dropPoint, fixture);
            verifyRowDragEndEvent(dragGrid, rowToDrag, rowDragDirective, false, 1);

            // second level row
            dragIndicatorElement = dragIndicatorElements[8].nativeElement;
            const childGrid = dragGrid.hgridAPI.getChildGrids(false)[0];
            rowToDrag = childGrid.getRowByIndex(0);
            rowDragDirective = dragRows[4].injector.get(IgxRowDragDirective);
            startPoint = UIInteractions.getPointFromElement(dragIndicatorElement);

            spyOn(childGrid.onRowDragStart, 'emit').and.callThrough();
            spyOn(childGrid.onRowDragEnd, 'emit').and.callThrough();

            await pointerDown(dragIndicatorElement, startPoint, fixture);
            await pointerMove(dragIndicatorElement, movePoint, fixture);
            verifyRowDragStartEvent(childGrid, rowToDrag, rowDragDirective, 1);
            await pointerMove(dragIndicatorElement, dropPoint, fixture);
            await pointerUp(dragIndicatorElement, dropPoint, fixture);
            verifyRowDragEndEvent(childGrid, rowToDrag, rowDragDirective, false, 1);

            // third level row
            dragIndicatorElement = dragIndicatorElements[10].nativeElement;
            const nestedChildGrid = childGrid.hgridAPI.getChildGrids(false)[0];
            rowToDrag = nestedChildGrid.getRowByIndex(0);
            rowDragDirective = dragRows[5].injector.get(IgxRowDragDirective);
            startPoint = UIInteractions.getPointFromElement(dragIndicatorElement);

            spyOn(nestedChildGrid.onRowDragStart, 'emit').and.callThrough();
            spyOn(nestedChildGrid.onRowDragEnd, 'emit').and.callThrough();

            await pointerDown(dragIndicatorElement, startPoint, fixture);
            await pointerMove(dragIndicatorElement, movePoint, fixture);
            verifyRowDragStartEvent(nestedChildGrid, rowToDrag, rowDragDirective, 1);
            await pointerMove(dragIndicatorElement, dropPoint, fixture);
            await pointerUp(dragIndicatorElement, dropPoint, fixture);
            verifyRowDragEndEvent(nestedChildGrid, rowToDrag, rowDragDirective, false, 1);
        }));
    });
    describe('Tree Grid Tests', () => {
        let dragGrid: IgxTreeGridComponent;
        let dropGrid: IgxGridComponent;
        let dragRows: DebugElement[];
        // configureTestSuite();
        beforeEach(async(() => {
            fixture = TestBed.createComponent(IgxTreeGridTestComponent);
            fixture.detectChanges();
            dragGrid = fixture.componentInstance.treeGrid;
            dropGrid = fixture.componentInstance.dropGrid;
            dropAreaElement = fixture.debugElement.query(By.directive(IgxDropDirective)).nativeElement;
            dragIndicatorElements = fixture.debugElement.queryAll(By.css('.' + CSS_CLASS_DRAG_INDICATOR));
            dragRows = fixture.debugElement.queryAll(By.directive(IgxRowDragDirective));
        }));

        it('should be able to drag row on every hiearchical level', (async () => {
            // first level row
            let dragIndicatorElement: Element = dragIndicatorElements[1].nativeElement;
            let rowToDrag = dragGrid.getRowByIndex(0);
            let rowDragDirective = dragRows[0].injector.get(IgxRowDragDirective);

            let startPoint: Point = UIInteractions.getPointFromElement(dragIndicatorElement);
            const movePoint: Point = UIInteractions.getPointFromElement(dragGrid.getRowByIndex(3).nativeElement);
            const dropPoint: Point = UIInteractions.getPointFromElement(dropAreaElement);

            spyOn(dragGrid.onRowDragStart, 'emit').and.callThrough();
            spyOn(dragGrid.onRowDragEnd, 'emit').and.callThrough();

            await pointerDown(dragIndicatorElement, startPoint, fixture);
            await pointerMove(dragIndicatorElement, movePoint, fixture);
            verifyRowDragStartEvent(dragGrid, rowToDrag, rowDragDirective, 1);
            await pointerMove(dragIndicatorElement, dropPoint, fixture);
            await pointerUp(dragIndicatorElement, dropPoint, fixture);
            verifyRowDragEndEvent(dragGrid, rowToDrag, rowDragDirective, false, 1);

            // second level row
            dragIndicatorElement = dragIndicatorElements[2].nativeElement;
            rowToDrag = dragGrid.getRowByIndex(1);
            rowDragDirective = dragRows[1].injector.get(IgxRowDragDirective);
            startPoint = UIInteractions.getPointFromElement(dragIndicatorElement);

            await pointerDown(dragIndicatorElement, startPoint, fixture);
            await pointerMove(dragIndicatorElement, movePoint, fixture);
            verifyRowDragStartEvent(dragGrid, rowToDrag, rowDragDirective, 2);
            await pointerMove(dragIndicatorElement, dropPoint, fixture);
            await pointerUp(dragIndicatorElement, dropPoint, fixture);
            verifyRowDragEndEvent(dragGrid, rowToDrag, rowDragDirective, false, 2);

            // third level row
            dragIndicatorElement = dragIndicatorElements[3].nativeElement;
            rowToDrag = dragGrid.getRowByIndex(2);
            rowDragDirective = dragRows[2].injector.get(IgxRowDragDirective);
            startPoint = UIInteractions.getPointFromElement(dragIndicatorElement);

            await pointerDown(dragIndicatorElement, startPoint, fixture);
            await pointerMove(dragIndicatorElement, movePoint, fixture);
            verifyRowDragStartEvent(dragGrid, rowToDrag, rowDragDirective, 3);
            await pointerMove(dragIndicatorElement, dropPoint, fixture);
            await pointerUp(dragIndicatorElement, dropPoint, fixture);
            verifyRowDragEndEvent(dragGrid, rowToDrag, rowDragDirective, false, 3);
        }));
    });
});


@Component({
    template: `
        <igx-grid #grid
            [width]='width'
            [height]='height'
            primaryKey="ID"
            [data]="data"
            [autoGenerate]="true" (onColumnInit)="columnsCreated($event)" (onGroupingDone)="onGroupingDoneHandler($event)"
            [rowEditable]="true" [rowDraggable]="enableRowDraggable"
            >
        </igx-grid>
        <div #dropArea class="droppable-area" igxDrop (onDrop)="onRowDrop($event)"
        [ngStyle]="{width:'100px', height:'100px', backgroundColor:'red'}">
        </div>
        <div #nonDroppableArea class="non-droppable-area"
        [ngStyle]="{width:'100px', height:'100px', backgroundColor:'yellow'}">
        </div>
    `
})
export class IgxGridRowDraggableComponent extends DataParent {
    public width = '800px';
    public height = null;

    @ViewChild(IgxGridComponent, { read: IgxGridComponent, static: true })
    public instance: IgxGridComponent;

    @ViewChild('dropArea', { read: IgxDropDirective, static: true })
    public dropArea: IgxDropDirective;

    public enableSorting = false;
    public enableFiltering = false;
    public enableResizing = false;
    public enableEditing = true;
    public enableGrouping = true;
    public enableRowEditing = true;
    public enableRowDraggable = true;
    public currentSortExpressions;

    public columnsCreated(column: IgxColumnComponent) {
        column.sortable = this.enableSorting;
        column.filterable = this.enableFiltering;
        column.resizable = this.enableResizing;
        column.editable = this.enableEditing;
        column.groupable = this.enableGrouping;
    }
    public onGroupingDoneHandler(sortExpr) {
        this.currentSortExpressions = sortExpr;
    }
    public onRowDrop(args) {
        args.cancel = true;
    }
}

@Component({
    template: `
        <igx-grid #dragGrid
            [width]="'800px'"
            [height]="'300px'"
            [data]="data"
            primaryKey="ID"
            [autoGenerate]="true" (onGroupingDone)="onGroupingDoneHandler($event)"
            [rowEditable]="true" [rowDraggable]="true"
            >
        </igx-grid>
        <div class="droppable-area" igxDrop (onDrop)="onRowDrop($event)">
        <igx-grid #dropGrid [data]="newData" [primaryKey]="'ID'"
            [width]="'800px'" [height]="'300px'">
            <igx-column [field]="'Downloads'"></igx-column>
            <igx-column [field]="'ID'"></igx-column>
            <igx-column [field]="'ProductName'"></igx-column>
            <igx-column [field]="'ReleaseDate'"></igx-column>
            <igx-column [field]="'Released'"></igx-column>
        </igx-grid></div>
    `
})
export class IgxGridFeaturesRowDragComponent extends DataParent {
    @ViewChild('dragGrid', { read: IgxGridComponent, static: true })
    public dragGrid: IgxGridComponent;
    @ViewChild('dropGrid', { read: IgxGridComponent, static: true })
    public dropGrid: IgxGridComponent;
    newData = [];
    public currentSortExpressions;

    public onGroupingDoneHandler(sortExpr) {
        this.currentSortExpressions = sortExpr;
    }
    public onRowDrop(args) {
        args.cancel = true;
        this.dropGrid.addRow(args.dragData.rowData);
    }
}

@Component({
    template: `
    <igx-hierarchical-grid #hierarchicalDragGrid [data]="data"
     [autoGenerate]="true" [height]="'500px'" [width]="'1500px'"
      primaryKey="ID" [expandChildren]='true' [rowDraggable]="true">
        <igx-row-island [key]="'childData'" [expandChildren]='true' [autoGenerate]="true" [rowDraggable]="true" #rowIsland>
            <igx-row-island [key]="'childData2'" [autoGenerate]="true" [rowDraggable]="true" #rowIsland2 >
            </igx-row-island>
        </igx-row-island>
    </igx-hierarchical-grid>
    <div class="droppable-area" igxDrop (onDrop)="onRowDrop($event)">
        <igx-hierarchical-grid #hierarchicalDropGrid [data]="newData" [primaryKey]="'ID'"
            [width]="'1500px'" [height]="'500px'">
            <igx-column [field]="'ID'"></igx-column>
            <igx-column [field]="'ChildLevels'"></igx-column>
            <igx-column [field]="'ProductName'"></igx-column>
            <igx-column [field]="'Col1'"></igx-column>
            <igx-column [field]="'Col2'"></igx-column>
            <igx-column [field]="'Col3'"></igx-column>
        </igx-hierarchical-grid>
        </div>`
})
export class IgxHierarchicalGridTestComponent {
    public data;
    newData = [];
    @ViewChild('hierarchicalDragGrid', { read: IgxHierarchicalGridComponent, static: true }) public hDragGrid: IgxHierarchicalGridComponent;
    @ViewChild('hierarchicalDropGrid', { read: IgxHierarchicalGridComponent, static: true }) public hDropGrid: IgxHierarchicalGridComponent;
    @ViewChild('rowIsland', { read: IgxRowIslandComponent, static: true }) public rowIsland: IgxRowIslandComponent;
    @ViewChild('rowIsland2', { read: IgxRowIslandComponent, static: true }) public rowIsland2: IgxRowIslandComponent;

    constructor() {
        this.data = this.generateData(2, 3);
    }
    generateData(count: number, level: number) {
        const prods = [];
        const currLevel = level;
        let children;
        for (let i = 0; i < count; i++) {
            const item = {
                ID: i, ChildLevels: currLevel, ProductName: 'Product: A' + i, 'Col1': i,
                'Col2': i, 'Col3': i
            };
            if (currLevel > 1) {
                children = this.generateData(count / 2, currLevel - 1);
                const childProp = currLevel === 3 ? 'childData' : 'childData2';
                item[childProp] = children;
            }
            prods.push(item);
        }
        return prods;
    }
    public onRowDrop(args) {
        args.cancel = true;
        this.hDropGrid.addRow(args.dragData.rowData);
    }
}

@Component({
    template: `
    <igx-tree-grid #treeGrid [data]="data" primaryKey="employeeID" foreignKey="PID" width="900px" height="500px" [rowDraggable]="true">
        <igx-column [field]="'employeeID'" dataType="number"></igx-column>
        <igx-column [field]="'firstName'"></igx-column>
        <igx-column [field]="'lastName'"></igx-column>
        <igx-column [field]="'Salary'" dataType="number" ></igx-column>
    </igx-tree-grid>
    <div class="droppable-area" igxDrop (onDrop)="onRowDrop($event)">
    <igx-grid #dropGrid [data]="newData" [primaryKey]="'employeeID'"
        [width]="'900px'" [height]="'300px'">
        <igx-column [field]="'employeeID'" dataType="number"></igx-column>
        <igx-column [field]="'firstName'"></igx-column>
        <igx-column [field]="'lastName'"></igx-column>
        <igx-column [field]="'Salary'" dataType="number" ></igx-column>
    </igx-grid></div>
    `
})
export class IgxTreeGridTestComponent {
    @ViewChild(IgxTreeGridComponent, { static: true }) public treeGrid: IgxTreeGridComponent;
    @ViewChild(IgxGridComponent, { static: true }) public dropGrid: IgxGridComponent;
    public data = SampleTestData.employeeScrollingData();
    newData = [];

    public onRowDrop(args) {
        args.cancel = true;
        this.dropGrid.addRow(args.dragData.rowData);
    }
}

/**
 * Move pointer to the provided point and calls pointerdown event over provided element
 * @param element Element to fire event on
 * @param startPoint Point on which to move the pointer to
 * @param fixture Test's ComponentFixture
 * @returns Promise with reference to the generated event
 */
async function pointerDown(element: Element, startPoint: Point, fixture: ComponentFixture<any>): Promise<PointerEvent> {
    const pointerEvent = UIInteractions.simulatePointerEvent('pointerdown', element, startPoint.x, startPoint.y);
    await wait(DEBOUNCE_TIME);
    fixture.detectChanges();
    return pointerEvent;
}

/**
 * Move pointer to the provided point and calls pointermove event over provided element
 * @param element Element to fire event on
 * @param startPoint Point on which to move the pointer to
 * @param fixture Test's ComponentFixture
 * @returns Promise with reference to the generated event
 */
async function pointerMove(element: Element, startPoint: Point, fixture: ComponentFixture<any>): Promise<PointerEvent> {
    const pointerEvent = UIInteractions.simulatePointerEvent('pointermove', element, startPoint.x, startPoint.y);
    await wait(DEBOUNCE_TIME);
    fixture.detectChanges();
    return pointerEvent;
}

/**
 * Move pointer to the provided point and calls pointerup event over provided element
 * @param element Element to fire event on
 * @param startPoint Point on which to move the pointer to
 * @param fixture Test's ComponentFixture
 * @returns Promise with reference to the generated event
 */
async function pointerUp(element: Element, startPoint: Point, fixture: ComponentFixture<any>): Promise<PointerEvent> {
    const pointerEvent = UIInteractions.simulatePointerEvent('pointerup', element, startPoint.x, startPoint.y);
    await wait(DEBOUNCE_TIME);
    fixture.detectChanges();
    return pointerEvent;
}

/**
 * Verifies weather the onRowDragStart event has been emitted with the correct arguments
 * @param grid IgxGrid from which a row is being dragged
 * @param dragRow Grid row which is being dragged
 * @param dragDirective IgxRowDragDirective of the dragged row
 * @param timesCalled The number of times the onRowDragStart event has been emitted. Defaults to 1.
 * @param cancel Indicates weather the onRowDragStart event is cancelled. Default value is false.
 */
function verifyRowDragStartEvent(
    grid: IgxGridBaseComponent,
    dragRow: IgxRowComponent<any>,
    dragDirective: IgxRowDragDirective,
    timesCalled: number = 1,
    cancel = false) {
    expect(grid.onRowDragStart.emit).toHaveBeenCalledTimes(timesCalled);
    expect(grid.onRowDragStart.emit).toHaveBeenCalledWith({
        dragData: dragRow,
        owner: dragDirective,
        cancel: cancel
    });
}

/**
 * Verifies weather the onRowDragEnd event has been emitted with the correct arguments
 * @param grid IgxGrid from which a row is being dragged
 * @param dragRow Grid row which is being dragged
 * @param dragDirective IgxRowDragDirective of the dragged row
 * @param timesCalled The number of times the onRowDragEnd event has been emitted. Defaults to 1.
 */
function verifyRowDragEndEvent(
    grid: IgxGridBaseComponent,
    dragRow: IgxRowComponent<any>,
    dragDirective: IgxRowDragDirective,
    animations: boolean,
    timesCalled: number = 1) {
    expect(grid.onRowDragEnd.emit).toHaveBeenCalledTimes(timesCalled);
    expect(grid.onRowDragEnd.emit).toHaveBeenCalledWith({
        owner: dragDirective,
        dragData: dragRow,
        animation: animations
    });
}<|MERGE_RESOLUTION|>--- conflicted
+++ resolved
@@ -215,12 +215,8 @@
         }));
         it('should align horizontal scrollbar with first column when column pinning is disabled', fakeAsync(() => {
             // has no draggable and selectable rows
-<<<<<<< HEAD
+            grid.width = '400px';
             grid.rowSelection = GridSelectionMode.none;
-=======
-            grid.width = '400px';
-            grid.rowSelectable = false;
->>>>>>> c2fc53d6
             grid.rowDraggable = false;
             tick();
             fixture.detectChanges();
