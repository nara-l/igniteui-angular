--- conflicted
+++ resolved
@@ -13,11 +13,8 @@
 import { SortingDirection } from '../../data-operations/sorting-expression.interface';
 import { IgxGridTransaction } from '../tree-grid';
 import { IgxTransactionService } from '../../services';
-<<<<<<< HEAD
 import { GridSummaryFunctions } from '../../test-utils/grid-functions.spec';
-=======
 import { IgxStringFilteringOperand } from '../../data-operations/filtering-condition';
->>>>>>> ab91892a
 
 describe('Row Pinning #grid', () => {
     const FIXED_ROW_CONTAINER = '.igx-grid__tr--pinned ';
