--- conflicted
+++ resolved
@@ -409,50 +409,6 @@
             expect(gridFilterData[1].ID).toBe('BERGS');
         });
 
-<<<<<<< HEAD
-=======
-        it('should page through unpinned collection with modified pageSize = pageSize - pinnedRows.lenght.', () => {
-            // pin 2nd row
-            grid.paging = true;
-            grid.perPage = 5;
-            fix.detectChanges();
-            const paginator = fix.debugElement.query(By.directive(IgxPaginatorComponent));
-            expect(paginator.componentInstance.totalPages).toEqual(6);
-
-            grid.getRowByIndex(1).pin();
-            fix.detectChanges();
-
-            expect(grid.pinnedRows.length).toBe(1);
-            let pinRowContainer = fix.debugElement.queryAll(By.css(FIXED_ROW_CONTAINER));
-            expect(pinRowContainer.length).toBe(1);
-            expect(grid.dataView.length).toBe(5);
-            expect(paginator.componentInstance.totalPages).toEqual(6);
-
-            grid.getRowByIndex(3).pin();
-            fix.detectChanges();
-
-            expect(grid.pinnedRows.length).toBe(2);
-            pinRowContainer = fix.debugElement.queryAll(By.css(FIXED_ROW_CONTAINER));
-            expect(pinRowContainer.length).toBe(1);
-            expect(grid.dataView.length).toBe(5);
-            expect(paginator.componentInstance.totalPages).toEqual(6);
-
-            // unpin
-            grid.getRowByIndex(0).unpin();
-            fix.detectChanges();
-
-            grid.getRowByIndex(0).unpin();
-            fix.detectChanges();
-
-            expect(grid.pinnedRows.length).toBe(0);
-            pinRowContainer = fix.debugElement.queryAll(By.css(FIXED_ROW_CONTAINER));
-            expect(pinRowContainer.length).toBe(0);
-
-            expect(grid.dataView.length).toBe(5);
-            expect(paginator.componentInstance.totalPages).toEqual(6);
-        });
-
->>>>>>> 7825bcd4
         it('should apply sorting to both pinned and unpinned rows.', () => {
             grid.getRowByIndex(1).pin();
             grid.getRowByIndex(5).pin();
