--- conflicted
+++ resolved
@@ -273,7 +273,68 @@
             expect(groupRows[0].groupRow.records[0].ID).toEqual('BLAUS');
         });
 
-<<<<<<< HEAD
+        it('should apply filtering to both pinned and unpinned rows.', () => {
+            grid.getRowByIndex(1).pin();
+            fix.detectChanges();
+            grid.getRowByIndex(5).pin();
+            fix.detectChanges();
+
+            let pinRowContainer = fix.debugElement.queryAll(By.css(FIXED_ROW_CONTAINER));
+            expect(pinRowContainer[0].children.length).toBe(2);
+            expect(pinRowContainer[0].children[0].context.rowID).toBe(fix.componentInstance.data[1]);
+            expect(pinRowContainer[0].children[1].context.rowID).toBe(fix.componentInstance.data[5]);
+
+            grid.filter('ID', 'B', IgxStringFilteringOperand.instance().condition('contains'), false);
+            fix.detectChanges();
+
+            pinRowContainer = fix.debugElement.queryAll(By.css(FIXED_ROW_CONTAINER));
+            expect(pinRowContainer[0].children.length).toBe(1);
+            expect(pinRowContainer[0].children[0].context.rowID).toBe(fix.componentInstance.data[5]);
+        });
+
+        it('should remove pinned container and recalculate sizes when all pinned records are filtered out.', () => {
+            grid.getRowByIndex(1).pin();
+            fix.detectChanges();
+            let pinRowContainer = fix.debugElement.queryAll(By.css(FIXED_ROW_CONTAINER));
+            expect(pinRowContainer.length).toBe(1);
+
+            let expectedHeight = parseInt(grid.height, 10) - grid.pinnedRowHeight - 18 -  grid.theadRow.nativeElement.offsetHeight;
+            expect(grid.calcHeight - expectedHeight).toBeLessThanOrEqual(1);
+
+            grid.filter('ID', 'B', IgxStringFilteringOperand.instance().condition('startsWith'), false);
+            fix.detectChanges();
+
+            pinRowContainer = fix.debugElement.queryAll(By.css(FIXED_ROW_CONTAINER));
+            expect(pinRowContainer.length).toBe(0);
+
+            expect(grid.pinnedRowHeight).toBe(0);
+            expectedHeight = parseInt(grid.height, 10) - grid.pinnedRowHeight - 18 -  grid.theadRow.nativeElement.offsetHeight;
+            expect(grid.calcHeight - expectedHeight).toBeLessThanOrEqual(1);
+        });
+
+        it('should return correct filterData collection.', () => {
+            grid.getRowByIndex(1).pin();
+            fix.detectChanges();
+            grid.getRowByIndex(5).pin();
+            fix.detectChanges();
+
+            grid.filter('ID', 'B', IgxStringFilteringOperand.instance().condition('contains'), false);
+            fix.detectChanges();
+
+            let gridFilterData = grid.filteredData;
+            expect(gridFilterData.length).toBe(7);
+            expect(gridFilterData[0].ID).toBe('BLAUS');
+            expect(gridFilterData[1].ID).toBe('BERGS');
+
+            fix.componentInstance.pinningConfig = { columns: ColumnPinningPosition.Start, rows: RowPinningPosition.Bottom };
+            fix.detectChanges();
+
+            gridFilterData = grid.filteredData;
+            expect(gridFilterData.length).toBe(7);
+            expect(gridFilterData[0].ID).toBe('BLAUS');
+            expect(gridFilterData[1].ID).toBe('BERGS');
+        });
+
         it('should page through unpinned collection with modified pageSize = pageSize - pinnedRows.lenght.', () => {
             // pin 2nd row
             grid.paging = true;
@@ -299,68 +360,6 @@
             expect(pinRowContainer.length).toBe(0);
 
             expect(grid.dataView.length).toBe(5);
-=======
-        it('should apply filtering to both pinned and unpinned rows.', () => {
-            grid.getRowByIndex(1).pin();
-            fix.detectChanges();
-            grid.getRowByIndex(5).pin();
-            fix.detectChanges();
-
-            let pinRowContainer = fix.debugElement.queryAll(By.css(FIXED_ROW_CONTAINER));
-            expect(pinRowContainer[0].children.length).toBe(2);
-            expect(pinRowContainer[0].children[0].context.rowID).toBe(fix.componentInstance.data[1]);
-            expect(pinRowContainer[0].children[1].context.rowID).toBe(fix.componentInstance.data[5]);
-
-            grid.filter('ID', 'B', IgxStringFilteringOperand.instance().condition('contains'), false);
-            fix.detectChanges();
-
-            pinRowContainer = fix.debugElement.queryAll(By.css(FIXED_ROW_CONTAINER));
-            expect(pinRowContainer[0].children.length).toBe(1);
-            expect(pinRowContainer[0].children[0].context.rowID).toBe(fix.componentInstance.data[5]);
-        });
-
-        it('should remove pinned container and recalculate sizes when all pinned records are filtered out.', () => {
-            grid.getRowByIndex(1).pin();
-            fix.detectChanges();
-            let pinRowContainer = fix.debugElement.queryAll(By.css(FIXED_ROW_CONTAINER));
-            expect(pinRowContainer.length).toBe(1);
-
-            let expectedHeight = parseInt(grid.height, 10) - grid.pinnedRowHeight - 18 -  grid.theadRow.nativeElement.offsetHeight;
-            expect(grid.calcHeight - expectedHeight).toBeLessThanOrEqual(1);
-
-            grid.filter('ID', 'B', IgxStringFilteringOperand.instance().condition('startsWith'), false);
-            fix.detectChanges();
-
-            pinRowContainer = fix.debugElement.queryAll(By.css(FIXED_ROW_CONTAINER));
-            expect(pinRowContainer.length).toBe(0);
-
-            expect(grid.pinnedRowHeight).toBe(0);
-            expectedHeight = parseInt(grid.height, 10) - grid.pinnedRowHeight - 18 -  grid.theadRow.nativeElement.offsetHeight;
-            expect(grid.calcHeight - expectedHeight).toBeLessThanOrEqual(1);
-        });
-
-        it('should return correct filterData collection.', () => {
-            grid.getRowByIndex(1).pin();
-            fix.detectChanges();
-            grid.getRowByIndex(5).pin();
-            fix.detectChanges();
-
-            grid.filter('ID', 'B', IgxStringFilteringOperand.instance().condition('contains'), false);
-            fix.detectChanges();
-
-            let gridFilterData = grid.filteredData;
-            expect(gridFilterData.length).toBe(7);
-            expect(gridFilterData[0].ID).toBe('BLAUS');
-            expect(gridFilterData[1].ID).toBe('BERGS');
-
-            fix.componentInstance.pinningConfig = { columns: ColumnPinningPosition.Start, rows: RowPinningPosition.Bottom };
-            fix.detectChanges();
-
-            gridFilterData = grid.filteredData;
-            expect(gridFilterData.length).toBe(7);
-            expect(gridFilterData[0].ID).toBe('BLAUS');
-            expect(gridFilterData[1].ID).toBe('BERGS');
->>>>>>> 53cc019f
         });
 
         it('should apply sorting to both pinned and unpinned rows.', () => {
