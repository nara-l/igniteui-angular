import { DebugElement, ViewChild, Component } from '@angular/core';
import { TestBed, async, fakeAsync, tick } from '@angular/core/testing';
import { By } from '@angular/platform-browser';
import { NoopAnimationsModule } from '@angular/platform-browser/animations';
import { IgxGridComponent } from './grid.component';
import { IgxGridModule } from './index';
import { configureTestSuite } from '../../test-utils/configure-suite';
import { ColumnPinningPosition, RowPinningPosition } from '../common/enums';
import { IPinningConfig } from '../common/grid.interface';
import { SampleTestData } from '../../test-utils/sample-test-data.spec';
<<<<<<< HEAD
import { verifyLayoutHeadersAreAligned, verifyDOMMatchesLayoutSettings } from '../../test-utils/helper-utils.spec';
=======
import { GridFunctions } from '../../test-utils/grid-functions.spec';
>>>>>>> cc90be53
import { SortingDirection } from '../../data-operations/sorting-expression.interface';
import { IgxGridTransaction } from '../tree-grid';
import { IgxTransactionService } from '../../services';

describe('Row Pinning #grid', () => {
    const FIXED_ROW_CONTAINER = '.igx-grid__tr--pinned ';
    const CELL_CSS_CLASS = '.igx-grid__td';
    configureTestSuite();
    let fix;
    let grid: IgxGridComponent;

    beforeAll(async(() => {
        TestBed.configureTestingModule({
            declarations: [
                GridRowPinningComponent,
<<<<<<< HEAD
                GridRowPinningWithMRLComponent,
=======
                GridRowPinningWithMDVComponent,
>>>>>>> cc90be53
                GridRowPinningWithTransactionsComponent
            ],
            imports: [
                NoopAnimationsModule,
                IgxGridModule
            ]
        })
            .compileComponents();
    }));

    describe('', () => {
        beforeEach(fakeAsync(() => {
            fix = TestBed.createComponent(GridRowPinningComponent);
            fix.detectChanges();
            grid = fix.componentInstance.instance;
            tick();
            fix.detectChanges();
        }));

        it('should pin rows to top.', () => {
            // pin 2nd data row
            grid.pinRow(fix.componentInstance.data[1]);
            fix.detectChanges();

            expect(grid.pinnedRows.length).toBe(1);
            let pinRowContainer = fix.debugElement.queryAll(By.css(FIXED_ROW_CONTAINER));
            expect(pinRowContainer.length).toBe(1);
            expect(pinRowContainer[0].children.length).toBe(1);
            expect(pinRowContainer[0].children[0].context.rowID).toBe(fix.componentInstance.data[1]);
            expect(pinRowContainer[0].children[0].nativeElement).toBe(grid.getRowByIndex(0).nativeElement);

            expect(grid.getRowByIndex(1).rowID).toBe(fix.componentInstance.data[0]);
            expect(grid.getRowByIndex(2).rowID).toBe(fix.componentInstance.data[2]);

            // pin 3rd data row
            grid.pinRow(fix.componentInstance.data[2]);
            fix.detectChanges();

            pinRowContainer = fix.debugElement.queryAll(By.css(FIXED_ROW_CONTAINER));
            expect(pinRowContainer[0].children.length).toBe(2);
            expect(pinRowContainer[0].children[0].context.rowID).toBe(fix.componentInstance.data[1]);
            expect(pinRowContainer[0].children[1].context.rowID).toBe(fix.componentInstance.data[2]);

            expect(grid.getRowByIndex(2).rowID).toBe(fix.componentInstance.data[0]);
            expect(grid.getRowByIndex(3).rowID).toBe(fix.componentInstance.data[3]);

            // 2 records pinned + 2px border
            expect(grid.pinnedRowHeight).toBe(2 * grid.renderedRowHeight + 2);
            const expectedHeight = parseInt(grid.height, 10) - grid.pinnedRowHeight - 18 - grid.theadRow.nativeElement.offsetHeight;
            expect(grid.calcHeight - expectedHeight).toBeLessThanOrEqual(1);
        });

        it('should pin rows to bottom.', () => {
            fix.componentInstance.pinningConfig = { columns: ColumnPinningPosition.Start, rows: RowPinningPosition.Bottom };
            fix.detectChanges();

            // pin 2nd
            grid.pinRow(fix.componentInstance.data[1]);
            fix.detectChanges();

            expect(grid.pinnedRows.length).toBe(1);
            let pinRowContainer = fix.debugElement.queryAll(By.css(FIXED_ROW_CONTAINER));
            expect(pinRowContainer.length).toBe(1);
            expect(pinRowContainer[0].children.length).toBe(1);
            expect(pinRowContainer[0].children[0].context.rowID).toBe(fix.componentInstance.data[1]);
            expect(pinRowContainer[0].children[0].context.index).toBe(fix.componentInstance.data.length - 1);
            expect(pinRowContainer[0].children[0].nativeElement)
                .toBe(grid.getRowByIndex(fix.componentInstance.data.length - 1).nativeElement);

            expect(grid.getRowByIndex(0).rowID).toBe(fix.componentInstance.data[0]);
            expect(grid.getRowByIndex(1).rowID).toBe(fix.componentInstance.data[2]);

            // pin 1st
            grid.pinRow(fix.componentInstance.data[0]);
            fix.detectChanges();

            pinRowContainer = fix.debugElement.queryAll(By.css(FIXED_ROW_CONTAINER));
            expect(pinRowContainer[0].children.length).toBe(2);
            expect(pinRowContainer[0].children[0].context.rowID).toBe(fix.componentInstance.data[1]);
            expect(pinRowContainer[0].children[1].context.rowID).toBe(fix.componentInstance.data[0]);

            // check last pinned is fully in view
            const last = pinRowContainer[0].children[1].context.nativeElement;
            expect(last.getBoundingClientRect().bottom - grid.tbody.nativeElement.getBoundingClientRect().bottom).toBe(0);

            // 2 records pinned + 2px border
            expect(grid.pinnedRowHeight).toBe(2 * grid.renderedRowHeight + 2);
            const expectedHeight = parseInt(grid.height, 10) - grid.pinnedRowHeight - 18 - grid.theadRow.nativeElement.offsetHeight;
            expect(grid.calcHeight - expectedHeight).toBeLessThanOrEqual(1);
        });

        it('should emit onRowPinning on pin/unpin.', () => {
            spyOn(grid.onRowPinning, 'emit').and.callThrough();

            let row = grid.getRowByIndex(0);
            let rowID = row.rowID;
            row.pin();
            fix.detectChanges();

            expect(grid.onRowPinning.emit).toHaveBeenCalledTimes(1);
            expect(grid.onRowPinning.emit).toHaveBeenCalledWith({
                row: row,
                rowID: rowID,
                insertAtIndex: undefined,
                isPinned: true
            });

            row = grid.getRowByIndex(0);
            rowID = row.rowID;
            row.unpin();
            fix.detectChanges();

            expect(grid.onRowPinning.emit).toHaveBeenCalledTimes(2);
        });

        it('should pin/unpin via grid API methods.', () => {
            // pin 2nd row
            grid.pinRow(fix.componentInstance.data[1]);
            fix.detectChanges();

            expect(grid.pinnedRows.length).toBe(1);
            let pinRowContainer = fix.debugElement.queryAll(By.css(FIXED_ROW_CONTAINER));
            expect(pinRowContainer.length).toBe(1);
            expect(pinRowContainer[0].children.length).toBe(1);
            expect(pinRowContainer[0].children[0].context.rowID).toBe(fix.componentInstance.data[1]);
            expect(pinRowContainer[0].children[0].context.index).toBe(0);
            expect(pinRowContainer[0].children[0].nativeElement).toBe(grid.getRowByIndex(0).nativeElement);

            expect(grid.getRowByIndex(0).rowID).toBe(fix.componentInstance.data[1]);
            expect(grid.getRowByIndex(1).rowID).toBe(fix.componentInstance.data[0]);

            // unpin 2nd row
            grid.unpinRow(fix.componentInstance.data[1]);
            fix.detectChanges();

            expect(grid.pinnedRows.length).toBe(0);
            pinRowContainer = fix.debugElement.queryAll(By.css(FIXED_ROW_CONTAINER));
            expect(pinRowContainer.length).toBe(0);

            expect(grid.getRowByIndex(0).rowID).toBe(fix.componentInstance.data[0]);
            expect(grid.getRowByIndex(1).rowID).toBe(fix.componentInstance.data[1]);
        });

        it('should pin/unpin via row API methods.', () => {
            // pin 2nd row
            let row = grid.getRowByIndex(1);
            row.pin();
            fix.detectChanges();

            expect(grid.pinnedRows.length).toBe(1);
            let pinRowContainer = fix.debugElement.queryAll(By.css(FIXED_ROW_CONTAINER));
            expect(pinRowContainer.length).toBe(1);
            expect(pinRowContainer[0].children.length).toBe(1);
            expect(pinRowContainer[0].children[0].context.rowID).toBe(fix.componentInstance.data[1]);

            expect(grid.getRowByIndex(0).rowID).toBe(fix.componentInstance.data[1]);
            expect(grid.getRowByIndex(1).rowID).toBe(fix.componentInstance.data[0]);

            // unpin
            row = grid.getRowByIndex(0);
            row.unpin();
            fix.detectChanges();

            expect(grid.pinnedRows.length).toBe(0);
            pinRowContainer = fix.debugElement.queryAll(By.css(FIXED_ROW_CONTAINER));
            expect(pinRowContainer.length).toBe(0);

            expect(grid.getRowByIndex(0).rowID).toBe(fix.componentInstance.data[0]);
            expect(grid.getRowByIndex(1).rowID).toBe(fix.componentInstance.data[1]);
        });

        it('should pin/unpin via row pinned setter.', () => {
            // pin 2nd row
            let row = grid.getRowByIndex(1);
            row.pinned = true;
            fix.detectChanges();

            expect(grid.pinnedRows.length).toBe(1);
            let pinRowContainer = fix.debugElement.queryAll(By.css(FIXED_ROW_CONTAINER));
            expect(pinRowContainer.length).toBe(1);
            expect(pinRowContainer[0].children.length).toBe(1);
            expect(pinRowContainer[0].children[0].context.rowID).toBe(fix.componentInstance.data[1]);

            expect(grid.getRowByIndex(0).rowID).toBe(fix.componentInstance.data[1]);
            expect(grid.getRowByIndex(1).rowID).toBe(fix.componentInstance.data[0]);

            // unpin
            row = grid.getRowByIndex(0);
            row.pinned = false;
            fix.detectChanges();

            expect(grid.pinnedRows.length).toBe(0);
            pinRowContainer = fix.debugElement.queryAll(By.css(FIXED_ROW_CONTAINER));
            expect(pinRowContainer.length).toBe(0);

            expect(grid.getRowByIndex(0).rowID).toBe(fix.componentInstance.data[0]);
            expect(grid.getRowByIndex(1).rowID).toBe(fix.componentInstance.data[1]);
        });

        it('should pin rows when columns are grouped.', () => {
            // pin 1st and 2nd data row
            grid.pinRow(fix.componentInstance.data[0]);
            grid.pinRow(fix.componentInstance.data[1]);
            fix.detectChanges();

            // group by string column
            grid.groupBy({
                fieldName: 'ContactTitle', dir: SortingDirection.Desc, ignoreCase: false
            });
            fix.detectChanges();

            expect(grid.pinnedRows.length).toBe(2);

            // verify rows
            const groupRows = grid.groupsRowList.toArray();
            const dataRows = grid.dataRowList.toArray();

            expect(groupRows.length).toEqual(2);
            expect(dataRows.length).toEqual(7);
            expect(groupRows[0].groupRow.records[0].ID).toEqual('AROUT');

            // pin 4th data row with ID:AROUT
            grid.pinRow(fix.componentInstance.data[3]);
            fix.detectChanges();

            expect(grid.pinnedRows.length).toBe(3);

            // make sure the pinned row is out of the first groupBy group
            expect(groupRows[0].groupRow.records[0].ID).toEqual('BLAUS');
        });

        it('should apply sorting to both pinned and unpinned rows.', () => {
            grid.getRowByIndex(1).pin();
            grid.getRowByIndex(5).pin();
            fix.detectChanges();

            expect(grid.getRowByIndex(0).rowID).toBe(fix.componentInstance.data[1]);
            expect(grid.getRowByIndex(1).rowID).toBe(fix.componentInstance.data[5]);

            grid.sort({ fieldName: 'ID', dir: SortingDirection.Desc, ignoreCase: false });
            fix.detectChanges();

            // check pinned rows data is sorted
            expect(grid.getRowByIndex(0).rowID).toBe(fix.componentInstance.data[5]);
            expect(grid.getRowByIndex(1).rowID).toBe(fix.componentInstance.data[1]);

            // check unpinned rows data is sorted
            const lastIndex = fix.componentInstance.data.length - 1;
            expect(grid.getRowByIndex(2).rowID).toBe(fix.componentInstance.data[lastIndex]);
        });
    });
    describe('Row pinning with Master Detail View', () => {
        beforeEach(fakeAsync(() => {
            fix = TestBed.createComponent(GridRowPinningWithMDVComponent);
            fix.detectChanges();
            grid = fix.componentInstance.instance;
            tick();
            fix.detectChanges();
        }));

        it('should be in view when expanded and pinning row to bottom of the grid.', () => {
            fix.componentInstance.pinningConfig = { columns: ColumnPinningPosition.Start, rows: RowPinningPosition.Bottom };
            fix.detectChanges();
            // pin 1st row
            const row = grid.getRowByIndex(0);
            row.pinned = true;
            fix.detectChanges();

            GridFunctions.toggleMasterRow(fix, grid.pinnedRows[0]);
            fix.detectChanges();


            expect(grid.pinnedRows.length).toBe(1);

            const firstRowIconName = GridFunctions.getRowExpandIconName(grid.pinnedRows[0]);
            const firstRowDetail = GridFunctions.getMasterRowDetail(grid.pinnedRows[0]);
            expect(grid.expansionStates.size).toEqual(1);
            expect(grid.expansionStates.has(grid.pinnedRows[0].rowID)).toBeTruthy();
            expect(grid.expansionStates.get(grid.pinnedRows[0].rowID)).toBeTruthy();
            expect(firstRowIconName).toEqual('expand_more');

            // check last pinned and expanded is fully in view
            expect(firstRowDetail.getBoundingClientRect().bottom - grid.tbody.nativeElement.getBoundingClientRect().bottom).toBe(0);
        });
    });

    describe(' Editing ', () => {
        beforeEach(fakeAsync(() => {
            fix = TestBed.createComponent(GridRowPinningWithTransactionsComponent);
            fix.detectChanges();
            grid = fix.componentInstance.instance;
            tick();
            fix.detectChanges();
        }));

        it('should allow pinning edited row.', () => {
            grid.updateCell('New value', 'ANTON', 'CompanyName');
            fix.detectChanges();
            grid.pinRow('ANTON');
            fix.detectChanges();

            expect(grid.pinnedRows.length).toBe(1);
            const pinRowContainer = fix.debugElement.queryAll(By.css(FIXED_ROW_CONTAINER));
            expect(pinRowContainer.length).toBe(1);
            expect(pinRowContainer[0].children.length).toBe(1);
            expect(pinRowContainer[0].children[0].context.rowID).toBe('ANTON');
            expect(pinRowContainer[0].children[0].context.rowData.CompanyName).toBe('New value');
        });

        it('should allow pinning deleted row.', () => {
            grid.deleteRow('ALFKI');
            fix.detectChanges();
            grid.pinRow('ALFKI');
            fix.detectChanges();

            expect(grid.pinnedRows.length).toBe(1);
            const pinRowContainer = fix.debugElement.queryAll(By.css(FIXED_ROW_CONTAINER));
            expect(pinRowContainer.length).toBe(1);
            expect(pinRowContainer[0].children.length).toBe(1);
            expect(pinRowContainer[0].children[0].context.rowID).toBe('ALFKI');
        });

        it('should allow pinning added row.', () => {

            grid.addRow({ 'ID': 'Test', 'CompanyName': 'Test' });
            fix.detectChanges();

            grid.pinRow('Test');
            fix.detectChanges();
            expect(grid.pinnedRows.length).toBe(1);
            const pinRowContainer = fix.debugElement.queryAll(By.css(FIXED_ROW_CONTAINER));
            expect(pinRowContainer.length).toBe(1);
            expect(pinRowContainer[0].children.length).toBe(1);
            expect(pinRowContainer[0].children[0].context.rowID).toBe('Test');
        });

        it('should stop editing when edited row is pinned/unpinned.', () => {
            grid.getColumnByName('CompanyName').editable = true;
            fix.detectChanges();
            let cell = grid.getCellByColumn(0, 'CompanyName');
            let cellDomNumber = fix.debugElement.queryAll(By.css(CELL_CSS_CLASS))[1];
            cellDomNumber.triggerEventHandler('dblclick', {});
            fix.detectChanges();

            expect(cell.editMode).toBeTruthy();

            grid.pinRow(cell.row.rowID);
            fix.detectChanges();

            cell = grid.getCellByColumn(0, 'CompanyName');
            expect(cell.editMode).toBeFalsy();

            cellDomNumber = fix.debugElement.queryAll(By.css(CELL_CSS_CLASS))[1];
            cellDomNumber.triggerEventHandler('dblclick', {});
            fix.detectChanges();

            expect(cell.editMode).toBeTruthy();
            grid.unpinRow(cell.row.rowID);
            fix.detectChanges();
            cell = grid.getCellByColumn(0, 'CompanyName');
            expect(cell.editMode).toBeFalsy();
        });

    });
    describe('Row pinning with MRL', () => {
        beforeEach(fakeAsync(() => {
            fix = TestBed.createComponent(GridRowPinningWithMRLComponent);
            fix.detectChanges();
            grid = fix.componentInstance.instance;
            tick();
            fix.detectChanges();
        }));

        it('should pin/unpin correctly to top', () => {
            // pin
            grid.pinRow(fix.componentInstance.data[1]);
            fix.detectChanges();

            expect(grid.pinnedRows.length).toBe(1);
            const pinRowContainer = fix.debugElement.queryAll(By.css(FIXED_ROW_CONTAINER));
            expect(pinRowContainer.length).toBe(1);
            expect(pinRowContainer[0].children.length).toBe(1);
            expect(pinRowContainer[0].children[0].context.rowID).toBe(fix.componentInstance.data[1]);
            expect(pinRowContainer[0].children[0].nativeElement).toBe(grid.getRowByIndex(0).nativeElement);

            expect(grid.getRowByIndex(0).pinned).toBeTruthy();
            const gridPinnedRow = grid.pinnedRows[0];
            const pinnedRowCells = gridPinnedRow.cells.toArray();
            const headerCells = grid.headerGroups.first.children.toArray();

            // headers are aligned to cells
            verifyLayoutHeadersAreAligned(headerCells, pinnedRowCells);
            verifyDOMMatchesLayoutSettings(gridPinnedRow, fix.componentInstance.colGroups);

            // unpin
            const row = grid.pinnedRows[0];
            row.pinned = false;
            fix.detectChanges();

            expect(grid.pinnedRows.length).toBe(0);
            expect(row.pinned).toBeFalsy();

            const gridUnpinnedRow = grid.getRowByIndex(1);
            const unpinnedRowCells = gridUnpinnedRow.cells.toArray();

            verifyLayoutHeadersAreAligned(headerCells, unpinnedRowCells);
            verifyDOMMatchesLayoutSettings(gridUnpinnedRow, fix.componentInstance.colGroups);
        });

        it('should pin/unpin correctly to bottom', () => {

            fix.componentInstance.pinningConfig = { columns: ColumnPinningPosition.Start, rows: RowPinningPosition.Bottom };
            fix.detectChanges();

            // pin
            grid.pinRow(fix.componentInstance.data[1]);
            fix.detectChanges();

            expect(grid.pinnedRows.length).toBe(1);
            const pinRowContainer = fix.debugElement.queryAll(By.css(FIXED_ROW_CONTAINER));
            expect(pinRowContainer.length).toBe(1);
            expect(pinRowContainer[0].children.length).toBe(1);
            expect(pinRowContainer[0].children[0].context.rowID).toBe(fix.componentInstance.data[1]);
            expect(pinRowContainer[0].children[0].nativeElement)
                .toBe(grid.getRowByIndex(fix.componentInstance.data.length - 1).nativeElement);

            expect(grid.getRowByIndex(fix.componentInstance.data.length - 1).pinned).toBeTruthy();
            const gridPinnedRow = grid.pinnedRows[0];
            const pinnedRowCells = gridPinnedRow.cells.toArray();
            const headerCells = grid.headerGroups.first.children.toArray();

            // headers are aligned to cells
            verifyLayoutHeadersAreAligned(headerCells, pinnedRowCells);
            verifyDOMMatchesLayoutSettings(gridPinnedRow, fix.componentInstance.colGroups);

            // unpin
            const row = grid.pinnedRows[0];
            row.pinned = false;
            fix.detectChanges();

            expect(grid.pinnedRows.length).toBe(0);
            expect(row.pinned).toBeFalsy();

            const gridUnpinnedRow = grid.getRowByIndex(1);
            const unpinnedRowCells = gridUnpinnedRow.cells.toArray();

            verifyLayoutHeadersAreAligned(headerCells, unpinnedRowCells);
            verifyDOMMatchesLayoutSettings(gridUnpinnedRow, fix.componentInstance.colGroups);
        });
    });
});

@Component({
    template: `
        <igx-grid
            [pinning]='pinningConfig'
            [width]='"800px"'
            [height]='"500px"'
            [data]="data"
            [autoGenerate]="true">
        </igx-grid>
    `
})
export class GridRowPinningComponent {
    public data = SampleTestData.contactInfoDataFull();
    public pinningConfig: IPinningConfig = { columns: ColumnPinningPosition.Start, rows: RowPinningPosition.Top };

    @ViewChild(IgxGridComponent, { read: IgxGridComponent, static: true })
    public instance: IgxGridComponent;
}

@Component({
    template: `
<<<<<<< HEAD
    <igx-grid [data]="data" height="500px" [pinning]='pinningConfig'>
        <igx-column-layout *ngFor='let group of colGroups'>
            <igx-column *ngFor='let col of group.columns'
            [rowStart]="col.rowStart" [colStart]="col.colStart" [width]='col.width'
            [colEnd]="col.colEnd" [rowEnd]="col.rowEnd" [field]='col.field'></igx-column>
        </igx-column-layout>
    </igx-grid>
    `
})
export class GridRowPinningWithMRLComponent extends GridRowPinningComponent {
    cols: Array<any> = [
        { field: 'ID', rowStart: 1, colStart: 1 },
        { field: 'CompanyName', rowStart: 1, colStart: 2 },
        { field: 'ContactName', rowStart: 1, colStart: 3 },
        { field: 'ContactTitle', rowStart: 2, colStart: 1, rowEnd: 4, colEnd: 4 },
    ];
    colGroups = [
        {
            group: 'group1',
            columns: this.cols
        }
    ];
}
=======
    <igx-grid
        [pinning]='pinningConfig'
        [width]='"800px"'
        [height]='"500px"'
        [data]="data"
        [autoGenerate]="true">
        <ng-template igxGridDetail let-dataItem>
            <div>
                <div><span class='categoryStyle'>Country:</span> {{dataItem.Country}}</div>
                <div><span class='categoryStyle'>City:</span> {{dataItem.City}}</div>
                <div><span class='categoryStyle'>Address:</span> {{dataItem.Address}}</div>
            </div>
        </ng-template>
</igx-grid>`
})
export class GridRowPinningWithMDVComponent extends GridRowPinningComponent {}

>>>>>>> cc90be53

@Component({
    template: `
        <igx-grid
            [pinning]='pinningConfig'
            primaryKey='ID'
            [width]='"800px"'
            [height]='"500px"'
            [data]="data"
            [autoGenerate]="true">
        </igx-grid>
    `,
    providers: [{ provide: IgxGridTransaction, useClass: IgxTransactionService }]
})
export class GridRowPinningWithTransactionsComponent extends GridRowPinningComponent {}<|MERGE_RESOLUTION|>--- conflicted
+++ resolved
@@ -8,11 +8,8 @@
 import { ColumnPinningPosition, RowPinningPosition } from '../common/enums';
 import { IPinningConfig } from '../common/grid.interface';
 import { SampleTestData } from '../../test-utils/sample-test-data.spec';
-<<<<<<< HEAD
 import { verifyLayoutHeadersAreAligned, verifyDOMMatchesLayoutSettings } from '../../test-utils/helper-utils.spec';
-=======
 import { GridFunctions } from '../../test-utils/grid-functions.spec';
->>>>>>> cc90be53
 import { SortingDirection } from '../../data-operations/sorting-expression.interface';
 import { IgxGridTransaction } from '../tree-grid';
 import { IgxTransactionService } from '../../services';
@@ -28,11 +25,8 @@
         TestBed.configureTestingModule({
             declarations: [
                 GridRowPinningComponent,
-<<<<<<< HEAD
                 GridRowPinningWithMRLComponent,
-=======
                 GridRowPinningWithMDVComponent,
->>>>>>> cc90be53
                 GridRowPinningWithTransactionsComponent
             ],
             imports: [
@@ -506,7 +500,6 @@
 
 @Component({
     template: `
-<<<<<<< HEAD
     <igx-grid [data]="data" height="500px" [pinning]='pinningConfig'>
         <igx-column-layout *ngFor='let group of colGroups'>
             <igx-column *ngFor='let col of group.columns'
@@ -530,7 +523,9 @@
         }
     ];
 }
-=======
+
+@Component({
+    template: `
     <igx-grid
         [pinning]='pinningConfig'
         [width]='"800px"'
@@ -548,7 +543,6 @@
 })
 export class GridRowPinningWithMDVComponent extends GridRowPinningComponent {}
 
->>>>>>> cc90be53
 
 @Component({
     template: `
