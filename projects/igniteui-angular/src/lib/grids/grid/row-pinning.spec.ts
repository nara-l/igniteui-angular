--- conflicted
+++ resolved
@@ -35,12 +35,8 @@
                 NoopAnimationsModule,
                 IgxGridModule
             ]
-<<<<<<< HEAD
-        }).compileComponents();
-=======
         })
             .compileComponents();
->>>>>>> 53cc019f
     }));
 
     describe('', () => {
@@ -232,7 +228,6 @@
             expect(grid.getRowByIndex(1).rowID).toBe(fix.componentInstance.data[1]);
         });
 
-<<<<<<< HEAD
         it('should search in both pinned and unpinned rows.', () => {
             // pin 1st row
             let row = grid.getRowByIndex(0);
@@ -267,7 +262,8 @@
             spans = fixNativeElement.querySelectorAll('.igx-highlight');
             expect(spans.length).toBe(2);
             expect(finds).toEqual(2);
-=======
+        });
+        
         it('should allow pinning onInit', () => {
             expect(() => {
                 fix = TestBed.createComponent(GridRowPinningComponent);
@@ -373,7 +369,6 @@
             expect(gridFilterData.length).toBe(7);
             expect(gridFilterData[0].ID).toBe('BLAUS');
             expect(gridFilterData[1].ID).toBe('BERGS');
->>>>>>> 53cc019f
         });
 
         it('should apply sorting to both pinned and unpinned rows.', () => {
