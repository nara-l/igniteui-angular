import { DebugElement, ViewChild, Component } from '@angular/core';
import { TestBed, async, fakeAsync, tick } from '@angular/core/testing';
import { By } from '@angular/platform-browser';
import { NoopAnimationsModule } from '@angular/platform-browser/animations';
import { IgxGridComponent } from './grid.component';
import { IgxGridModule } from './index';
import { configureTestSuite } from '../../test-utils/configure-suite';
import { ColumnPinningPosition, RowPinningPosition } from '../common/enums';
import { IPinningConfig } from '../common/grid.interface';
import { SampleTestData } from '../../test-utils/sample-test-data.spec';
import { SortingDirection } from '../../data-operations/sorting-expression.interface';
import { IgxGridTransaction } from '../tree-grid';
import { IgxTransactionService } from '../../services';

describe('Row Pinning #grid', () => {
    const FIXED_ROW_CONTAINER = '.igx-grid__tr--pinned ';
    const CELL_CSS_CLASS = '.igx-grid__td';
    configureTestSuite();
    let fix;
    let grid: IgxGridComponent;

    beforeAll(async(() => {
        TestBed.configureTestingModule({
            declarations: [
                GridRowPinningComponent,
                GridRowPinningWithTransactionsComponent
            ],
            imports: [
                NoopAnimationsModule,
                IgxGridModule
            ]
        })
        .compileComponents();
    }));

    describe('', () => {
        beforeEach(fakeAsync(() => {
            fix = TestBed.createComponent(GridRowPinningComponent);
            fix.detectChanges();
            grid = fix.componentInstance.instance;
            tick();
            fix.detectChanges();
        }));

        it('should pin rows to top.', () => {
            // pin 2nd data row
            grid.pinRow(fix.componentInstance.data[1]);
            fix.detectChanges();

            expect(grid.pinnedRows.length).toBe(1);
            let pinRowContainer = fix.debugElement.queryAll(By.css(FIXED_ROW_CONTAINER));
            expect(pinRowContainer.length).toBe(1);
            expect(pinRowContainer[0].children.length).toBe(1);
            expect(pinRowContainer[0].children[0].context.rowID).toBe(fix.componentInstance.data[1]);
            expect(pinRowContainer[0].children[0].nativeElement).toBe(grid.getRowByIndex(0).nativeElement);

            expect(grid.getRowByIndex(1).rowID).toBe(fix.componentInstance.data[0]);
            expect(grid.getRowByIndex(2).rowID).toBe(fix.componentInstance.data[2]);

            // pin 3rd data row
            grid.pinRow(fix.componentInstance.data[2]);
            fix.detectChanges();

            pinRowContainer = fix.debugElement.queryAll(By.css(FIXED_ROW_CONTAINER));
            expect(pinRowContainer[0].children.length).toBe(2);
            expect(pinRowContainer[0].children[0].context.rowID).toBe(fix.componentInstance.data[1]);
            expect(pinRowContainer[0].children[1].context.rowID).toBe(fix.componentInstance.data[2]);

            expect(grid.getRowByIndex(2).rowID).toBe(fix.componentInstance.data[0]);
            expect(grid.getRowByIndex(3).rowID).toBe(fix.componentInstance.data[3]);

            // 2 records pinned + 2px border
            expect(grid.pinnedRowHeight).toBe(2 * grid.renderedRowHeight + 2);
            const expectedHeight = parseInt(grid.height, 10) - grid.pinnedRowHeight - 18 -  grid.theadRow.nativeElement.offsetHeight;
            expect(grid.calcHeight - expectedHeight).toBeLessThanOrEqual(1);
        });

        it('should pin rows to bottom.', () => {
            fix.componentInstance.pinningConfig = { columns: ColumnPinningPosition.Start, rows: RowPinningPosition.Bottom };
            fix.detectChanges();

            // pin 2nd
            grid.pinRow(fix.componentInstance.data[1]);
            fix.detectChanges();

            expect(grid.pinnedRows.length).toBe(1);
            let pinRowContainer = fix.debugElement.queryAll(By.css(FIXED_ROW_CONTAINER));
            expect(pinRowContainer.length).toBe(1);
            expect(pinRowContainer[0].children.length).toBe(1);
            expect(pinRowContainer[0].children[0].context.rowID).toBe(fix.componentInstance.data[1]);
            expect(pinRowContainer[0].children[0].context.index).toBe(fix.componentInstance.data.length - 1);
            expect(pinRowContainer[0].children[0].nativeElement)
                .toBe(grid.getRowByIndex(fix.componentInstance.data.length - 1).nativeElement);

            expect(grid.getRowByIndex(0).rowID).toBe(fix.componentInstance.data[0]);
            expect(grid.getRowByIndex(1).rowID).toBe(fix.componentInstance.data[2]);

            // pin 1st
            grid.pinRow(fix.componentInstance.data[0]);
            fix.detectChanges();

            pinRowContainer = fix.debugElement.queryAll(By.css(FIXED_ROW_CONTAINER));
            expect(pinRowContainer[0].children.length).toBe(2);
            expect(pinRowContainer[0].children[0].context.rowID).toBe(fix.componentInstance.data[1]);
            expect(pinRowContainer[0].children[1].context.rowID).toBe(fix.componentInstance.data[0]);

            // check last pinned is fully in view
            const last = pinRowContainer[0].children[1].context.nativeElement;
            expect(last.getBoundingClientRect().bottom - grid.tbody.nativeElement.getBoundingClientRect().bottom).toBe(0);

            // 2 records pinned + 2px border
            expect(grid.pinnedRowHeight).toBe(2 * grid.renderedRowHeight + 2);
            const expectedHeight = parseInt(grid.height, 10) - grid.pinnedRowHeight - 18 -  grid.theadRow.nativeElement.offsetHeight;
            expect(grid.calcHeight - expectedHeight).toBeLessThanOrEqual(1);
        });

        it('should emit onRowPinning on pin/unpin.', () => {
            spyOn(grid.onRowPinning, 'emit').and.callThrough();

            let row = grid.getRowByIndex(0);
            let rowID = row.rowID;
            row.pin();
            fix.detectChanges();

            expect(grid.onRowPinning.emit).toHaveBeenCalledTimes(1);
            expect(grid.onRowPinning.emit).toHaveBeenCalledWith({
                row: row,
                rowID: rowID,
                insertAtIndex: undefined,
                isPinned: true
            });

            row = grid.getRowByIndex(0);
            rowID = row.rowID;
            row.unpin();
            fix.detectChanges();

            expect(grid.onRowPinning.emit).toHaveBeenCalledTimes(2);
        });

        it('should pin/unpin via grid API methods.', () => {
            // pin 2nd row
            grid.pinRow(fix.componentInstance.data[1]);
            fix.detectChanges();

            expect(grid.pinnedRows.length).toBe(1);
            let pinRowContainer = fix.debugElement.queryAll(By.css(FIXED_ROW_CONTAINER));
            expect(pinRowContainer.length).toBe(1);
            expect(pinRowContainer[0].children.length).toBe(1);
            expect(pinRowContainer[0].children[0].context.rowID).toBe(fix.componentInstance.data[1]);
            expect(pinRowContainer[0].children[0].context.index).toBe(0);
            expect(pinRowContainer[0].children[0].nativeElement).toBe(grid.getRowByIndex(0).nativeElement);

            expect(grid.getRowByIndex(0).rowID).toBe(fix.componentInstance.data[1]);
            expect(grid.getRowByIndex(1).rowID).toBe(fix.componentInstance.data[0]);

            // unpin 2nd row
            grid.unpinRow(fix.componentInstance.data[1]);
            fix.detectChanges();

            expect(grid.pinnedRows.length).toBe(0);
            pinRowContainer = fix.debugElement.queryAll(By.css(FIXED_ROW_CONTAINER));
            expect(pinRowContainer.length).toBe(0);

            expect(grid.getRowByIndex(0).rowID).toBe(fix.componentInstance.data[0]);
            expect(grid.getRowByIndex(1).rowID).toBe(fix.componentInstance.data[1]);
        });

        it('should pin/unpin via row API methods.', () => {
            // pin 2nd row
            let row = grid.getRowByIndex(1);
            row.pin();
            fix.detectChanges();

            expect(grid.pinnedRows.length).toBe(1);
            let pinRowContainer = fix.debugElement.queryAll(By.css(FIXED_ROW_CONTAINER));
            expect(pinRowContainer.length).toBe(1);
            expect(pinRowContainer[0].children.length).toBe(1);
            expect(pinRowContainer[0].children[0].context.rowID).toBe(fix.componentInstance.data[1]);

            expect(grid.getRowByIndex(0).rowID).toBe(fix.componentInstance.data[1]);
            expect(grid.getRowByIndex(1).rowID).toBe(fix.componentInstance.data[0]);

            // unpin
            row = grid.getRowByIndex(0);
            row.unpin();
            fix.detectChanges();

            expect(grid.pinnedRows.length).toBe(0);
            pinRowContainer = fix.debugElement.queryAll(By.css(FIXED_ROW_CONTAINER));
            expect(pinRowContainer.length).toBe(0);

            expect(grid.getRowByIndex(0).rowID).toBe(fix.componentInstance.data[0]);
            expect(grid.getRowByIndex(1).rowID).toBe(fix.componentInstance.data[1]);
        });

        it('should pin/unpin via row pinned setter.', () => {
              // pin 2nd row
              let row = grid.getRowByIndex(1);
              row.pinned = true;
              fix.detectChanges();

              expect(grid.pinnedRows.length).toBe(1);
              let pinRowContainer = fix.debugElement.queryAll(By.css(FIXED_ROW_CONTAINER));
              expect(pinRowContainer.length).toBe(1);
              expect(pinRowContainer[0].children.length).toBe(1);
              expect(pinRowContainer[0].children[0].context.rowID).toBe(fix.componentInstance.data[1]);

              expect(grid.getRowByIndex(0).rowID).toBe(fix.componentInstance.data[1]);
              expect(grid.getRowByIndex(1).rowID).toBe(fix.componentInstance.data[0]);

              // unpin
              row = grid.getRowByIndex(0);
              row.pinned = false;
              fix.detectChanges();

              expect(grid.pinnedRows.length).toBe(0);
              pinRowContainer = fix.debugElement.queryAll(By.css(FIXED_ROW_CONTAINER));
              expect(pinRowContainer.length).toBe(0);

              expect(grid.getRowByIndex(0).rowID).toBe(fix.componentInstance.data[0]);
              expect(grid.getRowByIndex(1).rowID).toBe(fix.componentInstance.data[1]);
        });

<<<<<<< HEAD
        it('should pin rows when columns are grouped.', () => {
            // pin 1st and 2nd data row
            grid.pinRow(fix.componentInstance.data[0]);
            grid.pinRow(fix.componentInstance.data[1]);
            fix.detectChanges();

            // group by string column
            grid.groupBy({
                fieldName: 'ContactTitle', dir: SortingDirection.Desc, ignoreCase: false
            });
            fix.detectChanges();

            expect(grid.pinnedRows.length).toBe(2);

            // verify rows
            const groupRows = grid.groupsRowList.toArray();
            const dataRows = grid.dataRowList.toArray();

            expect(groupRows.length).toEqual(2);
            expect(dataRows.length).toEqual(7);
            expect(groupRows[0].groupRow.records[0].ID).toEqual('AROUT');

            // pin 4th data row with ID:AROUT
            grid.pinRow(fix.componentInstance.data[3]);
            fix.detectChanges();

            expect(grid.pinnedRows.length).toBe(3);

            // make sure the pinned row is out of the first groupBy group
            expect(groupRows[0].groupRow.records[0].ID).toEqual('BLAUS');
=======
        it('should apply sorting to both pinned and unpinned rows.', () => {
            grid.getRowByIndex(1).pin();
            grid.getRowByIndex(5).pin();
            fix.detectChanges();

            expect(grid.getRowByIndex(0).rowID).toBe(fix.componentInstance.data[1]);
            expect(grid.getRowByIndex(1).rowID).toBe(fix.componentInstance.data[5]);

            grid.sort({ fieldName: 'ID', dir: SortingDirection.Desc, ignoreCase: false });
            fix.detectChanges();

            // check pinned rows data is sorted
            expect(grid.getRowByIndex(0).rowID).toBe(fix.componentInstance.data[5]);
            expect(grid.getRowByIndex(1).rowID).toBe(fix.componentInstance.data[1]);

            // check unpinned rows data is sorted
            const lastIndex = fix.componentInstance.data.length - 1;
            expect(grid.getRowByIndex(2).rowID).toBe(fix.componentInstance.data[lastIndex]);
>>>>>>> 81ae277b
        });
    });

    describe(' Editing ', () => {
        beforeEach(fakeAsync(() => {
            fix = TestBed.createComponent(GridRowPinningWithTransactionsComponent);
            fix.detectChanges();
            grid = fix.componentInstance.instance;
            tick();
            fix.detectChanges();
        }));

        it('should allow pinning edited row.', () => {
            grid.updateCell('New value', 'ANTON', 'CompanyName');
            fix.detectChanges();
            grid.pinRow('ANTON');
            fix.detectChanges();

            expect(grid.pinnedRows.length).toBe(1);
            const pinRowContainer = fix.debugElement.queryAll(By.css(FIXED_ROW_CONTAINER));
            expect(pinRowContainer.length).toBe(1);
            expect(pinRowContainer[0].children.length).toBe(1);
            expect(pinRowContainer[0].children[0].context.rowID).toBe('ANTON');
            expect(pinRowContainer[0].children[0].context.rowData.CompanyName).toBe('New value');
        });

        it('should allow pinning deleted row.', () => {
            grid.deleteRow('ALFKI');
            fix.detectChanges();
            grid.pinRow('ALFKI');
            fix.detectChanges();

            expect(grid.pinnedRows.length).toBe(1);
            const pinRowContainer = fix.debugElement.queryAll(By.css(FIXED_ROW_CONTAINER));
            expect(pinRowContainer.length).toBe(1);
            expect(pinRowContainer[0].children.length).toBe(1);
            expect(pinRowContainer[0].children[0].context.rowID).toBe('ALFKI');
        });

        it('should allow pinning added row.', () => {

            grid.addRow({ 'ID': 'Test', 'CompanyName': 'Test'});
            fix.detectChanges();

            grid.pinRow('Test');
            fix.detectChanges();
            expect(grid.pinnedRows.length).toBe(1);
            const pinRowContainer = fix.debugElement.queryAll(By.css(FIXED_ROW_CONTAINER));
            expect(pinRowContainer.length).toBe(1);
            expect(pinRowContainer[0].children.length).toBe(1);
            expect(pinRowContainer[0].children[0].context.rowID).toBe('Test');
        });

        it('should stop editing when edited row is pinned/unpinned.', () => {
            grid.getColumnByName('CompanyName').editable = true;
            fix.detectChanges();
            let cell = grid.getCellByColumn(0, 'CompanyName');
            let cellDomNumber = fix.debugElement.queryAll(By.css(CELL_CSS_CLASS))[1];
            cellDomNumber.triggerEventHandler('dblclick', {});
            fix.detectChanges();

            expect(cell.editMode).toBeTruthy();

            grid.pinRow(cell.row.rowID);
            fix.detectChanges();

            cell = grid.getCellByColumn(0, 'CompanyName');
            expect(cell.editMode).toBeFalsy();

            cellDomNumber = fix.debugElement.queryAll(By.css(CELL_CSS_CLASS))[1];
            cellDomNumber.triggerEventHandler('dblclick', {});
            fix.detectChanges();

            expect(cell.editMode).toBeTruthy();
            grid.unpinRow(cell.row.rowID);
            fix.detectChanges();
            cell = grid.getCellByColumn(0, 'CompanyName');
            expect(cell.editMode).toBeFalsy();
        });

    });
});

@Component({
    template: `
        <igx-grid
            [pinning]='pinningConfig'
            [width]='"800px"'
            [height]='"500px"'
            [data]="data"
            [autoGenerate]="true">
        </igx-grid>
    `
})
export class GridRowPinningComponent {
    public data = SampleTestData.contactInfoDataFull();
    public pinningConfig: IPinningConfig = { columns: ColumnPinningPosition.Start, rows: RowPinningPosition.Top };

    @ViewChild(IgxGridComponent, { read: IgxGridComponent, static: true })
    public instance: IgxGridComponent;
}


@Component({
    template: `
        <igx-grid
            [pinning]='pinningConfig'
            primaryKey='ID'
            [width]='"800px"'
            [height]='"500px"'
            [data]="data"
            [autoGenerate]="true">
        </igx-grid>
    `,
    providers: [{ provide: IgxGridTransaction, useClass: IgxTransactionService }]
})
export class GridRowPinningWithTransactionsComponent extends GridRowPinningComponent {
    public data = SampleTestData.contactInfoDataFull();
}<|MERGE_RESOLUTION|>--- conflicted
+++ resolved
@@ -30,7 +30,7 @@
                 IgxGridModule
             ]
         })
-        .compileComponents();
+            .compileComponents();
     }));
 
     describe('', () => {
@@ -71,7 +71,7 @@
 
             // 2 records pinned + 2px border
             expect(grid.pinnedRowHeight).toBe(2 * grid.renderedRowHeight + 2);
-            const expectedHeight = parseInt(grid.height, 10) - grid.pinnedRowHeight - 18 -  grid.theadRow.nativeElement.offsetHeight;
+            const expectedHeight = parseInt(grid.height, 10) - grid.pinnedRowHeight - 18 - grid.theadRow.nativeElement.offsetHeight;
             expect(grid.calcHeight - expectedHeight).toBeLessThanOrEqual(1);
         });
 
@@ -110,7 +110,7 @@
 
             // 2 records pinned + 2px border
             expect(grid.pinnedRowHeight).toBe(2 * grid.renderedRowHeight + 2);
-            const expectedHeight = parseInt(grid.height, 10) - grid.pinnedRowHeight - 18 -  grid.theadRow.nativeElement.offsetHeight;
+            const expectedHeight = parseInt(grid.height, 10) - grid.pinnedRowHeight - 18 - grid.theadRow.nativeElement.offsetHeight;
             expect(grid.calcHeight - expectedHeight).toBeLessThanOrEqual(1);
         });
 
@@ -195,34 +195,33 @@
         });
 
         it('should pin/unpin via row pinned setter.', () => {
-              // pin 2nd row
-              let row = grid.getRowByIndex(1);
-              row.pinned = true;
-              fix.detectChanges();
-
-              expect(grid.pinnedRows.length).toBe(1);
-              let pinRowContainer = fix.debugElement.queryAll(By.css(FIXED_ROW_CONTAINER));
-              expect(pinRowContainer.length).toBe(1);
-              expect(pinRowContainer[0].children.length).toBe(1);
-              expect(pinRowContainer[0].children[0].context.rowID).toBe(fix.componentInstance.data[1]);
-
-              expect(grid.getRowByIndex(0).rowID).toBe(fix.componentInstance.data[1]);
-              expect(grid.getRowByIndex(1).rowID).toBe(fix.componentInstance.data[0]);
-
-              // unpin
-              row = grid.getRowByIndex(0);
-              row.pinned = false;
-              fix.detectChanges();
-
-              expect(grid.pinnedRows.length).toBe(0);
-              pinRowContainer = fix.debugElement.queryAll(By.css(FIXED_ROW_CONTAINER));
-              expect(pinRowContainer.length).toBe(0);
-
-              expect(grid.getRowByIndex(0).rowID).toBe(fix.componentInstance.data[0]);
-              expect(grid.getRowByIndex(1).rowID).toBe(fix.componentInstance.data[1]);
-        });
-
-<<<<<<< HEAD
+            // pin 2nd row
+            let row = grid.getRowByIndex(1);
+            row.pinned = true;
+            fix.detectChanges();
+
+            expect(grid.pinnedRows.length).toBe(1);
+            let pinRowContainer = fix.debugElement.queryAll(By.css(FIXED_ROW_CONTAINER));
+            expect(pinRowContainer.length).toBe(1);
+            expect(pinRowContainer[0].children.length).toBe(1);
+            expect(pinRowContainer[0].children[0].context.rowID).toBe(fix.componentInstance.data[1]);
+
+            expect(grid.getRowByIndex(0).rowID).toBe(fix.componentInstance.data[1]);
+            expect(grid.getRowByIndex(1).rowID).toBe(fix.componentInstance.data[0]);
+
+            // unpin
+            row = grid.getRowByIndex(0);
+            row.pinned = false;
+            fix.detectChanges();
+
+            expect(grid.pinnedRows.length).toBe(0);
+            pinRowContainer = fix.debugElement.queryAll(By.css(FIXED_ROW_CONTAINER));
+            expect(pinRowContainer.length).toBe(0);
+
+            expect(grid.getRowByIndex(0).rowID).toBe(fix.componentInstance.data[0]);
+            expect(grid.getRowByIndex(1).rowID).toBe(fix.componentInstance.data[1]);
+        });
+
         it('should pin rows when columns are grouped.', () => {
             // pin 1st and 2nd data row
             grid.pinRow(fix.componentInstance.data[0]);
@@ -253,7 +252,8 @@
 
             // make sure the pinned row is out of the first groupBy group
             expect(groupRows[0].groupRow.records[0].ID).toEqual('BLAUS');
-=======
+        });
+
         it('should apply sorting to both pinned and unpinned rows.', () => {
             grid.getRowByIndex(1).pin();
             grid.getRowByIndex(5).pin();
@@ -272,7 +272,6 @@
             // check unpinned rows data is sorted
             const lastIndex = fix.componentInstance.data.length - 1;
             expect(grid.getRowByIndex(2).rowID).toBe(fix.componentInstance.data[lastIndex]);
->>>>>>> 81ae277b
         });
     });
 
@@ -314,7 +313,7 @@
 
         it('should allow pinning added row.', () => {
 
-            grid.addRow({ 'ID': 'Test', 'CompanyName': 'Test'});
+            grid.addRow({ 'ID': 'Test', 'CompanyName': 'Test' });
             fix.detectChanges();
 
             grid.pinRow('Test');
