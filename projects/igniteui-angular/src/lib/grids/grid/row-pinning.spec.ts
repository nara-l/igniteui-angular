import { DebugElement, ViewChild, Component } from '@angular/core';
import { TestBed, async, fakeAsync, tick } from '@angular/core/testing';
import { By } from '@angular/platform-browser';
import { NoopAnimationsModule } from '@angular/platform-browser/animations';
import { IgxGridComponent } from './grid.component';
import { IgxGridModule } from './index';
import { configureTestSuite } from '../../test-utils/configure-suite';
import { ColumnPinningPosition, RowPinningPosition } from '../common/enums';
import { IPinningConfig } from '../common/grid.interface';
import { SampleTestData } from '../../test-utils/sample-test-data.spec';
<<<<<<< HEAD
import { GridFunctions } from '../../test-utils/grid-functions.spec';
=======
import { IgxGridTransaction } from '../tree-grid';
import { IgxTransactionService } from '../../services';
>>>>>>> e54b6f17

describe('Row Pinning #grid', () => {
    const FIXED_ROW_CONTAINER = '.igx-grid__tr--pinned ';
    const CELL_CSS_CLASS = '.igx-grid__td';
    configureTestSuite();
    let fix;
    let grid: IgxGridComponent;

    beforeAll(async(() => {
        TestBed.configureTestingModule({
            declarations: [
                GridRowPinningComponent,
<<<<<<< HEAD
                GridRowPinningWithMDVComponent
=======
                GridRowPinningWithTransactionsComponent
>>>>>>> e54b6f17
            ],
            imports: [
                NoopAnimationsModule,
                IgxGridModule
            ]
        })
        .compileComponents();
    }));

    describe('', () => {
        beforeEach(fakeAsync(() => {
            fix = TestBed.createComponent(GridRowPinningComponent);
            fix.detectChanges();
            grid = fix.componentInstance.instance;
            tick();
            fix.detectChanges();
        }));

        it('should pin rows to top.', () => {
            // pin 2nd data row
            grid.pinRow(fix.componentInstance.data[1]);
            fix.detectChanges();

            expect(grid.pinnedRows.length).toBe(1);
            let pinRowContainer = fix.debugElement.queryAll(By.css(FIXED_ROW_CONTAINER));
            expect(pinRowContainer.length).toBe(1);
            expect(pinRowContainer[0].children.length).toBe(1);
            expect(pinRowContainer[0].children[0].context.rowID).toBe(fix.componentInstance.data[1]);
            expect(pinRowContainer[0].children[0].nativeElement).toBe(grid.getRowByIndex(0).nativeElement);

            expect(grid.getRowByIndex(1).rowID).toBe(fix.componentInstance.data[0]);
            expect(grid.getRowByIndex(2).rowID).toBe(fix.componentInstance.data[2]);

            // pin 3rd data row
            grid.pinRow(fix.componentInstance.data[2]);
            fix.detectChanges();

            pinRowContainer = fix.debugElement.queryAll(By.css(FIXED_ROW_CONTAINER));
            expect(pinRowContainer[0].children.length).toBe(2);
            expect(pinRowContainer[0].children[0].context.rowID).toBe(fix.componentInstance.data[1]);
            expect(pinRowContainer[0].children[1].context.rowID).toBe(fix.componentInstance.data[2]);

            expect(grid.getRowByIndex(2).rowID).toBe(fix.componentInstance.data[0]);
            expect(grid.getRowByIndex(3).rowID).toBe(fix.componentInstance.data[3]);

            // 2 records pinned + 2px border
            expect(grid.pinnedRowHeight).toBe(2 * grid.renderedRowHeight + 2);
            const expectedHeight = parseInt(grid.height, 10) - grid.pinnedRowHeight - 18 -  grid.theadRow.nativeElement.offsetHeight;
            expect(grid.calcHeight - expectedHeight).toBeLessThanOrEqual(1);
        });

        it('should pin rows to bottom.', () => {
            fix.componentInstance.pinningConfig = { columns: ColumnPinningPosition.Start, rows: RowPinningPosition.Bottom };
            fix.detectChanges();

            // pin 2nd
            grid.pinRow(fix.componentInstance.data[1]);
            fix.detectChanges();

            expect(grid.pinnedRows.length).toBe(1);
            let pinRowContainer = fix.debugElement.queryAll(By.css(FIXED_ROW_CONTAINER));
            expect(pinRowContainer.length).toBe(1);
            expect(pinRowContainer[0].children.length).toBe(1);
            expect(pinRowContainer[0].children[0].context.rowID).toBe(fix.componentInstance.data[1]);
            expect(pinRowContainer[0].children[0].context.index).toBe(fix.componentInstance.data.length - 1);
            expect(pinRowContainer[0].children[0].nativeElement)
                .toBe(grid.getRowByIndex(fix.componentInstance.data.length - 1).nativeElement);

            expect(grid.getRowByIndex(0).rowID).toBe(fix.componentInstance.data[0]);
            expect(grid.getRowByIndex(1).rowID).toBe(fix.componentInstance.data[2]);

            // pin 1st
            grid.pinRow(fix.componentInstance.data[0]);
            fix.detectChanges();

            pinRowContainer = fix.debugElement.queryAll(By.css(FIXED_ROW_CONTAINER));
            expect(pinRowContainer[0].children.length).toBe(2);
            expect(pinRowContainer[0].children[0].context.rowID).toBe(fix.componentInstance.data[1]);
            expect(pinRowContainer[0].children[1].context.rowID).toBe(fix.componentInstance.data[0]);

            // check last pinned is fully in view
            const last = pinRowContainer[0].children[1].context.nativeElement;
            expect(last.getBoundingClientRect().bottom - grid.tbody.nativeElement.getBoundingClientRect().bottom).toBe(0);

            // 2 records pinned + 2px border
            expect(grid.pinnedRowHeight).toBe(2 * grid.renderedRowHeight + 2);
            const expectedHeight = parseInt(grid.height, 10) - grid.pinnedRowHeight - 18 -  grid.theadRow.nativeElement.offsetHeight;
            expect(grid.calcHeight - expectedHeight).toBeLessThanOrEqual(1);
        });

        it('should emit onRowPinning on pin/unpin.', () => {
            spyOn(grid.onRowPinning, 'emit').and.callThrough();

            let row = grid.getRowByIndex(0);
            let rowID = row.rowID;
            row.pin();
            fix.detectChanges();

            expect(grid.onRowPinning.emit).toHaveBeenCalledTimes(1);
            expect(grid.onRowPinning.emit).toHaveBeenCalledWith({
                row: row,
                rowID: rowID,
                insertAtIndex: undefined,
                isPinned: true
            });

            row = grid.getRowByIndex(0);
            rowID = row.rowID;
            row.unpin();
            fix.detectChanges();

            expect(grid.onRowPinning.emit).toHaveBeenCalledTimes(2);
        });

        it('should pin/unpin via grid API methods.', () => {
            // pin 2nd row
            grid.pinRow(fix.componentInstance.data[1]);
            fix.detectChanges();

            expect(grid.pinnedRows.length).toBe(1);
            let pinRowContainer = fix.debugElement.queryAll(By.css(FIXED_ROW_CONTAINER));
            expect(pinRowContainer.length).toBe(1);
            expect(pinRowContainer[0].children.length).toBe(1);
            expect(pinRowContainer[0].children[0].context.rowID).toBe(fix.componentInstance.data[1]);
            expect(pinRowContainer[0].children[0].context.index).toBe(0);
            expect(pinRowContainer[0].children[0].nativeElement).toBe(grid.getRowByIndex(0).nativeElement);

            expect(grid.getRowByIndex(0).rowID).toBe(fix.componentInstance.data[1]);
            expect(grid.getRowByIndex(1).rowID).toBe(fix.componentInstance.data[0]);

            // unpin 2nd row
            grid.unpinRow(fix.componentInstance.data[1]);
            fix.detectChanges();

            expect(grid.pinnedRows.length).toBe(0);
            pinRowContainer = fix.debugElement.queryAll(By.css(FIXED_ROW_CONTAINER));
            expect(pinRowContainer.length).toBe(0);

            expect(grid.getRowByIndex(0).rowID).toBe(fix.componentInstance.data[0]);
            expect(grid.getRowByIndex(1).rowID).toBe(fix.componentInstance.data[1]);
        });

        it('should pin/unpin via row API methods.', () => {
            // pin 2nd row
            let row = grid.getRowByIndex(1);
            row.pin();
            fix.detectChanges();

            expect(grid.pinnedRows.length).toBe(1);
            let pinRowContainer = fix.debugElement.queryAll(By.css(FIXED_ROW_CONTAINER));
            expect(pinRowContainer.length).toBe(1);
            expect(pinRowContainer[0].children.length).toBe(1);
            expect(pinRowContainer[0].children[0].context.rowID).toBe(fix.componentInstance.data[1]);

            expect(grid.getRowByIndex(0).rowID).toBe(fix.componentInstance.data[1]);
            expect(grid.getRowByIndex(1).rowID).toBe(fix.componentInstance.data[0]);

            // unpin
            row = grid.getRowByIndex(0);
            row.unpin();
            fix.detectChanges();

            expect(grid.pinnedRows.length).toBe(0);
            pinRowContainer = fix.debugElement.queryAll(By.css(FIXED_ROW_CONTAINER));
            expect(pinRowContainer.length).toBe(0);

            expect(grid.getRowByIndex(0).rowID).toBe(fix.componentInstance.data[0]);
            expect(grid.getRowByIndex(1).rowID).toBe(fix.componentInstance.data[1]);
        });

        it('should pin/unpin via row pinned setter.', () => {
              // pin 2nd row
              let row = grid.getRowByIndex(1);
              row.pinned = true;
              fix.detectChanges();

              expect(grid.pinnedRows.length).toBe(1);
              let pinRowContainer = fix.debugElement.queryAll(By.css(FIXED_ROW_CONTAINER));
              expect(pinRowContainer.length).toBe(1);
              expect(pinRowContainer[0].children.length).toBe(1);
              expect(pinRowContainer[0].children[0].context.rowID).toBe(fix.componentInstance.data[1]);

              expect(grid.getRowByIndex(0).rowID).toBe(fix.componentInstance.data[1]);
              expect(grid.getRowByIndex(1).rowID).toBe(fix.componentInstance.data[0]);

              // unpin
              row = grid.getRowByIndex(0);
              row.pinned = false;
              fix.detectChanges();

              expect(grid.pinnedRows.length).toBe(0);
              pinRowContainer = fix.debugElement.queryAll(By.css(FIXED_ROW_CONTAINER));
              expect(pinRowContainer.length).toBe(0);

              expect(grid.getRowByIndex(0).rowID).toBe(fix.componentInstance.data[0]);
              expect(grid.getRowByIndex(1).rowID).toBe(fix.componentInstance.data[1]);
        });
    });
<<<<<<< HEAD
    describe('Row pinning with Master Detail View', () => {
        beforeEach(fakeAsync(() => {
            fix = TestBed.createComponent(GridRowPinningWithMDVComponent);
=======

    describe(' Editing ', () => {
        beforeEach(fakeAsync(() => {
            fix = TestBed.createComponent(GridRowPinningWithTransactionsComponent);
>>>>>>> e54b6f17
            fix.detectChanges();
            grid = fix.componentInstance.instance;
            tick();
            fix.detectChanges();
        }));

<<<<<<< HEAD
        it('should be in view when expanded and pinning row to bottom of the grid.', () => {
            fix.componentInstance.pinningConfig = { columns: ColumnPinningPosition.Start, rows: RowPinningPosition.Bottom };
            fix.detectChanges();
            // pin 1st row
            const row = grid.getRowByIndex(0);
            row.pinned = true;
            fix.detectChanges();

            GridFunctions.toggleMasterRow(fix, grid.pinnedRows[0]);
            fix.detectChanges();


            expect(grid.pinnedRecords.length).toBe(1);

            const firstRowIconName = GridFunctions.getRowExpandIconName(grid.pinnedRows[0]);
            const firstRowDetail = GridFunctions.getMasterRowDetail(grid.pinnedRows[0]);
            expect(grid.expansionStates.size).toEqual(1);
            expect(grid.expansionStates.has(grid.pinnedRows[0].rowID)).toBeTruthy();
            expect(grid.expansionStates.get(grid.pinnedRows[0].rowID)).toBeTruthy();
            expect(firstRowIconName).toEqual('expand_more');

            // check last pinned and expanded is fully in view
            expect(firstRowDetail.getBoundingClientRect().bottom - grid.tbody.nativeElement.getBoundingClientRect().bottom).toBe(0);
        });
=======
        it('should allow pinning edited row.', () => {
            grid.updateCell('New value', 'ANTON', 'CompanyName');
            fix.detectChanges();
            grid.pinRow('ANTON');
            fix.detectChanges();

            expect(grid.pinnedRows.length).toBe(1);
            const pinRowContainer = fix.debugElement.queryAll(By.css(FIXED_ROW_CONTAINER));
            expect(pinRowContainer.length).toBe(1);
            expect(pinRowContainer[0].children.length).toBe(1);
            expect(pinRowContainer[0].children[0].context.rowID).toBe('ANTON');
            expect(pinRowContainer[0].children[0].context.rowData.CompanyName).toBe('New value');
        });

        it('should allow pinning deleted row.', () => {
            grid.deleteRow('ALFKI');
            fix.detectChanges();
            grid.pinRow('ALFKI');
            fix.detectChanges();

            expect(grid.pinnedRows.length).toBe(1);
            const pinRowContainer = fix.debugElement.queryAll(By.css(FIXED_ROW_CONTAINER));
            expect(pinRowContainer.length).toBe(1);
            expect(pinRowContainer[0].children.length).toBe(1);
            expect(pinRowContainer[0].children[0].context.rowID).toBe('ALFKI');
        });

        it('should allow pinning added row.', () => {

            grid.addRow({ 'ID': 'Test', 'CompanyName': 'Test'});
            fix.detectChanges();

            grid.pinRow('Test');
            fix.detectChanges();
            expect(grid.pinnedRows.length).toBe(1);
            const pinRowContainer = fix.debugElement.queryAll(By.css(FIXED_ROW_CONTAINER));
            expect(pinRowContainer.length).toBe(1);
            expect(pinRowContainer[0].children.length).toBe(1);
            expect(pinRowContainer[0].children[0].context.rowID).toBe('Test');
        });

        it('should stop editing when edited row is pinned/unpinned.', () => {
            grid.getColumnByName('CompanyName').editable = true;
            fix.detectChanges();
            let cell = grid.getCellByColumn(0, 'CompanyName');
            let cellDomNumber = fix.debugElement.queryAll(By.css(CELL_CSS_CLASS))[1];
            cellDomNumber.triggerEventHandler('dblclick', {});
            fix.detectChanges();

            expect(cell.editMode).toBeTruthy();

            grid.pinRow(cell.row.rowID);
            fix.detectChanges();

            cell = grid.getCellByColumn(0, 'CompanyName');
            expect(cell.editMode).toBeFalsy();

            cellDomNumber = fix.debugElement.queryAll(By.css(CELL_CSS_CLASS))[1];
            cellDomNumber.triggerEventHandler('dblclick', {});
            fix.detectChanges();

            expect(cell.editMode).toBeTruthy();
            grid.unpinRow(cell.row.rowID);
            fix.detectChanges();
            cell = grid.getCellByColumn(0, 'CompanyName');
            expect(cell.editMode).toBeFalsy();
        });

>>>>>>> e54b6f17
    });
});

@Component({
    template: `
        <igx-grid
            [pinning]='pinningConfig'
            [width]='"800px"'
            [height]='"500px"'
            [data]="data"
            [autoGenerate]="true">
        </igx-grid>
    `
})
export class GridRowPinningComponent {
    public data = SampleTestData.contactInfoDataFull();
    public pinningConfig: IPinningConfig = { columns: ColumnPinningPosition.Start, rows: RowPinningPosition.Top };

    @ViewChild(IgxGridComponent, { read: IgxGridComponent, static: true })
    public instance: IgxGridComponent;
}

<<<<<<< HEAD
@Component({
    template: `
    <igx-grid
        [pinning]='pinningConfig'
        [width]='"800px"'
        [height]='"500px"'
        [data]="data"
        [autoGenerate]="true">
        <ng-template igxGridDetail let-dataItem>
            <div>
                <div><span class='categoryStyle'>Country:</span> {{dataItem.Country}}</div>
                <div><span class='categoryStyle'>City:</span> {{dataItem.City}}</div>
                <div><span class='categoryStyle'>Address:</span> {{dataItem.Address}}</div>
            </div>
        </ng-template>
</igx-grid>`
})

export class GridRowPinningWithMDVComponent extends GridRowPinningComponent {

=======

@Component({
    template: `
        <igx-grid
            [pinning]='pinningConfig'
            primaryKey='ID'
            [width]='"800px"'
            [height]='"500px"'
            [data]="data"
            [autoGenerate]="true">
        </igx-grid>
    `,
    providers: [{ provide: IgxGridTransaction, useClass: IgxTransactionService }]
})
export class GridRowPinningWithTransactionsComponent extends GridRowPinningComponent {
    public data = SampleTestData.contactInfoDataFull();
>>>>>>> e54b6f17
}<|MERGE_RESOLUTION|>--- conflicted
+++ resolved
@@ -8,12 +8,9 @@
 import { ColumnPinningPosition, RowPinningPosition } from '../common/enums';
 import { IPinningConfig } from '../common/grid.interface';
 import { SampleTestData } from '../../test-utils/sample-test-data.spec';
-<<<<<<< HEAD
 import { GridFunctions } from '../../test-utils/grid-functions.spec';
-=======
 import { IgxGridTransaction } from '../tree-grid';
 import { IgxTransactionService } from '../../services';
->>>>>>> e54b6f17
 
 describe('Row Pinning #grid', () => {
     const FIXED_ROW_CONTAINER = '.igx-grid__tr--pinned ';
@@ -26,11 +23,8 @@
         TestBed.configureTestingModule({
             declarations: [
                 GridRowPinningComponent,
-<<<<<<< HEAD
-                GridRowPinningWithMDVComponent
-=======
+                GridRowPinningWithMDVComponent,
                 GridRowPinningWithTransactionsComponent
->>>>>>> e54b6f17
             ],
             imports: [
                 NoopAnimationsModule,
@@ -229,23 +223,15 @@
               expect(grid.getRowByIndex(1).rowID).toBe(fix.componentInstance.data[1]);
         });
     });
-<<<<<<< HEAD
     describe('Row pinning with Master Detail View', () => {
         beforeEach(fakeAsync(() => {
             fix = TestBed.createComponent(GridRowPinningWithMDVComponent);
-=======
-
-    describe(' Editing ', () => {
-        beforeEach(fakeAsync(() => {
-            fix = TestBed.createComponent(GridRowPinningWithTransactionsComponent);
->>>>>>> e54b6f17
             fix.detectChanges();
             grid = fix.componentInstance.instance;
             tick();
             fix.detectChanges();
         }));
 
-<<<<<<< HEAD
         it('should be in view when expanded and pinning row to bottom of the grid.', () => {
             fix.componentInstance.pinningConfig = { columns: ColumnPinningPosition.Start, rows: RowPinningPosition.Bottom };
             fix.detectChanges();
@@ -258,7 +244,7 @@
             fix.detectChanges();
 
 
-            expect(grid.pinnedRecords.length).toBe(1);
+            expect(grid.pinnedRows.length).toBe(1);
 
             const firstRowIconName = GridFunctions.getRowExpandIconName(grid.pinnedRows[0]);
             const firstRowDetail = GridFunctions.getMasterRowDetail(grid.pinnedRows[0]);
@@ -270,7 +256,17 @@
             // check last pinned and expanded is fully in view
             expect(firstRowDetail.getBoundingClientRect().bottom - grid.tbody.nativeElement.getBoundingClientRect().bottom).toBe(0);
         });
-=======
+    });
+
+    describe(' Editing ', () => {
+        beforeEach(fakeAsync(() => {
+            fix = TestBed.createComponent(GridRowPinningWithTransactionsComponent);
+            fix.detectChanges();
+            grid = fix.componentInstance.instance;
+            tick();
+            fix.detectChanges();
+        }));
+
         it('should allow pinning edited row.', () => {
             grid.updateCell('New value', 'ANTON', 'CompanyName');
             fix.detectChanges();
@@ -339,7 +335,6 @@
             expect(cell.editMode).toBeFalsy();
         });
 
->>>>>>> e54b6f17
     });
 });
 
@@ -362,7 +357,6 @@
     public instance: IgxGridComponent;
 }
 
-<<<<<<< HEAD
 @Component({
     template: `
     <igx-grid
@@ -380,10 +374,8 @@
         </ng-template>
 </igx-grid>`
 })
-
-export class GridRowPinningWithMDVComponent extends GridRowPinningComponent {
-
-=======
+export class GridRowPinningWithMDVComponent extends GridRowPinningComponent {}
+
 
 @Component({
     template: `
@@ -398,7 +390,4 @@
     `,
     providers: [{ provide: IgxGridTransaction, useClass: IgxTransactionService }]
 })
-export class GridRowPinningWithTransactionsComponent extends GridRowPinningComponent {
-    public data = SampleTestData.contactInfoDataFull();
->>>>>>> e54b6f17
-}+export class GridRowPinningWithTransactionsComponent extends GridRowPinningComponent {}