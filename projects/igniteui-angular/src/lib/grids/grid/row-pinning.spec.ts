--- conflicted
+++ resolved
@@ -222,7 +222,6 @@
               expect(grid.getRowByIndex(1).rowID).toBe(fix.componentInstance.data[1]);
         });
 
-<<<<<<< HEAD
         it('should page through unpinned collection with modified pageSize = pageSize - pinnedRows.lenght.', () => {
             // pin 2nd row
             grid.paging = true;
@@ -232,7 +231,7 @@
             row.pin();
             fix.detectChanges();
 
-            expect(grid.pinnedRecords.length).toBe(1);
+            expect(grid.pinnedRows.length).toBe(1);
             let pinRowContainer = fix.debugElement.queryAll(By.css(FIXED_ROW_CONTAINER));
             expect(pinRowContainer.length).toBe(1);
 
@@ -243,12 +242,13 @@
             row.unpin();
             fix.detectChanges();
 
-            expect(grid.pinnedRecords.length).toBe(0);
+            expect(grid.pinnedRows.length).toBe(0);
             pinRowContainer = fix.debugElement.queryAll(By.css(FIXED_ROW_CONTAINER));
             expect(pinRowContainer.length).toBe(0);
 
             expect(grid.dataView.length).toBe(5);
-=======
+        });
+
         it('should apply sorting to both pinned and unpinned rows.', () => {
             grid.getRowByIndex(1).pin();
             grid.getRowByIndex(5).pin();
@@ -267,7 +267,6 @@
             // check unpinned rows data is sorted
             const lastIndex = fix.componentInstance.data.length - 1;
             expect(grid.getRowByIndex(2).rowID).toBe(fix.componentInstance.data[lastIndex]);
->>>>>>> 81ae277b
         });
     });
 
