--- conflicted
+++ resolved
@@ -43,11 +43,7 @@
         [attr.droppable]="true"
         [igxColumnMovingDrop]="column">
         <ng-container *ngIf="column.collapsible">
-<<<<<<< HEAD
-            <div (click)="column.expanded = !column.expanded">
-=======
-            <div class="igx-grid__th-expander" (click)="column.expand = !column.expand">
->>>>>>> 9be874b8
+            <div class="igx-grid__th-expander" (click)="column.expanded = !column.expanded">
                 <ng-container
                     *ngTemplateOutlet="column.collapsibleIndicatorTemplate ? column.collapsibleIndicatorTemplate : defaultCollapseIndicator; context: {$implicit: column, column: column}">
                 </ng-container>
