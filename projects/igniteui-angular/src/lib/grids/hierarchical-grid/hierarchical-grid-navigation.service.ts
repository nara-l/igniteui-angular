import { IgxGridNavigationService } from '../grid-navigation.service';
import { IgxHierarchicalGridComponent } from './hierarchical-grid.component';
import { first } from 'rxjs/operators';
import { FilterMode } from '../grid-base.component';
import { IgxColumnComponent } from '../../grids/column.component';

export class IgxHierarchicalGridNavigationService extends IgxGridNavigationService {
    public grid: IgxHierarchicalGridComponent;

    protected getCellSelector(visibleIndex?: number, isSummary = false) {
        return isSummary ? 'igx-grid-summary-cell' : 'igx-hierarchical-grid-cell';
    }

    protected getRowSelector() {
        return 'igx-hierarchical-grid-row';
    }

    protected getRowByIndex(index) {
        const selector = this.getRowSelector();
        const rows = Array.from(this.grid.nativeElement.querySelectorAll(
            `${selector}[data-rowindex="${index}"]`));
        let row;
        rows.forEach((r) => {
            const parentGrid = this.getClosestElemByTag(r, 'igx-hierarchical-grid');
            if (parentGrid && parentGrid.getAttribute('id') === this.grid.id) {
                    row = r;
            }
        });
        return row;
    }

    private getChildContainer(grid?) {
        const currGrid = grid || this.grid;
        return currGrid.nativeElement.parentNode.parentNode.parentNode;
    }

    private getChildGridRowContainer(grid?) {
        const currGrid = grid || this.grid;
        return currGrid.nativeElement.parentNode.parentNode;
    }

    private getChildGrid(childGridID, grid) {
        const cgrid = grid.hgridAPI.getChildGrids(true).filter((g) => g.id === childGridID)[0];
        return cgrid;
    }

    private _isScrolledToBottom(grid) {
        const scrollTop = grid.verticalScrollContainer.getVerticalScroll().scrollTop;
        const scrollHeight = grid.verticalScrollContainer.getVerticalScroll().scrollHeight;
        return scrollHeight === 0 || Math.round(scrollTop +  grid.verticalScrollContainer.igxForContainerSize) === scrollHeight;
    }
    private getIsChildAtIndex(index) {
        return this.grid.isChildGridRecord(this.grid.verticalScrollContainer.igxForOf[index]);
    }

    public getCellElementByVisibleIndex(rowIndex, visibleColumnIndex, isSummary = false) {
        const cellSelector = this.getCellSelector(visibleColumnIndex, isSummary);
        if (isSummary) {
            const summaryRow =  this.grid.summariesRowList.toArray()[0].nativeElement;
            return summaryRow.querySelector(
                `${cellSelector}[data-visibleIndex="${visibleColumnIndex}"]`);
        }
        const row = this.getRowByIndex(rowIndex);
        return row.querySelector(
            `${cellSelector}[data-rowindex="${rowIndex}"][data-visibleIndex="${visibleColumnIndex}"]`);
    }

    public navigateUp(rowElement, currentRowIndex, visibleColumnIndex) {
        const prevElem = rowElement.previousElementSibling;
        if (prevElem) {
            const nodeName =  prevElem.children[0].nodeName.toLowerCase();
            const isElemChildGrid =  nodeName.toLowerCase() === 'igx-child-grid-row';
            if (isElemChildGrid) {
                this.focusPrevChild(prevElem, visibleColumnIndex, this.grid);
            } else {
                if (this.grid.parent !== null) {
                    // currently navigating in child grid
                    this._navigateUpInChild(rowElement, currentRowIndex, visibleColumnIndex);
                } else {
                    super.navigateUp(rowElement, currentRowIndex, visibleColumnIndex);
                }
            }
        } else if (currentRowIndex !== 0) {
            // handle scenario when prev item is child grid but is not yet in view
            const isPrevChildGrid = this.getIsChildAtIndex(currentRowIndex - 1);
            if (!isPrevChildGrid) {
                super.navigateUp(rowElement, currentRowIndex, visibleColumnIndex);
            } else {
                this.scrollGrid(this.grid, -rowElement.offsetHeight,
                    () => {
                        rowElement = this.getRowByIndex(currentRowIndex);
                        this.navigateUp(rowElement, currentRowIndex, visibleColumnIndex);
                    });
            }
        } else if (this.grid.parent !== null &&
            currentRowIndex === 0) {
                // move to prev row in sibling layout or parent
                this.focusPrev(visibleColumnIndex);
        }
    }
    public navigateDown(rowElement, currentRowIndex, visibleColumnIndex) {
        const nextElem = rowElement.nextElementSibling;
        if (nextElem) {
            // next elem is in DOM
            const nodeName =  nextElem.children[0].nodeName.toLowerCase();
            const isNextElemChildGrid =  nodeName.toLowerCase() === 'igx-child-grid-row';
            if (isNextElemChildGrid) {
                this.focusNextChild(nextElem, visibleColumnIndex, this.grid);
            } else {
                if (this.grid.parent !== null) {
                    // currently navigating in child grid
                    this._navigateDownInChild(rowElement, currentRowIndex, visibleColumnIndex);
                } else {
                    super.navigateDown(rowElement, currentRowIndex, visibleColumnIndex);
                }
            }
        } else if (currentRowIndex !== this.grid.verticalScrollContainer.igxForOf.length - 1) {
             // scroll next in view
             super.navigateDown(rowElement, currentRowIndex, visibleColumnIndex);
        } else if (this.grid.parent !== null &&
            currentRowIndex === this.grid.verticalScrollContainer.igxForOf.length - 1) {
                // move to next row in sibling layout or in parent
                this.focusNext(visibleColumnIndex);
        }
    }

    public navigateTop(visibleColumnIndex) {
        if (this.grid.parent !== null) {
            // navigating in child
            const verticalScroll = this.grid.verticalScrollContainer.getVerticalScroll();
            const cellSelector = this.getCellSelector(visibleColumnIndex);

            if (verticalScroll.scrollTop === 0) {
                this._focusScrollCellInView(visibleColumnIndex);
            } else {
                this.scrollGrid(this.grid, 'top',
                () => {
                    const cells = this.grid.nativeElement.querySelectorAll(
                        `${cellSelector}[data-visibleIndex="${visibleColumnIndex}"]`);
                    if (cells.length > 0) {
                        this._focusScrollCellInView(visibleColumnIndex);
                     }
                });
            }

        } else {
            super.navigateTop(visibleColumnIndex);
        }
    }

    public navigateBottom(visibleColumnIndex) {
        // handle scenario where last index is child grid
        // in that case focus cell in last data row
        const lastIndex = this.grid.verticalScrollContainer.igxForOf.length - 1;
        if (this.getIsChildAtIndex(lastIndex)) {
            const targetIndex = lastIndex - 1;
            const scrTopPosition = this.grid.verticalScrollContainer.getScrollForIndex(targetIndex, true);
            const verticalScroll = this.grid.verticalScrollContainer.getVerticalScroll();
            const cellSelector = this.getCellSelector(visibleColumnIndex);
            if (verticalScroll.scrollTop === scrTopPosition) {
                const cells = this.getRowByIndex(targetIndex).querySelectorAll(
                    `${cellSelector}[data-visibleIndex="${visibleColumnIndex}"]`);
                cells[cells.length - 1].focus();
            } else {
                this.scrollGrid(this.grid, scrTopPosition - verticalScroll.scrollTop,
                () => {
                    const cells = this.getRowByIndex(targetIndex).querySelectorAll(
                        `${cellSelector}[data-visibleIndex="${visibleColumnIndex}"]`);
                    if (cells.length > 0) { cells[cells.length - 1].focus(); }
                });
            }
        } else {
            super.navigateBottom(visibleColumnIndex);
        }
    }
    public goToLastCell() {
        // handle scenario where last index is child grid
        // in that case focus last cell in last data row
        const lastIndex = this.grid.verticalScrollContainer.igxForOf.length - 1;
        if (this.getIsChildAtIndex(lastIndex)) {
            const targetIndex = lastIndex - 1;
            const scrTopPosition = this.grid.verticalScrollContainer.getScrollForIndex(targetIndex, true);
            const verticalScroll = this.grid.verticalScrollContainer.getVerticalScroll();
            if (verticalScroll.scrollTop === scrTopPosition) {
                this.onKeydownEnd(targetIndex);
            } else {
                this.scrollGrid(this.grid, scrTopPosition - verticalScroll.scrollTop,
                    () => {
                        this.onKeydownEnd(targetIndex);
                    });
            }
        } else {
            super.goToLastCell();
        }
    }

    public onKeydownEnd(rowIndex, isSummary = false) {
        if (this.grid.parent && !isSummary) {
            // handle scenario where last child row might not be in view
            // parent should scroll to child grid end
            const childContainer = this.grid.nativeElement.parentNode.parentNode;
            const diffBottom =
            childContainer.getBoundingClientRect().bottom - this.grid.rootGrid.nativeElement.getBoundingClientRect().bottom;
            const row = this.grid.getRowByIndex(rowIndex).element.nativeElement;
            const gridTop = this._getMaxTop(this.grid);
            const diffTop = row.getBoundingClientRect().bottom -
            row.offsetHeight - gridTop;
            const endIsVisible = diffBottom <= 0;
            const topVisible = diffTop >= 0;
            if (!endIsVisible) {
                this.scrollGrid(this.grid.parent, diffBottom, () => super.onKeydownEnd(rowIndex));
            } else if (!topVisible) {
            const scrGrid = this.grid.verticalScrollContainer.getVerticalScroll().scrollTop !== 0 ? this.grid :
             this.getNextScrollable(this.grid).grid;
            const topGrid = scrGrid.tbody.nativeElement.getBoundingClientRect().top >
            this.grid.rootGrid.tbody.nativeElement.getBoundingClientRect().top ? scrGrid : this.grid.rootGrid;
            this.scrollGrid(topGrid, diffTop, () => super.onKeydownEnd(rowIndex));
            } else {
                super.onKeydownEnd(rowIndex, isSummary);
            }
        } else {
            super.onKeydownEnd(rowIndex, isSummary);
        }

    }

    public goToFirstCell() {
        const verticalScroll = this.grid.verticalScrollContainer.getVerticalScroll();
        const horizontalScroll = this.grid.dataRowList.first.virtDirRow.getHorizontalScroll();
        if (verticalScroll.scrollTop === 0 && this.grid.parent) {
            // scroll parent so that current child is in view
            if (!horizontalScroll.clientWidth || parseInt(horizontalScroll.scrollLeft, 10) <= 1 || this.grid.pinnedColumns.length) {
                this.navigateTop(0);
            } else {
                this.horizontalScroll(this.grid.dataRowList.first.index).scrollTo(0);
                this.grid.parentVirtDir.onChunkLoad
                    .pipe(first())
                    .subscribe(() => {
                        this.navigateTop(0);
                    });
            }
        } else {
            super.goToFirstCell();
        }
    }

<<<<<<< HEAD
    public performTab(currentRowEl, rowIndex, visibleColumnIndex) {
        const isLastColumn = this.grid.unpinnedColumns[this.grid.unpinnedColumns.length - 1].visibleIndex === visibleColumnIndex;
        const nextIndex = rowIndex + 1;
        const virt = this.grid.verticalScrollContainer;
        const isNextChild = nextIndex <= virt.igxForOf.length - 1 &&
            this.grid.isChildGridRecord(virt.igxForOf[nextIndex]);
        if (!this.grid.rowList.find(row => row.index === rowIndex + 1) && this.grid.parent && isLastColumn) {
            const childContainer = this.getChildGridRowContainer();
            const nextIsSiblingChild = this.grid.parent ? !!childContainer.nextElementSibling : false;
            if (nextIsSiblingChild) {
                this.focusNextChildDOMElem(childContainer, this.grid.parent);
                return;
            }
            this.navigateDown(currentRowEl, rowIndex, 0);
        } else if (isLastColumn && isNextChild) {
            const isInView = virt.state.startIndex + virt.state.chunkSize > nextIndex;
            if (!isInView) {
                this.scrollGrid(this.grid, 'next', () => {
                    this.focusNextChildDOMElem(currentRowEl, this.grid);
                });
            } else {
                this.focusNextChildDOMElem(currentRowEl, this.grid);
            }
=======
    public performTab(currentRowEl, rowIndex, visibleColumnIndex, isSummaryRow = false) {
        const summaryRows = this.grid.summariesRowList.toArray();
        const hasSummaries = summaryRows.length > 0;
        const isLastDataRow = rowIndex === this.grid.verticalScrollContainer.igxForOf.length - 1;
        const nextIsDataRow = this.grid.dataRowList.find(row => row.index === rowIndex + 1) ;
        const isLastColumn =  this.grid.unpinnedColumns[this.grid.unpinnedColumns.length - 1].visibleIndex === visibleColumnIndex;
        const isLastSummaryRow = hasSummaries && isSummaryRow;
        if (!nextIsDataRow && !(isLastDataRow && hasSummaries) && isLastColumn && !isSummaryRow) {
            // navigating in child, next is not summary
            this.navigateDown(currentRowEl, rowIndex, 0);
        } else if (isLastSummaryRow && isLastColumn && this.grid.parent) {
            // navigating in child summary, next is parent summary or next parent row
            const parent = this.grid.parent;
            const parentHasSummary = parent.summariesRowList.toArray().length > 0;
            const parentRowIndex = parseInt(
                this.getClosestElemByTag(currentRowEl, 'igx-child-grid-row').parentNode.getAttribute('data-rowindex'), 10);
            const isLastRowInParent = parent.verticalScrollContainer.igxForOf.length - 1 === parentRowIndex;
            // check if next is sibling
            const childRowContainer = this.getChildGridRowContainer(this.grid);
            const nextIsSiblingChild = !!childRowContainer.nextElementSibling;
            if (isLastRowInParent && parentHasSummary && !nextIsSiblingChild) {
                // next is parent summary
                const parentSummary = parent.summariesRowList.toArray()[0].nativeElement;
                parent.navigation.focusNextRow(parentSummary, 0, this.grid.rootGrid, true);
            } else {
                // next is sibling or parent
                this.focusNext(0);
            }
        } else  if (isLastDataRow && hasSummaries && isLastColumn && this.grid.parent) {
            // navigating in child rows, next is child grid's summary row
           this.focusNextRow(summaryRows[0].nativeElement, 0, this.grid.parent, true);
>>>>>>> 128e1d8a
        } else {
            // navigating in normal cells
            super.performTab(currentRowEl, rowIndex, visibleColumnIndex, isSummaryRow);
        }
    }
<<<<<<< HEAD

    private focusNextChildDOMElem(currentRowEl, grid) {
        const gridElem = currentRowEl.nextElementSibling.querySelector('igx-hierarchical-grid');
        const childGridID = gridElem.getAttribute('id');
        const childGrid = this.getChildGrid(childGridID, grid);
        if (childGrid.allowFiltering && childGrid.filterMode === FilterMode.quickFilter) {
            childGrid.navigation.moveFocusToFilterCell(true);
            return;
        }
        this.focusNextChild(currentRowEl.nextElementSibling, 0, grid);
    }

    public navigatePrevFilterCell(column: IgxColumnComponent, eventArgs) {
        if (column.visibleIndex === 0 && this.grid.parent) {
            eventArgs.preventDefault();
            let targetGrid = this.grid.parent;
            const prevSiblingChild = this.getChildGridRowContainer().previousElementSibling;
            if (prevSiblingChild) {
                const gridElem = prevSiblingChild.querySelectorAll('igx-hierarchical-grid')[0];
                targetGrid = this.getChildGrid(gridElem.getAttribute('id'), this.grid.parent);
            }
            this.focusPrev(targetGrid.unpinnedColumns[targetGrid.unpinnedColumns.length - 1].visibleIndex);
        } else {
            super.navigatePrevFilterCell(column, eventArgs);
        }
    }

    public performShiftTabKey(currentRowEl, rowIndex, visibleColumnIndex) {
        if (visibleColumnIndex === 0 && rowIndex === 0 && this.grid.parent) {
            if (this.grid.allowFiltering && this.grid.filterMode === FilterMode.quickFilter) {
=======
    public performShiftTabKey(currentRowEl, rowIndex, visibleColumnIndex, isSummary = false) {
        if (visibleColumnIndex === 0 && rowIndex === 0 && this.grid.parent && !isSummary) {
            if (this.grid.allowFiltering) {
>>>>>>> 128e1d8a
                this.moveFocusToFilterCell();
            } else {
                const prevSiblingChild = this.getChildGridRowContainer().previousElementSibling;
                if (prevSiblingChild) {
                    const gridElem = prevSiblingChild.querySelectorAll('igx-hierarchical-grid')[0];
                    this.performShiftTabIntoChild(gridElem, currentRowEl, rowIndex);
                } else {
                    this.navigateUp(currentRowEl, rowIndex,
                        this.grid.parent.unpinnedColumns[this.grid.parent.unpinnedColumns.length - 1].visibleIndex);
                }
            }
        } else if (visibleColumnIndex === 0 && currentRowEl.previousElementSibling &&
            currentRowEl.previousElementSibling.children[0].tagName.toLowerCase() === 'igx-child-grid-row') {
            const gridElem = this.getLastGridElem(currentRowEl.previousElementSibling);
            this.performShiftTabIntoChild(gridElem, currentRowEl, rowIndex);
        } else if (visibleColumnIndex === 0 && isSummary) {
            const lastRowIndex = this.grid.verticalScrollContainer.igxForOf.length - 1;
            if (!this.getIsChildAtIndex(lastRowIndex)) {
                super.goToLastCell();
            } else {
                const scrTopPosition = this.grid.verticalScrollContainer.getScrollForIndex(lastRowIndex, true);
                const verticalScroll = this.grid.verticalScrollContainer.getVerticalScroll();
                if (verticalScroll.scrollTop === scrTopPosition || isNaN(scrTopPosition)) {
                    const closestChild = this.getLastGridElem(this.grid.getRowByIndex(lastRowIndex).nativeElement.parentElement);
                    this.performShiftTabIntoChild(closestChild, currentRowEl, rowIndex);
                } else {
                    this.scrollGrid(this.grid, scrTopPosition - verticalScroll.scrollTop,
                        () => {
                            const closestChild = this.getLastGridElem(this.grid.getRowByIndex(lastRowIndex).nativeElement.parentElement);
                            this.performShiftTabIntoChild(closestChild, currentRowEl, rowIndex);
                        });
                }
            }
        } else {
            super.performShiftTabKey(currentRowEl, rowIndex, visibleColumnIndex, isSummary);
        }
    }

    private getLastGridElem(trContainer) {
        const children = trContainer.children;
        const closestChild = children[children.length - 1].children[0].children[0];
        return closestChild;
    }

    private performShiftTabIntoChild(gridElem, currentRowEl, rowIndex) {
        const childGridID = gridElem.getAttribute('id');
            const childGrid = this.getChildGrid(childGridID, this.grid) || this.getChildGrid(childGridID, this.grid.parent);
            const lastIndex = childGrid.unpinnedColumns[childGrid.unpinnedColumns.length - 1].visibleIndex;
            const summaryRows = childGrid.summariesRowList.toArray();
            if (summaryRows.length > 0) {
                // move focus to last summary row cell
                const summaryRow = summaryRows[0].nativeElement;
                this.focusPrevRow(summaryRow, lastIndex, childGrid, true, true);
                return;
            }
            this.navigateUp(currentRowEl, rowIndex, lastIndex);
    }

    private _focusScrollCellInView(visibleColumnIndex) {
        const cellSelector = this.getCellSelector(visibleColumnIndex);
        const cells = this.grid.nativeElement.querySelectorAll(
            `${cellSelector}[data-visibleIndex="${visibleColumnIndex}"]`);
        const cell = cells[0];
        const childContainer = this.grid.nativeElement.parentNode.parentNode;
        const scrTop = this.grid.parent.verticalScrollContainer.getVerticalScroll().scrollTop;
        const dc = childContainer.parentNode.parentNode;
        const scrWith = parseInt(dc.style.top, 10);
        if (scrTop === 0 || scrWith === 0) {
            // cell is in view
            cell.focus({preventScroll: true});
        } else {
            // scroll parent so that cell is in view
            this.scrollGrid(this.grid.parent, scrWith , () => cell.focus({preventScroll: true}));
        }
    }

    private focusNextChild(elem, visibleColumnIndex, grid) {
        const gridElem = elem.querySelector('igx-hierarchical-grid');
        const childGridID = gridElem.getAttribute('id');
        const childGrid = this.getChildGrid(childGridID, grid);

        if (childGrid.rowList.toArray().length === 0) {
            this.focusNext(visibleColumnIndex, childGrid);
            return;
        }

        // Update column index since the next child can have in general less columns than visibleColumnIndex value.
        const lastCellIndex = childGrid.unpinnedColumns[childGrid.unpinnedColumns.length - 1].visibleIndex;
        visibleColumnIndex = Math.min(lastCellIndex, visibleColumnIndex);

        if (childGrid.verticalScrollContainer.state.startIndex !== 0) {
            // scroll to top
            this.scrollGrid(childGrid, 'top', () => this.focusNextRow(elem, visibleColumnIndex, childGrid));
        } else {
            this.focusNextRow(elem, visibleColumnIndex, childGrid);
        }
    }
    private focusPrevChild(elem, visibleColumnIndex, grid) {
        const grids = [];
        const gridElems = Array.from(elem.querySelectorAll('igx-hierarchical-grid'));
        const childLevel = grid.childLayoutList.first.level;
        gridElems.forEach((hg) => {
            const parentRow = this.getClosestElemByTag(hg, 'igx-child-grid-row');
            if (parentRow && parseInt(parentRow.getAttribute('data-level'), 10) === childLevel) {
                grids.push(hg);
            }
        });
        const gridElem = grids[grids.length - 1];
        const childGridID = gridElem.getAttribute('id');
        const childGrid = this.getChildGrid(childGridID, grid);

        if (childGrid.rowList.toArray().length === 0) {
            this.focusPrev(visibleColumnIndex, childGrid);
            return;
        }

        // Update column index since the previous child can have in general less columns than visibleColumnIndex value.
        const lastCellIndex = childGrid.unpinnedColumns[childGrid.unpinnedColumns.length - 1].visibleIndex;
        visibleColumnIndex = Math.min(lastCellIndex, visibleColumnIndex);

        const isScrolledToBottom = this._isScrolledToBottom(childGrid);
        const lastIndex = childGrid.verticalScrollContainer.igxForOf.length - 1;
        if (!isScrolledToBottom) {
            // scroll to end
            this.scrollGrid(childGrid, 'bottom', () => this.focusPrevChild(elem, visibleColumnIndex, grid));
        } else {
            const lastRowInChild = childGrid.getRowByIndex(lastIndex);
            const isChildGrid = lastRowInChild.nativeElement.nodeName.toLowerCase() === 'igx-child-grid-row';
            if (isChildGrid) {
                this.focusPrevChild(lastRowInChild.nativeElement.parentNode, visibleColumnIndex, childGrid);
            } else {
                this.focusPrevRow(lastRowInChild.nativeElement, visibleColumnIndex, childGrid, true);
            }
        }
    }
    private focusPrev(visibleColumnIndex, grid?) {
        const currGrid = grid || this.grid;
        let parentContainer = this.getChildContainer(currGrid);
        let childRowContainer = this.getChildGridRowContainer(currGrid);
        const prevIsSiblingChild = !!childRowContainer.previousElementSibling;
        let prev = childRowContainer.previousElementSibling || parentContainer.previousElementSibling;
        if (prev) {
            if (prevIsSiblingChild) {
                this.focusPrevChild(prev, visibleColumnIndex, currGrid.parent);
            } else {
                this.focusPrevRow(prev, visibleColumnIndex, currGrid.parent);
            }
        } else {
            this.scrollGrid(currGrid.parent, 'prev',
            () => {
            parentContainer = this.getChildContainer(grid);
            childRowContainer = this.getChildGridRowContainer(grid);
            prev = childRowContainer.previousElementSibling || parentContainer.previousElementSibling;
            if (prevIsSiblingChild) {
                this.focusPrevChild(prev, visibleColumnIndex, currGrid.parent);
            } else {
                this.focusPrevRow(prev, visibleColumnIndex, currGrid.parent);
            }
            });
        }
    }

    private getNextParentInfo(grid) {
        // find next parent that is not at bottom
        let currGrid = grid.parent;
        let nextElem = this.getChildContainer(grid).nextElementSibling;
        while (!nextElem && currGrid.parent !== null) {
            nextElem = this.getChildContainer(currGrid).nextElementSibling;
            currGrid = currGrid.parent;
        }

        return { grid: currGrid, nextElement: nextElem};
    }
    private getNextScrollable(grid) {
        let currGrid = grid.parent;
        if (!currGrid) {
            return {grid: grid, prev: null };
        }
        let nonScrollable = currGrid.verticalScrollContainer.getVerticalScroll().scrollTop === 0;
        let prev = grid;
        while (nonScrollable && currGrid.parent !== null) {
            prev = currGrid;
            currGrid = currGrid.parent;
            nonScrollable = currGrid.verticalScrollContainer.getVerticalScroll().scrollTop === 0;
        }
        return {grid: currGrid, prev: prev };
    }

    private focusNext(visibleColumnIndex, grid?) {
        const currGrid = grid || this.grid;
        const parentInfo = this.getNextParentInfo(currGrid);
        const nextParentGrid = parentInfo.grid;
        let nextParentElem = parentInfo.nextElement;
        let childRowContainer = this.getChildGridRowContainer(currGrid);
        const nextIsSiblingChild = !!childRowContainer.nextElementSibling;
        let next = childRowContainer.nextElementSibling || nextParentElem;
        const verticalScroll = nextParentGrid.verticalScrollContainer.getVerticalScroll();
        if (next) {
            if (nextIsSiblingChild) {
                this.focusNextChild(next, visibleColumnIndex, nextParentGrid);
            } else {
                this.focusNextRow(next, visibleColumnIndex, grid || nextParentGrid);
            }
        } else if (verticalScroll.scrollTop !==
            verticalScroll.scrollHeight - nextParentGrid.verticalScrollContainer.igxForContainerSize ) {
            this.scrollGrid(nextParentGrid, 'next',
            () => {
                nextParentElem = parentInfo.nextElement;
                childRowContainer = this.getChildGridRowContainer();
                next = childRowContainer.nextElementSibling || nextParentElem;
                if (next && nextIsSiblingChild) {
                    this.focusNextChild(next, visibleColumnIndex, nextParentGrid);
                } else if (next) {
                    this.focusNextRow(next, visibleColumnIndex, grid || nextParentGrid);
                }
            });
        }
    }
    private getNextScrollableDown(grid) {
        let currGrid = grid.parent;
        if (!currGrid) {
            return {grid: grid, prev: null };
        }
        let scrollTop = currGrid.verticalScrollContainer.getVerticalScroll().scrollTop;
        let scrollHeight = currGrid.verticalScrollContainer.getVerticalScroll().scrollHeight;
        let nonScrollable = scrollHeight === 0 ||
        Math.round(scrollTop +  currGrid.verticalScrollContainer.igxForContainerSize) === scrollHeight;
        let prev = grid;
        while (nonScrollable && currGrid.parent !== null) {
            prev = currGrid;
            currGrid = currGrid.parent;
            scrollTop = currGrid.verticalScrollContainer.getVerticalScroll().scrollTop;
            scrollHeight = currGrid.verticalScrollContainer.getVerticalScroll().scrollHeight;
            nonScrollable = scrollHeight === 0 ||
            Math.round(scrollTop +  currGrid.verticalScrollContainer.igxForContainerSize) === scrollHeight;
        }
        return {grid: currGrid, prev: prev };
    }

    private _getMinBottom(grid) {
        let currGrid = grid;
        let bottom = currGrid.tbody.nativeElement.getBoundingClientRect().bottom;
        while (currGrid.parent) {
            currGrid = currGrid.parent;
            bottom = Math.min(bottom, currGrid.tbody.nativeElement.getBoundingClientRect().bottom);
        }
        return bottom;
    }

    private _getMaxTop(grid) {
        let currGrid = grid;
        let top = currGrid.tbody.nativeElement.getBoundingClientRect().top;
        while (currGrid.parent) {
            currGrid = currGrid.parent;
            top = Math.max(top, currGrid.tbody.nativeElement.getBoundingClientRect().top);
        }
        return top;
    }

    private focusNextRow(elem, visibleColumnIndex, grid, isSummary?) {
        const cellSelector = this.getCellSelector(visibleColumnIndex, isSummary);
        if (grid.navigation.isColumnFullyVisible(visibleColumnIndex) && grid.navigation.isColumnLeftFullyVisible(visibleColumnIndex)) {
            const cell =
            elem.querySelector(`${cellSelector}[data-visibleIndex="${visibleColumnIndex}"]`);
            const closestScrollableGrid = this.getNextScrollableDown(grid).grid;
            // const diff = cell.getBoundingClientRect().bottom - grid.rootGrid.tbody.nativeElement.getBoundingClientRect().bottom;
            const gridBottom = this._getMinBottom(grid);
            const diff = cell.getBoundingClientRect().bottom - gridBottom;
            const inView =  diff <= 0;
            const scrollTop = closestScrollableGrid.verticalScrollContainer.getVerticalScroll().scrollTop;
            const scrollHeight = closestScrollableGrid.verticalScrollContainer.getVerticalScroll().scrollHeight;
            const canScroll = !(scrollHeight === 0 ||
        Math.round(scrollTop +  closestScrollableGrid.verticalScrollContainer.igxForContainerSize) === scrollHeight);
            if (!inView && canScroll) {
                this.scrollGrid(closestScrollableGrid, diff, () => cell.focus({ preventScroll: true }));
            } else {
                cell.focus({ preventScroll: true });
            }
        } else {
            const cellElem = elem.querySelector(`${cellSelector}`);
            const rowIndex = parseInt(cellElem.getAttribute('data-rowindex'), 10);
            grid.navigation.performHorizontalScrollToCell(rowIndex, visibleColumnIndex);
        }
    }

    private focusPrevRow(elem, visibleColumnIndex, grid, inChild?, isSummary?) {
        if (grid.navigation.isColumnFullyVisible(visibleColumnIndex) && grid.navigation.isColumnLeftFullyVisible(visibleColumnIndex)) {
            const cellSelector = this.getCellSelector(visibleColumnIndex, isSummary);
            const cells =  elem.querySelectorAll(`${cellSelector}[data-visibleIndex="${visibleColumnIndex}"]`);
            let cell = cells[cells.length - 1];
            const rIndex = parseInt(elem.getAttribute('data-rowindex'), 10);
            const scrGrid = grid.verticalScrollContainer.getVerticalScroll().scrollTop !== 0 ? grid :
             this.getNextScrollable(grid).grid;
            const topGrid = scrGrid.tbody.nativeElement.getBoundingClientRect().top >
            grid.rootGrid.tbody.nativeElement.getBoundingClientRect().top ? scrGrid : grid.rootGrid;
            const gridTop = this._getMaxTop(grid);
            const scrTop = scrGrid.verticalScrollContainer.getVerticalScroll().scrollTop;
            const diff = cell.getBoundingClientRect().bottom -
            cell.offsetHeight - gridTop;
            if (scrTop !== 0 && diff < 0 && !inChild) {
                this.scrollGrid(scrGrid, diff, () => {
                    const el = !isSummary ? grid.navigation.getRowByIndex(rIndex) : elem;
                    cell = el.querySelectorAll(`${cellSelector}[data-visibleIndex="${visibleColumnIndex}"]`)[0];
                    cell.focus({ preventScroll: true });
                });
            } else if (diff < 0 && inChild) {
                this.scrollGrid(topGrid, diff, () => {
                    cell.focus({ preventScroll: true });
                });
            } else {
                cell.focus({ preventScroll: true });
            }
        } else {
            this.horizontalScrollGridToIndex(grid, visibleColumnIndex, () => {
                this.focusPrevRow(elem, visibleColumnIndex, grid, inChild, isSummary);
            });
        }
    }

    private horizontalScrollGridToIndex(grid, visibleColumnIndex, callBackFunc) {
        const unpinnedIndex = this.getColumnUnpinnedIndex(visibleColumnIndex);
        grid.parentVirtDir.onChunkLoad
            .pipe(first())
            .subscribe(callBackFunc);
        grid.dataRowList.toArray()[0].virtDirRow.scrollTo(unpinnedIndex);
    }
    private scrollGrid(grid, target, callBackFunc) {
        grid.nativeElement.focus({preventScroll: true});
        requestAnimationFrame(() => {
            if (typeof target === 'number') {
                grid.verticalScrollContainer.addScrollTop(target);
            } else {
                switch (target) {
                    case 'top' : grid.verticalScrollContainer.scrollTo(0); break;
                    case 'bottom' : grid.verticalScrollContainer.scrollTo(grid.verticalScrollContainer.igxForOf.length - 1); break;
                    case 'next' :  grid.verticalScrollContainer.scrollNext(); break;
                    case 'prev' :  grid.verticalScrollContainer.scrollPrev(); break;
                }
            }
            grid.verticalScrollContainer.onChunkLoad
                .pipe(first())
                .subscribe(callBackFunc);
        });
    }

    private _navigateUpInChild(rowElement, currentRowIndex, visibleColumnIndex) {
        const prevElem = rowElement.previousElementSibling;
        const scrollable = this.getNextScrollable(this.grid);
        const grid = scrollable.grid;
        const scrTop = grid.verticalScrollContainer.getVerticalScroll().scrollTop;
        const containerTop = scrollable.prev.nativeElement.parentNode.parentNode.parentNode.parentNode;
        const top = parseInt(containerTop.style.top, 10);
        if (scrTop !== 0 && top < 0) {
            this.scrollGrid(grid, -prevElem.offsetHeight,
                () => super.navigateUp(rowElement, currentRowIndex, visibleColumnIndex));
        } else {
            super.navigateUp(rowElement, currentRowIndex, visibleColumnIndex);
        }
    }

    private _navigateDownInChild(rowElement, currentRowIndex, visibleColumnIndex) {
        const nextElem = rowElement.nextElementSibling;
        const childContainer = this.grid.nativeElement.parentNode.parentNode;
        const diff =
        childContainer.getBoundingClientRect().bottom - this.grid.rootGrid.nativeElement.getBoundingClientRect().bottom;
        const endIsVisible = diff < 0;
        const scrollable = this.getNextScrollableDown(this.grid);
        const grid = scrollable.grid;
        if (!endIsVisible) {
            this.scrollGrid(grid, nextElem.offsetHeight,
                () => super.navigateDown(rowElement, currentRowIndex, visibleColumnIndex));
        } else {
            super.navigateDown(rowElement, currentRowIndex, visibleColumnIndex);
        }
    }

    private getClosestElemByTag(sourceElem, targetTag) {
        let result = sourceElem;
        while (result !== null && result.nodeType === 1) {
            if (result.tagName.toLowerCase() === targetTag.toLowerCase()) {
                return result;
            }
            result = result.parentNode;
        }
        return null;
    }
}<|MERGE_RESOLUTION|>--- conflicted
+++ resolved
@@ -244,31 +244,6 @@
         }
     }
 
-<<<<<<< HEAD
-    public performTab(currentRowEl, rowIndex, visibleColumnIndex) {
-        const isLastColumn = this.grid.unpinnedColumns[this.grid.unpinnedColumns.length - 1].visibleIndex === visibleColumnIndex;
-        const nextIndex = rowIndex + 1;
-        const virt = this.grid.verticalScrollContainer;
-        const isNextChild = nextIndex <= virt.igxForOf.length - 1 &&
-            this.grid.isChildGridRecord(virt.igxForOf[nextIndex]);
-        if (!this.grid.rowList.find(row => row.index === rowIndex + 1) && this.grid.parent && isLastColumn) {
-            const childContainer = this.getChildGridRowContainer();
-            const nextIsSiblingChild = this.grid.parent ? !!childContainer.nextElementSibling : false;
-            if (nextIsSiblingChild) {
-                this.focusNextChildDOMElem(childContainer, this.grid.parent);
-                return;
-            }
-            this.navigateDown(currentRowEl, rowIndex, 0);
-        } else if (isLastColumn && isNextChild) {
-            const isInView = virt.state.startIndex + virt.state.chunkSize > nextIndex;
-            if (!isInView) {
-                this.scrollGrid(this.grid, 'next', () => {
-                    this.focusNextChildDOMElem(currentRowEl, this.grid);
-                });
-            } else {
-                this.focusNextChildDOMElem(currentRowEl, this.grid);
-            }
-=======
     public performTab(currentRowEl, rowIndex, visibleColumnIndex, isSummaryRow = false) {
         const summaryRows = this.grid.summariesRowList.toArray();
         const hasSummaries = summaryRows.length > 0;
@@ -276,9 +251,28 @@
         const nextIsDataRow = this.grid.dataRowList.find(row => row.index === rowIndex + 1) ;
         const isLastColumn =  this.grid.unpinnedColumns[this.grid.unpinnedColumns.length - 1].visibleIndex === visibleColumnIndex;
         const isLastSummaryRow = hasSummaries && isSummaryRow;
+        const nextIndex = rowIndex + 1;
+        const virt = this.grid.verticalScrollContainer;
+        const isNextChild = nextIndex <= virt.igxForOf.length - 1 &&
+            this.grid.isChildGridRecord(virt.igxForOf[nextIndex]);
         if (!nextIsDataRow && !(isLastDataRow && hasSummaries) && isLastColumn && !isSummaryRow) {
             // navigating in child, next is not summary
-            this.navigateDown(currentRowEl, rowIndex, 0);
+            const childContainer = this.getChildGridRowContainer();
+            const nextIsSiblingChild = this.grid.parent ? !!childContainer.nextElementSibling : false;
+            if (nextIsSiblingChild) {
+                this.focusNextChildDOMElem(childContainer, this.grid.parent);
+            } else if (isNextChild) {
+                const isInView = virt.state.startIndex + virt.state.chunkSize > nextIndex;
+                if (!isInView) {
+                    this.scrollGrid(this.grid, 'next', () => {
+                        this.focusNextChildDOMElem(currentRowEl, this.grid);
+                    });
+                } else {
+                    this.focusNextChildDOMElem(currentRowEl, this.grid);
+                }
+            } else {
+                this.navigateDown(currentRowEl, rowIndex, 0);
+            }
         } else if (isLastSummaryRow && isLastColumn && this.grid.parent) {
             // navigating in child summary, next is parent summary or next parent row
             const parent = this.grid.parent;
@@ -300,13 +294,10 @@
         } else  if (isLastDataRow && hasSummaries && isLastColumn && this.grid.parent) {
             // navigating in child rows, next is child grid's summary row
            this.focusNextRow(summaryRows[0].nativeElement, 0, this.grid.parent, true);
->>>>>>> 128e1d8a
-        } else {
-            // navigating in normal cells
+        } else {
             super.performTab(currentRowEl, rowIndex, visibleColumnIndex, isSummaryRow);
         }
     }
-<<<<<<< HEAD
 
     private focusNextChildDOMElem(currentRowEl, grid) {
         const gridElem = currentRowEl.nextElementSibling.querySelector('igx-hierarchical-grid');
@@ -334,14 +325,30 @@
         }
     }
 
-    public performShiftTabKey(currentRowEl, rowIndex, visibleColumnIndex) {
-        if (visibleColumnIndex === 0 && rowIndex === 0 && this.grid.parent) {
-            if (this.grid.allowFiltering && this.grid.filterMode === FilterMode.quickFilter) {
-=======
+    public navigateNextFilterCell(column: IgxColumnComponent, eventArgs) {
+        const cols = this.grid.filteringService.unpinnedFilterableColumns;
+        const nextFilterableIndex = cols.indexOf(column) + 1;
+        if (nextFilterableIndex >= this.grid.filteringService.unpinnedFilterableColumns.length) {
+            // next is not filter cell
+            const hasRows = this.grid.rowList.toArray().length !== 0;
+            const summaryRows = this.grid.summariesRowList.toArray();
+            const hasSummaries = summaryRows.length > 0 && summaryRows[0].summaryCells.length > 0;
+            if (hasRows) {
+                super.navigateNextFilterCell(column, eventArgs);
+            } else if (hasSummaries) {
+                this.focusNextRow(summaryRows[0].nativeElement, 0, this.grid, true);
+            } else {
+                this.focusNext(0);
+            }
+            eventArgs.preventDefault();
+        } else {
+            super.navigateNextFilterCell(column, eventArgs);
+        }
+    }
+
     public performShiftTabKey(currentRowEl, rowIndex, visibleColumnIndex, isSummary = false) {
         if (visibleColumnIndex === 0 && rowIndex === 0 && this.grid.parent && !isSummary) {
-            if (this.grid.allowFiltering) {
->>>>>>> 128e1d8a
+            if (this.grid.allowFiltering && this.grid.filterMode === FilterMode.quickFilter) {
                 this.moveFocusToFilterCell();
             } else {
                 const prevSiblingChild = this.getChildGridRowContainer().previousElementSibling;
@@ -359,7 +366,15 @@
             this.performShiftTabIntoChild(gridElem, currentRowEl, rowIndex);
         } else if (visibleColumnIndex === 0 && isSummary) {
             const lastRowIndex = this.grid.verticalScrollContainer.igxForOf.length - 1;
-            if (!this.getIsChildAtIndex(lastRowIndex)) {
+            if (lastRowIndex === -1) {
+                // no child data
+                if (this.grid.allowFiltering && this.grid.filterMode === FilterMode.quickFilter) {
+                    this.moveFocusToFilterCell();
+                } else {
+                    this.navigateUp(currentRowEl, rowIndex,
+                        this.grid.parent.unpinnedColumns[this.grid.parent.unpinnedColumns.length - 1].visibleIndex);
+                }
+            } else if (!this.getIsChildAtIndex(lastRowIndex)) {
                 super.goToLastCell();
             } else {
                 const scrTopPosition = this.grid.verticalScrollContainer.getScrollForIndex(lastRowIndex, true);
@@ -391,13 +406,18 @@
             const childGrid = this.getChildGrid(childGridID, this.grid) || this.getChildGrid(childGridID, this.grid.parent);
             const lastIndex = childGrid.unpinnedColumns[childGrid.unpinnedColumns.length - 1].visibleIndex;
             const summaryRows = childGrid.summariesRowList.toArray();
-            if (summaryRows.length > 0) {
+            if (summaryRows.length > 0 && summaryRows[0].summaryCells.length > 0) {
                 // move focus to last summary row cell
                 const summaryRow = summaryRows[0].nativeElement;
                 this.focusPrevRow(summaryRow, lastIndex, childGrid, true, true);
-                return;
-            }
-            this.navigateUp(currentRowEl, rowIndex, lastIndex);
+            } else if (childGrid.rowList.toArray().length === 0 &&
+             childGrid.allowFiltering && childGrid.filterMode === FilterMode.quickFilter) {
+                 // move to filter cell
+                childGrid.navigation.moveFocusToFilterCell();
+            } else {
+                // move to next cell
+                this.navigateUp(currentRowEl, rowIndex, lastIndex);
+            }
     }
 
     private _focusScrollCellInView(visibleColumnIndex) {
