--- conflicted
+++ resolved
@@ -475,7 +475,6 @@
             }
     }
 
-<<<<<<< HEAD
     private getSibling(childGrid) {
         const prevChildRow = childGrid.childRow.nativeElement.previousElementSibling;
         if (prevChildRow) {
@@ -484,29 +483,6 @@
         return null;
     }
 
-    private _focusScrollCellInView(visibleColumnIndex) {
-        const cellSelector = this.getCellSelector(visibleColumnIndex);
-        const cells = this.grid.nativeElement.querySelectorAll(
-            `${cellSelector}[data-visibleIndex="${visibleColumnIndex}"]`);
-        const cell = cells[0];
-        const childContainer = this.grid.nativeElement.parentNode.parentNode;
-        const scrTop = this.grid.parent.verticalScrollContainer.getVerticalScroll().scrollTop;
-        const maxScroll = this.grid.parent.verticalScrollContainer.getVerticalScroll().scrollHeight - this.grid.parent.calcHeight;
-        const dc = childContainer.parentNode.parentNode;
-        const scrWith = parseInt(dc.style.top, 10);
-        const parentRowOffset = childContainer.parentNode.offsetTop + this.grid.nativeElement.offsetTop +
-            scrWith;
-        if ((scrTop === 0 && parentRowOffset < 0 ) || parentRowOffset === 0 || (scrTop === maxScroll && parentRowOffset > 0)) {
-            // cell is in view
-            cell.focus({preventScroll: true});
-        } else {
-            // scroll parent so that cell is in view
-            this.scrollGrid(this.grid.parent, parentRowOffset, () => cell.focus({ preventScroll: true }));
-        }
-    }
-
-=======
->>>>>>> ce25f370
     private focusNextChild(elem, visibleColumnIndex, grid) {
         const gridElem = elem.querySelector('igx-hierarchical-grid');
         const childGridID = gridElem.getAttribute('id');
