<igx-grid-toolbar role="rowgroup" [style.width.px]="calcWidth" *ngIf="showToolbar" [gridID]="id" [displayDensity]="displayDensity" #toolbar>
</igx-grid-toolbar>

<ng-template #defaultPager let-api>
    <button [disabled]="api.isFirstPage" (click)="api.paginate(0)" igxButton="icon" igxRipple igxRippleCentered="true">
        <igx-icon fontSet="material">first_page</igx-icon>
    </button>
    <button [disabled]="api.isFirstPage" (click)="api.previousPage()" igxButton="icon" igxRipple igxRippleCentered="true">
        <igx-icon fontSet="material">chevron_left</igx-icon>
    </button>
    <span>{{ api.page + 1 }} of {{ api.totalPages }}</span>
    <button [disabled]="api.isLastPage" (click)="api.nextPage()" igxRipple igxRippleCentered="true" igxButton="icon">
        <igx-icon fontSet="material">chevron_right</igx-icon>
    </button>
        <button [disabled]="api.isLastPage" (click)="api.paginate(api.totalPages - 1)" igxButton="icon" igxRipple igxRippleCentered="true">
        <igx-icon fontSet="material">last_page</igx-icon>
    </button>
    <select style="margin-left: 1rem;" (change)="api.perPage = $event.target.value">
            <option [value]="val" [selected]="api.perPage == val" *ngFor="let val of [5, 10, 15, 25, 50, 100, 500]">{{ val }}</option>
    </select>
</ng-template>

<div [style.width.px]='calcWidth' class="igx-grid__grouparea" *ngIf="groupingExpressions.length > 0 || hasGroupableColumns" #groupArea>
    <igx-chips-area (onReorder)="chipsOrderChanged($event)" (onMoveEnd)="chipsMovingEnded()">
        <ng-container *ngFor="let expr of chipsGoupingExpressions; let last = last;">
            <igx-chip [id]="expr.fieldName" [removable]="getColumnByName(expr.fieldName).groupable" [draggable]="getColumnByName(expr.fieldName).groupable" [displayDensity]="displayDensity"
                (onKeyDown)="onChipKeyDown($event)" (onRemove)="onChipRemoved($event)" (onClick)="getColumnByName(expr.fieldName).groupable ? onChipClicked($event): null" [disabled]='!getColumnByName(expr.fieldName).groupable'>
                    <span>{{ getColumnByName(expr.fieldName).header || expr.fieldName }}</span>
                    <igx-icon igxSuffix>{{ expr.dir == 1 ? 'arrow_upward' : 'arrow_downward' }}</igx-icon>
            </igx-chip>
            <span class="igx-grid__grouparea-connector">
                <igx-icon [style.visibility]="(!last || dropAreaVisible) ? 'visible' : 'hidden'" >arrow_forward</igx-icon>
            </span>
        </ng-container>
        <div igxGroupAreaDrop [style.visibility]="dropAreaVisible ? 'visible' : 'hidden'" [class]="groupAreaHostClass">
            <ng-container *ngTemplateOutlet="dropAreaTemplateResolved"></ng-container>
        </div>
    </igx-chips-area>
</div>

<div class="igx-grid__thead" role="rowgroup" [style.width.px]='calcWidth' #theadRow>
    <div class="igx-grid__tr" [style.width.px]='calcWidth' role="row">
        <span *ngIf="hasMovableColumns && draggedColumn && pinnedColumns.length <= 0" [igxColumnMovingDrop]="parentVirtDir" [attr.droppable]="true" id="left" class="igx-grid__scroll-on-drag-left"></span>
        <span *ngIf="hasMovableColumns && draggedColumn && pinnedColumns.length > 0" [igxColumnMovingDrop]="parentVirtDir" [attr.droppable]="true" id="left" class="igx-grid__scroll-on-drag-pinned" [style.left.px]="pinnedWidth"></span>
        <div class="igx-grid__hierarchical-action-indent igx-grid__hierarchical-action-indent--header" #headerHierarchyExpander (click)="toggleAllRows()">
            <igx-icon role="button" fontSet="material" *ngIf="hierarchicalState.length > 0 && hasExpandableChildren">unfold_less</igx-icon>
            <igx-icon role="button" fontSet="material" *ngIf="hierarchicalState.length === 0 && hasExpandableChildren">unfold_more</igx-icon>
        </div>
        <ng-container *ngIf="groupingExpressions.length > 0">
            <div class="igx-grid__hierarchical-action-indent igx-grid__hierarchical-action-indent--header" #headerGroupContainer>
                <button (click)="toggleAllGroupRows()" igxButton="icon" igxRipple igxRippleCentered="true">
                    <igx-icon fontSet="material">reorder</igx-icon>
                </button>
            </div>
        </ng-container>
        <ng-container *ngIf="rowSelectable">
            <div class="igx-grid__cbx-selection" #headerCheckboxContainer>
                <igx-checkbox [checked]="allRowsSelected" (change)="onHeaderCheckboxClick($event, filteredData)" disableRipple="true" [aria-label]="headerCheckboxAriaLabel" #headerCheckbox></igx-checkbox>
            </div>
        </ng-container>
        <ng-container *ngIf="pinnedColumns.length > 0">
            <ng-template ngFor let-col [ngForOf]="onlyTopLevel(pinnedColumns)">
                <div class="igx-grid__thead-item igx-grid__th--pinned">
                    <igx-grid-header [igxColumnMovingDrag]="col" [attr.droppable]="true" [igxColumnMovingDrop]="col" [gridID]="id"
                        [column]="col" [style.min-width.px]="col.width" [style.flex-basis.px]="col.width" [style.max-width.px]='col.width'></igx-grid-header>
                    <igx-grid-filtering-cell *ngIf="allowFiltering && !col.columnGroup"
                        [column]="col" [style.min-width.px]="col.width" [style.flex-basis.px]='col.width' [style.max-width.px]='col.width'></igx-grid-filtering-cell>
                </div>
            </ng-template>
        </ng-container>
        <ng-template igxGridFor let-col [igxGridForOf]="onlyTopLevel(unpinnedColumns)" [igxForScrollOrientation]="'horizontal'" [igxForScrollContainer]="parentVirtDir"
            [igxForContainerSize]='unpinnedWidth' [igxForTrackBy]='trackColumnChanges' #headerContainer>
            <div class="igx-grid__thead-item">
                <igx-grid-header [igxColumnMovingDrag]="col" [attr.droppable]="true" [igxColumnMovingDrop]="col" [gridID]="id" [column]="col"
                    [style.min-width.px]="col.width" [style.flex-basis.px]='col.width' [style.max-width.px]='col.width'></igx-grid-header>
                <igx-grid-filtering-cell *ngIf="allowFiltering && !col.columnGroup" [column]="col"
                    [style.min-width.px]="col.width" [style.flex-basis.px]='col.width' [style.max-width.px]='col.width'></igx-grid-filtering-cell>
            </div>
        </ng-template>
        <span *ngIf="hasMovableColumns && draggedColumn" [igxColumnMovingDrop]="parentVirtDir" [attr.droppable]="true" id="right" class="igx-grid__scroll-on-drag-right"></span>
    </div>
    <igx-grid-filtering-row *ngIf="filteringService.isFilterRowVisible" [column]="filteringService.filteredColumn"></igx-grid-filtering-row>
</div>

<div class="igx-grid__tbody" role="rowgroup" [style.height.px]='calcHeight' [style.width.px]='calcWidth' #tbody (scroll)='scrollHandler($event)' (wheel)="wheelHandler()">
    <span *ngIf="hasMovableColumns && draggedColumn && pinnedColumns.length <= 0" [igxColumnMovingDrop]="parentVirtDir" [attr.droppable]="true" id="left" class="igx-grid__scroll-on-drag-left"></span>
    <span *ngIf="hasMovableColumns && draggedColumn && pinnedColumns.length > 0" [igxColumnMovingDrop]="parentVirtDir" [attr.droppable]="true" id="left" class="igx-grid__scroll-on-drag-pinned" [style.left.px]="pinnedWidth"></span>
    <ng-template igxGridFor let-rowData [igxGridForOf]="data
    | gridTransaction:id:pipeTrigger
    | gridFiltering:filteringExpressionsTree:id:pipeTrigger
    | gridSort:sortingExpressions:pipeTrigger
    | gridPreGroupBy:groupingExpressions:groupingExpansionState:groupsExpanded:id:pipeTrigger
    | gridPaging:page:perPage:id:pipeTrigger
    | gridPostGroupBy:groupingExpressions:groupingExpansionState:groupsExpanded:id:groupsRecords:pipeTrigger
    | gridSummary:hasSummarizedColumns:summaryCalculationMode:summaryPosition:id:pipeTrigger:summaryPipeTrigger
    | gridHierarchical:hierarchicalState:id:primaryKey:childLayoutKeys:pipeTrigger"
    let-rowIndex="index" [igxForScrollOrientation]="'vertical'"
    [igxForContainerSize]='calcHeight' [igxForItemSize]="rowHeight" [igxForTrackBy]='trackChanges' #verticalScrollContainer (onChunkPreload)="dataLoading($event)">
        <ng-template #hierarchical_record_template>
            <igx-hierarchical-grid-row [gridID]="id" [index]="rowIndex" [rowData]="rowData" #row>
            </igx-hierarchical-grid-row>
        </ng-template>
        <ng-template #child_record_template>
            <div style="overflow:auto;width: 100%;" [attr.data-rowindex]='rowIndex'>
                    <igx-child-grid-row *ngFor="let layout of childLayoutList" [parentGridID]="id" [index]="rowIndex" [rowData]="rowData" [layout]='layout' #row>
                    </igx-child-grid-row>
            </div>
        </ng-template>
        <ng-template #group_template>
            <igx-grid-groupby-row [gridID]="id" [index]="rowIndex" [groupRow]="rowData" #row>
            </igx-grid-groupby-row>
        </ng-template>
        <ng-template #summary_template>
            <igx-grid-summary-row [gridID]="id" [summaries]="rowData.summaries" [indentation]="groupingExpressions.length" [index]="rowIndex" class="igx-grid__summaries--body" #summaryRow>
            </igx-grid-summary-row>
        </ng-template>
        <ng-template #record_template>
                <igx-grid-row [gridID]="id" [index]="rowIndex" [rowData]="rowData" #row>
                </igx-grid-row>
            </ng-template>
            <ng-template
            [igxTemplateOutlet]='(isGroupByRecord(rowData) ? group_template : (isHierarchicalRecord(rowData) ? hierarchical_record_template : (isChildGridRecord(rowData) && isExpanded(rowData) ? child_record_template : hierarchical_record_template)))'
            [igxTemplateOutletContext]='getContext(rowData)'
            (onViewCreated)='viewCreatedHandler($event)'
            (onViewMoved)='viewMovedHandler($event)'
            ></ng-template>
        <!-- <ng-container *igxTemplateOutlet="(isGroupByRecord(rowData) ? group_template : (isHierarchicalRecord(rowData) ? hierarchical_record_template : (isChildGridRecord(rowData) && isExpanded(rowData) ? child_record_template : hierarchical_record_template))); context: getContext(rowData)"></ng-container> -->
    </ng-template>
    <ng-container *ngTemplateOutlet="template"></ng-container>
    <span *ngIf="hasMovableColumns && draggedColumn" [igxColumnMovingDrop]="parentVirtDir" [attr.droppable]="true" id="right" class="igx-grid__scroll-on-drag-right"></span>
    <div class="igx-grid__row-editing-outlet" igxOverlayOutlet #igxRowEditingOverlayOutlet></div>
</div>


<div class="igx-grid__tfoot" role="rowgroup" [style.width.px]='calcWidth' #tfoot>
<<<<<<< HEAD
    <igx-grid-summary-row *ngIf="hasSummarizedColumns && rootSummariesEnabled" [gridID]="id" [summaries]="id | igxGridSummaryDataPipe:summaryService.retriggerRootPipe" [indentation]="groupingExpressions.length" [index]="0" class="igx-grid__summaries"  #summaryRow>
    </igx-grid-summary-row>
=======
    <div *ngIf="hasSummarizedColumns" class="igx-grid__summaries" [style.height.px]="summariesHeight" role="row" #summaries>
        <div class="igx-grid__hierarchical-action-indent">
            <igx-icon fontSet="material"></igx-icon>
        </div>
        <ng-container *ngIf="groupingExpressions.length > 0">
            <div class="igx-grid__row-indentation igx-grid__row-indentation--level-{{groupingExpressions.length}}"></div>
        </ng-container>
        <ng-container *ngIf="summariesMargin">
            <div
            class="igx-grid__summaries-patch"
            [style.min-width.px]="summariesMargin"
            [style.flex-basis.px]="summariesMargin"
            ></div>
        </ng-container>
        <ng-container *ngIf="pinnedColumns.length > 0">
            <igx-grid-summary [gridID]="id" *ngFor="let col of notGroups(pinnedColumns)"  [column]="col" [style.min-width.px]="col.width" [style.flex-basis.px]='col.width'></igx-grid-summary>
        </ng-container>
        <ng-template igxGridFor let-col [igxGridForOf]="notGroups(unpinnedColumns)" [igxForScrollOrientation]="'horizontal'" [igxForScrollContainer]="parentVirtDir" [igxForContainerSize]='unpinnedWidth' [igxForTrackBy]='trackColumnChanges' #summaryContainer>
            <igx-grid-summary [gridID]="id" [column]="col" [style.min-width.px]="col.width" [style.flex-basis.px]='col.width'></igx-grid-summary>
        </ng-template>
    </div>
>>>>>>> 2f6e0725
</div>

<div class="igx-grid__scroll" [style.height]="'18px'" #scr [hidden]="unpinnedWidth - totalWidth >= 0">
    <div class="igx-grid__scroll-start" [style.width.px]='pinnedWidth' [hidden]="pinnedWidth === 0"></div>
    <div class="igx-grid__scroll-main" [style.width.px]='unpinnedWidth'>
        <ng-template igxGridFor [igxGridForOf]='[]' #scrollContainer>
        </ng-template>
    </div>
</div>

<div class="igx-paginator igx-grid-paginator" *ngIf="paging" #paginator>
    <ng-container *ngTemplateOutlet="paginationTemplate ? paginationTemplate : defaultPager; context: { $implicit: this }">
    </ng-container>
</div>

<ng-template #emptyFilteredGrid>
    <span class="igx-grid__tbody-message">{{emptyFilteredGridMessage}}</span>
</ng-template>

<ng-template #defaultEmptyGrid>
    <span class="igx-grid__tbody-message">{{emptyGridMessage}}</span>
</ng-template>

<ng-template #defaultDropArea>
    <igx-icon fontSet="material" class="igx-drop-area__icon">group_work</igx-icon>
    <span class="igx-drop-area__text">{{dropAreaMessage}}</span>
</ng-template>

<div *ngIf="rowEditable" igxToggle>
        <div [className]="bannerClass">
            <ng-container *ngTemplateOutlet="rowEditContainer; context: { rowChangesCount: rowChangesCount, endEdit: endEdit.bind(this) }"></ng-container>
        </div>
    </div>
<ng-template #defaultRowEditText>
    You have {{ rowChangesCount }} changes in this row
</ng-template>
<ng-template #defaultRowEditActions>
        <button igxButton igxRowEditTabStop (click)="endEdit(false, $event)">Cancel</button>
        <button igxButton igxRowEditTabStop (click)="endEdit(true, $event)">Done</button>
    </ng-template>
<ng-template #defaultRowEditTemplate>
    <div class="igx-banner__message">
        <span class="igx-banner__text">
            <ng-container *ngTemplateOutlet="rowEditText ? rowEditText : defaultRowEditText; context: { $implicit: rowChangesCount }"></ng-container>
        </span>
    </div>
    <div class="igx-banner__actions">
            <div class="igx-banner__row">
                <ng-container *ngTemplateOutlet="rowEditActions ? rowEditActions : defaultRowEditActions; context: { $implicit: endEdit.bind(this) }"></ng-container>
            </div>
        </div>
</ng-template>

<div class="igx-grid__outlet" #igxFilteringOverlayOutlet igxOverlayOutlet></div><|MERGE_RESOLUTION|>--- conflicted
+++ resolved
@@ -133,32 +133,8 @@
 
 
 <div class="igx-grid__tfoot" role="rowgroup" [style.width.px]='calcWidth' #tfoot>
-<<<<<<< HEAD
     <igx-grid-summary-row *ngIf="hasSummarizedColumns && rootSummariesEnabled" [gridID]="id" [summaries]="id | igxGridSummaryDataPipe:summaryService.retriggerRootPipe" [indentation]="groupingExpressions.length" [index]="0" class="igx-grid__summaries"  #summaryRow>
     </igx-grid-summary-row>
-=======
-    <div *ngIf="hasSummarizedColumns" class="igx-grid__summaries" [style.height.px]="summariesHeight" role="row" #summaries>
-        <div class="igx-grid__hierarchical-action-indent">
-            <igx-icon fontSet="material"></igx-icon>
-        </div>
-        <ng-container *ngIf="groupingExpressions.length > 0">
-            <div class="igx-grid__row-indentation igx-grid__row-indentation--level-{{groupingExpressions.length}}"></div>
-        </ng-container>
-        <ng-container *ngIf="summariesMargin">
-            <div
-            class="igx-grid__summaries-patch"
-            [style.min-width.px]="summariesMargin"
-            [style.flex-basis.px]="summariesMargin"
-            ></div>
-        </ng-container>
-        <ng-container *ngIf="pinnedColumns.length > 0">
-            <igx-grid-summary [gridID]="id" *ngFor="let col of notGroups(pinnedColumns)"  [column]="col" [style.min-width.px]="col.width" [style.flex-basis.px]='col.width'></igx-grid-summary>
-        </ng-container>
-        <ng-template igxGridFor let-col [igxGridForOf]="notGroups(unpinnedColumns)" [igxForScrollOrientation]="'horizontal'" [igxForScrollContainer]="parentVirtDir" [igxForContainerSize]='unpinnedWidth' [igxForTrackBy]='trackColumnChanges' #summaryContainer>
-            <igx-grid-summary [gridID]="id" [column]="col" [style.min-width.px]="col.width" [style.flex-basis.px]='col.width'></igx-grid-summary>
-        </ng-template>
-    </div>
->>>>>>> 2f6e0725
 </div>
 
 <div class="igx-grid__scroll" [style.height]="'18px'" #scr [hidden]="unpinnedWidth - totalWidth >= 0">
