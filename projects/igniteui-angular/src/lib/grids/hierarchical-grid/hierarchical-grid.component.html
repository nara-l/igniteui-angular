--- conflicted
+++ resolved
@@ -79,11 +79,7 @@
         <ng-template igxGridFor let-rowData [igxGridForOf]="data
         | gridTransaction:id:pipeTrigger
         | visibleColumns:hasVisibleColumns
-<<<<<<< HEAD
-        | gridFiltering:filteringExpressionsTree:filterStrategy:id:pipeTrigger
-=======
-        | gridFiltering:filteringExpressionsTree:advancedFilteringExpressionsTree:id:pipeTrigger
->>>>>>> 8c707d89
+        | gridFiltering:filteringExpressionsTree:filterStrategy:advancedFilteringExpressionsTree:id:pipeTrigger
         | gridSort:sortingExpressions:id:pipeTrigger
         | gridHierarchicalPaging:page:perPage:id:pipeTrigger
         | gridHierarchical:hierarchicalState:id:primaryKey:childLayoutKeys:pipeTrigger" let-rowIndex="index"
