import {
    ChangeDetectionStrategy,
    Component,
    HostBinding,
    Input,
    forwardRef,
    TemplateRef,
    ViewChild,
    ViewChildren,
    QueryList,
    ContentChildren,
    ElementRef,
    NgZone,
    ChangeDetectorRef,
    IterableDiffers,
    ViewContainerRef,
    Inject,
    ComponentFactoryResolver,
    AfterViewInit,
    AfterContentInit,
    Optional,
    OnInit,
    OnDestroy,
    DoCheck
} from '@angular/core';
import { IgxGridBaseComponent, IgxGridTransaction } from '../grid-base.component';
import { GridBaseAPIService } from '../api.service';
import { IgxHierarchicalGridAPIService } from './hierarchical-grid-api.service';
import { IgxRowIslandComponent } from './row-island.component';
import { IgxChildGridRowComponent } from './child-grid-row.component';
import { IgxFilteringService } from '../filtering/grid-filtering.service';
import { IDisplayDensityOptions, DisplayDensityToken, DisplayDensity } from '../../core/displayDensity';
import { IGridDataBindable, IgxColumnComponent, } from '../grid/index';
import { DOCUMENT } from '@angular/common';
import { IgxHierarchicalGridNavigationService } from './hierarchical-grid-navigation.service';
import { IgxGridSummaryService } from '../summaries/grid-summary.service';
import { IgxHierarchicalGridBaseComponent } from './hierarchical-grid-base.component';
import { takeUntil } from 'rxjs/operators';
import { IgxTemplateOutletDirective } from '../../directives/template-outlet/template_outlet.directive';
import { IgxGridSelectionService, IgxGridCRUDService } from '../../core/grid-selection';
import { IgxOverlayService } from '../../services/index';
import { IgxColumnResizingService } from '../grid-column-resizing.service';
import { IgxForOfSyncService } from '../../directives/for-of/for_of.sync.service';

let NEXT_ID = 0;

export interface HierarchicalStateRecord {
    rowID: any;
}

@Component({
    changeDetection: ChangeDetectionStrategy.OnPush,
    preserveWhitespaces: false,
    selector: 'igx-hierarchical-grid',
    templateUrl: 'hierarchical-grid.component.html',
    providers: [
        IgxGridSelectionService,
        IgxGridCRUDService,
        { provide: GridBaseAPIService, useClass: IgxHierarchicalGridAPIService },
        { provide: IgxGridBaseComponent, useExisting: forwardRef(() => IgxHierarchicalGridComponent) },
        IgxGridSummaryService,
        IgxFilteringService,
        IgxHierarchicalGridNavigationService,
        IgxForOfSyncService
    ]
})
export class IgxHierarchicalGridComponent extends IgxHierarchicalGridBaseComponent
    implements IGridDataBindable, AfterViewInit, AfterContentInit, OnInit, OnDestroy, DoCheck {

    /**
     * Sets the value of the `id` attribute. If not provided it will be automatically generated.
     * ```html
     * <igx-hierarchical-grid [id]="'igx-hgrid-1'" [data]="Data" [autoGenerate]="true"></igx-hierarchical-grid>
     * ```
     * @memberof IgxHierarchicalGridComponent
     */
    @HostBinding('attr.id')
    @Input()
    public get id(): string {
        return this.h_id;
    }

    /**
     * An @Input property that lets you fill the `IgxHierarchicalGridComponent` with an array of data.
     * ```html
     * <igx-hierarchical-grid [data]="Data" [autoGenerate]="true"></igx-hierarchical-grid>
     * ```
     * @memberof IgxHierarchicalGridComponent
     */
    @Input()
    public set data(value: any[]) {
        this._data = value;
        this.summaryService.clearSummaryCache();
        if (this.shouldGenerate) {
            this.setupColumns();
            this.reflow();
        }
        this.cdr.markForCheck();
        if (this.parent && (this.height === null || this.height.indexOf('%') !== -1)) {
            // If the height will change based on how much data there is, recalculate sizes in igxForOf.
            this.notifyChanges(true);
        }
    }

    /**
     * Returns an array of data set to the `IgxHierarchicalGridComponent`.
     * ```typescript
     * let filteredData = this.grid.filteredData;
     * ```
     * @memberof IgxHierarchicalGridComponent
     */
    public get data(): any[] {
        return this._data;
    }

    /**
    * Sets the state of the `IgxHierarchicalGridComponent` containing which rows are expanded.
    * ```typescript
    * this.gridState = [{ rowID: 1 }, { rowID: 4}];
    * ```
    * ```html
    * <igx-hierarchical-grid [primaryKey]="'ID'" [data]="Data" [autoGenerate]="false" [hierarchicalState]="hgridState">
    *      <igx-column field="ID"  [dataType]='number'></igx-column>
    *      <igx-column field="Product"  [dataType]='string'></igx-column>
    *      <igx-column field="Description"  [dataType]='string'></igx-column>
    * </igx-hierarchical-grid>
    * ```
    * @memberof IgxHierarchicalGridComponent
    */
    @Input()
    public get hierarchicalState() {
        return this._hierarchicalState;
    }
    public set hierarchicalState(val) {
        if (this.hasChildrenKey) {
            val = val.filter(item => {
                const rec = this.primaryKey ? this.data.find(x => x[this.primaryKey]=== item.rowID) : item.rowID;
                return rec[this.hasChildrenKey];
            });
        }
        this._hierarchicalState = val;
        if (this.parent) {
            this.notifyChanges(true);
        }
    }

    /**
     * Sets an array of objects containing the filtered data in the `IgxHierarchicalGridComponent`.
     * ```typescript
     * this.grid.filteredData = [{
     *       ID: 1,
     *       Name: "A"
     * }];
     * ```
     * @memberof IgxHierarchicalGridComponent
     */
    public set filteredData(value) {
        this._filteredData = value;


    }

    /**
     * Returns an array of objects containing the filtered data in the `IgxHierarchicalGridComponent`.
     * ```typescript
     * let filteredData = this.grid.filteredData;
     * ```
     * @memberof IgxHierarchicalGridComponent
     */
    public get filteredData() {
        return this._filteredData;
    }

    /**
     * Sets if all immediate children of the `IgxHierarchicalGridComponent` should be expanded/collapsed.
     * Defult value is false.
     * ```html
     * <igx-hierarchical-grid [id]="'igx-grid-1'" [data]="Data" [autoGenerate]="true" [expandChildren]="true"></igx-hierarchical-grid>
     * ```
     * @memberof IgxHierarchicalGridComponent
     */
    @Input()
    set expandChildren(value: boolean) {
        this._expandChildren = value;
        if (value && this.data) {
            this.hierarchicalState = this.data.map((rec) => {
                return { rowID: this.primaryKey ? rec[this.primaryKey] : rec };
            });
        } else if (this.data) {
            this.hierarchicalState = [];
        }
    }

    /**
     * Gets if all immediate children of the `IgxHierarchicalGridComponent` previously have been set to be expanded/collapsed.
     * If previously set and some rows have been manually expanded/collapsed it will still return the last set value.
     * ```typescript
     * const expanded = this.grid.expandChildren;
     * ```
     * @memberof IgxHierarchicalGridComponent
     */
    get expandChildren(): boolean {
        return this._expandChildren;
    }

    /**
     * Gets the unique identifier of the parent row. It may be a `string` or `number` if `primaryKey` of the
     * parent grid is set or an object reference of the parent record otherwise.
     * ```typescript
     * const foreignKey = this.grid.foreignKey;
     * ```
     * @memberof IgxHierarchicalGridComponent
     */
    public get foreignKey() {
        if (!this.parent) {
            return null;
        }
        return this.parent.hgridAPI.getParentRowId(this);
    }

    /**
     * @hidden
     */
    @ContentChildren(IgxRowIslandComponent, { read: IgxRowIslandComponent, descendants: false })
    public childLayoutList: QueryList<IgxRowIslandComponent>;

    /**
     * @hidden
     */
    @ContentChildren(IgxRowIslandComponent, { read: IgxRowIslandComponent, descendants: true })
    public allLayoutList: QueryList<IgxRowIslandComponent>;

    @ViewChild('hierarchical_record_template', { read: TemplateRef, static: true })
    protected hierarchicalRecordTemplate: TemplateRef<any>;

    @ViewChild('child_record_template', { read: TemplateRef, static: true })
    protected childTemplate: TemplateRef<any>;

    @ViewChild('headerHierarchyExpander', { read: ElementRef, static: true })
    protected headerHierarchyExpander: ElementRef;

    /**
     * @hidden
     */
    @ViewChildren(IgxTemplateOutletDirective, { read: IgxTemplateOutletDirective })
    public templateOutlets: QueryList<any>;

    /**
     * @hidden
     */
    @ViewChildren(IgxChildGridRowComponent, { read: IgxChildGridRowComponent })
    public hierarchicalRows: QueryList<IgxChildGridRowComponent>;

    /**
     * @hidden
     */
    get hasExpandableChildren() {
        return !!this.childLayoutKeys.length;
    }

    /**
     * @hidden
     */
    public childLayoutKeys = [];

    /**
     * @hidden
     */
    public highlightedRowID = null;

    /**
     * @hidden
     */
    public updateOnRender = false;

    /**
     * @hidden
     */
    public parent = null;

    private _hierarchicalState = [];
    private _data;
    private _filteredData = null;
    private h_id = `igx-hierarchical-grid-${NEXT_ID++}`;
    private childGridTemplates: Map<any, any> = new Map();
    private scrollTop = 0;
    private scrollLeft = 0;

    constructor(
        public selectionService: IgxGridSelectionService,
        crudService: IgxGridCRUDService,
        public colResizingService: IgxColumnResizingService,
        gridAPI: GridBaseAPIService<IgxGridBaseComponent & IGridDataBindable>,
        @Inject(IgxGridTransaction) protected transactionFactory: any,
        elementRef: ElementRef,
        zone: NgZone,
        @Inject(DOCUMENT) public document,
        cdr: ChangeDetectorRef,
        resolver: ComponentFactoryResolver,
        differs: IterableDiffers,
        viewRef: ViewContainerRef,
        navigation: IgxHierarchicalGridNavigationService,
        filteringService: IgxFilteringService,
        @Inject(IgxOverlayService) protected overlayService: IgxOverlayService,
        public summaryService: IgxGridSummaryService,
        @Optional() @Inject(DisplayDensityToken) protected _displayDensityOptions: IDisplayDensityOptions) {
        super(
            selectionService,
            crudService,
            gridAPI,
            typeof transactionFactory === 'function' ? transactionFactory() : transactionFactory,
            elementRef,
            zone,
            document,
            cdr,
            resolver,
            differs,
            viewRef,
            navigation,
            filteringService,
            overlayService,
            summaryService,
            _displayDensityOptions);
        this.hgridAPI = <IgxHierarchicalGridAPIService>gridAPI;
    }

    /**
     * @hidden
     */
    ngOnInit() {
        this._transactions = this.parentIsland ? this.parentIsland.transactions : this._transactions;
        super.ngOnInit();
    }

    public ngDoCheck() {
        if (this._cdrRequestRepaint && !this._init) {
            this.updateSizes();
        }
        super.ngDoCheck();
    }

    /**
     * @hidden
     */
    ngAfterViewInit() {
        super.ngAfterViewInit();
        this.verticalScrollContainer.getVerticalScroll().addEventListener('scroll', this.hg_verticalScrollHandler.bind(this));
        this.parentVirtDir.getHorizontalScroll().addEventListener('scroll', this.hg_horizontalScrollHandler.bind(this));

        if (this.expandChildren && this.data && this.hierarchicalState.length !== this.data.length) {
            this.hierarchicalState = this.data.map((rec) => {
                return { rowID: this.primaryKey ? rec[this.primaryKey] : rec };
            });
            this.cdr.detectChanges();
        }

        this.verticalScrollContainer.onBeforeViewDestroyed.pipe(takeUntil(this.destroy$)).subscribe((view) => {
            const rowData = view.context.$implicit;
            if (this.isChildGridRecord(rowData)) {
                const cachedData = this.childGridTemplates.get(rowData.rowID);
                if (cachedData) {
                    const tmlpOutlet = cachedData.owner;
                    tmlpOutlet._viewContainerRef.detach(0);
                }
            }
        });

        if (this.parent) {
            this._displayDensity = this.rootGrid._displayDensity;
            this.rootGrid.onDensityChanged.pipe(takeUntil(this.destroy$)).subscribe(() => {
                this._displayDensity = this.rootGrid._displayDensity;
                this.notifyChanges(true);
                this.cdr.markForCheck();
            });
            this.childLayoutKeys = this.parentIsland.children.map((item) => item.key);
        }

        this.toolbarCustomContentTemplates = this.parentIsland ?
            this.parentIsland.toolbarCustomContentTemplates :
            this.toolbarCustomContentTemplates;
<<<<<<< HEAD
        this.rowExpandedIndicatorTemplate  = this.rootGrid.rowExpandedIndicatorTemplate;
        this.rowCollapsedIndicatorTemplate   = this.rootGrid.rowCollapsedIndicatorTemplate;
        this.headerCollapseIndicatorTemplate = this.rootGrid.headerCollapseIndicatorTemplate;
        this.headerExpandIndicatorTemplate = this.rootGrid.headerExpandIndicatorTemplate;
        this.hasChildrenKey = this.parentIsland ?
         this.parentIsland.hasChildrenKey || this.rootGrid.hasChildrenKey :
         this.rootGrid.hasChildrenKey;
=======

        this.headSelectorsTemplates = this.parentIsland ?
            this.parentIsland.headSelectorsTemplates :
            this.headSelectorsTemplates;

        this.rowSelectorsTemplates = this.parentIsland ?
            this.parentIsland.rowSelectorsTemplates :
            this.rowSelectorsTemplates;
>>>>>>> e0af43dd
    }

    private updateSizes() {
        if (document.body.contains(this.nativeElement) && this.isPercentWidth) {
            this.reflow();

            this.hgridAPI.getChildGrids(false).forEach((grid) => {
                grid.updateSizes();
            });
        }
    }

    protected _shouldAutoSize(renderedHeight) {
        if (this.isPercentHeight && this.parent) {
            return true;
        }
        return super._shouldAutoSize(renderedHeight);
    }

    public get outletDirective() {
        return this.rootGrid._outletDirective;
    }

    /**
     * @hidden
     */
    public get parentRowOutletDirective() {
        return this === this.rootGrid ? null : this.rootGrid.rowEditingOutletDirective;
    }

    /**
     * @hidden
     */
    ngAfterContentInit() {
        this.updateColumnList(false);
        this.childLayoutKeys = this.parent ?
        this.parentIsland.children.map((item) => item.key) :
        this.childLayoutKeys = this.childLayoutList.map((item) => item.key);
        this.childLayoutList.notifyOnChanges();
        this.childLayoutList.changes.pipe(takeUntil(this.destroy$))
        .subscribe(() => this.onRowIslandChange());
        super.ngAfterContentInit();
    }

    /**
    * @hidden
    */
    public onRowIslandChange() {
        if (this.parent) {
            this.childLayoutKeys = this.parentIsland.children.filter(item => !(item as any)._destroyed).map((item) => item.key);
        } else {
            this.childLayoutKeys = this.childLayoutList.filter(item => !(item as any)._destroyed).map((item) => item.key);
        }
        if (!(this.cdr as any).destroyed) {
            this.cdr.detectChanges();
        }
    }

    protected onColumnsChanged(change: QueryList<IgxColumnComponent>) {
        this.updateColumnList();
        const cols = change.filter(c => c.gridAPI.grid === this);
        if (cols.length > 0) {
            this.columnList.reset(cols);
            super.onColumnsChanged(this.columnList);
        }
    }

    private updateColumnList(recalcColSizes = true) {
        const childLayouts = this.parent ? this.childLayoutList : this.allLayoutList;
        const nestedColumns = childLayouts.map((layout) => {
            return layout.columnList.toArray();
        });
        const colsArray = [].concat.apply([], nestedColumns);
        const colLength = this.columnList.length;
        if (colsArray.length > 0) {
            const topCols = this.columnList.filter((item) => {
                return colsArray.indexOf(item) === -1;
            });
            this.columnList.reset(topCols);
            if (recalcColSizes && this.columnList.length !== colLength) {
                this.calculateGridSizes();
            }
        }
    }

    ngOnDestroy() {
        if (!this.parent) {
            this.hgridAPI.getChildGrids(true).forEach((grid) => {
                if (!grid.childRow.cdr.destroyed) {
                    grid.childRow.cdr.destroy();
                }
            });
        }
        if (this.parent && this.selectionService.activeElement) {
            // in case selection is in destroyed child grid, selection should be cleared.
            this._clearSeletionHighlights();
        }
        super.ngOnDestroy();
    }

    private _clearSeletionHighlights() {
        [this.rootGrid, ...this.rootGrid.getChildGrids(true)].forEach(grid => {
            grid.selectionService.clear();
            grid.selectionService.activeElement = null;
            grid.nativeElement.classList.remove('igx-grid__tr--highlighted');
            grid.highlightedRowID = null;
            grid.cdr.markForCheck();
        });
    }

    /**
    * @hidden
    */
    public get template(): TemplateRef<any> {
        if (this.filteredData && this.filteredData.length === 0) {
            return this.emptyGridTemplate ? this.emptyGridTemplate : this.emptyFilteredGridTemplate;
        }

        if (this.isLoading && (!this.data || this.dataLength === 0)) {
            return this.loadingGridTemplate ? this.loadingGridTemplate : this.loadingGridDefaultTemplate;
        }

        if (this.dataLength === 0) {
            return this.emptyGridTemplate ? this.emptyGridTemplate : this.emptyGridDefaultTemplate;
        }
    }

    /**
     * @hidden
     * Gets the combined width of the columns that are specific to the enabled grid features. They are fixed.
     * TODO: Remove for Angular 8. Calling parent class getter using super is not supported for now.
     */
    public getFeatureColumnsWidth() {
        let width = super.getFeatureColumnsWidth();

        if (this.hasExpandableChildren) {
            width += this.headerHierarchyExpander.nativeElement.offsetWidth || this.getDefaultExpanderWidth();
        }

        return width;
    }

     private getDefaultExpanderWidth(): number {
        switch (this.displayDensity) {
            case DisplayDensity.cosy:
                return 57;
            case DisplayDensity.compact:
                return 49;
            default:
                return 72;
        }
    }

    /**
     * @hidden
     */
    public isRowHighlighted(rowData) {
        return this.highlightedRowID === rowData.rowID;
    }

    /**
     * @hidden
     */
    public isHierarchicalRecord(record: any): boolean {
        return this.childLayoutList.length !== 0 && record[this.childLayoutList.first.key];
    }

    /**
     * @hidden
     */
    public isChildGridRecord(record: any): boolean {
        // Can be null when there is defined layout but no child data was found
        return record.childGridsData !== undefined;
    }

    /**
     * @hidden
     */
    public trackChanges(index, rec) {
        if (rec.childGridsData !== undefined) {
            // if is child rec
            return rec.rowID;
        }
        return rec;
    }

    /**
     * @hidden
     */
    public getContext(rowData): any {
        if (this.isChildGridRecord(rowData)) {
            const cachedData = this.childGridTemplates.get(rowData.rowID);
            if (cachedData) {
                const view = cachedData.view;
                const tmlpOutlet = cachedData.owner;
                return {
                    $implicit: rowData,
                    moveView: view,
                    owner: tmlpOutlet,
                    index: this.verticalScrollContainer.igxForOf.indexOf(rowData)
                };
            } else {
                const rowID = this.primaryKey ? rowData.rowID : this.data.indexOf(rowData.rowID);
                // child rows contain unique grids, hence should have unique templates
                return {
                    $implicit: rowData,
                    templateID: 'childRow-' + rowID,
                    index: this.verticalScrollContainer.igxForOf.indexOf(rowData)
                };
            }
        } else {
            return {
                $implicit: rowData,
                templateID: 'dataRow',
                index: this.verticalScrollContainer.igxForOf.indexOf(rowData)
            };
        }
    }

    /**
     * @hidden
    */
    public get rootGrid() {
        let currGrid = this;
        while (currGrid.parent) {
            currGrid = currGrid.parent;
        }
        return currGrid;
    }

    /**
     * @hidden
    */
    public get iconTemplate() {
        const expanded = this.hierarchicalState.length > 0 && this.hasExpandableChildren;
        if (expanded) {
            return this.headerExpandIndicatorTemplate || this.defaultExpandedTemplate;
        } else {
            return this.headerCollapseIndicatorTemplate || this.defaultCollapsedTemplate;
        }
    }

    /**
     * @hidden
    */
    protected initColumns(collection: QueryList<IgxColumnComponent>, cb: Function = null) {
        if (this.hasColumnLayouts) {
            // invalid configuration - hierarchical grid should not allow column layouts
            // remove column layouts
            const nonColumnLayoutColumns = this.columnList.filter((col) => !col.columnLayout && !col.columnLayoutChild);
            this.columnList.reset(nonColumnLayoutColumns);
        }
        super.initColumns(collection, cb);
    }

    /**
     * @hidden
     * Gets the visible content height that includes header + tbody + footer.
     * For hierarchical child grid it may be scrolled and not fully visible.
     */
    public getVisibleContentHeight() {
        let height = super.getVisibleContentHeight();
        if (this.parent) {
            const rootHeight = this.rootGrid.getVisibleContentHeight();
            const topDiff = this.nativeElement.getBoundingClientRect().top - this.rootGrid.nativeElement.getBoundingClientRect().top;
            height = rootHeight - topDiff > height ? height : rootHeight - topDiff;
        }
        return height;
    }


    /**
     * Collapses all rows of the current hierarchical grid.
     * ```typescript
     * this.grid.collapseAll();
     * ```
	 * @memberof IgxHierarchicalGridComponent
     */
    public collapseAll() {
        this.hierarchicalState = [];
    }

    /**
     * Expands all rows of the current hierarchical grid.
     * ```typescript
     * this.grid.expandAll();
     * ```
	 * @memberof IgxHierarchicalGridComponent
     */
    public expandAll() {
        if (this.data) {
            this.hierarchicalState = this.data.map((rec) => {
                return { rowID: this.primaryKey ? rec[this.primaryKey] : rec };
            });
        }
    }

    /**
     * @hidden
     */
    public isExpanded(record: any): boolean {
        let inState;
        if (record.childGridsData !== undefined) {
            inState = !!this.hierarchicalState.find(v => v.rowID === record.rowID);
        } else {
            inState = !!this.hierarchicalState.find(v => {
                return this.primaryKey ? v.rowID === record[this.primaryKey] : v.rowID === record;
            });
        }
        return inState && this.childLayoutList.length !== 0;
    }

    /**
     * @hidden
     */
    public viewCreatedHandler(args) {
        if (this.isChildGridRecord(args.context.$implicit)) {
            const key = args.context.$implicit.rowID;
            this.childGridTemplates.set(key, args);
        }
    }

    /**
     * @hidden
     */
    public viewMovedHandler(args) {
        if (this.isChildGridRecord(args.context.$implicit)) {
            // view was moved, update owner in cache
            const key = args.context.$implicit.rowID;
            const cachedData = this.childGridTemplates.get(key);
            cachedData.owner = args.owner;

            this.childLayoutList.forEach((layout) => {
                const relatedGrid = this.hgridAPI.getChildGridByID(layout.key, args.context.$implicit.rowID);
                if (relatedGrid && relatedGrid.updateOnRender) {
                    // Detect changes if `expandChildren` has changed when the grid wasn't visible. This is for performance reasons.
                    relatedGrid.notifyChanges(true);
                    relatedGrid.updateOnRender = false;
                }
            });

            const childGrids = this.getChildGrids(true);
            childGrids.forEach((grid) => {
                if (grid.isPercentWidth) {
                    grid.notifyChanges(true);
                }
                grid.updateScrollPosition();
            });
        }
    }

    /**
     * @hidden
     */
    public updateScrollPosition() {
        const vScr = this.verticalScrollContainer.getVerticalScroll();
        const hScr = this.parentVirtDir.getHorizontalScroll();
        if (vScr) {
            vScr.scrollTop = this.scrollTop;
        }
        if (hScr) {
            hScr.scrollLeft = this.scrollLeft;
        }
    }

    protected getChildGrids(inDeph?: boolean) {
        return this.hgridAPI.getChildGrids(inDeph);
    }

    protected generateDataFields(data: any[]): string[] {
        return super.generateDataFields(data).filter((field) => {
            const layoutsList = this.parentIsland ? this.parentIsland.children : this.childLayoutList;
            const keys = layoutsList.map((item) => item.key);
            return keys.indexOf(field) === -1;
        });
    }


    private hg_verticalScrollHandler(event) {
        this.scrollTop = event.target.scrollTop;
    }

    public onContainerScroll() {
        this.hideOverlays();
    }

    private hg_horizontalScrollHandler(event) {
        this.scrollLeft = event.target.scrollLeft;
    }
}<|MERGE_RESOLUTION|>--- conflicted
+++ resolved
@@ -134,7 +134,7 @@
     public set hierarchicalState(val) {
         if (this.hasChildrenKey) {
             val = val.filter(item => {
-                const rec = this.primaryKey ? this.data.find(x => x[this.primaryKey]=== item.rowID) : item.rowID;
+                const rec = this.primaryKey ? this.data.find(x => x[this.primaryKey] === item.rowID) : item.rowID;
                 return rec[this.hasChildrenKey];
             });
         }
@@ -378,7 +378,14 @@
         this.toolbarCustomContentTemplates = this.parentIsland ?
             this.parentIsland.toolbarCustomContentTemplates :
             this.toolbarCustomContentTemplates;
-<<<<<<< HEAD
+
+        this.headSelectorsTemplates = this.parentIsland ?
+            this.parentIsland.headSelectorsTemplates :
+            this.headSelectorsTemplates;
+
+        this.rowSelectorsTemplates = this.parentIsland ?
+            this.parentIsland.rowSelectorsTemplates :
+            this.rowSelectorsTemplates;
         this.rowExpandedIndicatorTemplate  = this.rootGrid.rowExpandedIndicatorTemplate;
         this.rowCollapsedIndicatorTemplate   = this.rootGrid.rowCollapsedIndicatorTemplate;
         this.headerCollapseIndicatorTemplate = this.rootGrid.headerCollapseIndicatorTemplate;
@@ -386,16 +393,6 @@
         this.hasChildrenKey = this.parentIsland ?
          this.parentIsland.hasChildrenKey || this.rootGrid.hasChildrenKey :
          this.rootGrid.hasChildrenKey;
-=======
-
-        this.headSelectorsTemplates = this.parentIsland ?
-            this.parentIsland.headSelectorsTemplates :
-            this.headSelectorsTemplates;
-
-        this.rowSelectorsTemplates = this.parentIsland ?
-            this.parentIsland.rowSelectorsTemplates :
-            this.rowSelectorsTemplates;
->>>>>>> e0af43dd
     }
 
     private updateSizes() {
