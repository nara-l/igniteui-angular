import {
    ChangeDetectionStrategy,
    Component,
    HostBinding,
    Input,
    forwardRef,
    TemplateRef,
    ViewChild,
    ViewChildren,
    QueryList,
    ContentChildren,
    ElementRef,
    NgZone,
    ChangeDetectorRef,
    IterableDiffers,
    ViewContainerRef,
    Inject,
    ComponentFactoryResolver,
    AfterViewInit,
    AfterContentInit,
    Optional,
    OnInit,
<<<<<<< HEAD
    Output,
    EventEmitter
=======
    OnDestroy,
    DoCheck
>>>>>>> 315d43cc
} from '@angular/core';
import { IgxGridBaseComponent, IgxGridTransaction } from '../grid-base.component';
import { GridBaseAPIService } from '../api.service';
import { IgxHierarchicalGridAPIService } from './hierarchical-grid-api.service';
import { IgxRowIslandComponent } from './row-island.component';
import { IgxChildGridRowComponent } from './child-grid-row.component';
import { IgxFilteringService } from '../filtering/grid-filtering.service';
import { IDisplayDensityOptions, DisplayDensityToken, DisplayDensity } from '../../core/displayDensity';
import { IGridDataBindable, IgxColumnComponent, } from '../grid/index';
import { DOCUMENT } from '@angular/common';
import { IgxHierarchicalGridNavigationService } from './hierarchical-grid-navigation.service';
import { IgxGridSummaryService } from '../summaries/grid-summary.service';
import { IgxHierarchicalGridBaseComponent } from './hierarchical-grid-base.component';
import { takeUntil } from 'rxjs/operators';
import { IgxTemplateOutletDirective } from '../../directives/template-outlet/template_outlet.directive';
import { IgxGridSelectionService, IgxGridCRUDService } from '../../core/grid-selection';
import { IgxOverlayService } from '../../services/index';
import { IgxColumnResizingService } from '../grid-column-resizing.service';
import { IgxForOfSyncService } from '../../directives/for-of/for_of.sync.service';

let NEXT_ID = 0;

export interface HierarchicalStateRecord {
    rowID: any;
}

@Component({
    changeDetection: ChangeDetectionStrategy.OnPush,
    preserveWhitespaces: false,
    selector: 'igx-hierarchical-grid',
    templateUrl: 'hierarchical-grid.component.html',
    providers: [
        IgxGridSelectionService,
        IgxGridCRUDService,
        { provide: GridBaseAPIService, useClass: IgxHierarchicalGridAPIService },
        { provide: IgxGridBaseComponent, useExisting: forwardRef(() => IgxHierarchicalGridComponent) },
        IgxGridSummaryService,
        IgxFilteringService,
        IgxHierarchicalGridNavigationService,
        IgxForOfSyncService
    ]
})
export class IgxHierarchicalGridComponent extends IgxHierarchicalGridBaseComponent
    implements IGridDataBindable, AfterViewInit, AfterContentInit, OnInit, OnDestroy, DoCheck {

    /**
     * Sets the value of the `id` attribute. If not provided it will be automatically generated.
     * ```html
     * <igx-hierarchical-grid [id]="'igx-hgrid-1'" [data]="Data" [autoGenerate]="true"></igx-hierarchical-grid>
     * ```
     * @memberof IgxHierarchicalGridComponent
     */
    @HostBinding('attr.id')
    @Input()
    public get id(): string {
        return this.h_id;
    }

    /**
     * An @Input property that lets you fill the `IgxHierarchicalGridComponent` with an array of data.
     * ```html
     * <igx-hierarchical-grid [data]="Data" [autoGenerate]="true"></igx-hierarchical-grid>
     * ```
     * @memberof IgxHierarchicalGridComponent
     */
    @Input()
    public set data(value: any[]) {
        this._data = value;
        this.summaryService.clearSummaryCache();
        if (this.shouldGenerate) {
            this.setupColumns();
            this.reflow();
        }
        this.cdr.markForCheck();
        if (this.parent && (this.height === null || this.height.indexOf('%') !== -1)) {
            // If the height will change based on how much data there is, recalculate sizes in igxForOf.
            this.notifyChanges(true);
        }
    }

    /**
     * Returns an array of data set to the `IgxHierarchicalGridComponent`.
     * ```typescript
     * let filteredData = this.grid.filteredData;
     * ```
     * @memberof IgxHierarchicalGridComponent
     */
    public get data(): any[] {
        return this._data;
    }

    /**
    * Sets the state of the `IgxHierarchicalGridComponent` containing which rows are expanded.
    * ```typescript
    * this.gridState = [{ rowID: 1 }, { rowID: 4}];
    * ```
    * ```html
    * <igx-hierarchical-grid [primaryKey]="'ID'" [data]="Data" [autoGenerate]="false" [hierarchicalState]="hgridState">
    *      <igx-column field="ID"  [dataType]='number'></igx-column>
    *      <igx-column field="Product"  [dataType]='string'></igx-column>
    *      <igx-column field="Description"  [dataType]='string'></igx-column>
    * </igx-hierarchical-grid>
    * ```
    * @memberof IgxHierarchicalGridComponent
    */
    @Input()
    public get hierarchicalState() {
        return this._hierarchicalState;
    }
    public set hierarchicalState(val) {
        this._hierarchicalState = val;
        this.hierarchicalStateChange.emit(this._hierarchicalState);
        if (this.parent) {
            this.notifyChanges(true);
        }
    }

    @Output()
    public hierarchicalStateChange = new EventEmitter<any>();

    /**
     * Sets an array of objects containing the filtered data in the `IgxHierarchicalGridComponent`.
     * ```typescript
     * this.grid.filteredData = [{
     *       ID: 1,
     *       Name: "A"
     * }];
     * ```
     * @memberof IgxHierarchicalGridComponent
     */
    public set filteredData(value) {
        this._filteredData = value;


    }

    /**
     * Returns an array of objects containing the filtered data in the `IgxHierarchicalGridComponent`.
     * ```typescript
     * let filteredData = this.grid.filteredData;
     * ```
     * @memberof IgxHierarchicalGridComponent
     */
    public get filteredData() {
        return this._filteredData;
    }

    /**
     * Sets if all immediate children of the `IgxHierarchicalGridComponent` should be expanded/collapsed.
     * Defult value is false.
     * ```html
     * <igx-hierarchical-grid [id]="'igx-grid-1'" [data]="Data" [autoGenerate]="true" [expandChildren]="true"></igx-hierarchical-grid>
     * ```
     * @memberof IgxHierarchicalGridComponent
     */
    @Input()
    set expandChildren(value: boolean) {
        this._expandChildren = value;
        if (value && this.data) {
            this.hierarchicalState = this.data.map((rec) => {
                return { rowID: this.primaryKey ? rec[this.primaryKey] : rec };
            });
        } else if (this.data) {
            this.hierarchicalState = [];
        }
    }

    /**
     * Gets if all immediate children of the `IgxHierarchicalGridComponent` previously have been set to be expanded/collapsed.
     * If previously set and some rows have been manually expanded/collapsed it will still return the last set value.
     * ```typescript
     * const expanded = this.grid.expandChildren;
     * ```
     * @memberof IgxHierarchicalGridComponent
     */
    get expandChildren(): boolean {
        return this._expandChildren;
    }

    /**
     * Gets the unique identifier of the parent row. It may be a `string` or `number` if `primaryKey` of the
     * parent grid is set or an object reference of the parent record otherwise.
     * ```typescript
     * const foreignKey = this.grid.foreignKey;
     * ```
     * @memberof IgxHierarchicalGridComponent
     */
    public get foreignKey() {
        if (!this.parent) {
            return null;
        }
        return this.parent.hgridAPI.getParentRowId(this);
    }

    /**
     * @hidden
     */
    @ContentChildren(IgxRowIslandComponent, { read: IgxRowIslandComponent, descendants: false })
    public childLayoutList: QueryList<IgxRowIslandComponent>;

    /**
     * @hidden
     */
    @ContentChildren(IgxRowIslandComponent, { read: IgxRowIslandComponent, descendants: true })
    public allLayoutList: QueryList<IgxRowIslandComponent>;

    @ViewChild('hierarchical_record_template', { read: TemplateRef, static: true })
    protected hierarchicalRecordTemplate: TemplateRef<any>;

    @ViewChild('child_record_template', { read: TemplateRef, static: true })
    protected childTemplate: TemplateRef<any>;

    @ViewChild('headerHierarchyExpander', { read: ElementRef, static: true })
    protected headerHierarchyExpander: ElementRef;

    /**
     * @hidden
     */
    @ViewChildren(IgxTemplateOutletDirective, { read: IgxTemplateOutletDirective })
    public templateOutlets: QueryList<any>;

    /**
     * @hidden
     */
    @ViewChildren(IgxChildGridRowComponent, { read: IgxChildGridRowComponent })
    public hierarchicalRows: QueryList<IgxChildGridRowComponent>;

    /**
     * @hidden
     */
    get hasExpandableChildren() {
        return !!this.childLayoutKeys.length;
    }

    /**
     * @hidden
     */
    public childLayoutKeys = [];

    /**
     * @hidden
     */
    public highlightedRowID = null;

    /**
     * @hidden
     */
    public updateOnRender = false;

    /**
     * @hidden
     */
    public parent = null;

    private _hierarchicalState = [];
    private _data;
    private _filteredData = null;
    private h_id = `igx-hierarchical-grid-${NEXT_ID++}`;
    private childGridTemplates: Map<any, any> = new Map();
    private scrollTop = 0;
    private scrollLeft = 0;

    constructor(
        public selectionService: IgxGridSelectionService,
        crudService: IgxGridCRUDService,
        public colResizingService: IgxColumnResizingService,
        gridAPI: GridBaseAPIService<IgxGridBaseComponent & IGridDataBindable>,
        @Inject(IgxGridTransaction) protected transactionFactory: any,
        elementRef: ElementRef,
        zone: NgZone,
        @Inject(DOCUMENT) public document,
        cdr: ChangeDetectorRef,
        resolver: ComponentFactoryResolver,
        differs: IterableDiffers,
        viewRef: ViewContainerRef,
        navigation: IgxHierarchicalGridNavigationService,
        filteringService: IgxFilteringService,
        @Inject(IgxOverlayService) protected overlayService: IgxOverlayService,
        public summaryService: IgxGridSummaryService,
        @Optional() @Inject(DisplayDensityToken) protected _displayDensityOptions: IDisplayDensityOptions) {
        super(
            selectionService,
            crudService,
            gridAPI,
            typeof transactionFactory === 'function' ? transactionFactory() : transactionFactory,
            elementRef,
            zone,
            document,
            cdr,
            resolver,
            differs,
            viewRef,
            navigation,
            filteringService,
            overlayService,
            summaryService,
            _displayDensityOptions);
        this.hgridAPI = <IgxHierarchicalGridAPIService>gridAPI;
    }

    /**
     * @hidden
     */
    ngOnInit() {
        this._transactions = this.parentIsland ? this.parentIsland.transactions : this._transactions;
        super.ngOnInit();
    }

    public ngDoCheck() {
        if (this._cdrRequestRepaint && !this._init) {
            this.updateSizes();
        }
        super.ngDoCheck();
    }

    /**
     * @hidden
     */
    ngAfterViewInit() {
        super.ngAfterViewInit();
        this.verticalScrollContainer.getVerticalScroll().addEventListener('scroll', this.hg_verticalScrollHandler.bind(this));
        this.parentVirtDir.getHorizontalScroll().addEventListener('scroll', this.hg_horizontalScrollHandler.bind(this));

        if (this.expandChildren && this.data && this.hierarchicalState.length !== this.data.length) {
            this.hierarchicalState = this.data.map((rec) => {
                return { rowID: this.primaryKey ? rec[this.primaryKey] : rec };
            });
            this.cdr.detectChanges();
        }

        this.verticalScrollContainer.onBeforeViewDestroyed.pipe(takeUntil(this.destroy$)).subscribe((view) => {
            const rowData = view.context.$implicit;
            if (this.isChildGridRecord(rowData)) {
                const cachedData = this.childGridTemplates.get(rowData.rowID);
                if (cachedData) {
                    const tmlpOutlet = cachedData.owner;
                    tmlpOutlet._viewContainerRef.detach(0);
                }
            }
        });

        if (this.parent) {
            this._displayDensity = this.rootGrid._displayDensity;
            this.rootGrid.onDensityChanged.pipe(takeUntil(this.destroy$)).subscribe(() => {
                this._displayDensity = this.rootGrid._displayDensity;
                this.notifyChanges(true);
                this.cdr.markForCheck();
            });
            this.childLayoutKeys = this.parentIsland.children.map((item) => item.key);
        }

        this.toolbarCustomContentTemplates = this.parentIsland ?
            this.parentIsland.toolbarCustomContentTemplates :
            this.toolbarCustomContentTemplates;
    }

    private updateSizes() {
        if (document.body.contains(this.nativeElement) && this.isPercentWidth) {
            this.reflow();

            this.hgridAPI.getChildGrids(false).forEach((grid) => {
                grid.updateSizes();
            });
        }
    }

    protected _shouldAutoSize(renderedHeight) {
        if (this.isPercentHeight && this.parent) {
            return true;
        }
        return super._shouldAutoSize(renderedHeight);
    }

    public get outletDirective() {
        return this.rootGrid._outletDirective;
    }

    /**
     * @hidden
     */
    public get parentRowOutletDirective() {
        return this === this.rootGrid ? null : this.rootGrid.rowEditingOutletDirective;
    }

    /**
     * @hidden
     */
    ngAfterContentInit() {
        this.updateColumnList(false);
        this.childLayoutKeys = this.parent ?
        this.parentIsland.children.map((item) => item.key) :
        this.childLayoutKeys = this.childLayoutList.map((item) => item.key);
        this.childLayoutList.notifyOnChanges();
        this.childLayoutList.changes.pipe(takeUntil(this.destroy$))
        .subscribe(() => this.onRowIslandChange());
        super.ngAfterContentInit();
    }

    /**
    * @hidden
    */
    public onRowIslandChange() {
        if (this.parent) {
            this.childLayoutKeys = this.parentIsland.children.filter(item => !(item as any)._destroyed).map((item) => item.key);
        } else {
            this.childLayoutKeys = this.childLayoutList.filter(item => !(item as any)._destroyed).map((item) => item.key);
        }
        if (!(this.cdr as any).destroyed) {
            this.cdr.detectChanges();
        }
    }

    protected onColumnsChanged(change: QueryList<IgxColumnComponent>) {
        this.updateColumnList();
        const cols = change.filter(c => c.gridAPI.grid === this);
        if (cols.length > 0) {
            this.columnList.reset(cols);
            super.onColumnsChanged(this.columnList);
        }
    }

    private updateColumnList(recalcColSizes = true) {
        const childLayouts = this.parent ? this.childLayoutList : this.allLayoutList;
        const nestedColumns = childLayouts.map((layout) => {
            return layout.columnList.toArray();
        });
        const colsArray = [].concat.apply([], nestedColumns);
        const colLength = this.columnList.length;
        if (colsArray.length > 0) {
            const topCols = this.columnList.filter((item) => {
                return colsArray.indexOf(item) === -1;
            });
            this.columnList.reset(topCols);
            if (recalcColSizes && this.columnList.length !== colLength) {
                this.calculateGridSizes();
            }
        }
    }

    ngOnDestroy() {
        if (!this.parent) {
            this.hgridAPI.getChildGrids(true).forEach((grid) => {
                if (!grid.childRow.cdr.destroyed) {
                    grid.childRow.cdr.destroy();
                }
            });
        }
        if (this.parent && this.selectionService.activeElement) {
            // in case selection is in destroyed child grid, selection should be cleared.
            this._clearSeletionHighlights();
        }
        super.ngOnDestroy();
    }

    private _clearSeletionHighlights() {
        [this.rootGrid, ...this.rootGrid.getChildGrids(true)].forEach(grid => {
            grid.selectionService.clear();
            grid.selectionService.activeElement = null;
            grid.nativeElement.classList.remove('igx-grid__tr--highlighted');
            grid.highlightedRowID = null;
            grid.cdr.markForCheck();
        });
    }

    /**
    * @hidden
    */
    public get template(): TemplateRef<any> {
        if (this.filteredData && this.filteredData.length === 0) {
            return this.emptyGridTemplate ? this.emptyGridTemplate : this.emptyFilteredGridTemplate;
        }

        if (this.isLoading && (!this.data || this.dataLength === 0)) {
            return this.loadingGridTemplate ? this.loadingGridTemplate : this.loadingGridDefaultTemplate;
        }

        if (this.dataLength === 0) {
            return this.emptyGridTemplate ? this.emptyGridTemplate : this.emptyGridDefaultTemplate;
        }
    }

    /**
     * @hidden
     * Gets the combined width of the columns that are specific to the enabled grid features. They are fixed.
     * TODO: Remove for Angular 8. Calling parent class getter using super is not supported for now.
     */
    public getFeatureColumnsWidth() {
        let width = super.getFeatureColumnsWidth();

        if (this.hasExpandableChildren) {
            width += this.headerHierarchyExpander.nativeElement.offsetWidth || this.getDefaultExpanderWidth();
        }

        return width;
    }

     private getDefaultExpanderWidth(): number {
        switch (this.displayDensity) {
            case DisplayDensity.cosy:
                return 57;
            case DisplayDensity.compact:
                return 49;
            default:
                return 72;
        }
    }

    /**
     * @hidden
     */
    public isRowHighlighted(rowData) {
        return this.highlightedRowID === rowData.rowID;
    }

    /**
     * @hidden
     */
    public isHierarchicalRecord(record: any): boolean {
        return this.childLayoutList.length !== 0 && record[this.childLayoutList.first.key];
    }

    /**
     * @hidden
     */
    public isChildGridRecord(record: any): boolean {
        // Can be null when there is defined layout but no child data was found
        return record.childGridsData !== undefined;
    }

    /**
     * @hidden
     */
    public trackChanges(index, rec) {
        if (rec.childGridsData !== undefined) {
            // if is child rec
            return rec.rowID;
        }
        return rec;
    }

    /**
     * @hidden
     */
    public getContext(rowData): any {
        if (this.isChildGridRecord(rowData)) {
            const cachedData = this.childGridTemplates.get(rowData.rowID);
            if (cachedData) {
                const view = cachedData.view;
                const tmlpOutlet = cachedData.owner;
                return {
                    $implicit: rowData,
                    moveView: view,
                    owner: tmlpOutlet,
                    index: this.verticalScrollContainer.igxForOf.indexOf(rowData)
                };
            } else {
                const rowID = this.primaryKey ? rowData.rowID : this.data.indexOf(rowData.rowID);
                // child rows contain unique grids, hence should have unique templates
                return {
                    $implicit: rowData,
                    templateID: 'childRow-' + rowID,
                    index: this.verticalScrollContainer.igxForOf.indexOf(rowData)
                };
            }
        } else {
            return {
                $implicit: rowData,
                templateID: 'dataRow',
                index: this.verticalScrollContainer.igxForOf.indexOf(rowData)
            };
        }
    }

    /**
     * @hidden
    */
    public get rootGrid() {
        let currGrid = this;
        while (currGrid.parent) {
            currGrid = currGrid.parent;
        }
        return currGrid;
    }

    /**
     * @hidden
    */
    protected initColumns(collection: QueryList<IgxColumnComponent>, cb: Function = null) {
        if (this.hasColumnLayouts) {
            // invalid configuration - hierarchical grid should not allow column layouts
            // remove column layouts
            const nonColumnLayoutColumns = this.columnList.filter((col) => !col.columnLayout && !col.columnLayoutChild);
            this.columnList.reset(nonColumnLayoutColumns);
        }
        super.initColumns(collection, cb);
    }

    /**
     * @hidden
     * Gets the visible content height that includes header + tbody + footer.
     * For hierarchical child grid it may be scrolled and not fully visible.
     */
    public getVisibleContentHeight() {
        let height = super.getVisibleContentHeight();
        if (this.parent) {
            const rootHeight = this.rootGrid.getVisibleContentHeight();
            const topDiff = this.nativeElement.getBoundingClientRect().top - this.rootGrid.nativeElement.getBoundingClientRect().top;
            height = rootHeight - topDiff > height ? height : rootHeight - topDiff;
        }
        return height;
    }

    /**
     * @hidden
    */
    public collapseAllRows() {
        this.hierarchicalState = [];
    }

    /**
     * @hidden
     */
    public isExpanded(record: any): boolean {
        let inState;
        if (record.childGridsData !== undefined) {
            inState = !!this.hierarchicalState.find(v => v.rowID === record.rowID);
        } else {
            inState = !!this.hierarchicalState.find(v => {
                return this.primaryKey ? v.rowID === record[this.primaryKey] : v.rowID === record;
            });
        }
        return inState && this.childLayoutList.length !== 0;
    }

    /**
     * @hidden
     */
    public viewCreatedHandler(args) {
        if (this.isChildGridRecord(args.context.$implicit)) {
            const key = args.context.$implicit.rowID;
            this.childGridTemplates.set(key, args);
        }
    }

    /**
     * @hidden
     */
    public viewMovedHandler(args) {
        if (this.isChildGridRecord(args.context.$implicit)) {
            // view was moved, update owner in cache
            const key = args.context.$implicit.rowID;
            const cachedData = this.childGridTemplates.get(key);
            cachedData.owner = args.owner;

            this.childLayoutList.forEach((layout) => {
                const relatedGrid = this.hgridAPI.getChildGridByID(layout.key, args.context.$implicit.rowID);
                if (relatedGrid && relatedGrid.updateOnRender) {
                    // Detect changes if `expandChildren` has changed when the grid wasn't visible. This is for performance reasons.
                    relatedGrid.notifyChanges(true);
                    relatedGrid.updateOnRender = false;
                }
            });

            const childGrids = this.getChildGrids(true);
            childGrids.forEach((grid) => {
                if (grid.isPercentWidth) {
                    grid.notifyChanges(true);
                }
                grid.updateScrollPosition();
            });
        }
    }

    /**
     * @hidden
     */
    public updateScrollPosition() {
        const vScr = this.verticalScrollContainer.getVerticalScroll();
        const hScr = this.parentVirtDir.getHorizontalScroll();
        if (vScr) {
            vScr.scrollTop = this.scrollTop;
        }
        if (hScr) {
            hScr.scrollLeft = this.scrollLeft;
        }
    }

    protected getChildGrids(inDeph?: boolean) {
        return this.hgridAPI.getChildGrids(inDeph);
    }

    protected generateDataFields(data: any[]): string[] {
        return super.generateDataFields(data).filter((field) => {
            const layoutsList = this.parentIsland ? this.parentIsland.children : this.childLayoutList;
            const keys = layoutsList.map((item) => item.key);
            return keys.indexOf(field) === -1;
        });
    }


    private hg_verticalScrollHandler(event) {
        this.scrollTop = event.target.scrollTop;
    }

    public onContainerScroll() {
        this.hideOverlays();
    }

    private hg_horizontalScrollHandler(event) {
        this.scrollLeft = event.target.scrollLeft;
    }
}<|MERGE_RESOLUTION|>--- conflicted
+++ resolved
@@ -20,13 +20,10 @@
     AfterContentInit,
     Optional,
     OnInit,
-<<<<<<< HEAD
-    Output,
-    EventEmitter
-=======
     OnDestroy,
-    DoCheck
->>>>>>> 315d43cc
+    DoCheck,
+    EventEmitter,
+    Output
 } from '@angular/core';
 import { IgxGridBaseComponent, IgxGridTransaction } from '../grid-base.component';
 import { GridBaseAPIService } from '../api.service';
