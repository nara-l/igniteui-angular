--- conflicted
+++ resolved
@@ -396,15 +396,12 @@
      */
     ngAfterContentInit() {
         this.updateColumnList(false);
-<<<<<<< HEAD
         this.childLayoutKeys = this.parent ?
         this.parentIsland.children.map((item) => item.key) :
         this.childLayoutKeys = this.childLayoutList.map((item) => item.key);
-=======
         this.childLayoutList.notifyOnChanges();
         this.childLayoutList.changes.pipe(takeUntil(this.destroy$))
         .subscribe(() => this.onRowIslandChange());
->>>>>>> d0900a2b
         super.ngAfterContentInit();
     }
 
