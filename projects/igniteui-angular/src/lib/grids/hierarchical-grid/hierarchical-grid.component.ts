import {
    ChangeDetectionStrategy,
    Component,
    HostBinding,
    Input,
    forwardRef,
    TemplateRef,
    ViewChild,
    ViewChildren,
    QueryList,
    ContentChildren,
    ElementRef,
    AfterViewInit,
    AfterContentInit,
    OnInit,
    OnDestroy,
    DoCheck,
    EventEmitter,
    Output
} from '@angular/core';
import { IgxGridBaseDirective } from '../grid-base.directive';
import { GridBaseAPIService } from '../api.service';
import { IgxHierarchicalGridAPIService } from './hierarchical-grid-api.service';
import { IgxRowIslandComponent } from './row-island.component';
import { IgxChildGridRowComponent } from './child-grid-row.component';
import { IgxFilteringService } from '../filtering/grid-filtering.service';
import { DisplayDensity } from '../../core/displayDensity';
import { IgxColumnComponent, } from '../columns/column.component';
import { IgxHierarchicalGridNavigationService } from './hierarchical-grid-navigation.service';
import { IgxGridSummaryService } from '../summaries/grid-summary.service';
import { IgxHierarchicalGridBaseDirective } from './hierarchical-grid-base.directive';
import { takeUntil } from 'rxjs/operators';
import { IgxTemplateOutletDirective } from '../../directives/template-outlet/template_outlet.directive';
import { IgxGridSelectionService, IgxGridCRUDService } from '../selection/selection.service';
import { IgxTransactionService } from '../../services/index';
import { IgxForOfSyncService, IgxForOfScrollSyncService } from '../../directives/for-of/for_of.sync.service';
import { GridType } from '../common/grid.interface';
import { IgxRowIslandAPIService } from './row-island-api.service';
import { DeprecateProperty } from '../../core/deprecateDecorators';

let NEXT_ID = 0;

export interface HierarchicalStateRecord {
    rowID: any;
}

@Component({
    changeDetection: ChangeDetectionStrategy.OnPush,
    preserveWhitespaces: false,
    selector: 'igx-hierarchical-grid',
    templateUrl: 'hierarchical-grid.component.html',
    providers: [
        IgxGridSelectionService,
        IgxGridCRUDService,
        { provide: GridBaseAPIService, useClass: IgxHierarchicalGridAPIService },
        { provide: IgxGridBaseDirective, useExisting: forwardRef(() => IgxHierarchicalGridComponent) },
        IgxGridSummaryService,
        IgxFilteringService,
        IgxHierarchicalGridNavigationService,
        IgxForOfSyncService,
        IgxForOfScrollSyncService,
        IgxRowIslandAPIService
    ]
})
export class IgxHierarchicalGridComponent extends IgxHierarchicalGridBaseDirective
    implements GridType, AfterViewInit, AfterContentInit, OnInit, OnDestroy, DoCheck {

    /**
     * Sets the value of the `id` attribute. If not provided it will be automatically generated.
     * ```html
     * <igx-hierarchical-grid [id]="'igx-hgrid-1'" [data]="Data" [autoGenerate]="true"></igx-hierarchical-grid>
     * ```
     * @memberof IgxHierarchicalGridComponent
     */
    @HostBinding('attr.id')
    @Input()
    public get id(): string {
        return this.h_id;
    }

    /**
     * An @Input property that lets you fill the `IgxHierarchicalGridComponent` with an array of data.
     * ```html
     * <igx-hierarchical-grid [data]="Data" [autoGenerate]="true"></igx-hierarchical-grid>
     * ```
     * @memberof IgxHierarchicalGridComponent
     */
    @Input()
    public set data(value: any[]) {
        this._data = value || [];
        this.summaryService.clearSummaryCache();
        if (this.shouldGenerate) {
            this.setupColumns();
            this.reflow();
        }
        this.cdr.markForCheck();
        if (this.parent && (this.height === null || this.height.indexOf('%') !== -1)) {
            // If the height will change based on how much data there is, recalculate sizes in igxForOf.
            this.notifyChanges(true);
        }
    }

    /**
     * Returns an array of data set to the `IgxHierarchicalGridComponent`.
     * ```typescript
     * let filteredData = this.grid.filteredData;
     * ```
     * @memberof IgxHierarchicalGridComponent
     */
    public get data(): any[] {
        return this._data;
    }

    /**
     * @hidden
     * @deprecated
     * Sets the state of the `IgxHierarchicalGridComponent` containing which rows are expanded.
     */
    @Input()
    @DeprecateProperty(`'hierarchicalState' property is deprecated. Use 'expansionStates' instead.`)
    public get hierarchicalState() {
        const res = Array.from(this.expansionStates.entries()).filter(({1: v}) => v === true).map(([k]) => k);
        return res;
    }
    public set hierarchicalState(val) {
        if (this.hasChildrenKey) {
            val = val.filter(item => {
                const rec = this.primaryKey ? this.data.find(x => x[this.primaryKey] === item.rowID) : item.rowID;
                return rec[this.hasChildrenKey];
            });
        }
        const expansionStates = new Map<any, boolean>();
        val.forEach(item => {
            const rec = this.primaryKey ? this.data.find(x => x[this.primaryKey] === item.rowID) : item.rowID;
            expansionStates.set(rec, true);
        });
        this.expansionStates = expansionStates;
        if (this.parent) {
            this.notifyChanges(true);
        }
    }

    /**
     * @hidden
     * @deprecated
     */
    @Output()
    @DeprecateProperty(`'hierarchicalStateChange' @Output property is deprecated. Use 'expansionStates' instead.`)
    public hierarchicalStateChange = new EventEmitter<any>();

    /**
     * Sets an array of objects containing the filtered data in the `IgxHierarchicalGridComponent`.
     * ```typescript
     * this.grid.filteredData = [{
     *       ID: 1,
     *       Name: "A"
     * }];
     * ```
     * @memberof IgxHierarchicalGridComponent
     */
    public set filteredData(value) {
        this._filteredData = value;


    }

    /**
     * Returns an array of objects containing the filtered data in the `IgxHierarchicalGridComponent`.
     * ```typescript
     * let filteredData = this.grid.filteredData;
     * ```
     * @memberof IgxHierarchicalGridComponent
     */
    public get filteredData() {
        return this._filteredData;
    }

    /**
     * Sets if all immediate children of the `IgxHierarchicalGridComponent` should be expanded/collapsed.
     * Defult value is false.
     * ```html
     * <igx-hierarchical-grid [id]="'igx-grid-1'" [data]="Data" [autoGenerate]="true" [expandChildren]="true"></igx-hierarchical-grid>
     * ```
     * @memberof IgxHierarchicalGridComponent
     */
    @Input()
    set expandChildren(value: boolean) {
        this._defaultExpandState  = value;
        this.expansionStates = new Map<any, boolean>();
    }

    /**
     * Gets if all immediate children of the `IgxHierarchicalGridComponent` previously have been set to be expanded/collapsed.
     * If previously set and some rows have been manually expanded/collapsed it will still return the last set value.
     * ```typescript
     * const expanded = this.grid.expandChildren;
     * ```
     * @memberof IgxHierarchicalGridComponent
     */
    get expandChildren(): boolean {
        return this._defaultExpandState ;
    }

    /**
     * Gets the unique identifier of the parent row. It may be a `string` or `number` if `primaryKey` of the
     * parent grid is set or an object reference of the parent record otherwise.
     * ```typescript
     * const foreignKey = this.grid.foreignKey;
     * ```
     * @memberof IgxHierarchicalGridComponent
     */
    public get foreignKey() {
        if (!this.parent) {
            return null;
        }
        return this.parent.hgridAPI.getParentRowId(this);
    }

    /**
     * @hidden
     */
    @ContentChildren(IgxRowIslandComponent, { read: IgxRowIslandComponent, descendants: false })
    public childLayoutList: QueryList<IgxRowIslandComponent>;

    /**
     * @hidden
     */
    @ContentChildren(IgxRowIslandComponent, { read: IgxRowIslandComponent, descendants: true })
    public allLayoutList: QueryList<IgxRowIslandComponent>;

    @ViewChild('hierarchical_record_template', { read: TemplateRef, static: true })
    protected hierarchicalRecordTemplate: TemplateRef<any>;

    @ViewChild('child_record_template', { read: TemplateRef, static: true })
    protected childTemplate: TemplateRef<any>;

    @ViewChild('headerHierarchyExpander', { read: ElementRef, static: true })
    protected headerHierarchyExpander: ElementRef;

    /**
     * @hidden
     */
    @ViewChildren(IgxTemplateOutletDirective, { read: IgxTemplateOutletDirective })
    public templateOutlets: QueryList<any>;

    /**
     * @hidden
     */
    @ViewChildren(IgxChildGridRowComponent, { read: IgxChildGridRowComponent })
    public hierarchicalRows: QueryList<IgxChildGridRowComponent>;

    /**
     * @hidden
     */
    get hasExpandableChildren() {
        return !!this.childLayoutKeys.length;
    }

    /**
     * @hidden
     */
    public childLayoutKeys = [];

    /**
     * @hidden
     */
    public highlightedRowID = null;

    /**
     * @hidden
     */
    public updateOnRender = false;

    /**
     * @hidden
     */
    public parent = null;

    private _data;
    private _filteredData = null;
    private h_id = `igx-hierarchical-grid-${NEXT_ID++}`;
    private childGridTemplates: Map<any, any> = new Map();
    private scrollTop = 0;
    private scrollLeft = 0;

    /**
     * @hidden
     */
    ngOnInit() {
        if (this._transactions instanceof IgxTransactionService) {
            // transaction service cannot be injected in a derived class in a factory manner
            this._transactions = new IgxTransactionService();
        }
        this.expansionStatesChange.pipe(takeUntil(this.destroy$)).subscribe((value: Map<any, boolean>) => {
            const res = Array.from(value.entries()).filter(({1: v}) => v === true).map(([k]) => k);
            this.hierarchicalStateChange.emit(res);
        });
        super.ngOnInit();
    }

    public ngDoCheck() {
        if (this._cdrRequestRepaint && !this._init) {
            this.updateSizes();
        }
        super.ngDoCheck();
    }

    /**
     * @hidden
     */
    ngAfterViewInit() {
        super.ngAfterViewInit();
        this.verticalScrollContainer.getScroll().addEventListener('scroll', this.hg_verticalScrollHandler.bind(this));
        this.headerContainer.getScroll().addEventListener('scroll', this.hg_horizontalScrollHandler.bind(this));

        this.verticalScrollContainer.onBeforeViewDestroyed.pipe(takeUntil(this.destroy$)).subscribe((view) => {
            const rowData = view.context.$implicit;
            if (this.isChildGridRecord(rowData)) {
                const cachedData = this.childGridTemplates.get(rowData.rowID);
                if (cachedData) {
                    const tmlpOutlet = cachedData.owner;
                    tmlpOutlet._viewContainerRef.detach(0);
                }
            }
        });

        if (this.parent) {
            this._displayDensity = this.rootGrid._displayDensity;
            this.rootGrid.onDensityChanged.pipe(takeUntil(this.destroy$)).subscribe(() => {
                this._displayDensity = this.rootGrid._displayDensity;
                this.notifyChanges(true);
                this.cdr.markForCheck();
            });
            this.childLayoutKeys = this.parentIsland.children.map((item) => item.key);
        }

        this.toolbarCustomContentTemplates = this.parentIsland ?
            this.parentIsland.toolbarCustomContentTemplates :
            this.toolbarCustomContentTemplates;

        this.headSelectorsTemplates = this.parentIsland ?
            this.parentIsland.headSelectorsTemplates :
            this.headSelectorsTemplates;

        this.rowSelectorsTemplates = this.parentIsland ?
            this.parentIsland.rowSelectorsTemplates :
            this.rowSelectorsTemplates;
        this.dragIndicatorIconTemplate = this.parentIsland ?
            this.parentIsland.dragIndicatorIconTemplate :
            this.dragIndicatorIconTemplate;
        this.rowExpandedIndicatorTemplate  = this.rootGrid.rowExpandedIndicatorTemplate;
        this.rowCollapsedIndicatorTemplate   = this.rootGrid.rowCollapsedIndicatorTemplate;
        this.headerCollapseIndicatorTemplate = this.rootGrid.headerCollapseIndicatorTemplate;
        this.headerExpandIndicatorTemplate = this.rootGrid.headerExpandIndicatorTemplate;
        this.hasChildrenKey = this.parentIsland ?
         this.parentIsland.hasChildrenKey || this.rootGrid.hasChildrenKey :
         this.rootGrid.hasChildrenKey;
         this.showExpandAll = this.parentIsland ?
         this.parentIsland.showExpandAll : this.rootGrid.showExpandAll;
    }

    private updateSizes() {
        if (document.body.contains(this.nativeElement) && this.isPercentWidth) {
            this.reflow();

            this.hgridAPI.getChildGrids(false).forEach((grid) => {
                grid.updateSizes();
            });
        }
    }

    protected _shouldAutoSize(renderedHeight) {
        if (this.isPercentHeight && this.parent) {
            return true;
        }
        return super._shouldAutoSize(renderedHeight);
    }

    public get outletDirective() {
        return this.rootGrid._outletDirective;
    }

    /**
     * @hidden
     */
    ngAfterContentInit() {
        this.updateColumnList(false);
        this.childLayoutKeys = this.parent ?
            this.parentIsland.children.map((item) => item.key) :
            this.childLayoutKeys = this.childLayoutList.map((item) => item.key);
        this.childLayoutList.notifyOnChanges();
        this.childLayoutList.changes.pipe(takeUntil(this.destroy$)).subscribe(() =>
            this.onRowIslandChange()
        );
        super.ngAfterContentInit();
    }

    /** @hidden */
    public featureColumnsWidth() {
        return super.featureColumnsWidth(this.headerHierarchyExpander);
    }

    /**
     * @hidden
     */
    public onRowIslandChange() {
        if (this.parent) {
            this.childLayoutKeys = this.parentIsland.children.filter(item => !(item as any)._destroyed).map((item) => item.key);
        } else {
            this.childLayoutKeys = this.childLayoutList.filter(item => !(item as any)._destroyed).map((item) => item.key);
        }
        if (!(this.cdr as any).destroyed) {
            this.cdr.detectChanges();
        }
    }

    protected onColumnsChanged(change: QueryList<IgxColumnComponent>) {
        this.updateColumnList();
        const cols = change.filter(c => c.gridAPI.grid === this);
        if (cols.length > 0 || this.autoGenerate) {
            this.columnList.reset(cols);
            super.onColumnsChanged(this.columnList);
        }
    }

    private updateColumnList(recalcColSizes = true) {
        const childLayouts = this.parent ? this.childLayoutList : this.allLayoutList;
        const nestedColumns = childLayouts.map((layout) => {
            return layout.columnList.toArray();
        });
        const colsArray = [].concat.apply([], nestedColumns);
        const colLength = this.columnList.length;
        if (colsArray.length > 0) {
            const topCols = this.columnList.filter((item) => {
                return colsArray.indexOf(item) === -1;
            });
            this.columnList.reset(topCols);
            if (recalcColSizes && this.columnList.length !== colLength) {
                this.calculateGridSizes(false);
            }
        }
    }

    ngOnDestroy() {
        if (!this.parent) {
            this.hgridAPI.getChildGrids(true).forEach((grid) => {
                if (!grid.childRow.cdr.destroyed) {
                    grid.childRow.cdr.destroy();
                }
            });
        }
        if (this.parent && this.selectionService.activeElement) {
            // in case selection is in destroyed child grid, selection should be cleared.
            this._clearSeletionHighlights();
        }
        super.ngOnDestroy();
    }

    private _clearSeletionHighlights() {
        [this.rootGrid, ...this.rootGrid.getChildGrids(true)].forEach(grid => {
            grid.selectionService.clear();
            grid.selectionService.activeElement = null;
            grid.nativeElement.classList.remove('igx-grid__tr--highlighted');
            grid.highlightedRowID = null;
            grid.cdr.markForCheck();
        });
    }

    /**
     * @hidden
     */
    public get template(): TemplateRef<any> {
        if (this.filteredData && this.filteredData.length === 0) {
            return this.emptyGridTemplate ? this.emptyGridTemplate : this.emptyFilteredGridTemplate;
        }

        if (this.isLoading && (!this.data || this.dataLength === 0)) {
            return this.loadingGridTemplate ? this.loadingGridTemplate : this.loadingGridDefaultTemplate;
        }

        if (this.dataLength === 0) {
            return this.emptyGridTemplate ? this.emptyGridTemplate : this.emptyGridDefaultTemplate;
        }
    }

    /**
     * @hidden
     */
    public isRowHighlighted(rowData) {
        return this.highlightedRowID === rowData.rowID;
    }

    /**
     * @hidden
     */
    public isHierarchicalRecord(record: any): boolean {
        if (this.isGhostRecord(record)) {
            record = record.recordRef;
        }
        return this.childLayoutList.length !== 0 && record[this.childLayoutList.first.key];
    }

    /**
     * @hidden
     */
    public isChildGridRecord(record: any): boolean {
        // Can be null when there is defined layout but no child data was found
        return record.childGridsData !== undefined;
    }

    public isGhostRecord(record: any): boolean {
        return record.ghostRecord !== undefined;
    }

    /**
     * @hidden
     */
    public trackChanges(index, rec) {
        if (rec.childGridsData !== undefined) {
            // if is child rec
            return rec.rowID;
        }
        return rec;
    }

    /**
     * @hidden
     */
    public getContext(rowData, rowIndex, pinned): any {
        if (this.isChildGridRecord(rowData)) {
            const cachedData = this.childGridTemplates.get(rowData.rowID);
            if (cachedData) {
                const view = cachedData.view;
                const tmlpOutlet = cachedData.owner;
                return {
                    $implicit: rowData,
                    moveView: view,
                    owner: tmlpOutlet,
                    index: this.dataView.indexOf(rowData)
                };
            } else {
                const rowID = this.primaryKey ? rowData.rowID : this.data.indexOf(rowData.rowID);
                // child rows contain unique grids, hence should have unique templates
                return {
                    $implicit: rowData,
                    templateID: 'childRow-' + rowID,
                    index: this.dataView.indexOf(rowData)
                };
            }
        } else {
            return {
                $implicit: this.isGhostRecord(rowData) ? rowData.recordRef : rowData,
                templateID: 'dataRow',
                index: this.getRowIndex(rowIndex, pinned),
                ghostRow: this.isGhostRecord(rowData)
            };
        }
    }

    /**
     * @hidden
     */
<<<<<<< HEAD
    public getRowIndex(rowIndex, pinned) {
        if (pinned && !this.isRowPinningToTop) {
            rowIndex = rowIndex + this.dataView.length;
        } else if (!pinned && this.isRowPinningToTop) {
            rowIndex = rowIndex + this.pinnedRecordsCount;
        }
        return rowIndex;
    }

    /**
     * @hidden
    */
=======
>>>>>>> c105ddb0
    public get rootGrid() {
        let currGrid = this;
        while (currGrid.parent) {
            currGrid = currGrid.parent;
        }
        return currGrid;
    }

    /**
     * @hidden
     */
    public get iconTemplate() {
        const expanded = this.hasExpandedRecords() && this.hasExpandableChildren;
        if (!expanded && this.showExpandAll) {
            return this.headerCollapseIndicatorTemplate || this.defaultCollapsedTemplate;
        } else {
            return this.headerExpandIndicatorTemplate || this.defaultExpandedTemplate;
        }
    }

    /**
     * @hidden
     * @internal
     */
    public getDragGhostCustomTemplate(): TemplateRef<any> {
        if (this.parentIsland) {
            return this.parentIsland.getDragGhostCustomTemplate();
        }
        return super.getDragGhostCustomTemplate();
    }

    /**
     * @hidden
     */
    protected initColumns(collection: QueryList<IgxColumnComponent>, cb: Function = null) {
        if (this.hasColumnLayouts) {
            // invalid configuration - hierarchical grid should not allow column layouts
            // remove column layouts
            const nonColumnLayoutColumns = this.columnList.filter((col) => !col.columnLayout && !col.columnLayoutChild);
            this.columnList.reset(nonColumnLayoutColumns);
        }
        super.initColumns(collection, cb);
    }

    /**
     * @hidden
     * Gets the visible content height that includes header + tbody + footer.
     * For hierarchical child grid it may be scrolled and not fully visible.
     */
    public getVisibleContentHeight() {
        let height = super.getVisibleContentHeight();
        if (this.parent) {
            const rootHeight = this.rootGrid.getVisibleContentHeight();
            const topDiff = this.nativeElement.getBoundingClientRect().top - this.rootGrid.nativeElement.getBoundingClientRect().top;
            height = rootHeight - topDiff > height ? height : rootHeight - topDiff;
        }
        return height;
    }

    /**
     * @hidden
     */
   toggleAll() {
    const expanded = this.hasExpandedRecords() && this.hasExpandableChildren;
    if (!expanded && this.showExpandAll) {
        this.expandAll();
    } else {
        this.collapseAll();
    }
   }


    /**
     * @hidden
     * @internal
     */
    public hasExpandedRecords() {
       if (this.expandChildren) {
            return true;
       }
       let hasExpandedEntry = false;
       this.expansionStates.forEach((value, key) => {
           if (value) {
            hasExpandedEntry = value;
           }
        });
        return hasExpandedEntry;
    }

    public getDefaultExpandState(record: any) {
        return this.expandChildren;

    }

    /**
     * @hidden
     */
    public isExpanded(record: any): boolean {
        return this.gridAPI.get_row_expansion_state(record);
    }

    /**
     * @hidden
     */
    public viewCreatedHandler(args) {
        if (this.isChildGridRecord(args.context.$implicit)) {
            const key = args.context.$implicit.rowID;
            this.childGridTemplates.set(key, args);
        }
    }

    /**
     * @hidden
     */
    public viewMovedHandler(args) {
        if (this.isChildGridRecord(args.context.$implicit)) {
            // view was moved, update owner in cache
            const key = args.context.$implicit.rowID;
            const cachedData = this.childGridTemplates.get(key);
            cachedData.owner = args.owner;

            this.childLayoutList.forEach((layout) => {
                const relatedGrid = this.hgridAPI.getChildGridByID(layout.key, args.context.$implicit.rowID);
                if (relatedGrid && relatedGrid.updateOnRender) {
                    // Detect changes if `expandChildren` has changed when the grid wasn't visible. This is for performance reasons.
                    relatedGrid.notifyChanges(true);
                    relatedGrid.updateOnRender = false;
                }
            });

            const childGrids = this.getChildGrids(true);
            childGrids.forEach((grid) => {
                if (grid.isPercentWidth) {
                    grid.notifyChanges(true);
                }
                grid.updateScrollPosition();
            });
        }
    }

    /**
     * @hidden
     */
    public updateScrollPosition() {
        const vScr = this.verticalScrollContainer.getScroll();
        const hScr = this.headerContainer.getScroll();
        if (vScr) {
            vScr.scrollTop = this.scrollTop;
        }
        if (hScr) {
            hScr.scrollLeft = this.scrollLeft;
        }
    }

    protected getChildGrids(inDeph?: boolean) {
        return this.hgridAPI.getChildGrids(inDeph);
    }

    protected generateDataFields(data: any[]): string[] {
        return super.generateDataFields(data).filter((field) => {
            const layoutsList = this.parentIsland ? this.parentIsland.children : this.childLayoutList;
            const keys = layoutsList.map((item) => item.key);
            return keys.indexOf(field) === -1;
        });
    }


    private hg_verticalScrollHandler(event) {
        this.scrollTop = event.target.scrollTop;
    }

    public onContainerScroll() {
        this.hideOverlays();
    }

    private hg_horizontalScrollHandler(event) {
        this.scrollLeft = event.target.scrollLeft;
    }
}<|MERGE_RESOLUTION|>--- conflicted
+++ resolved
@@ -560,7 +560,6 @@
     /**
      * @hidden
      */
-<<<<<<< HEAD
     public getRowIndex(rowIndex, pinned) {
         if (pinned && !this.isRowPinningToTop) {
             rowIndex = rowIndex + this.dataView.length;
@@ -572,9 +571,7 @@
 
     /**
      * @hidden
-    */
-=======
->>>>>>> c105ddb0
+     */
     public get rootGrid() {
         let currGrid = this;
         while (currGrid.parent) {
