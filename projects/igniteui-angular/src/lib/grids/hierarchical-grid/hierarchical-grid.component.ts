import {
    ChangeDetectionStrategy,
    Component,
    HostBinding,
    Input,
    forwardRef,
    TemplateRef,
    ViewChild,
    ViewChildren,
    QueryList,
    ContentChildren,
    ElementRef,
    NgZone,
    ChangeDetectorRef,
    IterableDiffers,
    ViewContainerRef,
    Inject,
    ComponentFactoryResolver,
    AfterViewInit,
    AfterContentInit,
    Optional,
    OnInit,
    Output,
    EventEmitter
} from '@angular/core';
import { IgxGridBaseComponent, IgxGridTransaction } from '../grid-base.component';
import { GridBaseAPIService } from '../api.service';
import { IgxHierarchicalGridAPIService } from './hierarchical-grid-api.service';
import { IgxRowIslandComponent } from './row-island.component';
import { IgxChildGridRowComponent } from './child-grid-row.component';
import { IgxFilteringService } from '../filtering/grid-filtering.service';
import { IDisplayDensityOptions, DisplayDensityToken } from '../../core/displayDensity';
import { IgxColumnComponent, IGridDataBindable, } from '../grid';
import { DOCUMENT } from '@angular/common';
import { IgxHierarchicalSelectionAPIService } from './selection';
import { IgxHierarchicalGridNavigationService } from './hierarchical-grid-navigation.service';
import { IgxGridSummaryService } from '../summaries/grid-summary.service';
import { IgxHierarchicalGridBaseComponent } from './hierarchical-grid-base.component';
import { takeUntil, filter } from 'rxjs/operators';
import { IgxTemplateOutletDirective } from '../../directives/template-outlet/template_outlet.directive';
import { IgxOverlayService } from '../../services/index';
import { IgxColumnResizingService } from '../grid-column-resizing.service';

let NEXT_ID = 0;

export interface HierarchicalStateRecord {
    rowID: any;
}

@Component({
    changeDetection: ChangeDetectionStrategy.OnPush,
    preserveWhitespaces: false,
    selector: 'igx-hierarchical-grid',
    templateUrl: 'hierarchical-grid.component.html',
    providers: [
        { provide: GridBaseAPIService, useClass: IgxHierarchicalGridAPIService },
        { provide: IgxGridBaseComponent, useExisting: forwardRef(() => IgxHierarchicalGridComponent) },
        IgxGridSummaryService,
        IgxFilteringService,
        IgxHierarchicalGridNavigationService
    ]
})
export class IgxHierarchicalGridComponent extends IgxHierarchicalGridBaseComponent
    implements IGridDataBindable, AfterViewInit, AfterContentInit, OnInit {
    private _overlayIDs = [];
    /**
     * Sets the value of the `id` attribute. If not provided it will be automatically generated.
     * ```html
     * <igx-hierarchical-grid [id]="'igx-hgrid-1'" [data]="Data" [autoGenerate]="true"></igx-hierarchical-grid>
     * ```
     * @memberof IgxHierarchicalGridComponent
     */
    @HostBinding('attr.id')
    @Input()
    public get id(): string {
        return this.h_id;
    }

    /**
     * An @Input property that lets you fill the `IgxHierarchicalGridComponent` with an array of data.
     * ```html
     * <igx-hierarchical-grid [data]="Data" [autoGenerate]="true"></igx-hierarchical-grid>
     * ```
     * @memberof IgxHierarchicalGridComponent
     */
    @Input()
    public set data(value: any[]) {
        this._data = value;
        this.summaryService.clearSummaryCache();
        if (this.shouldGenerate) {
            this.setupColumns();
            this.reflow();
        }
        this.cdr.markForCheck();
    }

    /**
     * Returns an array of data set to the `IgxHierarchicalGridComponent`.
     * ```typescript
     * let filteredData = this.grid.filteredData;
     * ```
     * @memberof IgxHierarchicalGridComponent
     */
    public get data(): any[] {
        return this._data;
    }

    /**
    * Sets the state of the `IgxHierarchicalGridComponent` containing which rows are expanded.
    * ```typescript
    * this.gridState = [{ rowID: 1 }, { rowID: 4}];
    * ```
    * ```html
    * <igx-hierarchical-grid [primaryKey]="'ID'" [data]="Data" [autoGenerate]="false" [hierarchicalState]="hgridState">
    *      <igx-column field="ID"  [dataType]='number'></igx-column>
    *      <igx-column field="Product"  [dataType]='string'></igx-column>
    *      <igx-column field="Description"  [dataType]='string'></igx-column>
    * </igx-hierarchical-grid>
    * ```
    * @memberof IgxHierarchicalGridComponent
    */
    @Input()
<<<<<<< HEAD
    public get hierarchicalState(): HierarchicalStateRecord[] {
        return this._hierarchicalState;
    }
    public set hierarchicalState(state: HierarchicalStateRecord[]) {
        this._hierarchicalState = state;
        this.hierarchicalStateChange.emit(state);
    }

    @Output()
    public hierarchicalStateChange = new EventEmitter<any>();
=======
    public get hierarchicalState() {
        return this._hierarchicalState;
    }
    public set hierarchicalState(val) {
        this._hierarchicalState = val;
        if (this.parent) {
            requestAnimationFrame(() => {
                this.updateParentSizes();
            });
        }
    }
>>>>>>> f70f0341

    /**
     * Sets an array of objects containing the filtered data in the `IgxHierarchicalGridComponent`.
     * ```typescript
     * this.grid.filteredData = [{
     *       ID: 1,
     *       Name: "A"
     * }];
     * ```
     * @memberof IgxHierarchicalGridComponent
     */
    public set filteredData(value) {
        this._filteredData = value;

        if (this.rowSelectable) {
            this.updateHeaderCheckboxStatusOnFilter(this._filteredData);
        }
    }

    /**
     * Returns an array of objects containing the filtered data in the `IgxHierarchicalGridComponent`.
     * ```typescript
     * let filteredData = this.grid.filteredData;
     * ```
     * @memberof IgxHierarchicalGridComponent
     */
    public get filteredData() {
        return this._filteredData;
    }

    /**
     * Sets if all immediate children of the `IgxHierarchicalGridComponent` should be expanded/collapsed.
     * Defult value is false.
     * ```html
     * <igx-hierarchical-grid [id]="'igx-grid-1'" [data]="Data" [autoGenerate]="true" [expandChildren]="true"></igx-hierarchical-grid>
     * ```
     * @memberof IgxHierarchicalGridComponent
     */
    @Input()
    set expandChildren(value: boolean) {
        this._expandChildren = value;
        if (value && this.data) {
            this.hierarchicalState = this.data.map((rec) => {
                return { rowID: this.primaryKey ? rec[this.primaryKey] : rec };
            });
        } else if (this.data) {
            this.hierarchicalState = [];
        }
    }

    /**
     * Gets if all immediate children of the `IgxHierarchicalGridComponent` previously have been set to be expanded/collapsed.
     * If previously set and some rows have been manually expanded/collapsed it will still return the last set value.
     * ```typescript
     * const expanded = this.grid.expandChildren;
     * ```
     * @memberof IgxHierarchicalGridComponent
     */
    get expandChildren(): boolean {
        return this._expandChildren;
    }

    /**
     * Gets the unique identifier of the parent row. It may be a `string` or `number` if `primaryKey` of the
     * parent grid is set or an object reference of the parent record otherwise.
     * ```typescript
     * const foreignKey = this.grid.foreignKey;
     * ```
     * @memberof IgxHierarchicalGridComponent
     */
    public get foreignKey() {
        if (!this.parent) {
            return null;
        }
        return this.parent.hgridAPI.getParentRowId(this);
    }

    /**
     * @hidden
     */
    @ContentChildren(IgxRowIslandComponent, { read: IgxRowIslandComponent, descendants: false })
    public childLayoutList: QueryList<IgxRowIslandComponent>;

    /**
     * @hidden
     */
    @ContentChildren(IgxRowIslandComponent, { read: IgxRowIslandComponent, descendants: true })
    public allLayoutList: QueryList<IgxRowIslandComponent>;

    @ViewChild('hierarchical_record_template', { read: TemplateRef })
    protected hierarchicalRecordTemplate: TemplateRef<any>;

    @ViewChild('child_record_template', { read: TemplateRef })
    protected childTemplate: TemplateRef<any>;

    @ViewChild('headerHierarchyExpander', { read: ElementRef })
    protected headerHierarchyExpander: ElementRef;

    /**
     * @hidden
     */
    @ViewChildren(IgxTemplateOutletDirective, { read: IgxTemplateOutletDirective })
    public templateOutlets: QueryList<any>;

    /**
     * @hidden
     */
    @ViewChildren(IgxChildGridRowComponent, { read: IgxChildGridRowComponent })
    public hierarchicalRows: QueryList<IgxChildGridRowComponent>;

    /**
     * @hidden
     */
    get hasExpandableChildren() {
        return !!this.childLayoutKeys.length;
    }

    /**
     * @hidden
     */
    public childLayoutKeys = [];

    /**
     * @hidden
     */
    public highlightedRowID = null;

    /**
     * @hidden
     */
    public updateOnRender = false;

    /**
     * @hidden
     */
    public parent = null;

    private _hierarchicalState = [];
    private _data;
    private _filteredData = null;
    private h_id = `igx-hierarchical-grid-${NEXT_ID++}`;
    private childGridTemplates: Map<any, any> = new Map();
    private scrollTop = 0;
    private scrollLeft = 0;

    constructor(
        public colResizingService: IgxColumnResizingService,
        gridAPI: GridBaseAPIService<IgxGridBaseComponent & IGridDataBindable>,
        selection: IgxHierarchicalSelectionAPIService,
        @Inject(IgxGridTransaction) protected transactionFactory: any,
        elementRef: ElementRef,
        zone: NgZone,
        @Inject(DOCUMENT) public document,
        cdr: ChangeDetectorRef,
        resolver: ComponentFactoryResolver,
        differs: IterableDiffers,
        viewRef: ViewContainerRef,
        navigation: IgxHierarchicalGridNavigationService,
        filteringService: IgxFilteringService,
        @Inject(IgxOverlayService) protected overlayService: IgxOverlayService,
        public summaryService: IgxGridSummaryService,
        @Optional() @Inject(DisplayDensityToken) protected _displayDensityOptions: IDisplayDensityOptions) {
        super(
            gridAPI,
            selection,
            typeof transactionFactory === 'function' ? transactionFactory() : transactionFactory,
            elementRef,
            zone,
            document,
            cdr,
            resolver,
            differs,
            viewRef,
            navigation,
            filteringService,
            overlayService,
            summaryService,
            _displayDensityOptions);
        this.hgridAPI = <IgxHierarchicalGridAPIService>gridAPI;
    }

    /**
     * @hidden
     */
    ngOnInit() {
        this.hgridAPI.register(this);
        this._transactions = this.parentIsland ? this.parentIsland.transactions : this._transactions;
        super.ngOnInit();
        this.overlayService.onOpened.pipe(takeUntil(this.destroy$)).subscribe((event) => {
            if (this.overlayService.getOverlayById(event.id).settings.outlet === this.outletDirective) {
                this._overlayIDs.push(event.id);
            }
        });
        this.overlayService.onClosed.pipe(takeUntil(this.destroy$)).subscribe((event) => {
            const ind = this._overlayIDs.indexOf(event.id);
            if (ind !== -1) {
                this._overlayIDs.splice(ind, 1);
            }
        });
    }

    /**
     * @hidden
     */
    ngAfterViewInit() {
        super.ngAfterViewInit();
        this.verticalScrollContainer.getVerticalScroll().addEventListener('scroll', this.hg_verticalScrollHandler.bind(this));
        this.parentVirtDir.getHorizontalScroll().addEventListener('scroll', this.hg_horizontalScrollHandler.bind(this));

        if (this.expandChildren && this.data && this.hierarchicalState.length !== this.data.length) {
            this.hierarchicalState = this.data.map((rec) => {
                return { rowID: this.primaryKey ? rec[this.primaryKey] : rec };
            });
        }

        this.verticalScrollContainer.onBeforeViewDestroyed.pipe(takeUntil(this.destroy$)).subscribe((view) => {
            const rowData = view.context.$implicit;
            if (this.isChildGridRecord(rowData)) {
                const cachedData = this.childGridTemplates.get(rowData.rowID);
                if (cachedData) {
                    const tmlpOutlet = cachedData.owner;
                    tmlpOutlet._viewContainerRef.detach(0);
                }
            }
        });

        if (this.parent) {
            this._displayDensity = this.rootGrid._displayDensity;
            this.rootGrid.onDensityChanged.pipe(takeUntil(this.destroy$)).subscribe(() => {
                requestAnimationFrame(() => {
                    this._displayDensity = this.rootGrid._displayDensity;
                    if (document.body.contains(this.nativeElement)) {
                        this.reflow();
                    } else {
                        this.updateOnRender = true;
                    }
                });
            });
            this.childLayoutKeys = this.parentIsland.children.map((item) => item.key);
        } else {
            this.childLayoutKeys = this.childLayoutList.map((item) => item.key);
            this.cdr.detectChanges();
        }

        this.toolbarCustomContentTemplates = this.parentIsland ?
            this.parentIsland.toolbarCustomContentTemplates :
            this.toolbarCustomContentTemplates;
    }

    public get outletDirective() {
        return this.rootGrid._outletDirective;
    }

    /**
     * @hidden
     */
    ngAfterContentInit() {
        const nestedColumns = this.allLayoutList.map((layout) => {
            layout.rootGrid = this;
            return layout.columnList.toArray();
        });
        const colsArray = [].concat.apply([], nestedColumns);
        if (colsArray.length > 0) {
            const topCols = this.columnList.filter((item) => {
                return colsArray.indexOf(item) === -1;
            });
            this.columnList.reset(topCols);
        }
        super.ngAfterContentInit();
    }

    /**
    * @hidden
    */
    public get template(): TemplateRef<any> {
        if (this.filteredData && this.filteredData.length === 0) {
            return this.emptyGridTemplate ? this.emptyGridTemplate : this.emptyFilteredGridTemplate;
        }

        if (this.isLoading && (!this.data || this.dataLength === 0)) {
            return this.loadingGridTemplate ? this.loadingGridTemplate : this.loadingGridDefaultTemplate;
        }

        if (this.dataLength === 0) {
            return this.emptyGridTemplate ? this.emptyGridTemplate : this.emptyGridDefaultTemplate;
        }
    }

    /**
     * Gets calculated width of the pinned area.
     * ```typescript
     * const pinnedWidth = this.grid.getPinnedWidth();
     * ```
     * @param takeHidden If we should take into account the hidden columns in the pinned area.
     * @memberof IgxHierarchicalGridComponent
     */
    public getPinnedWidth(takeHidden = false) {
        return super.getPinnedWidth(takeHidden) + this.headerHierarchyExpander.nativeElement.clientWidth;
    }

    /**
     * @hidden
     */
    public isRowHighlighted(rowData) {
        return this.highlightedRowID === rowData.rowID;
    }

    /**
     * @hidden
     */
    public isHierarchicalRecord(record: any): boolean {
        return this.childLayoutList.length !== 0 && record[this.childLayoutList.first.key];
    }

    /**
     * @hidden
     */
    public isChildGridRecord(record: any): boolean {
        // Can be null when there is defined layout but no child data was found
        return record.childGridsData !== undefined;
    }

    /**
     * @hidden
     */
    public trackChanges(index, rec) {
        if (rec.childGridsData !== undefined) {
            // if is child rec
            return rec.rowID;
        }
        return rec;
    }

    /**
     * @hidden
     */
    public getContext(rowData): any {
        if (this.isChildGridRecord(rowData)) {
            const cachedData = this.childGridTemplates.get(rowData.rowID);
            if (cachedData) {
                const view = cachedData.view;
                const tmlpOutlet = cachedData.owner;
                return {
                    $implicit: rowData,
                    moveView: view,
                    owner: tmlpOutlet,
                    index: this.verticalScrollContainer.igxForOf.indexOf(rowData)
                };
            } else {
                const rowID = this.primaryKey ? rowData.rowID : this.data.indexOf(rowData.rowID);
                // child rows contain unique grids, hence should have unique templates
                return {
                    $implicit: rowData,
                    templateID: 'childRow-' + rowID,
                    index: this.verticalScrollContainer.igxForOf.indexOf(rowData)
                };
            }
        } else {
            return {
                $implicit: rowData,
                templateID: 'dataRow',
                index: this.verticalScrollContainer.igxForOf.indexOf(rowData)
            };
        }
    }

    /**
     * @hidden
    */
    public get rootGrid() {
        let currGrid = this;
        while (currGrid.parent) {
            currGrid = currGrid.parent;
        }
        return currGrid;
    }

    /**
     * @hidden
     * Gets the visible content height that includes header + tbody + footer.
     * For hierarchical child grid it may be scrolled and not fully visible.
     */
    public getVisibleContentHeight() {
        let height = super.getVisibleContentHeight();
        if (this.parent) {
            const rootHeight = this.rootGrid.getVisibleContentHeight();
            const topDiff = this.nativeElement.getBoundingClientRect().top - this.rootGrid.nativeElement.getBoundingClientRect().top;
            height = rootHeight - topDiff > height ? height : rootHeight - topDiff;
        }
        return height;
    }

    /**
     * @hidden
    */
    public collapseAllRows() {
        this.hierarchicalState = [];
    }

    /**
     * @hidden
     */
    public isExpanded(record: any): boolean {
        let inState;
        if (record.childGridsData !== undefined) {
            inState = !!this.hierarchicalState.find(v => v.rowID === record.rowID);
        } else {
            inState = !!this.hierarchicalState.find(v => {
                return this.primaryKey ? v.rowID === record[this.primaryKey] : v.rowID === record;
            });
        }
        return inState && this.childLayoutList.length !== 0;
    }

    /**
     * @hidden
     */
    public viewCreatedHandler(args) {
        if (this.isChildGridRecord(args.context.$implicit)) {
            const key = args.context.$implicit.rowID;
            this.childGridTemplates.set(key, args);
        }
    }

    /**
     * @hidden
     */
    public viewMovedHandler(args) {
        if (this.isChildGridRecord(args.context.$implicit)) {
            // view was moved, update owner in cache
            const key = args.context.$implicit.rowID;
            const cachedData = this.childGridTemplates.get(key);
            cachedData.owner = args.owner;

            this.childLayoutKeys.forEach((layoutKey) => {
                const relatedGrid = this.hgridAPI.getChildGridByID(layoutKey, args.context.$implicit.rowID);
                if (relatedGrid && relatedGrid.updateOnRender) {
                    // Detect changes if `expandChildren` has changed when the grid wasn't visible. This is for performance reasons.
                    relatedGrid.reflow();
                    relatedGrid.updateOnRender = false;
                }
            });

            const childGrids = this.getChildGrids(true);
            childGrids.forEach((grid) => {
                grid.updateScrollPosition();
            });
        }
    }

    /**
     * @hidden
     */
    public updateScrollPosition() {
        const vScr = this.verticalScrollContainer.getVerticalScroll();
        const hScr = this.parentVirtDir.getHorizontalScroll();
        if (vScr) {
            vScr.scrollTop = this.scrollTop;
        }
        if (hScr) {
            hScr.scrollLeft = this.scrollLeft;
        }
    }

    /**
     * @hidden
     */
    public getPossibleColumnWidth() {
        let computedWidth = this.calcWidth || parseInt(
            this.document.defaultView.getComputedStyle(this.nativeElement).getPropertyValue('width'), 10);
        computedWidth -= this.headerHierarchyExpander.nativeElement.clientWidth;
        return super.getPossibleColumnWidth(computedWidth);
    }

    protected getChildGrids(inDeph?: boolean) {
        return this.hgridAPI.getChildGrids(inDeph);
    }

    protected generateDataFields(data: any[]): string[] {
        return super.generateDataFields(data).filter((field) => {
            const layoutsList = this.parentIsland ? this.parentIsland.children : this.childLayoutList;
            const keys = layoutsList.map((item) => item.key);
            return keys.indexOf(field) === -1;
        });
    }

    private hg_verticalScrollHandler(event) {
        this.scrollTop = event.target.scrollTop;
        this.hideOverlays();
    }

    public onContainerScroll() {
        this.hideOverlays();
    }

    private hg_horizontalScrollHandler(event) {
        this.scrollLeft = event.target.scrollLeft;
        this.hideOverlays();
    }

    private hideOverlays() {
        this._overlayIDs.forEach(overlayID => {
            this.overlayService.hide(overlayID);
            // blur in case some editor somewhere decides to move focus back
            this.overlayService.onClosed.pipe(
                filter(o => o.id === overlayID),
                takeUntil(this.destroy$)).subscribe(() => {
                    this.nativeElement.focus();
                });
        });
    }

    private updateParentSizes() {
        let currGrid = this.parent;
        while (currGrid) {
            const virt = currGrid.verticalScrollContainer;
            virt.recalcUpdateSizes();
            const offset = parseInt(virt.dc.instance._viewContainer.element.nativeElement.style.top, 10);
            const scr = virt.getVerticalScroll();
            scr.scrollTop = virt.getScrollForIndex(virt.state.startIndex) - offset;
            currGrid = currGrid.parent;
        }
    }
}<|MERGE_RESOLUTION|>--- conflicted
+++ resolved
@@ -120,30 +120,21 @@
     * @memberof IgxHierarchicalGridComponent
     */
     @Input()
-<<<<<<< HEAD
-    public get hierarchicalState(): HierarchicalStateRecord[] {
-        return this._hierarchicalState;
-    }
-    public set hierarchicalState(state: HierarchicalStateRecord[]) {
-        this._hierarchicalState = state;
-        this.hierarchicalStateChange.emit(state);
-    }
-
-    @Output()
-    public hierarchicalStateChange = new EventEmitter<any>();
-=======
     public get hierarchicalState() {
         return this._hierarchicalState;
     }
     public set hierarchicalState(val) {
         this._hierarchicalState = val;
+        this.hierarchicalStateChange.emit(this._hierarchicalState);
         if (this.parent) {
             requestAnimationFrame(() => {
                 this.updateParentSizes();
             });
         }
     }
->>>>>>> f70f0341
+
+    @Output()
+    public hierarchicalStateChange = new EventEmitter<any>();
 
     /**
      * Sets an array of objects containing the filtered data in the `IgxHierarchicalGridComponent`.
