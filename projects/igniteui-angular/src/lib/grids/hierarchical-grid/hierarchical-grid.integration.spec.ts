import { configureTestSuite } from '../../test-utils/configure-suite';
import { async, TestBed, tick, fakeAsync } from '@angular/core/testing';
import { By } from '@angular/platform-browser';
import { NoopAnimationsModule } from '@angular/platform-browser/animations';
import { IgxHierarchicalGridModule } from './index';
import { IgxHierarchicalGridComponent } from './hierarchical-grid.component';
import { wait, UIInteractions } from '../../test-utils/ui-interactions.spec';
import { SortingDirection } from '../../data-operations/sorting-expression.interface';
import { DefaultSortingStrategy } from '../../data-operations/sorting-strategy';
import { IgxColumnMovingDragDirective } from '../moving/moving.drag.directive';
import { IgxHierarchicalRowComponent } from './hierarchical-row.component';
import { IgxChildGridRowComponent } from './child-grid-row.component';
import { IgxStringFilteringOperand } from '../../data-operations/filtering-condition';
import { take } from 'rxjs/operators';
import { IgxIconModule } from '../../icon';
import { GridSelectionMode } from '../common/enums';
import {
    IgxHierarchicalGridTestBaseComponent,
    IgxHierarchicalGridTestCustomToolbarComponent
} from '../../test-utils/hierarchical-grid-components.spec';
import { GridFunctions, GridSelectionFunctions } from '../../test-utils/grid-functions.spec';
import { IgxGridToolbarComponent } from '../toolbar/grid-toolbar.component';
import { HierarchicalGridFunctions } from '../../test-utils/hierarchical-grid-functions.spec';
import { SampleTestData } from '../../test-utils/sample-test-data.spec';

describe('IgxHierarchicalGrid Integration #hGrid', () => {
    configureTestSuite();
    let fixture;
    let hierarchicalGrid: IgxHierarchicalGridComponent;

    const DEBOUNCE_TIME = 30;

    const FILTERING_ROW_CLASS = 'igx-grid-filtering-row';
    const FILTERING_CELL_CLASS = 'igx-grid-filtering-cell';

    beforeAll(async(() => {
        TestBed.configureTestingModule({
            declarations: [
                IgxHierarchicalGridTestBaseComponent,
                IgxHierarchicalGridTestCustomToolbarComponent
            ],
            imports: [
                NoopAnimationsModule, IgxHierarchicalGridModule, IgxIconModule]
        }).compileComponents();
    }));

    beforeEach(async(() => {
        fixture = TestBed.createComponent(IgxHierarchicalGridTestBaseComponent);
        fixture.detectChanges();
        hierarchicalGrid = fixture.componentInstance.hgrid;
    }));

    describe('MCH', () => {
        it('should allow declaring column groups.', fakeAsync(() => {
            const expectedColumnGroups = 1;
            const expectedLevel = 1;

            expect(hierarchicalGrid.columnList.filter(col => col.columnGroup).length).toEqual(expectedColumnGroups);
            expect(hierarchicalGrid.getColumnByName('ProductName').level).toEqual(expectedLevel);

            expect(GridFunctions.getColumnHeaders(fixture).length).toEqual(3);

            const firstRow = hierarchicalGrid.dataRowList.first;
            // the first row's cell should contain an expand indicator
            expect(HierarchicalGridFunctions.hasExpander(firstRow)).toBeTruthy();
            hierarchicalGrid.expandRow(firstRow.rowID);

            const childGrid = hierarchicalGrid.hgridAPI.getChildGrids(false)[0];

            expect(childGrid.columnList.filter(col => col.columnGroup).length).toEqual(expectedColumnGroups);
            expect(childGrid.getColumnByName('ProductName').level).toEqual(expectedLevel);

            expect(GridFunctions.getColumnHeaders(fixture).length).toEqual(6);
        }));

        it('should apply height correctly with and without filtering', fakeAsync(() => {
            let filteringCells = fixture.debugElement.queryAll(By.css(FILTERING_CELL_CLASS));
            expect(hierarchicalGrid.nativeElement.offsetHeight).toBe(600);

            hierarchicalGrid.height = '800px';
            tick();
            fixture.detectChanges();
            expect(hierarchicalGrid.nativeElement.offsetHeight).toBe(800);
            expect(filteringCells.length).toBe(3);

            hierarchicalGrid.allowFiltering = false;
            fixture.detectChanges();
            expect(hierarchicalGrid.nativeElement.offsetHeight).toBe(800);
            filteringCells = fixture.debugElement.queryAll(By.css(FILTERING_CELL_CLASS));
            expect(filteringCells.length).toBe(0);

        }));
    });

    describe('Selection', () => {
        it('should allow only one cell to be selected in the whole hierarchical grid.', (async() => {
            let firstRow = hierarchicalGrid.dataRowList.first as IgxHierarchicalRowComponent;
            hierarchicalGrid.expandRow(firstRow.rowID);
            expect(firstRow.expanded).toBeTruthy();

            let fCell = firstRow.cells.toArray()[0];

            // select parent cell
            GridFunctions.focusCell(fixture, fCell);
            await wait(100);
            fixture.detectChanges();

            expect(fCell.selected).toBeTruthy();
            const childGrid = hierarchicalGrid.hgridAPI.getChildGrids(false)[0];
            const fChildCell = childGrid.dataRowList.first.cells.first;

            // select child cell
            GridFunctions.focusCell(fixture, fChildCell);
            await wait(100);
            fixture.detectChanges();

            expect(fChildCell.selected).toBeTruthy();
            expect(fCell.selected).toBeFalsy();

            // select parent cell
            firstRow = hierarchicalGrid.dataRowList.toArray()[0] as IgxHierarchicalRowComponent;
            fCell = firstRow.cells.toArray()[0];
            GridFunctions.focusCell(fixture, fCell);
            await wait(100);
            fixture.detectChanges();
            expect(fChildCell.selected).toBeFalsy();
            expect(fCell.selected).toBeTruthy();
        }));
    });

    describe('Updating', () => {
        it(`should have separate instances of updating service for
        parent and children and the same for children of the same island`, fakeAsync(() => {
            const firstLayoutInstances: IgxHierarchicalGridComponent[] = [];
            hierarchicalGrid.childLayoutList.first.onGridCreated.pipe(take(2)).subscribe((args) => {
                firstLayoutInstances.push(args.grid);
            });
            const dataRows = hierarchicalGrid.dataRowList.toArray();
            // expand 1st row
            hierarchicalGrid.expandRow(dataRows[0].rowID);
            // expand 2nd row
            hierarchicalGrid.expandRow(dataRows[1].rowID);
            // test instances
            expect(firstLayoutInstances.length).toEqual(2);
            expect(hierarchicalGrid.transactions).not.toBe(firstLayoutInstances[0].transactions);
            expect(firstLayoutInstances[0].transactions).not.toBe(firstLayoutInstances[1].transactions);
        }));

        it('should contain all transactions for a row island', fakeAsync(() => {
            const firstLayoutInstances: IgxHierarchicalGridComponent[] = [];
            hierarchicalGrid.childLayoutList.first.onGridCreated.pipe(take(2)).subscribe((args) => {
                firstLayoutInstances.push(args.grid);
            });
            const dataRows = hierarchicalGrid.dataRowList.toArray();
            // expand 1st row
            hierarchicalGrid.expandRow(dataRows[0].rowID);
            // expand 2nd row
            hierarchicalGrid.expandRow(dataRows[1].rowID);

            firstLayoutInstances[0].updateRow({ ProductName: 'Changed' }, '00');
            firstLayoutInstances[1].updateRow({ ProductName: 'Changed' }, '10');
            expect(hierarchicalGrid.transactions.getTransactionLog().length).toEqual(0);
            expect(firstLayoutInstances[0].transactions.getTransactionLog().length).toEqual(1);
            expect(fixture.componentInstance.rowIsland.transactions.getTransactionLog().length).toEqual(0);
        }));

        it('should remove expand indicator for uncommitted added rows', fakeAsync(() => {
            hierarchicalGrid.data = hierarchicalGrid.data.slice(0, 3);
            fixture.detectChanges();
            hierarchicalGrid.addRow({ ID: -1, ProductName: 'Name1' });
            fixture.detectChanges();
            const rows = fixture.debugElement.queryAll(By.directive(IgxHierarchicalRowComponent));
            const lastRow = rows[rows.length - 1];
            expect(lastRow.query(By.css('igx-icon')).nativeElement).toHaveClass('igx-icon--inactive');
            hierarchicalGrid.transactions.commit(hierarchicalGrid.data);
            fixture.detectChanges();
            expect(lastRow.query(By.css('igx-icon')).nativeElement).not.toHaveClass('igx-icon--inactive');
        }));

        it('should now allow expanding uncommitted added rows', fakeAsync(() => {
            /* using the API here assumes keyboard interactions to expand/collapse would also be blocked */
            hierarchicalGrid.data = hierarchicalGrid.data.slice(0, 3);
            fixture.detectChanges();
            hierarchicalGrid.addRow({ ID: -1, ProductName: 'Name1' });
            fixture.detectChanges();

            const dataRows = hierarchicalGrid.dataRowList;
            hierarchicalGrid.expandRow(dataRows.last.rowID);
            let childRows = fixture.debugElement.queryAll(By.directive(IgxChildGridRowComponent));
            expect(childRows.length).toEqual(0);

            hierarchicalGrid.transactions.commit(hierarchicalGrid.data);
            fixture.detectChanges();

            hierarchicalGrid.expandRow(dataRows.last.rowID);
            childRows = fixture.debugElement.queryAll(By.directive(IgxChildGridRowComponent));
            expect(childRows.length).toEqual(1);
        }));

        it('should revert changes when transactions are cleared for child grids', fakeAsync(() => {
            let childGrid;
            hierarchicalGrid.childLayoutList.first.onGridCreated.pipe(take(1)).subscribe((args) => {
                childGrid = args.grid;
            });
            // expand first row
            hierarchicalGrid.expandRow(hierarchicalGrid.dataRowList.first.rowID);
            childGrid.updateRow({ ProductName: 'Changed' }, '00');
            fixture.detectChanges();
            expect(childGrid.getCellByColumn(0, 'ProductName').nativeElement.innerText).toEqual('Changed');
            childGrid.transactions.clear();
            fixture.detectChanges();
            expect(childGrid.getCellByColumn(0, 'ProductName').nativeElement.innerText).toEqual('Product: A0');
        }));
    });

    describe('Sorting', () => {
        it('should display correct child data for expanded row after sorting.', fakeAsync(() => {
            /* this test doesn't need scrolling as it only cares about the child grid getting assigned to the correct parent */
            hierarchicalGrid.data = hierarchicalGrid.data.slice(0, 3);
            fixture.detectChanges();
            // expand first row
            hierarchicalGrid.expandRow(hierarchicalGrid.dataRowList.first.rowID);
            hierarchicalGrid.sort({
                fieldName: 'ID', dir: SortingDirection.Desc, ignoreCase: false, strategy: DefaultSortingStrategy.instance()
            });
            fixture.detectChanges();
            const childGrid = hierarchicalGrid.hgridAPI.getChildGrids(false)[0];
            const firstChildCell = childGrid.dataRowList.first.cells.first;
            expect(hierarchicalGrid.getRowByIndex(3) instanceof IgxChildGridRowComponent).toBeTruthy();
            expect(childGrid.data).toBe(fixture.componentInstance.data[0]['childData']);
            expect(firstChildCell.value).toBe('00');
        }));

        it('should allow sorting via headers in child grids', fakeAsync(() => {
            // expand first row
            hierarchicalGrid.expandRow(hierarchicalGrid.dataRowList.first.rowID);
            // enable sorting
            const childGrid = hierarchicalGrid.hgridAPI.getChildGrids(false)[0];
            childGrid.columnList.first.sortable = true;
            fixture.detectChanges();

            const childHeader = GridFunctions.getColumnHeader('ID', fixture, childGrid);
            GridFunctions.clickHeaderSortIcon(childHeader);
            fixture.detectChanges();
            GridFunctions.clickHeaderSortIcon(childHeader);
            fixture.detectChanges();

            expect(childGrid.dataRowList.first.cells.first.value).toBe('09');
            const icon = GridFunctions.getHeaderSortIcon(childHeader);
            expect(icon).not.toBeNull();
            expect(icon.nativeElement.textContent.toLowerCase().trim()).toBe('arrow_downward');
        }));
    });

    describe('Filtering', () => {

        it('should enable filter-row for root and child grids', fakeAsync(() => {
            let filteringCells = fixture.debugElement.queryAll(By.css(FILTERING_CELL_CLASS));
            expect(filteringCells.length).toEqual(3);

            GridFunctions.clickFilterCellChipUI(fixture, 'ID');
            expect(document.querySelectorAll(FILTERING_ROW_CLASS).length).toEqual(1);

            // expand first row
            hierarchicalGrid.expandRow(hierarchicalGrid.dataRowList.first.rowID);

            filteringCells = fixture.debugElement.queryAll(By.css(FILTERING_CELL_CLASS));
            expect(filteringCells.length).toEqual(6);

            GridFunctions.clickFilterCellChipUI(fixture, 'ProductName', hierarchicalGrid.hgridAPI.getChildGrids(false)[0]);
            expect(document.querySelectorAll(FILTERING_ROW_CLASS).length).toEqual(2);
        }));

        it('should not lose child grid states after filtering in parent grid.', fakeAsync(() => {
            // expand first row
            hierarchicalGrid.expandRow(hierarchicalGrid.dataRowList.first.rowID);
<<<<<<< HEAD
            const childGrids = fixture.debugElement.queryAll(By.css('igx-child-grid-row'));
            let childGrid = childGrids[0].query(By.css('igx-hierarchical-grid')).componentInstance;
            let fChildCell =  childGrid.dataRowList.toArray()[0].cells.toArray()[0];
            GridFunctions.focusCell(fixture, fChildCell);
            fixture.detectChanges();
            expect(fChildCell.selected).toBe(true);
=======
            let childGrid = hierarchicalGrid.hgridAPI.getChildGrids(false)[0];
            let firstChildCell = childGrid.dataRowList.first.cells.first;
            UIInteractions.simulateClickAndSelectCellEvent(firstChildCell);
            expect(firstChildCell.selected).toBe(true);

            // apply some filter
>>>>>>> 17cbd910
            hierarchicalGrid.filter('ID', '0', IgxStringFilteringOperand.instance().condition('contains'), true);

            expect((hierarchicalGrid.getRowByIndex(0) as IgxHierarchicalRowComponent).expanded).toBe(true);
            expect(hierarchicalGrid.getRowByIndex(1) instanceof IgxChildGridRowComponent).toBeTruthy();

<<<<<<< HEAD
            childGrid = childGrids[0].query(By.css('igx-hierarchical-grid')).componentInstance;
            fChildCell = childGrid.dataRowList.first.cells.first;
            expect(fChildCell.selected).toBe(true);
=======
            childGrid = hierarchicalGrid.hgridAPI.getChildGrids(false)[0];
            firstChildCell = childGrid.dataRowList.first.cells.first;
            expect(firstChildCell.selected).toBe(true);
>>>>>>> 17cbd910
        }));

        it('should show empty filter message when there are no records matching the filter', fakeAsync(() => {
            fixture.componentInstance.data = [];
            fixture.detectChanges();

            const gridBody = fixture.debugElement.query(By.css('.igx-grid__tbody-content'));
            expect(gridBody.nativeElement.innerText).toMatch(hierarchicalGrid.emptyGridMessage);

            fixture.componentInstance.data = SampleTestData.generateHGridData(40, 3);
            fixture.detectChanges();

            hierarchicalGrid.filter('ID', '123450', IgxStringFilteringOperand.instance().condition('contains'), true);
            fixture.detectChanges();
            expect(gridBody.nativeElement.innerText).toMatch(hierarchicalGrid.emptyFilteredGridMessage);
        }));

        it('should apply classes to the header when filter row is visible', fakeAsync(() => {
            hierarchicalGrid.rowSelection = GridSelectionMode.multiple;
            fixture.detectChanges();
            const headerExpander: HTMLElement = HierarchicalGridFunctions.getExpander(fixture);
            const headerCheckbox: HTMLElement = GridSelectionFunctions.getRowCheckboxDiv(fixture.nativeElement);

            expect(HierarchicalGridFunctions.isExpander(headerExpander, '--push')).toBeFalsy();
            expect(GridSelectionFunctions.isCheckbox(headerCheckbox, '--push')).toBeFalsy();

            // open filter row
            GridFunctions.clickFilterCellChipUI(fixture, 'ID');

            expect(HierarchicalGridFunctions.isExpander(headerExpander, '--push')).toBeTruthy();
            expect(GridSelectionFunctions.isCheckbox(headerCheckbox, '--push')).toBeTruthy();
        }));
    });

    describe('Summaries', () => {
        const SUMMARIES_MARGIN_CLASS = '.igx-grid__summaries-patch';
        it('should allow defining summaries for child grid and child should be sized correctly.', fakeAsync(() => {
            // expand first row
            hierarchicalGrid.expandRow(hierarchicalGrid.dataRowList.first.rowID);
            // summaries seem to require this additional change detection call with Ivy disabled to display for the child grid
            fixture.detectChanges();

            const childGrid = hierarchicalGrid.hgridAPI.getChildGrids(false)[0];
            const expander = childGrid.dataRowList.first.expander;

            // Expect expansion cell to be rendered and sized the same as the expansion cell inside the grid
            const summaryRow = childGrid.summariesRowList.first.nativeElement;
            const summaryRowIndentation = summaryRow.querySelector(SUMMARIES_MARGIN_CLASS);
            expect(summaryRow.children.length).toEqual(2);
            expect(summaryRowIndentation.offsetWidth).toEqual(expander.nativeElement.offsetWidth);

            const gridHeight = childGrid.nativeElement.offsetHeight;
            const childElements: HTMLElement[] = Array.from(childGrid.nativeElement.children);
            const elementsHeight = childElements.map(elem => elem.offsetHeight).reduce((total, height) => {
                return total + height;
            }, 0);

            // Expect the combined height of all elements (header, body, footer etc) to equal the calculated height of the grid.
            expect(elementsHeight).toEqual(gridHeight);

            // expand first row of child
            childGrid.expandRow(childGrid.dataRowList.first.rowID);

            const grandChild = childGrid.hgridAPI.getChildGrids(false)[0];
            const grandChildSummaryRow = grandChild.summariesRowList.first.nativeElement;
            const childSummaryRowIndentation = grandChildSummaryRow.querySelector(SUMMARIES_MARGIN_CLASS);

            expect(grandChildSummaryRow.children.length).toEqual(1);
            expect(childSummaryRowIndentation).toBeNull();
        }));

        it('should size summaries with row selectors for parent and child grids correctly.', fakeAsync(() => {
            hierarchicalGrid.rowSelectable = true;
            fixture.detectChanges();
            // expand first row
            hierarchicalGrid.expandRow(hierarchicalGrid.dataRowList.first.rowID);
            // summaries seem to require this additional change detection call with Ivy disabled to display for the child grid
            fixture.detectChanges();

            const rootExpander = (hierarchicalGrid.dataRowList.first as IgxHierarchicalRowComponent).expander;
            const rootCheckbox = hierarchicalGrid.headerSelectorContainer;
            const rootSummaryRow = hierarchicalGrid.summariesRowList.first.nativeElement;
            const rootSummaryIndentation = rootSummaryRow.querySelector(SUMMARIES_MARGIN_CLASS);

            expect(rootSummaryRow.children.length).toEqual(2);
            expect(rootSummaryIndentation.offsetWidth)
                .toEqual(rootExpander.nativeElement.offsetWidth + rootCheckbox.nativeElement.offsetWidth);

            const childGrid = hierarchicalGrid.hgridAPI.getChildGrids(false)[0];
            const expander = childGrid.dataRowList.first.expander;

            // Expect expansion cell to be rendered and sized the same as the expansion cell inside the grid
            const summaryRow = childGrid.summariesRowList.first.nativeElement;
            const childSummaryIndentation = summaryRow.querySelector(SUMMARIES_MARGIN_CLASS);

            expect(summaryRow.children.length).toEqual(2);
            expect(childSummaryIndentation.offsetWidth).toEqual(expander.nativeElement.offsetWidth);
        }));

        it('should render summaries for column inside a column group.', fakeAsync(() => {
            fixture.componentInstance.rowIsland.childColumns.first.hasSummary = false;
            fixture.componentInstance.rowIsland.childColumns.last.hasSummary = true;
            fixture.detectChanges();

            // expand first row
            hierarchicalGrid.expandRow(hierarchicalGrid.dataRowList.first.rowID);
            // summaries seem to require this additional change detection call with Ivy disabled to display for the child grid
            fixture.detectChanges();

            const childGrid = hierarchicalGrid.hgridAPI.getChildGrids(false)[0];

            const summaryRow = childGrid.summariesRowList.first;
            expect(summaryRow.nativeElement.children.length).toEqual(2);
            expect(summaryRow.summaryCells.length).toEqual(3);
        }));
    });

    describe('Paging', () => {
        it('should work on data records only when paging is enabled and should not be affected by child grid rows.', fakeAsync(() => {
            hierarchicalGrid.paging = true;
            fixture.detectChanges();

            expect(hierarchicalGrid.dataView.length).toEqual(15);

            const dataRows = hierarchicalGrid.dataRowList.toArray();

            // expand 1st row
            hierarchicalGrid.expandRow(dataRows[0].rowID);
            expect(hierarchicalGrid.dataView.length).toEqual(16);

            // expand 2nd row
            hierarchicalGrid.expandRow(dataRows[1].rowID);
            expect(hierarchicalGrid.dataView.length).toEqual(17);

            expect(hierarchicalGrid.dataView.pop().ID).toEqual('14');
        }));

        it('should preserve expansion states after changing pages.', fakeAsync(() => {
            hierarchicalGrid.paging = true;
            fixture.detectChanges();

            let dataRows = hierarchicalGrid.dataRowList.toArray() as IgxHierarchicalRowComponent[];
            // expand 1st row
            hierarchicalGrid.expandRow(dataRows[0].rowID);
            // expand 2nd row
            hierarchicalGrid.expandRow(dataRows[1].rowID);

            expect(dataRows[0].expanded).toBeTruthy();
            expect(dataRows[1].expanded).toBeTruthy();
            expect(hierarchicalGrid.dataView.length).toEqual(17);

            let childGrids = hierarchicalGrid.hgridAPI.getChildGrids(false);
            expect(childGrids.length).toEqual(2);
            expect(childGrids[0].dataRowList.first.cells.first.value).toEqual('00');

            // Go to next page
            GridFunctions.navigateToNextPage(hierarchicalGrid.nativeElement);
            fixture.detectChanges();

            dataRows = hierarchicalGrid.dataRowList.toArray() as IgxHierarchicalRowComponent[];
            expect(dataRows[0].cells.first.value).toEqual('15');
            expect(dataRows[0].expanded).toBeFalsy();
            expect(dataRows[1].expanded).toBeFalsy();
            expect(hierarchicalGrid.dataView.length).toEqual(15);

            childGrids = hierarchicalGrid.hgridAPI.getChildGrids(false);

            // Return to previous page
            GridFunctions.navigateToPrevPage(hierarchicalGrid.nativeElement);
            fixture.detectChanges();

            dataRows = hierarchicalGrid.dataRowList.toArray() as IgxHierarchicalRowComponent[];
            expect(dataRows[0].cells.first.value).toEqual('0');
            expect(dataRows[0].expanded).toBeTruthy();
            expect(dataRows[1].expanded).toBeTruthy();
            expect(hierarchicalGrid.dataView.length).toEqual(17);

            childGrids = hierarchicalGrid.hgridAPI.getChildGrids(false);
            expect(childGrids[0].dataRowList.first.cells.first.value).toEqual('00');
        }));

        it('should allow scrolling to the last row after page size has been changed and rows are expanded.', (async () => {
            /* it's better to avoid scrolling and only check for scrollbar availability */
            /* scrollbar doesn't update its visibility in fakeAsync tests */
            hierarchicalGrid.perPage = 20;
            hierarchicalGrid.paging = true;
            hierarchicalGrid.height = '800px';
            fixture.componentInstance.rowIsland.height = '200px';
            fixture.detectChanges();
            expect(hierarchicalGrid.hasVerticalScroll()).toBeTruthy();

            hierarchicalGrid.perPage = 5;
            await wait(DEBOUNCE_TIME);
            fixture.detectChanges();
            expect(hierarchicalGrid.hasVerticalScroll()).toBeFalsy();

            const dataRows = hierarchicalGrid.dataRowList.toArray() as IgxHierarchicalRowComponent[];

            // expand 1st row
            hierarchicalGrid.expandRow(dataRows[0].rowID);
            await wait(DEBOUNCE_TIME);

            expect(hierarchicalGrid.hasVerticalScroll()).toBeFalsy();
            expect(hierarchicalGrid.getRowByIndex(1) instanceof IgxChildGridRowComponent).toBeTruthy();

            // expand 3rd row
            hierarchicalGrid.expandRow(dataRows[3].rowID);
            await wait(DEBOUNCE_TIME);
            expect(hierarchicalGrid.getRowByIndex(4) instanceof IgxChildGridRowComponent).toBeTruthy();
        }));

        it('should correctly hide/show vertical scrollbar after page is changed.', (async () => {
            /* scrollbar doesn't update its visibility in fakeAsync tests */
            hierarchicalGrid.paging = true;
            hierarchicalGrid.perPage = 5;
            fixture.detectChanges();

            expect(hierarchicalGrid.hasVerticalScroll()).toBeFalsy();

            // expand 1st row
            hierarchicalGrid.expandRow(hierarchicalGrid.dataRowList.first.rowID);
            await wait(DEBOUNCE_TIME);

            expect(hierarchicalGrid.hasVerticalScroll()).toBeTruthy();

            // change page
            hierarchicalGrid.page = 1;
            fixture.detectChanges();
            await wait(DEBOUNCE_TIME);

            expect(hierarchicalGrid.hasVerticalScroll()).toBeFalsy();

            // change page
            hierarchicalGrid.page = 0;
            fixture.detectChanges();
            await wait(DEBOUNCE_TIME);

            expect(hierarchicalGrid.hasVerticalScroll()).toBeTruthy();
        }));
    });

    describe('Hiding', () => {
        it('should leave no feature UI elements when all columns are hidden', fakeAsync(() => {
            hierarchicalGrid.rowSelection = GridSelectionMode.multiple;
            hierarchicalGrid.rowDraggable = true;
            hierarchicalGrid.paging = true;
            tick(DEBOUNCE_TIME);
            fixture.detectChanges();

            let headers = GridFunctions.getColumnHeaders(fixture);
            let gridRows = HierarchicalGridFunctions.getHierarchicalRows(fixture);
            let paging = GridFunctions.getGridPaginator(fixture);
            let rowSelectors = GridSelectionFunctions.getCheckboxes(fixture);
            let dragIndicators = GridFunctions.getDragIndicators(fixture);
            let expander = HierarchicalGridFunctions.getExpander(fixture, '[hidden]');

            expect(headers.length).toBeGreaterThan(0);
            expect(gridRows.length).toBeGreaterThan(0);
            expect(paging).not.toBeNull();
            expect(rowSelectors.length).toBeGreaterThan(0);
            expect(dragIndicators.length).toBeGreaterThan(0);
            // this check executes correctly on Ivy only
            // expect(Object.keys(expanders[0].attributes)).not.toContain('hidden');
            expect(expander).toBeNull();
            expect(hierarchicalGrid.hasVerticalScroll()).toBeTruthy();

            hierarchicalGrid.columnList.forEach((col) => col.hidden = true);
            tick(DEBOUNCE_TIME);
            fixture.detectChanges();

            headers = GridFunctions.getColumnHeaders(fixture);
            gridRows = HierarchicalGridFunctions.getHierarchicalRows(fixture);
            paging = GridFunctions.getGridPaginator(fixture);
            rowSelectors = GridSelectionFunctions.getCheckboxes(fixture);
            dragIndicators = GridFunctions.getDragIndicators(fixture);
            expander = HierarchicalGridFunctions.getExpander(fixture, '[hidden]');

            expect(headers.length).toBe(0);
            expect(gridRows.length).toBe(0);
            expect(paging).toBeNull();
            expect(rowSelectors.length).toBe(0);
            expect(dragIndicators.length).toBe(0);
            // this check executes correctly on Ivy only
            // expect(Object.keys(expanders[0].attributes)).toContain('hidden');
            expect(expander).not.toBeNull();
            expect(hierarchicalGrid.hasVerticalScroll()).toBeFalsy();
        }));
    });

    describe('Toolbar', () => {
        it('should be displayed correctly for child layout and hiding should apply to the correct child.', fakeAsync(() => {
            hierarchicalGrid.expandRow(hierarchicalGrid.dataRowList.first.rowID);

            const childGrid = hierarchicalGrid.hgridAPI.getChildGrids(false)[0];
            const toolbar = childGrid.toolbar as IgxGridToolbarComponent;

            // Check if visible columns and headers are rendered correctly
            expect(childGrid.visibleColumns.length).toEqual(4);

            // Check if hiding button & dropdown are init
            expect(toolbar).toBeDefined();
            expect(toolbar.columnHidingButton).toBeDefined();
            expect(toolbar.columnHidingDropdown).toBeDefined();

            // Check if the child grid columns are the one used by the hiding UI
            childGrid.visibleColumns.forEach((column, index) => expect(toolbar.columnHidingUI.columns[index]).toEqual(column));

            // Instead of clicking we can just change the item's value
            toolbar.columnHidingUI.columnItems[2].value = true;
            fixture.detectChanges();

            // And it should hide the column of the child grid
            expect(childGrid.visibleColumns.length).toEqual(3);
        }));

        it('should be displayed correctly for child layout and pinning should apply to the correct child.', fakeAsync(() => {
            hierarchicalGrid.expandRow(hierarchicalGrid.dataRowList.first.rowID);

            const childGrid = hierarchicalGrid.hgridAPI.getChildGrids(false)[0];
            const toolbar = childGrid.toolbar as IgxGridToolbarComponent;

            // Check if visible columns and headers are rendered correctly
            expect(childGrid.visibleColumns.length).toEqual(4);

            // Check if pinning button & dropdown are init
            expect(toolbar).toBeDefined();
            expect(toolbar.columnPinningButton).toBeDefined();
            expect(toolbar.columnPinningDropdown).toBeDefined();

            // Check if the child grid columns are the one used by the pinning UI
            childGrid.visibleColumns.forEach((column, index) => expect(toolbar.columnPinningUI.columns[index]).toEqual(column));

            // Instead of clicking we can just change the item's value
            toolbar.columnPinningUI.columnItems[1].value = true;
            fixture.detectChanges();

            // Check pinned state
            expect(childGrid.getColumnByName('ChildLevels').pinned).toBeTruthy();
            expect(childGrid.getColumnByName('ProductName').pinned).toBeTruthy();
            expect(childGrid.getColumnByName('ID').pinned).toBeFalsy();
        }));

        it('should read from custom templates per level', fakeAsync(() => {
            fixture = TestBed.createComponent(IgxHierarchicalGridTestCustomToolbarComponent);
            fixture.detectChanges();
            hierarchicalGrid = fixture.componentInstance.hgrid;
            hierarchicalGrid.expandRow(hierarchicalGrid.dataRowList.first.rowID);

            const toolbars = fixture.debugElement.queryAll(By.css('igx-grid-toolbar'));
            expect(toolbars.length).toEqual(3);
            expect(toolbars[0].query(By.css('button')).nativeElement.innerText.trim()).toEqual('Parent Button');
            expect(toolbars[1].query(By.css('button')).nativeElement.innerText.trim()).toEqual('Child 1 Button');
            expect(toolbars[2].query(By.css('button')).nativeElement.innerText.trim()).toEqual('Child 2 Button');
        }));

        it('should have same width as the grid whole width', fakeAsync(() => {
            fixture = TestBed.createComponent(IgxHierarchicalGridTestCustomToolbarComponent);
            fixture.detectChanges();
            hierarchicalGrid = fixture.componentInstance.hgrid;

            const toolbar = fixture.debugElement.query(By.css('igx-grid-toolbar'));
            expect(toolbar.nativeElement.offsetWidth).toEqual(hierarchicalGrid.nativeElement.offsetWidth);
        }));
    });

    describe('Moving', () => {
        it('should not be possible to drag move a column from another grid.', (async () => {
            hierarchicalGrid.expandRow(hierarchicalGrid.dataRowList.first.rowID);

            const childGrids =  fixture.debugElement.queryAll(By.css('igx-child-grid-row'));
            const childHeader = childGrids[0].queryAll(By.css('igx-grid-header'))[0].nativeElement;
            const mainHeaders = hierarchicalGrid.nativeElement
                .querySelectorAll('igx-grid-header[ng-reflect-grid-i-d="' + hierarchicalGrid.id + '"]');

            const childHeaderX = childHeader.getBoundingClientRect().x + childHeader.getBoundingClientRect().width / 2;
            const childHeaderY = childHeader.getBoundingClientRect().y + childHeader.getBoundingClientRect().height / 2;
            const mainHeaderX = mainHeaders[0].getBoundingClientRect().x + mainHeaders[0].getBoundingClientRect().width / 2;
            const mainHeaderY = mainHeaders[0].getBoundingClientRect().y + mainHeaders[0].getBoundingClientRect().height / 2;

            UIInteractions.simulatePointerEvent('pointerdown', childHeader, childHeaderX, childHeaderY);
            await wait();
            fixture.detectChanges();
            UIInteractions.simulatePointerEvent('pointermove', childHeader, childHeaderX, childHeaderY - 10);
            await wait(100);
            fixture.detectChanges();
            UIInteractions.simulatePointerEvent('pointermove', childHeader, mainHeaderX + 50, mainHeaderY);
            await wait(100);
            fixture.detectChanges();

            // The moving indicator shouldn't show that a column can be moved.
            const childGroupHeader = childGrids[0].query(By.css('igx-grid-header')).injector.get(IgxColumnMovingDragDirective);
            const dragElem = childGroupHeader.ghostElement;
            const dragIcon = dragElem.querySelector('i');
            expect(dragElem).toBeDefined();
            expect(dragIcon.innerText.trim()).toEqual('block');

            UIInteractions.simulatePointerEvent('pointerup', childHeader, mainHeaderX + 50, mainHeaderY);
            await wait();
            fixture.detectChanges();

            expect(hierarchicalGrid.columnList.length).toEqual(4);
            expect(mainHeaders.length).toEqual(3);
            expect(mainHeaders[0].children[0].innerText.trim()).toEqual('ID');
            expect(mainHeaders[1].children[0].innerText.trim()).toEqual('ChildLevels');
            expect(mainHeaders[2].children[0].innerText.trim()).toEqual('ProductName');
        }));
    });

    describe('Pinning', () => {
        it('should be possible by templating the header and getting column reference for child grid', fakeAsync(() => {
            hierarchicalGrid.expandRow(hierarchicalGrid.dataRowList.first.rowID);

            const childGrid = hierarchicalGrid.hgridAPI.getChildGrids(false)[0];
            let childHeader = GridFunctions.getColumnGroupHeaders(fixture)[4];
            const firstHeaderIcon = childHeader.query(By.css('.igx-icon'));

            expect(GridFunctions.isHeaderPinned(childHeader)).toBeFalsy();
            expect(childGrid.columnList.first.pinned).toBeFalsy();
            expect(firstHeaderIcon).toBeDefined();

            UIInteractions.clickElement(firstHeaderIcon);
            fixture.detectChanges();
            tick();

            childHeader = GridFunctions.getColumnGroupHeaders(fixture)[4];
            expect(childGrid.columnList.first.pinned).toBeTruthy();
            expect(GridFunctions.isHeaderPinned(childHeader)).toBeTruthy();
        }));

        it('should be applied correctly for child grid with multi-column header.', (() => {
            fixture.componentInstance.rowIsland.columnList.find(x => x.header === 'Information').pinned = true;
            fixture.detectChanges();

            hierarchicalGrid.expandRow(hierarchicalGrid.dataRowList.first.rowID);

            const childGrid = hierarchicalGrid.hgridAPI.getChildGrids(false)[0];
            // check unpinned/pinned columns
            expect(childGrid.pinnedColumns.length).toBe(3);
            expect(childGrid.unpinnedColumns.length).toBe(1);
            // check cells
            expect(childGrid.getRowByIndex(0).cells.length).toBe(3);
            let cell = childGrid.getCellByColumn(0, 'ChildLevels');
            expect(cell.visibleColumnIndex).toEqual(0);
            expect(GridFunctions.isCellPinned(cell)).toBeTruthy();
            cell = childGrid.getCellByColumn(0, 'ProductName');
            expect(cell.visibleColumnIndex).toEqual(1);
            expect(GridFunctions.isCellPinned(cell)).toBeTruthy();
            cell = childGrid.getCellByColumn(0, 'ID');
            expect(cell.visibleColumnIndex).toEqual(2);
            expect(GridFunctions.isCellPinned(cell)).toBeFalsy();
        }));

        it('should be applied correctly even on the right side', (() => {
            hierarchicalGrid = fixture.componentInstance.hgrid;
            hierarchicalGrid.columnList.find(x => x.field === 'ID').pinned = true;
            hierarchicalGrid.pinning.columns = 1;
            hierarchicalGrid.cdr.detectChanges();
            const rightMostGridPart = hierarchicalGrid.nativeElement.getBoundingClientRect().right;
            const leftMostGridPart = hierarchicalGrid.nativeElement.getBoundingClientRect().left;
            const leftMostRightPinnedCellsPart = hierarchicalGrid.getCellByColumn(0, 'ID').nativeElement.getBoundingClientRect().left;
            const pinnedCellWidth = hierarchicalGrid.getCellByColumn(0, 'ID').width;
            // Expects that right pinning has been in action
            expect(leftMostGridPart).not.toEqual(leftMostRightPinnedCellsPart);
            // Expects that pinned column is in the visible grid's area
            expect(leftMostRightPinnedCellsPart).toBeLessThan(rightMostGridPart);
            // Expects that the whole pinned column is visible
            expect(leftMostRightPinnedCellsPart + Number.parseInt(pinnedCellWidth, 10)).toBeLessThan(rightMostGridPart);
        }));
    });
});<|MERGE_RESOLUTION|>--- conflicted
+++ resolved
@@ -274,35 +274,20 @@
         it('should not lose child grid states after filtering in parent grid.', fakeAsync(() => {
             // expand first row
             hierarchicalGrid.expandRow(hierarchicalGrid.dataRowList.first.rowID);
-<<<<<<< HEAD
-            const childGrids = fixture.debugElement.queryAll(By.css('igx-child-grid-row'));
-            let childGrid = childGrids[0].query(By.css('igx-hierarchical-grid')).componentInstance;
-            let fChildCell =  childGrid.dataRowList.toArray()[0].cells.toArray()[0];
-            GridFunctions.focusCell(fixture, fChildCell);
-            fixture.detectChanges();
-            expect(fChildCell.selected).toBe(true);
-=======
             let childGrid = hierarchicalGrid.hgridAPI.getChildGrids(false)[0];
             let firstChildCell = childGrid.dataRowList.first.cells.first;
             UIInteractions.simulateClickAndSelectCellEvent(firstChildCell);
             expect(firstChildCell.selected).toBe(true);
 
             // apply some filter
->>>>>>> 17cbd910
             hierarchicalGrid.filter('ID', '0', IgxStringFilteringOperand.instance().condition('contains'), true);
 
             expect((hierarchicalGrid.getRowByIndex(0) as IgxHierarchicalRowComponent).expanded).toBe(true);
             expect(hierarchicalGrid.getRowByIndex(1) instanceof IgxChildGridRowComponent).toBeTruthy();
 
-<<<<<<< HEAD
-            childGrid = childGrids[0].query(By.css('igx-hierarchical-grid')).componentInstance;
-            fChildCell = childGrid.dataRowList.first.cells.first;
-            expect(fChildCell.selected).toBe(true);
-=======
             childGrid = hierarchicalGrid.hgridAPI.getChildGrids(false)[0];
             firstChildCell = childGrid.dataRowList.first.cells.first;
             expect(firstChildCell.selected).toBe(true);
->>>>>>> 17cbd910
         }));
 
         it('should show empty filter message when there are no records matching the filter', fakeAsync(() => {
