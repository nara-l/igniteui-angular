import { configureTestSuite } from '../../test-utils/configure-suite';
import { async, TestBed, tick, fakeAsync } from '@angular/core/testing';
import { By } from '@angular/platform-browser';
import { NoopAnimationsModule } from '@angular/platform-browser/animations';
import { IgxHierarchicalGridModule } from './index';
import { IgxHierarchicalGridComponent } from './hierarchical-grid.component';
import { wait, UIInteractions } from '../../test-utils/ui-interactions.spec';
import { SortingDirection } from '../../data-operations/sorting-expression.interface';
import { DefaultSortingStrategy } from '../../data-operations/sorting-strategy';
import { IgxColumnMovingDragDirective } from '../moving/moving.drag.directive';
import { IgxHierarchicalRowComponent } from './hierarchical-row.component';
import { IgxChildGridRowComponent } from './child-grid-row.component';
import { IgxStringFilteringOperand } from '../../data-operations/filtering-condition';
import { take } from 'rxjs/operators';
import { IgxIconModule } from '../../icon';
import { GridSelectionMode } from '../common/enums';
import {
    IgxHierarchicalGridTestBaseComponent,
    IgxHierarchicalGridTestCustomToolbarComponent
} from '../../test-utils/hierarchical-grid-components.spec';
import { GridFunctions, GridSelectionFunctions } from '../../test-utils/grid-functions.spec';
import { IgxGridToolbarComponent } from '../toolbar/grid-toolbar.component';
import { HierarchicalGridFunctions } from '../../test-utils/hierarchical-grid-functions.spec';
import { SampleTestData } from '../../test-utils/sample-test-data.spec';

describe('IgxHierarchicalGrid Integration #hGrid', () => {
    configureTestSuite();
    let fixture;
    let hierarchicalGrid: IgxHierarchicalGridComponent;

    const DEBOUNCE_TIME = 30;

    const FILTERING_ROW_CLASS = 'igx-grid-filtering-row';
    const FILTERING_CELL_CLASS = 'igx-grid-filtering-cell';

    beforeAll(async(() => {
        TestBed.configureTestingModule({
            declarations: [
                IgxHierarchicalGridTestBaseComponent,
                IgxHierarchicalGridTestCustomToolbarComponent
            ],
            imports: [
                NoopAnimationsModule, IgxHierarchicalGridModule, IgxIconModule]
        }).compileComponents();
    }));

    beforeEach(async(() => {
        fixture = TestBed.createComponent(IgxHierarchicalGridTestBaseComponent);
        fixture.detectChanges();
        hierarchicalGrid = fixture.componentInstance.hgrid;
    }));

    describe('MCH', () => {
        it('should allow declaring column groups.', fakeAsync(() => {
            const expectedColumnGroups = 1;
            const expectedLevel = 1;

            expect(hierarchicalGrid.columnList.filter(col => col.columnGroup).length).toEqual(expectedColumnGroups);
            expect(hierarchicalGrid.getColumnByName('ProductName').level).toEqual(expectedLevel);

            expect(document.querySelectorAll('igx-grid-header').length).toEqual(3);

            const firstRow = hierarchicalGrid.dataRowList.first;
            // the first row's cell should contain an expand indicator
            expect(firstRow.nativeElement.children[0].classList.contains('igx-grid__hierarchical-expander')).toBeTruthy();
            hierarchicalGrid.expandRow(firstRow.rowID);

            const childGrid = hierarchicalGrid.hgridAPI.getChildGrids(false)[0];

            expect(childGrid.columnList.filter(col => col.columnGroup).length).toEqual(expectedColumnGroups);
            expect(childGrid.getColumnByName('ProductName').level).toEqual(expectedLevel);

            expect(document.querySelectorAll('igx-grid-header').length).toEqual(6);
        }));

        it('should apply height correctly with and without filtering', fakeAsync(() => {
            let filteringCells = fixture.debugElement.queryAll(By.css(FILTERING_CELL_CLASS));
            expect(hierarchicalGrid.nativeElement.offsetHeight).toBe(600);

            hierarchicalGrid.height = '800px';
            tick();
            fixture.detectChanges();
            expect(hierarchicalGrid.nativeElement.offsetHeight).toBe(800);
            expect(filteringCells.length).toBe(3);

            hierarchicalGrid.allowFiltering = false;
            fixture.detectChanges();
            expect(hierarchicalGrid.nativeElement.offsetHeight).toBe(800);
            filteringCells = fixture.debugElement.queryAll(By.css(FILTERING_CELL_CLASS));
            expect(filteringCells.length).toBe(0);

        }));
    });

    describe('Selection', () => {
        it('should allow only one cell to be selected in the whole hierarchical grid.', fakeAsync(() => {
            let firstRow = hierarchicalGrid.dataRowList.first as IgxHierarchicalRowComponent;
            hierarchicalGrid.expandRow(firstRow.rowID);
            expect(firstRow.expanded).toBeTruthy();

<<<<<<< HEAD
            let fCell = firstRow.cells.toArray()[0];

            // select parent cell
            GridFunctions.focusCell(fixture, fCell);
            await wait(100);
            fixture.detectChanges();

            expect(fCell.selected).toBeTruthy();
=======
            let firstCell = firstRow.cells.first;
            firstCell.nativeElement.focus();
            tick();
>>>>>>> d0c8cf8d

            expect(firstCell.selected).toBeTruthy();
            const childGrid = hierarchicalGrid.hgridAPI.getChildGrids(false)[0];
            const firstChildCell = childGrid.dataRowList.first.cells.first;

            // select child cell
<<<<<<< HEAD
            GridFunctions.focusCell(fixture, fChildCell);
            await wait(100);
            fixture.detectChanges();
=======
            firstChildCell.nativeElement.focus();
            tick();
>>>>>>> d0c8cf8d

            expect(firstChildCell.selected).toBeTruthy();
            expect(firstCell.selected).toBeFalsy();

            // select parent cell
<<<<<<< HEAD
            firstRow = hierarchicalGrid.dataRowList.toArray()[0] as IgxHierarchicalRowComponent;
            fCell = firstRow.cells.toArray()[0];
            GridFunctions.focusCell(fixture, fCell);
            await wait(100);
            fixture.detectChanges();
            expect(fChildCell.selected).toBeFalsy();
            expect(fCell.selected).toBeTruthy();
=======
            firstRow = hierarchicalGrid.dataRowList.first as IgxHierarchicalRowComponent;
            firstCell = firstRow.cells.first;
            firstCell.nativeElement.focus();
            tick();

            expect(firstChildCell.selected).toBeFalsy();
            expect(firstCell.selected).toBeTruthy();
>>>>>>> d0c8cf8d
        }));
    });

    describe('Updating', () => {
        it(`should have separate instances of updating service for
        parent and children and the same for children of the same island`, fakeAsync(() => {
            const firstLayoutInstances: IgxHierarchicalGridComponent[] = [];
            hierarchicalGrid.childLayoutList.first.onGridCreated.pipe(take(2)).subscribe((args) => {
                firstLayoutInstances.push(args.grid);
            });
            const dataRows = hierarchicalGrid.dataRowList.toArray();
            // expand 1st row
            hierarchicalGrid.expandRow(dataRows[0].rowID);
            // expand 2nd row
            hierarchicalGrid.expandRow(dataRows[1].rowID);
            // test instances
            expect(firstLayoutInstances.length).toEqual(2);
            expect(hierarchicalGrid.transactions).not.toBe(firstLayoutInstances[0].transactions);
            expect(firstLayoutInstances[0].transactions).not.toBe(firstLayoutInstances[1].transactions);
        }));

        it('should contain all transactions for a row island', fakeAsync(() => {
            const firstLayoutInstances: IgxHierarchicalGridComponent[] = [];
            hierarchicalGrid.childLayoutList.first.onGridCreated.pipe(take(2)).subscribe((args) => {
                firstLayoutInstances.push(args.grid);
            });
            const dataRows = hierarchicalGrid.dataRowList.toArray();
            // expand 1st row
            hierarchicalGrid.expandRow(dataRows[0].rowID);
            // expand 2nd row
            hierarchicalGrid.expandRow(dataRows[1].rowID);

            firstLayoutInstances[0].updateRow({ ProductName: 'Changed' }, '00');
            firstLayoutInstances[1].updateRow({ ProductName: 'Changed' }, '10');
            expect(hierarchicalGrid.transactions.getTransactionLog().length).toEqual(0);
            expect(firstLayoutInstances[0].transactions.getTransactionLog().length).toEqual(1);
            expect(fixture.componentInstance.rowIsland.transactions.getTransactionLog().length).toEqual(0);
        }));

        it('should remove expand indicator for uncommitted added rows', fakeAsync(() => {
            hierarchicalGrid.data = hierarchicalGrid.data.slice(0, 3);
            fixture.detectChanges();
            hierarchicalGrid.addRow({ ID: -1, ProductName: 'Name1' });
            fixture.detectChanges();
            const rows = fixture.debugElement.queryAll(By.directive(IgxHierarchicalRowComponent));
            const lastRow = rows[rows.length - 1];
            expect(lastRow.query(By.css('igx-icon')).nativeElement).toHaveClass('igx-icon--inactive');
            hierarchicalGrid.transactions.commit(hierarchicalGrid.data);
            fixture.detectChanges();
            expect(lastRow.query(By.css('igx-icon')).nativeElement).not.toHaveClass('igx-icon--inactive');
        }));

<<<<<<< HEAD
        it('should not allow expand using Ctrl + Right/Down for uncommitted added rows', (async () => {
=======
        it('should now allow expanding uncommitted added rows', fakeAsync(() => {
            /* using the API here assumes keyboard interactions to expand/collapse would also be blocked */
>>>>>>> d0c8cf8d
            hierarchicalGrid.data = hierarchicalGrid.data.slice(0, 3);
            fixture.detectChanges();
            hierarchicalGrid.addRow({ ID: -1, ProductName: 'Name1' });
            fixture.detectChanges();
<<<<<<< HEAD
            const rows = fixture.debugElement.queryAll(By.directive(IgxHierarchicalRowComponent));
            const lastRowCells = rows[rows.length - 1].queryAll(By.directive(IgxHierarchicalGridCellComponent));

            GridFunctions.focusCell(fixture, lastRowCells[1].context);
            fixture.detectChanges();

            const baseHGridContent = GridFunctions.getGridContent(fixture);
            UIInteractions.triggerEventHandlerKeyDown('arrowright', baseHGridContent, true, false, false);
            fixture.detectChanges();
=======
>>>>>>> d0c8cf8d

            const dataRows = hierarchicalGrid.dataRowList;
            hierarchicalGrid.expandRow(dataRows.last.rowID);
            let childRows = fixture.debugElement.queryAll(By.directive(IgxChildGridRowComponent));
            expect(childRows.length).toEqual(0);

<<<<<<< HEAD
            UIInteractions.triggerEventHandlerKeyDown('arrowdown', baseHGridContent, true, false, false);
            fixture.detectChanges();

            childRows = fixture.debugElement.queryAll(By.directive(IgxChildGridRowComponent));
            expect(childRows.length).toEqual(0);

            hierarchicalGrid.transactions.commit(hierarchicalGrid.data);
            fixture.detectChanges();

            UIInteractions.triggerEventHandlerKeyDown('arrowdown', baseHGridContent, true, false, false);
            fixture.detectChanges();

=======
            hierarchicalGrid.transactions.commit(hierarchicalGrid.data);
            fixture.detectChanges();

            hierarchicalGrid.expandRow(dataRows.last.rowID);
>>>>>>> d0c8cf8d
            childRows = fixture.debugElement.queryAll(By.directive(IgxChildGridRowComponent));
            expect(childRows.length).toEqual(1);
        }));

        it('should revert changes when transactions are cleared for child grids', fakeAsync(() => {
            let childGrid;
            hierarchicalGrid.childLayoutList.first.onGridCreated.pipe(take(1)).subscribe((args) => {
                childGrid = args.grid;
            });
            // expand first row
            hierarchicalGrid.expandRow(hierarchicalGrid.dataRowList.first.rowID);
            childGrid.updateRow({ ProductName: 'Changed' }, '00');
            fixture.detectChanges();
            expect(childGrid.getCellByColumn(0, 'ProductName').nativeElement.innerText).toEqual('Changed');
            childGrid.transactions.clear();
            fixture.detectChanges();
            expect(childGrid.getCellByColumn(0, 'ProductName').nativeElement.innerText).toEqual('Product: A0');
        }));
    });

    describe('Sorting', () => {
        it('should display correct child data for expanded row after sorting.', fakeAsync(() => {
            /* this test doesn't need scrolling as it only cares about the child grid getting assigned to the correct parent */
            hierarchicalGrid.data = hierarchicalGrid.data.slice(0, 3);
            fixture.detectChanges();
            // expand first row
            hierarchicalGrid.expandRow(hierarchicalGrid.dataRowList.first.rowID);
            hierarchicalGrid.sort({
                fieldName: 'ID', dir: SortingDirection.Desc, ignoreCase: false, strategy: DefaultSortingStrategy.instance()
            });
            fixture.detectChanges();
            const childGrid = hierarchicalGrid.hgridAPI.getChildGrids(false)[0];
            const firstChildCell = childGrid.dataRowList.first.cells.first;
            expect(hierarchicalGrid.getRowByIndex(3) instanceof IgxChildGridRowComponent).toBeTruthy();
            expect(childGrid.data).toBe(fixture.componentInstance.data[0]['childData']);
            expect(firstChildCell.value).toBe('00');
        }));

        it('should allow sorting via headers in child grids', fakeAsync(() => {
            // expand first row
            hierarchicalGrid.expandRow(hierarchicalGrid.dataRowList.first.rowID);
            // enable sorting
            const childGrid = hierarchicalGrid.hgridAPI.getChildGrids(false)[0];
            childGrid.columnList.first.sortable = true;
            fixture.detectChanges();

            const childHeaders = fixture.debugElement.query(By.css('igx-child-grid-row')).queryAll(By.css('igx-grid-header'));
            GridFunctions.clickHeaderSortIcon(childHeaders[0]);
            fixture.detectChanges();
            GridFunctions.clickHeaderSortIcon(childHeaders[0]);
            fixture.detectChanges();

            expect(childGrid.dataRowList.first.cells.first.value).toBe('09');
            const icon = GridFunctions.getHeaderSortIcon(childHeaders[0]);
            expect(icon).not.toBeNull();
            expect(icon.nativeElement.textContent.toLowerCase().trim()).toBe('arrow_downward');
        }));
    });

    describe('Filtering', () => {

        it('should enable filter-row for root and child grids', fakeAsync(() => {
            let filteringCells = fixture.debugElement.queryAll(By.css(FILTERING_CELL_CLASS));
            expect(filteringCells.length).toEqual(3);

            GridFunctions.clickFilterCellChipUI(fixture, 'ID');
            expect(document.querySelectorAll(FILTERING_ROW_CLASS).length).toEqual(1);

            // expand first row
            hierarchicalGrid.expandRow(hierarchicalGrid.dataRowList.first.rowID);

            filteringCells = fixture.debugElement.queryAll(By.css(FILTERING_CELL_CLASS));
            expect(filteringCells.length).toEqual(6);

            GridFunctions.clickFilterCellChipUI(fixture, 'ProductName', hierarchicalGrid.hgridAPI.getChildGrids(false)[0]);
            expect(document.querySelectorAll(FILTERING_ROW_CLASS).length).toEqual(2);
        }));

        it('should not lose child grid states after filtering in parent grid.', fakeAsync(() => {
            // expand first row
            hierarchicalGrid.expandRow(hierarchicalGrid.dataRowList.first.rowID);
            const childGrids = fixture.debugElement.queryAll(By.css('igx-child-grid-row'));
            let childGrid = childGrids[0].query(By.css('igx-hierarchical-grid')).componentInstance;
<<<<<<< HEAD
            let fChildCell =  childGrid.dataRowList.toArray()[0].cells.toArray()[0];
            GridFunctions.focusCell(fixture, fChildCell);
            fixture.detectChanges();
            expect(fChildCell.selected).toBe(true);
=======
            let firstChildCell = childGrid.dataRowList.first.cells.first;
            UIInteractions.simulateClickAndSelectCellEvent(firstChildCell);
            expect(firstChildCell.selected).toBe(true);

            // apply some filter
>>>>>>> d0c8cf8d
            hierarchicalGrid.filter('ID', '0', IgxStringFilteringOperand.instance().condition('contains'), true);

            expect((hierarchicalGrid.getRowByIndex(0) as IgxHierarchicalRowComponent).expanded).toBe(true);
            expect(hierarchicalGrid.getRowByIndex(1) instanceof IgxChildGridRowComponent).toBeTruthy();

            childGrid = childGrids[0].query(By.css('igx-hierarchical-grid')).componentInstance;
            firstChildCell = childGrid.dataRowList.first.cells.first;
            expect(firstChildCell.selected).toBe(true);
        }));

        it('should show empty filter message when there are no records matching the filter', fakeAsync(() => {
            fixture.componentInstance.data = [];
            fixture.detectChanges();

            const gridBody = fixture.debugElement.query(By.css('.igx-grid__tbody-content'));
            expect(gridBody.nativeElement.innerText).toMatch(hierarchicalGrid.emptyGridMessage);

            fixture.componentInstance.data = SampleTestData.generateHGridData(40, 3);
            fixture.detectChanges();

            hierarchicalGrid.filter('ID', '123450', IgxStringFilteringOperand.instance().condition('contains'), true);
            fixture.detectChanges();
            expect(gridBody.nativeElement.innerText).toMatch(hierarchicalGrid.emptyFilteredGridMessage);
        }));

        it('should apply classes to the header when filter row is visible', fakeAsync(() => {
            hierarchicalGrid.rowSelection = GridSelectionMode.multiple;
            fixture.detectChanges();
            const headerExpander: HTMLElement = fixture.nativeElement.querySelector('.igx-grid__hierarchical-expander');
            const headerCheckbox: HTMLElement = fixture.nativeElement.querySelector('.igx-grid__cbx-selection');

            expect(headerExpander.classList.contains('igx-grid__hierarchical-expander--push')).toBeFalsy();
            expect(headerCheckbox.classList.contains('igx-grid__cbx-selection--push')).toBeFalsy();

            // open filter row
            GridFunctions.clickFilterCellChipUI(fixture, 'ID');

            expect(headerExpander.classList.contains('igx-grid__hierarchical-expander--push')).toBeTruthy();
            expect(headerCheckbox.classList.contains('igx-grid__cbx-selection--push')).toBeTruthy();
        }));
    });

    describe('Summaries', () => {
        const SUMMARIES_MARGIN_CLASS = '.igx-grid__summaries-patch';
        it('should allow defining summaries for child grid and child should be sized correctly.', fakeAsync(() => {
            // expand first row
            hierarchicalGrid.expandRow(hierarchicalGrid.dataRowList.first.rowID);
            // summaries seem to require this additional change detection call with Ivy disabled to display for the child grid
            fixture.detectChanges();

            const childGrid = hierarchicalGrid.hgridAPI.getChildGrids(false)[0];
            const expander = childGrid.dataRowList.first.expander;

            // Expect expansion cell to be rendered and sized the same as the expansion cell inside the grid
            const summaryRow = childGrid.summariesRowList.first.nativeElement;
            const summaryRowIndentation = summaryRow.querySelector(SUMMARIES_MARGIN_CLASS);
            expect(summaryRow.children.length).toEqual(2);
            expect(summaryRowIndentation.offsetWidth).toEqual(expander.nativeElement.offsetWidth);

            const gridHeight = childGrid.nativeElement.offsetHeight;
            const childElements: HTMLElement[] = Array.from(childGrid.nativeElement.children);
            const elementsHeight = childElements.map(elem => elem.offsetHeight).reduce((total, height) => {
                return total + height;
            }, 0);

            // Expect the combined height of all elements (header, body, footer etc) to equal the calculated height of the grid.
            expect(elementsHeight).toEqual(gridHeight);

            // expand first row of child
            childGrid.expandRow(childGrid.dataRowList.first.rowID);

            const grandChild = childGrid.hgridAPI.getChildGrids(false)[0];
            const grandChildSummaryRow = grandChild.summariesRowList.first.nativeElement;
            const childSummaryRowIndentation = grandChildSummaryRow.querySelector(SUMMARIES_MARGIN_CLASS);

            expect(grandChildSummaryRow.children.length).toEqual(1);
            expect(childSummaryRowIndentation).toBeNull();
        }));

        it('should size summaries with row selectors for parent and child grids correctly.', fakeAsync(() => {
            hierarchicalGrid.rowSelectable = true;
            fixture.detectChanges();
            // expand first row
            hierarchicalGrid.expandRow(hierarchicalGrid.dataRowList.first.rowID);
            // summaries seem to require this additional change detection call with Ivy disabled to display for the child grid
            fixture.detectChanges();

            const rootExpander = (hierarchicalGrid.dataRowList.first as IgxHierarchicalRowComponent).expander;
            const rootCheckbox = hierarchicalGrid.headerSelectorContainer;
            const rootSummaryRow = hierarchicalGrid.summariesRowList.first.nativeElement;
            const rootSummaryIndentation = rootSummaryRow.querySelector(SUMMARIES_MARGIN_CLASS);

            expect(rootSummaryRow.children.length).toEqual(2);
            expect(rootSummaryIndentation.offsetWidth)
                .toEqual(rootExpander.nativeElement.offsetWidth + rootCheckbox.nativeElement.offsetWidth);

            const childGrid = hierarchicalGrid.hgridAPI.getChildGrids(false)[0];
            const expander = childGrid.dataRowList.first.expander;

            // Expect expansion cell to be rendered and sized the same as the expansion cell inside the grid
            const summaryRow = childGrid.summariesRowList.first.nativeElement;
            const childSummaryIndentation = summaryRow.querySelector(SUMMARIES_MARGIN_CLASS);

            expect(summaryRow.children.length).toEqual(2);
            expect(childSummaryIndentation.offsetWidth).toEqual(expander.nativeElement.offsetWidth);
        }));

        it('should render summaries for column inside a column group.', fakeAsync(() => {
            fixture.componentInstance.rowIsland.childColumns.first.hasSummary = false;
            fixture.componentInstance.rowIsland.childColumns.last.hasSummary = true;
            fixture.detectChanges();

            // expand first row
            hierarchicalGrid.expandRow(hierarchicalGrid.dataRowList.first.rowID);
            // summaries seem to require this additional change detection call with Ivy disabled to display for the child grid
            fixture.detectChanges();

            const childGrid = hierarchicalGrid.hgridAPI.getChildGrids(false)[0];

            const summaryRow = childGrid.summariesRowList.first;
            expect(summaryRow.nativeElement.children.length).toEqual(2);
            expect(summaryRow.summaryCells.length).toEqual(3);
        }));
    });

    describe('Paging', () => {
        it('should work on data records only when paging is enabled and should not be affected by child grid rows.', fakeAsync(() => {
            hierarchicalGrid.paging = true;
            fixture.detectChanges();

            expect(hierarchicalGrid.dataView.length).toEqual(15);

            const dataRows = hierarchicalGrid.dataRowList.toArray();

            // expand 1st row
            hierarchicalGrid.expandRow(dataRows[0].rowID);
            expect(hierarchicalGrid.dataView.length).toEqual(16);

            // expand 2nd row
            hierarchicalGrid.expandRow(dataRows[1].rowID);
            expect(hierarchicalGrid.dataView.length).toEqual(17);

            expect(hierarchicalGrid.dataView.pop().ID).toEqual('14');
        }));

        it('should preserve expansion states after changing pages.', fakeAsync(() => {
            hierarchicalGrid.paging = true;
            fixture.detectChanges();

            let dataRows = hierarchicalGrid.dataRowList.toArray() as IgxHierarchicalRowComponent[];
            // expand 1st row
            hierarchicalGrid.expandRow(dataRows[0].rowID);
            // expand 2nd row
            hierarchicalGrid.expandRow(dataRows[1].rowID);

            expect(dataRows[0].expanded).toBeTruthy();
            expect(dataRows[1].expanded).toBeTruthy();
            expect(hierarchicalGrid.dataView.length).toEqual(17);

            let childGrids = hierarchicalGrid.hgridAPI.getChildGrids(false);
            expect(childGrids.length).toEqual(2);
            expect(childGrids[0].dataRowList.first.cells.first.value).toEqual('00');

            // Go to next page
            GridFunctions.navigateToNextPage(hierarchicalGrid.nativeElement);
            fixture.detectChanges();

            dataRows = hierarchicalGrid.dataRowList.toArray() as IgxHierarchicalRowComponent[];
            expect(dataRows[0].cells.first.value).toEqual('15');
            expect(dataRows[0].expanded).toBeFalsy();
            expect(dataRows[1].expanded).toBeFalsy();
            expect(hierarchicalGrid.dataView.length).toEqual(15);

            childGrids = hierarchicalGrid.hgridAPI.getChildGrids(false);

            // Return to previous page
            GridFunctions.navigateToPrevPage(hierarchicalGrid.nativeElement);
            fixture.detectChanges();

            dataRows = hierarchicalGrid.dataRowList.toArray() as IgxHierarchicalRowComponent[];
            expect(dataRows[0].cells.first.value).toEqual('0');
            expect(dataRows[0].expanded).toBeTruthy();
            expect(dataRows[1].expanded).toBeTruthy();
            expect(hierarchicalGrid.dataView.length).toEqual(17);

            childGrids = hierarchicalGrid.hgridAPI.getChildGrids(false);
            expect(childGrids[0].dataRowList.first.cells.first.value).toEqual('00');
        }));

        it('should allow scrolling to the last row after page size has been changed and rows are expanded.', (async () => {
            /* it's better to avoid scrolling and only check for scrollbar availability */
            /* scrollbar doesn't update its visibility in fakeAsync tests */
            hierarchicalGrid.perPage = 20;
            hierarchicalGrid.paging = true;
            hierarchicalGrid.height = '800px';
            fixture.componentInstance.rowIsland.height = '200px';
            fixture.detectChanges();
            expect(hierarchicalGrid.hasVerticalScroll()).toBeTruthy();

            hierarchicalGrid.perPage = 5;
            await wait(DEBOUNCE_TIME);
            fixture.detectChanges();
            expect(hierarchicalGrid.hasVerticalScroll()).toBeFalsy();

            const dataRows = hierarchicalGrid.dataRowList.toArray() as IgxHierarchicalRowComponent[];

            // expand 1st row
            hierarchicalGrid.expandRow(dataRows[0].rowID);
            await wait(DEBOUNCE_TIME);

            expect(hierarchicalGrid.hasVerticalScroll()).toBeFalsy();
            expect(hierarchicalGrid.getRowByIndex(1) instanceof IgxChildGridRowComponent).toBeTruthy();

            // expand 3rd row
            hierarchicalGrid.expandRow(dataRows[3].rowID);
            await wait(DEBOUNCE_TIME);
            expect(hierarchicalGrid.getRowByIndex(4) instanceof IgxChildGridRowComponent).toBeTruthy();
        }));

        it('should correctly hide/show vertical scrollbar after page is changed.', (async () => {
            /* scrollbar doesn't update its visibility in fakeAsync tests */
            hierarchicalGrid.paging = true;
            hierarchicalGrid.perPage = 5;
            fixture.detectChanges();

            expect(hierarchicalGrid.hasVerticalScroll()).toBeFalsy();

            // expand 1st row
            hierarchicalGrid.expandRow(hierarchicalGrid.dataRowList.first.rowID);
            await wait(DEBOUNCE_TIME);

            expect(hierarchicalGrid.hasVerticalScroll()).toBeTruthy();

            // change page
            hierarchicalGrid.page = 1;
            fixture.detectChanges();
            await wait(DEBOUNCE_TIME);

            expect(hierarchicalGrid.hasVerticalScroll()).toBeFalsy();

            // change page
            hierarchicalGrid.page = 0;
            fixture.detectChanges();
            await wait(DEBOUNCE_TIME);

            expect(hierarchicalGrid.hasVerticalScroll()).toBeTruthy();
        }));
    });

    describe('Hiding', () => {
        it('should leave no feature UI elements when all columns are hidden', fakeAsync(() => {
            hierarchicalGrid.rowSelection = GridSelectionMode.multiple;
            hierarchicalGrid.rowDraggable = true;
            hierarchicalGrid.paging = true;
            tick(DEBOUNCE_TIME);
            fixture.detectChanges();

            let headers = GridFunctions.getColumnHeaders(fixture);
            let gridRows = HierarchicalGridFunctions.getHierarchicalRows(fixture);
            let paging = GridFunctions.getGridPaginator(fixture);
            let rowSelectors = GridSelectionFunctions.getCheckboxes(fixture);
            let dragIndicators = GridFunctions.getDragIndicators(fixture);
            let expander = HierarchicalGridFunctions.getExpander(fixture, '[hidden]');

            expect(headers.length).toBeGreaterThan(0);
            expect(gridRows.length).toBeGreaterThan(0);
            expect(paging).not.toBeNull();
            expect(rowSelectors.length).toBeGreaterThan(0);
            expect(dragIndicators.length).toBeGreaterThan(0);
            // this check executes correctly on Ivy only
            // expect(Object.keys(expanders[0].attributes)).not.toContain('hidden');
            expect(expander).toBeNull();
            expect(hierarchicalGrid.hasVerticalScroll()).toBeTruthy();

            hierarchicalGrid.columnList.forEach((col) => col.hidden = true);
            tick(DEBOUNCE_TIME);
            fixture.detectChanges();

            headers = GridFunctions.getColumnHeaders(fixture);
            gridRows = HierarchicalGridFunctions.getHierarchicalRows(fixture);
            paging = GridFunctions.getGridPaginator(fixture);
            rowSelectors = GridSelectionFunctions.getCheckboxes(fixture);
            dragIndicators = GridFunctions.getDragIndicators(fixture);
            expander = HierarchicalGridFunctions.getExpander(fixture, '[hidden]');

            expect(headers.length).toBe(0);
            expect(gridRows.length).toBe(0);
            expect(paging).toBeNull();
            expect(rowSelectors.length).toBe(0);
            expect(dragIndicators.length).toBe(0);
            // this check executes correctly on Ivy only
            // expect(Object.keys(expanders[0].attributes)).toContain('hidden');
            expect(expander).not.toBeNull();
            expect(hierarchicalGrid.hasVerticalScroll()).toBeFalsy();
        }));
    });

    describe('Toolbar', () => {
        it('should be displayed correctly for child layout and hiding should apply to the correct child.', fakeAsync(() => {
            hierarchicalGrid.expandRow(hierarchicalGrid.dataRowList.first.rowID);

            const childGrid = hierarchicalGrid.hgridAPI.getChildGrids(false)[0];
            const toolbar = childGrid.toolbar as IgxGridToolbarComponent;

            // Check if visible columns and headers are rendered correctly
            expect(childGrid.visibleColumns.length).toEqual(4);

            // Check if hiding button & dropdown are init
            expect(toolbar).toBeDefined();
            expect(toolbar.columnHidingButton).toBeDefined();
            expect(toolbar.columnHidingDropdown).toBeDefined();

            // Check if the child grid columns are the one used by the hiding UI
            childGrid.visibleColumns.forEach((column, index) => expect(toolbar.columnHidingUI.columns[index]).toEqual(column));

            // Instead of clicking we can just change the item's value
            toolbar.columnHidingUI.columnItems[2].value = true;
            fixture.detectChanges();

            // And it should hide the column of the child grid
            expect(childGrid.visibleColumns.length).toEqual(3);
        }));

        it('should be displayed correctly for child layout and pinning should apply to the correct child.', fakeAsync(() => {
            hierarchicalGrid.expandRow(hierarchicalGrid.dataRowList.first.rowID);

            const childGrid = hierarchicalGrid.hgridAPI.getChildGrids(false)[0];
            const toolbar = childGrid.toolbar as IgxGridToolbarComponent;

            // Check if visible columns and headers are rendered correctly
            expect(childGrid.visibleColumns.length).toEqual(4);

            // Check if pinning button & dropdown are init
            expect(toolbar).toBeDefined();
            expect(toolbar.columnPinningButton).toBeDefined();
            expect(toolbar.columnPinningDropdown).toBeDefined();

            // Check if the child grid columns are the one used by the pinning UI
            childGrid.visibleColumns.forEach((column, index) => expect(toolbar.columnPinningUI.columns[index]).toEqual(column));

            // Instead of clicking we can just change the item's value
            toolbar.columnPinningUI.columnItems[1].value = true;
            fixture.detectChanges();

            // Check pinned state
            expect(childGrid.getColumnByName('ChildLevels').pinned).toBeTruthy();
            expect(childGrid.getColumnByName('ProductName').pinned).toBeTruthy();
            expect(childGrid.getColumnByName('ID').pinned).toBeFalsy();
        }));

        it('should read from custom templates per level', fakeAsync(() => {
            fixture = TestBed.createComponent(IgxHierarchicalGridTestCustomToolbarComponent);
            fixture.detectChanges();
            hierarchicalGrid = fixture.componentInstance.hgrid;
            hierarchicalGrid.expandRow(hierarchicalGrid.dataRowList.first.rowID);

            const toolbars = fixture.debugElement.queryAll(By.css('igx-grid-toolbar'));
            expect(toolbars.length).toEqual(3);
            expect(toolbars[0].query(By.css('button')).nativeElement.innerText.trim()).toEqual('Parent Button');
            expect(toolbars[1].query(By.css('button')).nativeElement.innerText.trim()).toEqual('Child 1 Button');
            expect(toolbars[2].query(By.css('button')).nativeElement.innerText.trim()).toEqual('Child 2 Button');
        }));

        it('should have same width as the grid whole width', fakeAsync(() => {
            fixture = TestBed.createComponent(IgxHierarchicalGridTestCustomToolbarComponent);
            fixture.detectChanges();
            hierarchicalGrid = fixture.componentInstance.hgrid;

            const toolbar = fixture.debugElement.query(By.css('igx-grid-toolbar'));
            expect(toolbar.nativeElement.offsetWidth).toEqual(hierarchicalGrid.nativeElement.offsetWidth);
        }));
    });

    describe('Moving', () => {
        it('should not be possible to drag move a column from another grid.', (async () => {
            hierarchicalGrid.expandRow(hierarchicalGrid.dataRowList.first.rowID);

            const childGrids =  fixture.debugElement.queryAll(By.css('igx-child-grid-row'));
            const childHeader = childGrids[0].queryAll(By.css('igx-grid-header'))[0].nativeElement;
            const mainHeaders = hierarchicalGrid.nativeElement
                .querySelectorAll('igx-grid-header[ng-reflect-grid-i-d="' + hierarchicalGrid.id + '"]');

            const childHeaderX = childHeader.getBoundingClientRect().x + childHeader.getBoundingClientRect().width / 2;
            const childHeaderY = childHeader.getBoundingClientRect().y + childHeader.getBoundingClientRect().height / 2;
            const mainHeaderX = mainHeaders[0].getBoundingClientRect().x + mainHeaders[0].getBoundingClientRect().width / 2;
            const mainHeaderY = mainHeaders[0].getBoundingClientRect().y + mainHeaders[0].getBoundingClientRect().height / 2;

            UIInteractions.simulatePointerEvent('pointerdown', childHeader, childHeaderX, childHeaderY);
            await wait();
            fixture.detectChanges();
            UIInteractions.simulatePointerEvent('pointermove', childHeader, childHeaderX, childHeaderY - 10);
            await wait(100);
            fixture.detectChanges();
            UIInteractions.simulatePointerEvent('pointermove', childHeader, mainHeaderX + 50, mainHeaderY);
            await wait(100);
            fixture.detectChanges();

            // The moving indicator shouldn't show that a column can be moved.
            const childGroupHeader = childGrids[0].query(By.css('igx-grid-header')).injector.get(IgxColumnMovingDragDirective);
            const dragElem = childGroupHeader.ghostElement;
            const dragIcon = dragElem.querySelector('i');
            expect(dragElem).toBeDefined();
            expect(dragIcon.innerText.trim()).toEqual('block');

            UIInteractions.simulatePointerEvent('pointerup', childHeader, mainHeaderX + 50, mainHeaderY);
            await wait();
            fixture.detectChanges();

            expect(hierarchicalGrid.columnList.length).toEqual(4);
            expect(mainHeaders.length).toEqual(3);
            expect(mainHeaders[0].children[0].innerText.trim()).toEqual('ID');
            expect(mainHeaders[1].children[0].innerText.trim()).toEqual('ChildLevels');
            expect(mainHeaders[2].children[0].innerText.trim()).toEqual('ProductName');
        }));
    });

    describe('Pinning', () => {
        it('should be possible by templating the header and getting column reference for child grid', fakeAsync(() => {
            hierarchicalGrid.expandRow(hierarchicalGrid.dataRowList.first.rowID);

            const childGrid = hierarchicalGrid.hgridAPI.getChildGrids(false)[0];
            let childHeader = GridFunctions.getColumnGroupHeaders(fixture)[4];
            const firstHeaderIcon = childHeader.query(By.css('.igx-icon'));

            expect(childHeader.nativeElement.classList).not.toContain('igx-grid__th--pinned');
            expect(childGrid.columnList.first.pinned).toBeFalsy();
            expect(firstHeaderIcon).toBeDefined();

            UIInteractions.clickElement(firstHeaderIcon);
            fixture.detectChanges();
            tick();

            childHeader = GridFunctions.getColumnGroupHeaders(fixture)[4];
            expect(childGrid.columnList.first.pinned).toBeTruthy();
            expect(childHeader.nativeElement.classList).toContain('igx-grid__th--pinned');
        }));

        it('should be applied correctly for child grid with multi-column header.', (() => {
            fixture.componentInstance.rowIsland.columnList.find(x => x.header === 'Information').pinned = true;
            fixture.detectChanges();

            hierarchicalGrid.expandRow(hierarchicalGrid.dataRowList.first.rowID);

            const childGrid = hierarchicalGrid.hgridAPI.getChildGrids(false)[0];
            // check unpinned/pinned columns
            expect(childGrid.pinnedColumns.length).toBe(3);
            expect(childGrid.unpinnedColumns.length).toBe(1);
            // check cells
            expect(childGrid.getRowByIndex(0).cells.length).toBe(3);
            let cell = childGrid.getCellByColumn(0, 'ChildLevels');
            expect(cell.visibleColumnIndex).toEqual(0);
            expect(cell.nativeElement.classList).toContain('igx-grid__td--pinned');
            cell = childGrid.getCellByColumn(0, 'ProductName');
            expect(cell.visibleColumnIndex).toEqual(1);
            expect(cell.nativeElement.classList).toContain('igx-grid__td--pinned');
            cell = childGrid.getCellByColumn(0, 'ID');
            expect(cell.visibleColumnIndex).toEqual(2);
            expect(cell.nativeElement.classList).not.toContain('igx-grid__td--pinned');
        }));

        it('should be applied correctly even on the right side', (() => {
            hierarchicalGrid = fixture.componentInstance.hgrid;
            hierarchicalGrid.columnList.find(x => x.field === 'ID').pinned = true;
            hierarchicalGrid.pinning.columns = 1;
            hierarchicalGrid.cdr.detectChanges();
            const rightMostGridPart = hierarchicalGrid.nativeElement.getBoundingClientRect().right;
            const leftMostGridPart = hierarchicalGrid.nativeElement.getBoundingClientRect().left;
            const leftMostRightPinnedCellsPart = hierarchicalGrid.getCellByColumn(0, 'ID').nativeElement.getBoundingClientRect().left;
            const pinnedCellWidth = hierarchicalGrid.getCellByColumn(0, 'ID').width;
            // Expects that right pinning has been in action
            expect(leftMostGridPart).not.toEqual(leftMostRightPinnedCellsPart);
            // Expects that pinned column is in the visible grid's area
            expect(leftMostRightPinnedCellsPart).toBeLessThan(rightMostGridPart);
            // Expects that the whole pinned column is visible
            expect(leftMostRightPinnedCellsPart + Number.parseInt(pinnedCellWidth, 10)).toBeLessThan(rightMostGridPart);
        }));
    });
});<|MERGE_RESOLUTION|>--- conflicted
+++ resolved
@@ -98,7 +98,6 @@
             hierarchicalGrid.expandRow(firstRow.rowID);
             expect(firstRow.expanded).toBeTruthy();
 
-<<<<<<< HEAD
             let fCell = firstRow.cells.toArray()[0];
 
             // select parent cell
@@ -106,32 +105,15 @@
             await wait(100);
             fixture.detectChanges();
 
-            expect(fCell.selected).toBeTruthy();
-=======
-            let firstCell = firstRow.cells.first;
-            firstCell.nativeElement.focus();
-            tick();
->>>>>>> d0c8cf8d
-
-            expect(firstCell.selected).toBeTruthy();
-            const childGrid = hierarchicalGrid.hgridAPI.getChildGrids(false)[0];
-            const firstChildCell = childGrid.dataRowList.first.cells.first;
-
             // select child cell
-<<<<<<< HEAD
             GridFunctions.focusCell(fixture, fChildCell);
             await wait(100);
             fixture.detectChanges();
-=======
-            firstChildCell.nativeElement.focus();
-            tick();
->>>>>>> d0c8cf8d
 
             expect(firstChildCell.selected).toBeTruthy();
             expect(firstCell.selected).toBeFalsy();
 
             // select parent cell
-<<<<<<< HEAD
             firstRow = hierarchicalGrid.dataRowList.toArray()[0] as IgxHierarchicalRowComponent;
             fCell = firstRow.cells.toArray()[0];
             GridFunctions.focusCell(fixture, fCell);
@@ -139,15 +121,6 @@
             fixture.detectChanges();
             expect(fChildCell.selected).toBeFalsy();
             expect(fCell.selected).toBeTruthy();
-=======
-            firstRow = hierarchicalGrid.dataRowList.first as IgxHierarchicalRowComponent;
-            firstCell = firstRow.cells.first;
-            firstCell.nativeElement.focus();
-            tick();
-
-            expect(firstChildCell.selected).toBeFalsy();
-            expect(firstCell.selected).toBeTruthy();
->>>>>>> d0c8cf8d
         }));
     });
 
@@ -200,53 +173,22 @@
             expect(lastRow.query(By.css('igx-icon')).nativeElement).not.toHaveClass('igx-icon--inactive');
         }));
 
-<<<<<<< HEAD
-        it('should not allow expand using Ctrl + Right/Down for uncommitted added rows', (async () => {
-=======
         it('should now allow expanding uncommitted added rows', fakeAsync(() => {
             /* using the API here assumes keyboard interactions to expand/collapse would also be blocked */
->>>>>>> d0c8cf8d
             hierarchicalGrid.data = hierarchicalGrid.data.slice(0, 3);
             fixture.detectChanges();
             hierarchicalGrid.addRow({ ID: -1, ProductName: 'Name1' });
             fixture.detectChanges();
-<<<<<<< HEAD
-            const rows = fixture.debugElement.queryAll(By.directive(IgxHierarchicalRowComponent));
-            const lastRowCells = rows[rows.length - 1].queryAll(By.directive(IgxHierarchicalGridCellComponent));
-
-            GridFunctions.focusCell(fixture, lastRowCells[1].context);
-            fixture.detectChanges();
-
-            const baseHGridContent = GridFunctions.getGridContent(fixture);
-            UIInteractions.triggerEventHandlerKeyDown('arrowright', baseHGridContent, true, false, false);
-            fixture.detectChanges();
-=======
->>>>>>> d0c8cf8d
 
             const dataRows = hierarchicalGrid.dataRowList;
             hierarchicalGrid.expandRow(dataRows.last.rowID);
             let childRows = fixture.debugElement.queryAll(By.directive(IgxChildGridRowComponent));
             expect(childRows.length).toEqual(0);
 
-<<<<<<< HEAD
-            UIInteractions.triggerEventHandlerKeyDown('arrowdown', baseHGridContent, true, false, false);
-            fixture.detectChanges();
-
-            childRows = fixture.debugElement.queryAll(By.directive(IgxChildGridRowComponent));
-            expect(childRows.length).toEqual(0);
-
             hierarchicalGrid.transactions.commit(hierarchicalGrid.data);
             fixture.detectChanges();
 
-            UIInteractions.triggerEventHandlerKeyDown('arrowdown', baseHGridContent, true, false, false);
-            fixture.detectChanges();
-
-=======
-            hierarchicalGrid.transactions.commit(hierarchicalGrid.data);
-            fixture.detectChanges();
-
             hierarchicalGrid.expandRow(dataRows.last.rowID);
->>>>>>> d0c8cf8d
             childRows = fixture.debugElement.queryAll(By.directive(IgxChildGridRowComponent));
             expect(childRows.length).toEqual(1);
         }));
@@ -330,18 +272,10 @@
             hierarchicalGrid.expandRow(hierarchicalGrid.dataRowList.first.rowID);
             const childGrids = fixture.debugElement.queryAll(By.css('igx-child-grid-row'));
             let childGrid = childGrids[0].query(By.css('igx-hierarchical-grid')).componentInstance;
-<<<<<<< HEAD
             let fChildCell =  childGrid.dataRowList.toArray()[0].cells.toArray()[0];
             GridFunctions.focusCell(fixture, fChildCell);
             fixture.detectChanges();
             expect(fChildCell.selected).toBe(true);
-=======
-            let firstChildCell = childGrid.dataRowList.first.cells.first;
-            UIInteractions.simulateClickAndSelectCellEvent(firstChildCell);
-            expect(firstChildCell.selected).toBe(true);
-
-            // apply some filter
->>>>>>> d0c8cf8d
             hierarchicalGrid.filter('ID', '0', IgxStringFilteringOperand.instance().condition('contains'), true);
 
             expect((hierarchicalGrid.getRowByIndex(0) as IgxHierarchicalRowComponent).expanded).toBe(true);
