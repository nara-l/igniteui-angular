import { configureTestSuite } from '../../test-utils/configure-suite';
import { async, TestBed, tick, fakeAsync, ComponentFixture } from '@angular/core/testing';
import { By } from '@angular/platform-browser';
import { NoopAnimationsModule } from '@angular/platform-browser/animations';
import { IgxHierarchicalGridModule } from './index';
import { IgxHierarchicalGridComponent } from './hierarchical-grid.component';
import { wait, UIInteractions } from '../../test-utils/ui-interactions.spec';
import { SortingDirection } from '../../data-operations/sorting-expression.interface';
import { DefaultSortingStrategy } from '../../data-operations/sorting-strategy';
import { IgxColumnMovingDragDirective } from '../moving/moving.drag.directive';
import { IgxHierarchicalRowComponent } from './hierarchical-row.component';
import { IgxChildGridRowComponent } from './child-grid-row.component';
import { IgxStringFilteringOperand } from '../../data-operations/filtering-condition';
import { take } from 'rxjs/operators';
import { IgxIconModule } from '../../icon';
<<<<<<< HEAD
import { IgxHierarchicalGridCellComponent } from './hierarchical-cell.component';
import { GridSelectionMode, ColumnPinningPosition, RowPinningPosition } from '../common/enums';
import { GridFunctions } from '../../test-utils/grid-functions.spec';
import { IPinningConfig } from '../common/grid.interface';
import { IgxPaginatorComponent } from '../../paginator/paginator.component';
=======
import { GridSelectionMode } from '../common/enums';
import {
    IgxHierarchicalGridTestBaseComponent,
    IgxHierarchicalGridTestCustomToolbarComponent
} from '../../test-utils/hierarchical-grid-components.spec';
import { GridFunctions, GridSelectionFunctions } from '../../test-utils/grid-functions.spec';
import { IgxGridToolbarComponent } from '../toolbar/grid-toolbar.component';
import { HierarchicalGridFunctions } from '../../test-utils/hierarchical-grid-functions.spec';
import { SampleTestData } from '../../test-utils/sample-test-data.spec';
>>>>>>> 1567db52

describe('IgxHierarchicalGrid Integration #hGrid', () => {
    configureTestSuite();
    let fixture: ComponentFixture<any>;
    let hierarchicalGrid: IgxHierarchicalGridComponent;

    const DEBOUNCE_TIME = 30;

    const FILTERING_ROW_CLASS = 'igx-grid-filtering-row';
    const FILTERING_CELL_CLASS = 'igx-grid-filtering-cell';

    beforeAll(async(() => {
        TestBed.configureTestingModule({
            declarations: [
                IgxHierarchicalGridTestBaseComponent,
                IgxHierarchicalGridTestCustomToolbarComponent
            ],
            imports: [
                NoopAnimationsModule, IgxHierarchicalGridModule, IgxIconModule]
        }).compileComponents();
    }));

    beforeEach(async(() => {
        fixture = TestBed.createComponent(IgxHierarchicalGridTestBaseComponent);
        fixture.detectChanges();
        hierarchicalGrid = fixture.componentInstance.hgrid;
    }));

    describe('MCH', () => {
        it('should allow declaring column groups.', fakeAsync(() => {
            const expectedColumnGroups = 1;
            const expectedLevel = 1;

            expect(hierarchicalGrid.columnList.filter(col => col.columnGroup).length).toEqual(expectedColumnGroups);
            expect(hierarchicalGrid.getColumnByName('ProductName').level).toEqual(expectedLevel);

            expect(document.querySelectorAll('igx-grid-header').length).toEqual(3);

            const firstRow = hierarchicalGrid.dataRowList.first;
            // the first row's cell should contain an expand indicator
            expect(firstRow.nativeElement.children[0].classList.contains('igx-grid__hierarchical-expander')).toBeTruthy();
            hierarchicalGrid.expandRow(firstRow.rowID);

            const childGrid = hierarchicalGrid.hgridAPI.getChildGrids(false)[0];

            expect(childGrid.columnList.filter(col => col.columnGroup).length).toEqual(expectedColumnGroups);
            expect(childGrid.getColumnByName('ProductName').level).toEqual(expectedLevel);

            expect(document.querySelectorAll('igx-grid-header').length).toEqual(6);
        }));

        it('should apply height correctly with and without filtering', fakeAsync(() => {
            let filteringCells = fixture.debugElement.queryAll(By.css(FILTERING_CELL_CLASS));
            expect(hierarchicalGrid.nativeElement.offsetHeight).toBe(600);

            hierarchicalGrid.height = '800px';
            tick();
            fixture.detectChanges();
            expect(hierarchicalGrid.nativeElement.offsetHeight).toBe(800);
            expect(filteringCells.length).toBe(3);

            hierarchicalGrid.allowFiltering = false;
            fixture.detectChanges();
            expect(hierarchicalGrid.nativeElement.offsetHeight).toBe(800);
            filteringCells = fixture.debugElement.queryAll(By.css(FILTERING_CELL_CLASS));
            expect(filteringCells.length).toBe(0);

        }));
    });

    describe('Selection', () => {
        it('should allow only one cell to be selected in the whole hierarchical grid.', fakeAsync(() => {
            let firstRow = hierarchicalGrid.dataRowList.first as IgxHierarchicalRowComponent;
            hierarchicalGrid.expandRow(firstRow.rowID);
            expect(firstRow.expanded).toBeTruthy();

            let firstCell = firstRow.cells.first;
            firstCell.nativeElement.focus();
            tick();

            expect(firstCell.selected).toBeTruthy();
            const childGrid = hierarchicalGrid.hgridAPI.getChildGrids(false)[0];
            const firstChildCell = childGrid.dataRowList.first.cells.first;

            // select child cell
            firstChildCell.nativeElement.focus();
            tick();

            expect(firstChildCell.selected).toBeTruthy();
            expect(firstCell.selected).toBeFalsy();

            // select parent cell
            firstRow = hierarchicalGrid.dataRowList.first as IgxHierarchicalRowComponent;
            firstCell = firstRow.cells.first;
            firstCell.nativeElement.focus();
            tick();

            expect(firstChildCell.selected).toBeFalsy();
            expect(firstCell.selected).toBeTruthy();
        }));
    });

    describe('Updating', () => {
        it(`should have separate instances of updating service for
        parent and children and the same for children of the same island`, fakeAsync(() => {
            const firstLayoutInstances: IgxHierarchicalGridComponent[] = [];
            hierarchicalGrid.childLayoutList.first.onGridCreated.pipe(take(2)).subscribe((args) => {
                firstLayoutInstances.push(args.grid);
            });
            const dataRows = hierarchicalGrid.dataRowList.toArray();
            // expand 1st row
            hierarchicalGrid.expandRow(dataRows[0].rowID);
            // expand 2nd row
            hierarchicalGrid.expandRow(dataRows[1].rowID);
            // test instances
            expect(firstLayoutInstances.length).toEqual(2);
            expect(hierarchicalGrid.transactions).not.toBe(firstLayoutInstances[0].transactions);
            expect(firstLayoutInstances[0].transactions).not.toBe(firstLayoutInstances[1].transactions);
        }));

        it('should contain all transactions for a row island', fakeAsync(() => {
            const firstLayoutInstances: IgxHierarchicalGridComponent[] = [];
            hierarchicalGrid.childLayoutList.first.onGridCreated.pipe(take(2)).subscribe((args) => {
                firstLayoutInstances.push(args.grid);
            });
            const dataRows = hierarchicalGrid.dataRowList.toArray();
            // expand 1st row
            hierarchicalGrid.expandRow(dataRows[0].rowID);
            // expand 2nd row
            hierarchicalGrid.expandRow(dataRows[1].rowID);

            firstLayoutInstances[0].updateRow({ ProductName: 'Changed' }, '00');
            firstLayoutInstances[1].updateRow({ ProductName: 'Changed' }, '10');
            expect(hierarchicalGrid.transactions.getTransactionLog().length).toEqual(0);
            expect(firstLayoutInstances[0].transactions.getTransactionLog().length).toEqual(1);
            expect(fixture.componentInstance.rowIsland.transactions.getTransactionLog().length).toEqual(0);
        }));

        it('should remove expand indicator for uncommitted added rows', fakeAsync(() => {
            hierarchicalGrid.data = hierarchicalGrid.data.slice(0, 3);
            fixture.detectChanges();
            hierarchicalGrid.addRow({ ID: -1, ProductName: 'Name1' });
            fixture.detectChanges();
            const rows = fixture.debugElement.queryAll(By.directive(IgxHierarchicalRowComponent));
            const lastRow = rows[rows.length - 1];
            expect(lastRow.query(By.css('igx-icon')).nativeElement).toHaveClass('igx-icon--inactive');
            hierarchicalGrid.transactions.commit(hierarchicalGrid.data);
            fixture.detectChanges();
            expect(lastRow.query(By.css('igx-icon')).nativeElement).not.toHaveClass('igx-icon--inactive');
        }));

        it('should now allow expanding uncommitted added rows', fakeAsync(() => {
            /* using the API here assumes keyboard interactions to expand/collapse would also be blocked */
            hierarchicalGrid.data = hierarchicalGrid.data.slice(0, 3);
            fixture.detectChanges();
            hierarchicalGrid.addRow({ ID: -1, ProductName: 'Name1' });
            fixture.detectChanges();

            const dataRows = hierarchicalGrid.dataRowList;
            hierarchicalGrid.expandRow(dataRows.last.rowID);
            let childRows = fixture.debugElement.queryAll(By.directive(IgxChildGridRowComponent));
            expect(childRows.length).toEqual(0);

            hierarchicalGrid.transactions.commit(hierarchicalGrid.data);
            fixture.detectChanges();

            hierarchicalGrid.expandRow(dataRows.last.rowID);
            childRows = fixture.debugElement.queryAll(By.directive(IgxChildGridRowComponent));
            expect(childRows.length).toEqual(1);
        }));

        it('should revert changes when transactions are cleared for child grids', fakeAsync(() => {
            let childGrid;
            hierarchicalGrid.childLayoutList.first.onGridCreated.pipe(take(1)).subscribe((args) => {
                childGrid = args.grid;
            });
            // expand first row
            hierarchicalGrid.expandRow(hierarchicalGrid.dataRowList.first.rowID);
            childGrid.updateRow({ ProductName: 'Changed' }, '00');
            fixture.detectChanges();
            expect(childGrid.getCellByColumn(0, 'ProductName').nativeElement.innerText).toEqual('Changed');
            childGrid.transactions.clear();
            fixture.detectChanges();
            expect(childGrid.getCellByColumn(0, 'ProductName').nativeElement.innerText).toEqual('Product: A0');
        }));
    });

    describe('Sorting', () => {
        it('should display correct child data for expanded row after sorting.', fakeAsync(() => {
            /* this test doesn't need scrolling as it only cares about the child grid getting assigned to the correct parent */
            hierarchicalGrid.data = hierarchicalGrid.data.slice(0, 3);
            fixture.detectChanges();
            // expand first row
            hierarchicalGrid.expandRow(hierarchicalGrid.dataRowList.first.rowID);
            hierarchicalGrid.sort({
                fieldName: 'ID', dir: SortingDirection.Desc, ignoreCase: false, strategy: DefaultSortingStrategy.instance()
            });
            fixture.detectChanges();
            const childGrid = hierarchicalGrid.hgridAPI.getChildGrids(false)[0];
            const firstChildCell = childGrid.dataRowList.first.cells.first;
            expect(hierarchicalGrid.getRowByIndex(3) instanceof IgxChildGridRowComponent).toBeTruthy();
            expect(childGrid.data).toBe(fixture.componentInstance.data[0]['childData']);
            expect(firstChildCell.value).toBe('00');
        }));

        it('should allow sorting via headers in child grids', fakeAsync(() => {
            // expand first row
            hierarchicalGrid.expandRow(hierarchicalGrid.dataRowList.first.rowID);
            // enable sorting
            const childGrid = hierarchicalGrid.hgridAPI.getChildGrids(false)[0];
            childGrid.columnList.first.sortable = true;
            fixture.detectChanges();

            const childHeaders = fixture.debugElement.query(By.css('igx-child-grid-row')).queryAll(By.css('igx-grid-header'));
            GridFunctions.clickHeaderSortIcon(childHeaders[0]);
            fixture.detectChanges();
            GridFunctions.clickHeaderSortIcon(childHeaders[0]);
            fixture.detectChanges();

            expect(childGrid.dataRowList.first.cells.first.value).toBe('09');
            const icon = GridFunctions.getHeaderSortIcon(childHeaders[0]);
            expect(icon).not.toBeNull();
            expect(icon.nativeElement.textContent.toLowerCase().trim()).toBe('arrow_downward');
        }));
    });

    describe('Filtering', () => {

        it('should enable filter-row for root and child grids', fakeAsync(() => {
            let filteringCells = fixture.debugElement.queryAll(By.css(FILTERING_CELL_CLASS));
            expect(filteringCells.length).toEqual(3);

            GridFunctions.clickFilterCellChipUI(fixture, 'ID');
            expect(document.querySelectorAll(FILTERING_ROW_CLASS).length).toEqual(1);

            // expand first row
            hierarchicalGrid.expandRow(hierarchicalGrid.dataRowList.first.rowID);

            filteringCells = fixture.debugElement.queryAll(By.css(FILTERING_CELL_CLASS));
            expect(filteringCells.length).toEqual(6);

            GridFunctions.clickFilterCellChipUI(fixture, 'ProductName', hierarchicalGrid.hgridAPI.getChildGrids(false)[0]);
            expect(document.querySelectorAll(FILTERING_ROW_CLASS).length).toEqual(2);
        }));

        it('should not lose child grid states after filtering in parent grid.', fakeAsync(() => {
            // expand first row
            hierarchicalGrid.expandRow(hierarchicalGrid.dataRowList.first.rowID);
            const childGrids = fixture.debugElement.queryAll(By.css('igx-child-grid-row'));
            let childGrid = childGrids[0].query(By.css('igx-hierarchical-grid')).componentInstance;
            let firstChildCell = childGrid.dataRowList.first.cells.first;
            UIInteractions.simulateClickAndSelectCellEvent(firstChildCell);
            expect(firstChildCell.selected).toBe(true);

            // apply some filter
            hierarchicalGrid.filter('ID', '0', IgxStringFilteringOperand.instance().condition('contains'), true);

            expect((hierarchicalGrid.getRowByIndex(0) as IgxHierarchicalRowComponent).expanded).toBe(true);
            expect(hierarchicalGrid.getRowByIndex(1) instanceof IgxChildGridRowComponent).toBeTruthy();

            childGrid = childGrids[0].query(By.css('igx-hierarchical-grid')).componentInstance;
            firstChildCell = childGrid.dataRowList.first.cells.first;
            expect(firstChildCell.selected).toBe(true);
        }));

        it('should show empty filter message when there are no records matching the filter', fakeAsync(() => {
            fixture.componentInstance.data = [];
            fixture.detectChanges();

            const gridBody = fixture.debugElement.query(By.css('.igx-grid__tbody-content'));
            expect(gridBody.nativeElement.innerText).toMatch(hierarchicalGrid.emptyGridMessage);

            fixture.componentInstance.data = SampleTestData.generateHGridData(40, 3);
            fixture.detectChanges();

            hierarchicalGrid.filter('ID', '123450', IgxStringFilteringOperand.instance().condition('contains'), true);
            fixture.detectChanges();
            expect(gridBody.nativeElement.innerText).toMatch(hierarchicalGrid.emptyFilteredGridMessage);
        }));

        it('should apply classes to the header when filter row is visible', fakeAsync(() => {
            hierarchicalGrid.rowSelection = GridSelectionMode.multiple;
            fixture.detectChanges();
            const headerExpander: HTMLElement = fixture.nativeElement.querySelector('.igx-grid__hierarchical-expander');
            const headerCheckbox: HTMLElement = fixture.nativeElement.querySelector('.igx-grid__cbx-selection');

            expect(headerExpander.classList.contains('igx-grid__hierarchical-expander--push')).toBeFalsy();
            expect(headerCheckbox.classList.contains('igx-grid__cbx-selection--push')).toBeFalsy();

            // open filter row
            GridFunctions.clickFilterCellChipUI(fixture, 'ID');

            expect(headerExpander.classList.contains('igx-grid__hierarchical-expander--push')).toBeTruthy();
            expect(headerCheckbox.classList.contains('igx-grid__cbx-selection--push')).toBeTruthy();
        }));
    });

    describe('Summaries', () => {
        const SUMMARIES_MARGIN_CLASS = '.igx-grid__summaries-patch';
        it('should allow defining summaries for child grid and child should be sized correctly.', fakeAsync(() => {
            // expand first row
            hierarchicalGrid.expandRow(hierarchicalGrid.dataRowList.first.rowID);
            // summaries seem to require this additional change detection call with Ivy disabled to display for the child grid
            fixture.detectChanges();

            const childGrid = hierarchicalGrid.hgridAPI.getChildGrids(false)[0];
            const expander = childGrid.dataRowList.first.expander;

            // Expect expansion cell to be rendered and sized the same as the expansion cell inside the grid
            const summaryRow = childGrid.summariesRowList.first.nativeElement;
            const summaryRowIndentation = summaryRow.querySelector(SUMMARIES_MARGIN_CLASS);
            expect(summaryRow.children.length).toEqual(2);
            expect(summaryRowIndentation.offsetWidth).toEqual(expander.nativeElement.offsetWidth);

            const gridHeight = childGrid.nativeElement.offsetHeight;
            const childElements: HTMLElement[] = Array.from(childGrid.nativeElement.children);
            const elementsHeight = childElements.map(elem => elem.offsetHeight).reduce((total, height) => {
                return total + height;
            }, 0);

            // Expect the combined height of all elements (header, body, footer etc) to equal the calculated height of the grid.
            expect(elementsHeight).toEqual(gridHeight);

            // expand first row of child
            childGrid.expandRow(childGrid.dataRowList.first.rowID);

            const grandChild = childGrid.hgridAPI.getChildGrids(false)[0];
            const grandChildSummaryRow = grandChild.summariesRowList.first.nativeElement;
            const childSummaryRowIndentation = grandChildSummaryRow.querySelector(SUMMARIES_MARGIN_CLASS);

            expect(grandChildSummaryRow.children.length).toEqual(1);
            expect(childSummaryRowIndentation).toBeNull();
        }));

        it('should size summaries with row selectors for parent and child grids correctly.', fakeAsync(() => {
            hierarchicalGrid.rowSelectable = true;
            fixture.detectChanges();
            // expand first row
            hierarchicalGrid.expandRow(hierarchicalGrid.dataRowList.first.rowID);
            // summaries seem to require this additional change detection call with Ivy disabled to display for the child grid
            fixture.detectChanges();

            const rootExpander = (hierarchicalGrid.dataRowList.first as IgxHierarchicalRowComponent).expander;
            const rootCheckbox = hierarchicalGrid.headerSelectorContainer;
            const rootSummaryRow = hierarchicalGrid.summariesRowList.first.nativeElement;
            const rootSummaryIndentation = rootSummaryRow.querySelector(SUMMARIES_MARGIN_CLASS);

            expect(rootSummaryRow.children.length).toEqual(2);
            expect(rootSummaryIndentation.offsetWidth)
                .toEqual(rootExpander.nativeElement.offsetWidth + rootCheckbox.nativeElement.offsetWidth);

            const childGrid = hierarchicalGrid.hgridAPI.getChildGrids(false)[0];
            const expander = childGrid.dataRowList.first.expander;

            // Expect expansion cell to be rendered and sized the same as the expansion cell inside the grid
            const summaryRow = childGrid.summariesRowList.first.nativeElement;
            const childSummaryIndentation = summaryRow.querySelector(SUMMARIES_MARGIN_CLASS);

            expect(summaryRow.children.length).toEqual(2);
            expect(childSummaryIndentation.offsetWidth).toEqual(expander.nativeElement.offsetWidth);
        }));

        it('should render summaries for column inside a column group.', fakeAsync(() => {
            fixture.componentInstance.rowIsland.childColumns.first.hasSummary = false;
            fixture.componentInstance.rowIsland.childColumns.last.hasSummary = true;
            fixture.detectChanges();

            // expand first row
            hierarchicalGrid.expandRow(hierarchicalGrid.dataRowList.first.rowID);
            // summaries seem to require this additional change detection call with Ivy disabled to display for the child grid
            fixture.detectChanges();

            const childGrid = hierarchicalGrid.hgridAPI.getChildGrids(false)[0];

            const summaryRow = childGrid.summariesRowList.first;
            expect(summaryRow.nativeElement.children.length).toEqual(2);
            expect(summaryRow.summaryCells.length).toEqual(3);
        }));
    });

    describe('Paging', () => {
        it('should work on data records only when paging is enabled and should not be affected by child grid rows.', fakeAsync(() => {
            hierarchicalGrid.paging = true;
            fixture.detectChanges();

            expect(hierarchicalGrid.dataView.length).toEqual(15);

            const dataRows = hierarchicalGrid.dataRowList.toArray();

            // expand 1st row
            hierarchicalGrid.expandRow(dataRows[0].rowID);
            expect(hierarchicalGrid.dataView.length).toEqual(16);

            // expand 2nd row
            hierarchicalGrid.expandRow(dataRows[1].rowID);
            expect(hierarchicalGrid.dataView.length).toEqual(17);

            expect(hierarchicalGrid.dataView.pop().ID).toEqual('14');
        }));

        it('should preserve expansion states after changing pages.', fakeAsync(() => {
            hierarchicalGrid.paging = true;
            fixture.detectChanges();

            let dataRows = hierarchicalGrid.dataRowList.toArray() as IgxHierarchicalRowComponent[];
            // expand 1st row
            hierarchicalGrid.expandRow(dataRows[0].rowID);
            // expand 2nd row
            hierarchicalGrid.expandRow(dataRows[1].rowID);

            expect(dataRows[0].expanded).toBeTruthy();
            expect(dataRows[1].expanded).toBeTruthy();
            expect(hierarchicalGrid.dataView.length).toEqual(17);

            let childGrids = hierarchicalGrid.hgridAPI.getChildGrids(false);
            expect(childGrids.length).toEqual(2);
            expect(childGrids[0].dataRowList.first.cells.first.value).toEqual('00');

            // Go to next page
            GridFunctions.navigateToNextPage(hierarchicalGrid.nativeElement);
            fixture.detectChanges();

            dataRows = hierarchicalGrid.dataRowList.toArray() as IgxHierarchicalRowComponent[];
            expect(dataRows[0].cells.first.value).toEqual('15');
            expect(dataRows[0].expanded).toBeFalsy();
            expect(dataRows[1].expanded).toBeFalsy();
            expect(hierarchicalGrid.dataView.length).toEqual(15);

            childGrids = hierarchicalGrid.hgridAPI.getChildGrids(false);

            // Return to previous page
            GridFunctions.navigateToPrevPage(hierarchicalGrid.nativeElement);
            fixture.detectChanges();

            dataRows = hierarchicalGrid.dataRowList.toArray() as IgxHierarchicalRowComponent[];
            expect(dataRows[0].cells.first.value).toEqual('0');
            expect(dataRows[0].expanded).toBeTruthy();
            expect(dataRows[1].expanded).toBeTruthy();
            expect(hierarchicalGrid.dataView.length).toEqual(17);

            childGrids = hierarchicalGrid.hgridAPI.getChildGrids(false);
            expect(childGrids[0].dataRowList.first.cells.first.value).toEqual('00');
        }));

        it('should allow scrolling to the last row after page size has been changed and rows are expanded.', (async () => {
            /* it's better to avoid scrolling and only check for scrollbar availability */
            /* scrollbar doesn't update its visibility in fakeAsync tests */
            hierarchicalGrid.perPage = 20;
            hierarchicalGrid.paging = true;
            hierarchicalGrid.height = '800px';
            fixture.componentInstance.rowIsland.height = '200px';
            fixture.detectChanges();
            expect(hierarchicalGrid.hasVerticalScroll()).toBeTruthy();

            hierarchicalGrid.perPage = 5;
            await wait(DEBOUNCE_TIME);
            fixture.detectChanges();
            expect(hierarchicalGrid.hasVerticalScroll()).toBeFalsy();

            const dataRows = hierarchicalGrid.dataRowList.toArray() as IgxHierarchicalRowComponent[];

            // expand 1st row
            hierarchicalGrid.expandRow(dataRows[0].rowID);
            await wait(DEBOUNCE_TIME);

            expect(hierarchicalGrid.hasVerticalScroll()).toBeFalsy();
            expect(hierarchicalGrid.getRowByIndex(1) instanceof IgxChildGridRowComponent).toBeTruthy();

            // expand 3rd row
            hierarchicalGrid.expandRow(dataRows[3].rowID);
            await wait(DEBOUNCE_TIME);
            expect(hierarchicalGrid.getRowByIndex(4) instanceof IgxChildGridRowComponent).toBeTruthy();
        }));

        it('should correctly hide/show vertical scrollbar after page is changed.', (async () => {
            /* scrollbar doesn't update its visibility in fakeAsync tests */
            hierarchicalGrid.paging = true;
            hierarchicalGrid.perPage = 5;
            fixture.detectChanges();

            expect(hierarchicalGrid.hasVerticalScroll()).toBeFalsy();

            // expand 1st row
            hierarchicalGrid.expandRow(hierarchicalGrid.dataRowList.first.rowID);
            await wait(DEBOUNCE_TIME);

            expect(hierarchicalGrid.hasVerticalScroll()).toBeTruthy();

            // change page
            hierarchicalGrid.page = 1;
            fixture.detectChanges();
            await wait(DEBOUNCE_TIME);

            expect(hierarchicalGrid.hasVerticalScroll()).toBeFalsy();

            // change page
            hierarchicalGrid.page = 0;
            fixture.detectChanges();
            await wait(DEBOUNCE_TIME);

            expect(hierarchicalGrid.hasVerticalScroll()).toBeTruthy();
        }));
    });

    describe('Hiding', () => {
        it('should leave no feature UI elements when all columns are hidden', fakeAsync(() => {
            hierarchicalGrid.rowSelection = GridSelectionMode.multiple;
            hierarchicalGrid.rowDraggable = true;
            hierarchicalGrid.paging = true;
            tick(DEBOUNCE_TIME);
            fixture.detectChanges();

            let headers = GridFunctions.getColumnHeaders(fixture);
            let gridRows = HierarchicalGridFunctions.getHierarchicalRows(fixture);
            let paging = GridFunctions.getGridPaginator(fixture);
            let rowSelectors = GridSelectionFunctions.getCheckboxes(fixture);
            let dragIndicators = GridFunctions.getDragIndicators(fixture);
            let expander = HierarchicalGridFunctions.getExpander(fixture, '[hidden]');

            expect(headers.length).toBeGreaterThan(0);
            expect(gridRows.length).toBeGreaterThan(0);
            expect(paging).not.toBeNull();
            expect(rowSelectors.length).toBeGreaterThan(0);
            expect(dragIndicators.length).toBeGreaterThan(0);
            // this check executes correctly on Ivy only
            // expect(Object.keys(expanders[0].attributes)).not.toContain('hidden');
            expect(expander).toBeNull();
            expect(hierarchicalGrid.hasVerticalScroll()).toBeTruthy();

            hierarchicalGrid.columnList.forEach((col) => col.hidden = true);
            tick(DEBOUNCE_TIME);
            fixture.detectChanges();

            headers = GridFunctions.getColumnHeaders(fixture);
            gridRows = HierarchicalGridFunctions.getHierarchicalRows(fixture);
            paging = GridFunctions.getGridPaginator(fixture);
            rowSelectors = GridSelectionFunctions.getCheckboxes(fixture);
            dragIndicators = GridFunctions.getDragIndicators(fixture);
            expander = HierarchicalGridFunctions.getExpander(fixture, '[hidden]');

            expect(headers.length).toBe(0);
            expect(gridRows.length).toBe(0);
            expect(paging).toBeNull();
            expect(rowSelectors.length).toBe(0);
            expect(dragIndicators.length).toBe(0);
            // this check executes correctly on Ivy only
            // expect(Object.keys(expanders[0].attributes)).toContain('hidden');
            expect(expander).not.toBeNull();
            expect(hierarchicalGrid.hasVerticalScroll()).toBeFalsy();
        }));
    });

    describe('Toolbar', () => {
        it('should be displayed correctly for child layout and hiding should apply to the correct child.', fakeAsync(() => {
            hierarchicalGrid.expandRow(hierarchicalGrid.dataRowList.first.rowID);

            const childGrid = hierarchicalGrid.hgridAPI.getChildGrids(false)[0];
            const toolbar = childGrid.toolbar as IgxGridToolbarComponent;

            // Check if visible columns and headers are rendered correctly
            expect(childGrid.visibleColumns.length).toEqual(4);

            // Check if hiding button & dropdown are init
            expect(toolbar).toBeDefined();
            expect(toolbar.columnHidingButton).toBeDefined();
            expect(toolbar.columnHidingDropdown).toBeDefined();

            // Check if the child grid columns are the one used by the hiding UI
            childGrid.visibleColumns.forEach((column, index) => expect(toolbar.columnHidingUI.columns[index]).toEqual(column));

            // Instead of clicking we can just change the item's value
            toolbar.columnHidingUI.columnItems[2].value = true;
            fixture.detectChanges();

            // And it should hide the column of the child grid
            expect(childGrid.visibleColumns.length).toEqual(3);
        }));

        it('should be displayed correctly for child layout and pinning should apply to the correct child.', fakeAsync(() => {
            hierarchicalGrid.expandRow(hierarchicalGrid.dataRowList.first.rowID);

            const childGrid = hierarchicalGrid.hgridAPI.getChildGrids(false)[0];
            const toolbar = childGrid.toolbar as IgxGridToolbarComponent;

            // Check if visible columns and headers are rendered correctly
            expect(childGrid.visibleColumns.length).toEqual(4);

            // Check if pinning button & dropdown are init
            expect(toolbar).toBeDefined();
            expect(toolbar.columnPinningButton).toBeDefined();
            expect(toolbar.columnPinningDropdown).toBeDefined();

            // Check if the child grid columns are the one used by the pinning UI
            childGrid.visibleColumns.forEach((column, index) => expect(toolbar.columnPinningUI.columns[index]).toEqual(column));

            // Instead of clicking we can just change the item's value
            toolbar.columnPinningUI.columnItems[1].value = true;
            fixture.detectChanges();

            // Check pinned state
            expect(childGrid.getColumnByName('ChildLevels').pinned).toBeTruthy();
            expect(childGrid.getColumnByName('ProductName').pinned).toBeTruthy();
            expect(childGrid.getColumnByName('ID').pinned).toBeFalsy();
        }));

        it('should read from custom templates per level', fakeAsync(() => {
            fixture = TestBed.createComponent(IgxHierarchicalGridTestCustomToolbarComponent);
            fixture.detectChanges();
            hierarchicalGrid = fixture.componentInstance.hgrid;
            hierarchicalGrid.expandRow(hierarchicalGrid.dataRowList.first.rowID);

            const toolbars = fixture.debugElement.queryAll(By.css('igx-grid-toolbar'));
            expect(toolbars.length).toEqual(3);
            expect(toolbars[0].query(By.css('button')).nativeElement.innerText.trim()).toEqual('Parent Button');
            expect(toolbars[1].query(By.css('button')).nativeElement.innerText.trim()).toEqual('Child 1 Button');
            expect(toolbars[2].query(By.css('button')).nativeElement.innerText.trim()).toEqual('Child 2 Button');
        }));

        it('should have same width as the grid whole width', fakeAsync(() => {
            fixture = TestBed.createComponent(IgxHierarchicalGridTestCustomToolbarComponent);
            fixture.detectChanges();
            hierarchicalGrid = fixture.componentInstance.hgrid;

            const toolbar = fixture.debugElement.query(By.css('igx-grid-toolbar'));
            expect(toolbar.nativeElement.offsetWidth).toEqual(hierarchicalGrid.nativeElement.offsetWidth);
        }));
    });

    describe('Moving', () => {
        it('should not be possible to drag move a column from another grid.', (async () => {
            hierarchicalGrid.expandRow(hierarchicalGrid.dataRowList.first.rowID);

            const childGrids =  fixture.debugElement.queryAll(By.css('igx-child-grid-row'));
            const childHeader = childGrids[0].queryAll(By.css('igx-grid-header'))[0].nativeElement;
            const mainHeaders = hierarchicalGrid.nativeElement
                .querySelectorAll('igx-grid-header[ng-reflect-grid-i-d="' + hierarchicalGrid.id + '"]');

            const childHeaderX = childHeader.getBoundingClientRect().x + childHeader.getBoundingClientRect().width / 2;
            const childHeaderY = childHeader.getBoundingClientRect().y + childHeader.getBoundingClientRect().height / 2;
            const mainHeaderX = mainHeaders[0].getBoundingClientRect().x + mainHeaders[0].getBoundingClientRect().width / 2;
            const mainHeaderY = mainHeaders[0].getBoundingClientRect().y + mainHeaders[0].getBoundingClientRect().height / 2;

            UIInteractions.simulatePointerEvent('pointerdown', childHeader, childHeaderX, childHeaderY);
            await wait();
            fixture.detectChanges();
            UIInteractions.simulatePointerEvent('pointermove', childHeader, childHeaderX, childHeaderY - 10);
            await wait(100);
            fixture.detectChanges();
            UIInteractions.simulatePointerEvent('pointermove', childHeader, mainHeaderX + 50, mainHeaderY);
            await wait(100);
            fixture.detectChanges();

            // The moving indicator shouldn't show that a column can be moved.
            const childGroupHeader = childGrids[0].query(By.css('igx-grid-header')).injector.get(IgxColumnMovingDragDirective);
            const dragElem = childGroupHeader.ghostElement;
            const dragIcon = dragElem.querySelector('i');
            expect(dragElem).toBeDefined();
            expect(dragIcon.innerText.trim()).toEqual('block');

            UIInteractions.simulatePointerEvent('pointerup', childHeader, mainHeaderX + 50, mainHeaderY);
            await wait();
            fixture.detectChanges();

            expect(hierarchicalGrid.columnList.length).toEqual(4);
            expect(mainHeaders.length).toEqual(3);
            expect(mainHeaders[0].children[0].innerText.trim()).toEqual('ID');
            expect(mainHeaders[1].children[0].innerText.trim()).toEqual('ChildLevels');
            expect(mainHeaders[2].children[0].innerText.trim()).toEqual('ProductName');
        }));
    });

    describe('Pinning', () => {
        it('should be possible by templating the header and getting column reference for child grid', fakeAsync(() => {
            hierarchicalGrid.expandRow(hierarchicalGrid.dataRowList.first.rowID);

            const childGrid = hierarchicalGrid.hgridAPI.getChildGrids(false)[0];
            let childHeader = GridFunctions.getColumnGroupHeaders(fixture)[4];
            const firstHeaderIcon = childHeader.query(By.css('.igx-icon'));

            expect(childHeader.nativeElement.classList).not.toContain('igx-grid__th--pinned');
            expect(childGrid.columnList.first.pinned).toBeFalsy();
            expect(firstHeaderIcon).toBeDefined();

            UIInteractions.clickElement(firstHeaderIcon);
            fixture.detectChanges();
            tick();

            childHeader = GridFunctions.getColumnGroupHeaders(fixture)[4];
            expect(childGrid.columnList.first.pinned).toBeTruthy();
            expect(childHeader.nativeElement.classList).toContain('igx-grid__th--pinned');
        }));

        it('should be applied correctly for child grid with multi-column header.', (() => {
            fixture.componentInstance.rowIsland.columnList.find(x => x.header === 'Information').pinned = true;
            fixture.detectChanges();

            hierarchicalGrid.expandRow(hierarchicalGrid.dataRowList.first.rowID);

            const childGrid = hierarchicalGrid.hgridAPI.getChildGrids(false)[0];
            // check unpinned/pinned columns
            expect(childGrid.pinnedColumns.length).toBe(3);
            expect(childGrid.unpinnedColumns.length).toBe(1);
            // check cells
            expect(childGrid.getRowByIndex(0).cells.length).toBe(3);
            let cell = childGrid.getCellByColumn(0, 'ChildLevels');
            expect(cell.visibleColumnIndex).toEqual(0);
            expect(cell.nativeElement.classList).toContain('igx-grid__td--pinned');
            cell = childGrid.getCellByColumn(0, 'ProductName');
            expect(cell.visibleColumnIndex).toEqual(1);
            expect(cell.nativeElement.classList).toContain('igx-grid__td--pinned');
            cell = childGrid.getCellByColumn(0, 'ID');
            expect(cell.visibleColumnIndex).toEqual(2);
            expect(cell.nativeElement.classList).not.toContain('igx-grid__td--pinned');
        }));

        it('should be applied correctly even on the right side', (() => {
            hierarchicalGrid = fixture.componentInstance.hgrid;
            hierarchicalGrid.columnList.find(x => x.field === 'ID').pinned = true;
            hierarchicalGrid.pinning.columns = 1;
            hierarchicalGrid.cdr.detectChanges();
            const rightMostGridPart = hierarchicalGrid.nativeElement.getBoundingClientRect().right;
            const leftMostGridPart = hierarchicalGrid.nativeElement.getBoundingClientRect().left;
            const leftMostRightPinnedCellsPart = hierarchicalGrid.getCellByColumn(0, 'ID').nativeElement.getBoundingClientRect().left;
            const pinnedCellWidth = hierarchicalGrid.getCellByColumn(0, 'ID').width;
            // Expects that right pinning has been in action
            expect(leftMostGridPart).not.toEqual(leftMostRightPinnedCellsPart);
            // Expects that pinned column is in the visible grid's area
            expect(leftMostRightPinnedCellsPart).toBeLessThan(rightMostGridPart);
            // Expects that the whole pinned column is visible
            expect(leftMostRightPinnedCellsPart + Number.parseInt(pinnedCellWidth, 10)).toBeLessThan(rightMostGridPart);
        }));
    });
<<<<<<< HEAD

    describe('Row Pinning', () => {
        const FIXED_ROW_CONTAINER = '.igx-grid__tr--pinned';
        const FIXED_ROW_CONTAINER_TOP = 'igx-grid__tr--pinned-top';
        const FIXED_ROW_CONTAINER_BOTTOM = 'igx-grid__tr--pinned-bottom';
        beforeEach(() => {
            hierarchicalGrid.width = '800px';
            hierarchicalGrid.height = '500px';
            fixture.detectChanges();
        });

        it('should pin rows to top ', (() => {
            hierarchicalGrid.pinRow('0');
            fixture.detectChanges();
            
            expect(hierarchicalGrid.pinnedRows.length).toBe(1);
            let pinRowContainer = fixture.debugElement.queryAll(By.css(FIXED_ROW_CONTAINER));
            expect(pinRowContainer.length).toBe(1);
            expect(pinRowContainer[0].nativeElement.classList.contains(FIXED_ROW_CONTAINER_TOP)).toBeTruthy();
            expect(pinRowContainer[0].nativeElement.classList.contains(FIXED_ROW_CONTAINER_BOTTOM)).toBeFalsy();

            expect(pinRowContainer[0].children[0].context.rowID).toBe('0');
            expect(hierarchicalGrid.getRowByIndex(1).rowID).toBe('0');
            expect(hierarchicalGrid.getRowByIndex(2).rowID).toBe('1');
            expect(hierarchicalGrid.getRowByIndex(3).rowID).toBe('2');

            hierarchicalGrid.pinRow('2');
            fixture.detectChanges();

            pinRowContainer = fixture.debugElement.queryAll(By.css(FIXED_ROW_CONTAINER));
            expect(pinRowContainer[0].children.length).toBe(2);

            expect(pinRowContainer[0].children[0].context.rowID).toBe('0');
            expect(pinRowContainer[0].children[1].context.rowID).toBe('2');
            expect(hierarchicalGrid.getRowByIndex(2).rowID).toBe('0');
            expect(hierarchicalGrid.getRowByIndex(3).rowID).toBe('1');
            expect(hierarchicalGrid.getRowByIndex(4).rowID).toBe('2');

            expect(hierarchicalGrid.pinnedRowHeight).toBe(2 * hierarchicalGrid.renderedRowHeight + 2);
            const expectedHeight = parseInt(hierarchicalGrid.height, 10) - hierarchicalGrid.pinnedRowHeight - 18 - hierarchicalGrid.theadRow.nativeElement.offsetHeight;
            expect(hierarchicalGrid.calcHeight - expectedHeight).toBeLessThanOrEqual(1);
        }));

        it('should pin rows to bottom', (() => {
            fixture.componentInstance.pinningConfig = { columns: ColumnPinningPosition.Start, rows: RowPinningPosition.Bottom };
            fixture.detectChanges();

            // Pin 2nd row
            hierarchicalGrid.pinRow('1');
            fixture.detectChanges();

            expect(hierarchicalGrid.pinnedRows.length).toBe(1);
            let pinRowContainer = fixture.debugElement.queryAll(By.css(FIXED_ROW_CONTAINER));
            expect(pinRowContainer.length).toBe(1);
            expect(pinRowContainer[0].nativeElement.classList.contains(FIXED_ROW_CONTAINER_TOP)).toBeFalsy();
            expect(pinRowContainer[0].nativeElement.classList.contains(FIXED_ROW_CONTAINER_BOTTOM)).toBeTruthy();
    
            expect(pinRowContainer[0].children.length).toBe(1);
            expect(pinRowContainer[0].children[0].context.rowID).toBe('1');
            expect(pinRowContainer[0].children[0].context.index).toBe(fixture.componentInstance.data.length);
            expect(pinRowContainer[0].children[0].nativeElement)
                .toBe(hierarchicalGrid.getRowByIndex(fixture.componentInstance.data.length).nativeElement);

            expect(hierarchicalGrid.getRowByIndex(0).rowID).toBe('0');
            expect(hierarchicalGrid.getRowByIndex(1).rowID).toBe('1');
            expect(hierarchicalGrid.getRowByIndex(2).rowID).toBe('2');

            // Pin 1st row
            hierarchicalGrid.pinRow('0');
            fixture.detectChanges();

            pinRowContainer = fixture.debugElement.queryAll(By.css(FIXED_ROW_CONTAINER));
            expect(pinRowContainer[0].children.length).toBe(2);
            expect(pinRowContainer[0].children[0].context.rowID).toBe('0');
            expect(pinRowContainer[0].children[1].context.rowID).toBe('1');
            expect(hierarchicalGrid.getRowByIndex(0).rowID).toBe('0');
            expect(hierarchicalGrid.getRowByIndex(1).rowID).toBe('1');
            expect(hierarchicalGrid.getRowByIndex(2).rowID).toBe('2');

            // Check last pinned is fully in view
            const last = pinRowContainer[0].children[1].context.nativeElement;
            expect(last.getBoundingClientRect().bottom - hierarchicalGrid.tbody.nativeElement.getBoundingClientRect().bottom).toBe(0);

            // 2 records pinned + 2px border
            expect(hierarchicalGrid.pinnedRowHeight).toBe(2 * hierarchicalGrid.renderedRowHeight + 2);
            const expectedHeight = parseInt(hierarchicalGrid.height, 10) - hierarchicalGrid.pinnedRowHeight - 18 - hierarchicalGrid.theadRow.nativeElement.offsetHeight;
            expect(hierarchicalGrid.calcHeight - expectedHeight).toBeLessThanOrEqual(1);
        }));

        xit('should search in both pinned and unpinned rows.', () => {
            let findCount = hierarchicalGrid.findNext('Product: A0');
            fixture.detectChanges();

            let spans = fixture.debugElement.queryAll(By.css('.igx-highlight'));
            expect(spans.length).toBe(1);
            expect(findCount).toEqual(1);

            // Pin 3rd row
            hierarchicalGrid.pinRow('2');
            fixture.detectChanges();
            expect(hierarchicalGrid.pinnedRows.length).toBe(2);

            findCount = hierarchicalGrid.findNext('Product: A0');
            fixture.detectChanges();

            spans = fixture.debugElement.queryAll(By.css('.igx-highlight'));
            expect(spans.length).toBe(2);
            expect(findCount).toEqual(2);
        });

        it('should apply filtering to both pinned and unpinned rows.', () => {
            hierarchicalGrid.pinRow('1');
            fixture.detectChanges();
            hierarchicalGrid.pinRow('5');
            fixture.detectChanges();

            let pinRowContainer = fixture.debugElement.queryAll(By.css(FIXED_ROW_CONTAINER));
            expect(pinRowContainer[0].children.length).toBe(2);
            expect(pinRowContainer[0].children[0].context.rowID).toBe('1');
            expect(pinRowContainer[0].children[1].context.rowID).toBe('5');

            hierarchicalGrid.filter('ID', '5', IgxStringFilteringOperand.instance().condition('contains'), false);
            fixture.detectChanges();

            const allRows = fixture.debugElement.queryAll(By.directive(IgxHierarchicalRowComponent));
            pinRowContainer = fixture.debugElement.queryAll(By.css(FIXED_ROW_CONTAINER));
            expect(pinRowContainer[0].children.length).toBe(1);
            expect(pinRowContainer[0].children[0].context.rowID).toBe('5');
            expect(allRows[1].componentInstance.rowID).toEqual('5');
        });

        it('should render paging with correct data and rows be correctly paged.', () => {
            hierarchicalGrid.paging = true;
            hierarchicalGrid.perPage = 5;
            fixture.detectChanges();

            let rows = fixture.debugElement.queryAll(By.directive(IgxHierarchicalRowComponent));
            const paginator = fixture.debugElement.query(By.directive(IgxPaginatorComponent));
            expect(rows.length).toEqual(5);
            expect(paginator.componentInstance.perPage).toEqual(5);
            expect(paginator.componentInstance.totalPages).toEqual(8);

            hierarchicalGrid.pinRow('1');
            fixture.detectChanges();

            rows = fixture.debugElement.queryAll(By.directive(IgxHierarchicalRowComponent));
            expect(rows.length).toEqual(5);
            expect(paginator.componentInstance.perPage).toEqual(5);
            expect(paginator.componentInstance.totalPages).toEqual(10);

            hierarchicalGrid.pinRow('3');
            fixture.detectChanges();

            rows = fixture.debugElement.queryAll(By.directive(IgxHierarchicalRowComponent));
            expect(rows.length).toEqual(5);
            expect(paginator.componentInstance.perPage).toEqual(5);
            expect(paginator.componentInstance.totalPages).toEqual(14);
        });

        it('should apply sorting to both pinned and unpinned rows.', () => {
            hierarchicalGrid.pinRow('1');
            hierarchicalGrid.pinRow('3');
            fixture.detectChanges();

            expect(hierarchicalGrid.getRowByIndex(0).rowID).toBe('1');
            expect(hierarchicalGrid.getRowByIndex(1).rowID).toBe('3');

            hierarchicalGrid.sort({ fieldName: 'ID', dir: SortingDirection.Desc, ignoreCase: false });
            fixture.detectChanges();

            // check pinned rows data is sorted
            expect(hierarchicalGrid.getRowByIndex(0).rowID).toBe('3');
            expect(hierarchicalGrid.getRowByIndex(1).rowID).toBe('1');

            // check unpinned rows data is sorted
            const lastIndex = fixture.componentInstance.data.length - 1;
            // Expect 9 since it is a string.
            expect(hierarchicalGrid.getRowByIndex(2).rowID).toBe('9');
        });
    });
});

@Component({
    template: `
    <igx-hierarchical-grid #grid1 [data]="data" [allowFiltering]="true" [rowEditable]="true" [pinning]='pinningConfig'
     [height]="'600px'" [width]="'700px'" #hierarchicalGrid [primaryKey]="'ID'">
        <igx-column field="ID" [groupable]='true' [movable]='true'></igx-column>
        <igx-column-group header="Information">
                <igx-column field="ChildLevels" [groupable]='true' [sortable]='true' [editable]="true" [movable]='true'></igx-column>
                <igx-column field="ProductName" [groupable]='true' [hasSummary]='true' [movable]='true'></igx-column>
        </igx-column-group>
        <igx-row-island [key]="'childData'" #rowIsland [allowFiltering]="true" [rowEditable]="true"
            [primaryKey]="'ID'" [showToolbar]="true" [columnHiding]="true" [columnPinning]="true">
            <igx-column field="ID" [groupable]='true' [hasSummary]='true' [movable]='true'>
                <ng-template igxHeader let-columnRef="column">
                    <div>
                        <span>ID</span>
                        <igx-icon fontSet="material" (click)="pinColumn(columnRef)">lock</igx-icon>
                    </div>
                </ng-template>
            </igx-column>
            <igx-column-group header="Information">
                    <igx-column field="ChildLevels" [groupable]='true' [sortable]='true' [editable]="true"></igx-column>
                    <igx-column field="ProductName" [groupable]='true'></igx-column>
            </igx-column-group>
            <igx-row-island [key]="'childData'" #rowIsland2 >
                <igx-column field="ID" [groupable]='true' ></igx-column>
                <igx-column-group header="Information">
                        <igx-column field="ChildLevels" [groupable]='true' [sortable]='true' [editable]="true"></igx-column>
                        <igx-column field="ProductName" [groupable]='true' [hasSummary]='true'></igx-column>
                </igx-column-group>
            </igx-row-island>
        </igx-row-island>
    </igx-hierarchical-grid>`,
    providers: [ IgxHierarchicalTransactionServiceFactory ]
})
export class IgxHierarchicalGridTestBaseComponent {

    @ViewChild('hierarchicalGrid', { read: IgxHierarchicalGridComponent, static: true })
    public hgrid: IgxHierarchicalGridComponent;

    @ViewChild('rowIsland', { read: IgxRowIslandComponent, static: true })
    public rowIsland: IgxRowIslandComponent;

    @ViewChild('rowIsland2', { read: IgxRowIslandComponent, static: true })
    public rowIsland2: IgxRowIslandComponent;
    
    public data;
    public pinningConfig: IPinningConfig = { columns: ColumnPinningPosition.Start, rows: RowPinningPosition.Top };

    constructor() {
        // 3 level hierarchy
        this.data = this.generateData(40, 3);
    }
    generateData(count: number, level: number, parendID?) {
        const prods = [];
        const currLevel = level;
        let children;
        for (let i = 0; i < count; i++) {
            const rowID = parendID ? parendID + i : i.toString();
           if (level > 0 ) {
                children = this.generateData(count / 2 , currLevel - 1, rowID);
           }
           prods.push({
            ID: rowID, ChildLevels: currLevel,  ProductName: 'Product: A' + i, 'Col1': i,
            'Col2': i, 'Col3': i, childData: children, childData2: children });
        }
        return prods;
    }

    pinColumn(column: IgxColumnComponent) {
        column.pinned ? column.unpin() : column.pin();
    }
}

@Component({
    template: `
    <igx-hierarchical-grid #grid1 [data]="data" [height]="'600px'" [width]="'700px'" #hierarchicalGrid
        [primaryKey]="'ID'" [showToolbar]="true" [autoGenerate]="true">
        <igx-row-island [key]="'childData1'" #rowIsland1 [primaryKey]="'ID'" [showToolbar]="true" [autoGenerate]="true">
            <ng-template igxToolbarCustomContent>
                <button igxButton="raised">Child 1 Button</button>
            </ng-template>
        </igx-row-island>
        <igx-row-island [key]="'childData2'" #rowIsland2 [primaryKey]="'ID'" [showToolbar]="true" [autoGenerate]="true">
            <ng-template igxToolbarCustomContent>
                <button igxButton="raised">Child 2 Button</button>
            </ng-template>
        </igx-row-island>
        <ng-template igxToolbarCustomContent>
            <button igxButton="raised">Parent Button</button>
        </ng-template>
    </igx-hierarchical-grid>`
})
export class IgxHierarchicalGridTestCustomToolbarComponent {
    public data;
    @ViewChild('hierarchicalGrid', { read: IgxHierarchicalGridComponent, static: true }) public hgrid: IgxHierarchicalGridComponent;
    @ViewChild('rowIsland1', { read: IgxRowIslandComponent, static: true }) public rowIsland: IgxRowIslandComponent;
    @ViewChild('rowIsland2', { read: IgxRowIslandComponent, static: true }) public rowIsland2: IgxRowIslandComponent;

    constructor() {
        this.data = this.generateData(10, 2);
    }
    generateData(count: number, level: number, parendID?) {
        const prods = [];
        const currLevel = level;
        let children;
        for (let i = 0; i < count; i++) {
            const rowID = parendID ? parendID + i : i.toString();
           if (level > 0 ) {
                children = this.generateData(count / 2 , currLevel - 1, rowID);
           }
           prods.push({
            ID: rowID, ChildLevels: currLevel,  ProductName: 'Product: A' + i, 'Col1': i,
            'Col2': i, 'Col3': i, childData1: children, childData2: children });
        }
        return prods;
    }
}
=======
});
>>>>>>> 1567db52
<|MERGE_RESOLUTION|>--- conflicted
+++ resolved
@@ -13,14 +13,6 @@
 import { IgxStringFilteringOperand } from '../../data-operations/filtering-condition';
 import { take } from 'rxjs/operators';
 import { IgxIconModule } from '../../icon';
-<<<<<<< HEAD
-import { IgxHierarchicalGridCellComponent } from './hierarchical-cell.component';
-import { GridSelectionMode, ColumnPinningPosition, RowPinningPosition } from '../common/enums';
-import { GridFunctions } from '../../test-utils/grid-functions.spec';
-import { IPinningConfig } from '../common/grid.interface';
-import { IgxPaginatorComponent } from '../../paginator/paginator.component';
-=======
-import { GridSelectionMode } from '../common/enums';
 import {
     IgxHierarchicalGridTestBaseComponent,
     IgxHierarchicalGridTestCustomToolbarComponent
@@ -28,8 +20,9 @@
 import { GridFunctions, GridSelectionFunctions } from '../../test-utils/grid-functions.spec';
 import { IgxGridToolbarComponent } from '../toolbar/grid-toolbar.component';
 import { HierarchicalGridFunctions } from '../../test-utils/hierarchical-grid-functions.spec';
+import { GridSelectionMode, ColumnPinningPosition, RowPinningPosition } from '../common/enums';
+import { IgxPaginatorComponent } from '../../paginator/paginator.component';
 import { SampleTestData } from '../../test-utils/sample-test-data.spec';
->>>>>>> 1567db52
 
 describe('IgxHierarchicalGrid Integration #hGrid', () => {
     configureTestSuite();
@@ -762,7 +755,6 @@
             expect(leftMostRightPinnedCellsPart + Number.parseInt(pinnedCellWidth, 10)).toBeLessThan(rightMostGridPart);
         }));
     });
-<<<<<<< HEAD
 
     describe('Row Pinning', () => {
         const FIXED_ROW_CONTAINER = '.igx-grid__tr--pinned';
@@ -943,125 +935,4 @@
             expect(hierarchicalGrid.getRowByIndex(2).rowID).toBe('9');
         });
     });
-});
-
-@Component({
-    template: `
-    <igx-hierarchical-grid #grid1 [data]="data" [allowFiltering]="true" [rowEditable]="true" [pinning]='pinningConfig'
-     [height]="'600px'" [width]="'700px'" #hierarchicalGrid [primaryKey]="'ID'">
-        <igx-column field="ID" [groupable]='true' [movable]='true'></igx-column>
-        <igx-column-group header="Information">
-                <igx-column field="ChildLevels" [groupable]='true' [sortable]='true' [editable]="true" [movable]='true'></igx-column>
-                <igx-column field="ProductName" [groupable]='true' [hasSummary]='true' [movable]='true'></igx-column>
-        </igx-column-group>
-        <igx-row-island [key]="'childData'" #rowIsland [allowFiltering]="true" [rowEditable]="true"
-            [primaryKey]="'ID'" [showToolbar]="true" [columnHiding]="true" [columnPinning]="true">
-            <igx-column field="ID" [groupable]='true' [hasSummary]='true' [movable]='true'>
-                <ng-template igxHeader let-columnRef="column">
-                    <div>
-                        <span>ID</span>
-                        <igx-icon fontSet="material" (click)="pinColumn(columnRef)">lock</igx-icon>
-                    </div>
-                </ng-template>
-            </igx-column>
-            <igx-column-group header="Information">
-                    <igx-column field="ChildLevels" [groupable]='true' [sortable]='true' [editable]="true"></igx-column>
-                    <igx-column field="ProductName" [groupable]='true'></igx-column>
-            </igx-column-group>
-            <igx-row-island [key]="'childData'" #rowIsland2 >
-                <igx-column field="ID" [groupable]='true' ></igx-column>
-                <igx-column-group header="Information">
-                        <igx-column field="ChildLevels" [groupable]='true' [sortable]='true' [editable]="true"></igx-column>
-                        <igx-column field="ProductName" [groupable]='true' [hasSummary]='true'></igx-column>
-                </igx-column-group>
-            </igx-row-island>
-        </igx-row-island>
-    </igx-hierarchical-grid>`,
-    providers: [ IgxHierarchicalTransactionServiceFactory ]
-})
-export class IgxHierarchicalGridTestBaseComponent {
-
-    @ViewChild('hierarchicalGrid', { read: IgxHierarchicalGridComponent, static: true })
-    public hgrid: IgxHierarchicalGridComponent;
-
-    @ViewChild('rowIsland', { read: IgxRowIslandComponent, static: true })
-    public rowIsland: IgxRowIslandComponent;
-
-    @ViewChild('rowIsland2', { read: IgxRowIslandComponent, static: true })
-    public rowIsland2: IgxRowIslandComponent;
-    
-    public data;
-    public pinningConfig: IPinningConfig = { columns: ColumnPinningPosition.Start, rows: RowPinningPosition.Top };
-
-    constructor() {
-        // 3 level hierarchy
-        this.data = this.generateData(40, 3);
-    }
-    generateData(count: number, level: number, parendID?) {
-        const prods = [];
-        const currLevel = level;
-        let children;
-        for (let i = 0; i < count; i++) {
-            const rowID = parendID ? parendID + i : i.toString();
-           if (level > 0 ) {
-                children = this.generateData(count / 2 , currLevel - 1, rowID);
-           }
-           prods.push({
-            ID: rowID, ChildLevels: currLevel,  ProductName: 'Product: A' + i, 'Col1': i,
-            'Col2': i, 'Col3': i, childData: children, childData2: children });
-        }
-        return prods;
-    }
-
-    pinColumn(column: IgxColumnComponent) {
-        column.pinned ? column.unpin() : column.pin();
-    }
-}
-
-@Component({
-    template: `
-    <igx-hierarchical-grid #grid1 [data]="data" [height]="'600px'" [width]="'700px'" #hierarchicalGrid
-        [primaryKey]="'ID'" [showToolbar]="true" [autoGenerate]="true">
-        <igx-row-island [key]="'childData1'" #rowIsland1 [primaryKey]="'ID'" [showToolbar]="true" [autoGenerate]="true">
-            <ng-template igxToolbarCustomContent>
-                <button igxButton="raised">Child 1 Button</button>
-            </ng-template>
-        </igx-row-island>
-        <igx-row-island [key]="'childData2'" #rowIsland2 [primaryKey]="'ID'" [showToolbar]="true" [autoGenerate]="true">
-            <ng-template igxToolbarCustomContent>
-                <button igxButton="raised">Child 2 Button</button>
-            </ng-template>
-        </igx-row-island>
-        <ng-template igxToolbarCustomContent>
-            <button igxButton="raised">Parent Button</button>
-        </ng-template>
-    </igx-hierarchical-grid>`
-})
-export class IgxHierarchicalGridTestCustomToolbarComponent {
-    public data;
-    @ViewChild('hierarchicalGrid', { read: IgxHierarchicalGridComponent, static: true }) public hgrid: IgxHierarchicalGridComponent;
-    @ViewChild('rowIsland1', { read: IgxRowIslandComponent, static: true }) public rowIsland: IgxRowIslandComponent;
-    @ViewChild('rowIsland2', { read: IgxRowIslandComponent, static: true }) public rowIsland2: IgxRowIslandComponent;
-
-    constructor() {
-        this.data = this.generateData(10, 2);
-    }
-    generateData(count: number, level: number, parendID?) {
-        const prods = [];
-        const currLevel = level;
-        let children;
-        for (let i = 0; i < count; i++) {
-            const rowID = parendID ? parendID + i : i.toString();
-           if (level > 0 ) {
-                children = this.generateData(count / 2 , currLevel - 1, rowID);
-           }
-           prods.push({
-            ID: rowID, ChildLevels: currLevel,  ProductName: 'Product: A' + i, 'Col1': i,
-            'Col2': i, 'Col3': i, childData1: children, childData2: children });
-        }
-        return prods;
-    }
-}
-=======
-});
->>>>>>> 1567db52
+});