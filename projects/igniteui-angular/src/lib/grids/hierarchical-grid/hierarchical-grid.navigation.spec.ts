import { configureTestSuite } from '../../test-utils/configure-suite';
import { async, TestBed } from '@angular/core/testing';
import { NoopAnimationsModule } from '@angular/platform-browser/animations';
import { IgxHierarchicalGridModule } from './index';
import { Component, ViewChild} from '@angular/core';
import { IgxHierarchicalGridComponent } from './hierarchical-grid.component';
import { wait, UIInteractions } from '../../test-utils/ui-interactions.spec';
import { IgxRowIslandComponent } from './row-island.component';
import { By } from '@angular/platform-browser';
import { IgxHierarchicalRowComponent } from './hierarchical-row.component';

describe('IgxHierarchicalGrid Basic Navigation', () => {
    configureTestSuite();
    let fixture;
    let hierarchicalGrid: IgxHierarchicalGridComponent;
    beforeEach(async(() => {
        TestBed.configureTestingModule({
            declarations: [
                IgxHierarchicalGridTestBaseComponent
            ],
            imports: [
                NoopAnimationsModule, IgxHierarchicalGridModule]
        }).compileComponents();
    }));

    beforeEach(async(() => {
        fixture = TestBed.createComponent(IgxHierarchicalGridTestBaseComponent);
        fixture.detectChanges();
        hierarchicalGrid = fixture.componentInstance.hgrid;
    }));

    // simple tests
    it('should allow navigating down from parent row into child grid.', () => {
        const fCell = hierarchicalGrid.dataRowList.toArray()[0].cells.toArray()[0].nativeElement;
        fCell.focus();
        fixture.detectChanges();
        const keyboardEvent = new KeyboardEvent('keydown', {
            code: 'ArrowDown',
            key: 'ArrowDown'
        });
        fCell.dispatchEvent(keyboardEvent);
        fixture.detectChanges();

        const childGrid = hierarchicalGrid.hgridAPI.getChildGrids(false)[0];
        const childFirstCell =  childGrid.dataRowList.toArray()[0].cells.toArray()[0];

        expect(childFirstCell.selected).toBe(true);
        expect(childFirstCell.focused).toBe(true);
    });

    it('should allow navigating up from child row into parent grid.', () => {
        const childGrid = hierarchicalGrid.hgridAPI.getChildGrids(false)[0];
        const childFirstCell =  childGrid.dataRowList.toArray()[0].cells.toArray()[0];
        childFirstCell.nativeElement.focus();
        childGrid.cdr.detectChanges();

        const keyboardEvent = new KeyboardEvent('keydown', {
            code: 'ArrowUp',
            key: 'ArrowUp'
        });
        childFirstCell.nativeElement.dispatchEvent(keyboardEvent);
        fixture.detectChanges();

        const parentFirstCell = hierarchicalGrid.dataRowList.toArray()[0].cells.toArray()[0];
        expect(parentFirstCell.selected).toBe(true);
        expect(parentFirstCell.focused).toBe(true);
    });

    it('should allow navigating down in child grid when child grid selected cell moves outside the parent view port.', (async () => {
        const childGrid = hierarchicalGrid.hgridAPI.getChildGrids(false)[0];
        const childCell =  childGrid.dataRowList.toArray()[3].cells.toArray()[0];
        childCell.nativeElement.focus();
        fixture.detectChanges();
        const keyboardEvent = new KeyboardEvent('keydown', {
            code: 'ArrowDown',
            key: 'ArrowDown'
        });
        childCell.nativeElement.dispatchEvent(keyboardEvent);
        await wait(100);
        fixture.detectChanges();
        // parent should scroll down so that cell in child is in view.
        expect(hierarchicalGrid.verticalScrollContainer.getVerticalScroll().scrollTop)
        .toBeGreaterThanOrEqual(childGrid.rowHeight);
    }));

    it('should allow navigating up in child grid when child grid selected cell moves outside the parent view port.',  (async () => {
        hierarchicalGrid.verticalScrollContainer.scrollTo(2);
        await wait(100);
        fixture.detectChanges();

        const childGrid = hierarchicalGrid.hgridAPI.getChildGrids(false)[0];
        const childCell =  childGrid.dataRowList.toArray()[4].cells.toArray()[0];
        childCell.nativeElement.focus();
        await wait(100);
        fixture.detectChanges();
        const prevScrTop = hierarchicalGrid.verticalScrollContainer.getVerticalScroll().scrollTop;

        const keyboardEvent = new KeyboardEvent('keydown', {
            code: 'ArrowUp',
            key: 'ArrowUp'
        });
        childCell.nativeElement.dispatchEvent(keyboardEvent);
        await wait(100);
        fixture.detectChanges();
        // parent should scroll up so that cell in child is in view.
        const currScrTop = hierarchicalGrid.verticalScrollContainer.getVerticalScroll().scrollTop;
        expect(prevScrTop - currScrTop).toBeGreaterThanOrEqual(childGrid.rowHeight);
    }));

    it('should allow navigation with Tab from parent into child.', (async () => {
        // scroll to last column
        const horizontalScrDir = hierarchicalGrid.dataRowList.toArray()[0].virtDirRow;
        horizontalScrDir.scrollTo(6);
        await wait(100);
        fixture.detectChanges();
        const lastCell = hierarchicalGrid.getCellByKey(0, 'childData2');
        lastCell.nativeElement.focus();
        await wait(100);
        fixture.detectChanges();

        UIInteractions.triggerKeyDownEvtUponElem('Tab', lastCell.nativeElement, true);

        await wait(100);
        fixture.detectChanges();

        const childGrid = hierarchicalGrid.hgridAPI.getChildGrids(false)[0];
        const childFirstCell =  childGrid.dataRowList.toArray()[0].cells.toArray()[0];

        expect(childFirstCell.selected).toBe(true);
        expect(childFirstCell.focused).toBe(true);
    }));

    it('should allow navigation with Shift+Tab from child into parent grid.', (async () => {
        const childGrid = hierarchicalGrid.hgridAPI.getChildGrids(false)[0];
        const childFirstCell =  childGrid.dataRowList.toArray()[0].cells.toArray()[0];
        childFirstCell.nativeElement.focus();
        await wait(100);
        fixture.detectChanges();

        childFirstCell.nativeElement.dispatchEvent(new KeyboardEvent('keydown', { key: 'Tab', shiftKey: true }));
        await wait(100);
        fixture.detectChanges();
        const lastCell = hierarchicalGrid.getCellByKey(0, 'childData2');
        expect(lastCell.selected).toBe(true);
        expect(lastCell.focused).toBe(true);
    }));

    it('should allow navigation with Tab from child into parent row.',  (async () => {
        hierarchicalGrid.verticalScrollContainer.scrollTo(2);
        await wait(100);
        fixture.detectChanges();

        const childGrid = hierarchicalGrid.hgridAPI.getChildGrids(false)[0];
        const horizontalScrDir = childGrid.dataRowList.toArray()[0].virtDirRow;
        horizontalScrDir.scrollTo(6);
        await wait(100);
        fixture.detectChanges();

        const childLastCell =  childGrid.getCellByColumn(9, 'childData2');
        childLastCell.nativeElement.focus();
        await wait(100);
        fixture.detectChanges();

        UIInteractions.triggerKeyDownEvtUponElem('Tab', childLastCell.nativeElement, true);
        await wait(100);
        fixture.detectChanges();
        const nextCell = hierarchicalGrid.getCellByKey(1, 'ID');
        expect(nextCell.selected).toBe(true);
        expect(nextCell.focused).toBe(true);


    }));

    it('should allow navigation with Shift+Tab from parent into child grid.', (async () => {
        hierarchicalGrid.verticalScrollContainer.scrollTo(2);
        await wait(100);
        fixture.detectChanges();

        const parentCell = hierarchicalGrid.getCellByKey(1, 'ID');
        parentCell.nativeElement.focus();

        await wait(100);
        fixture.detectChanges();

        parentCell.nativeElement.dispatchEvent(new KeyboardEvent('keydown', { key: 'Tab', shiftKey: true }));

        await wait(100);
        fixture.detectChanges();

        // last cell in child should be focused
        const childGrid = hierarchicalGrid.hgridAPI.getChildGrids(false)[0];
        const childLastCell =  childGrid.getCellByColumn(9, 'childData2');

        expect(childLastCell.selected).toBe(true);
        expect(childLastCell.focused).toBe(true);
    }));

    it('should allow navigating to end in child grid when child grid target row moves outside the parent view port.', (async () => {
        const childGrid = hierarchicalGrid.hgridAPI.getChildGrids(false)[0];
        const childCell =  childGrid.dataRowList.toArray()[0].cells.toArray()[0];
        childCell.nativeElement.focus();
        fixture.detectChanges();
        childCell.nativeElement.dispatchEvent(new KeyboardEvent('keydown', { key: 'End', ctrlKey: true }));
        fixture.detectChanges();
        await wait(100);
        fixture.detectChanges();
        await wait(100);
        const childLastCell =  childGrid.getCellByColumn(9, 'childData2');
        // correct cell should be focused
        expect(childLastCell.selected).toBe(true);
        expect(childLastCell.focused).toBe(true);
        expect(childLastCell.columnIndex).toBe(6);
        expect(childLastCell.rowIndex).toBe(9);

        // parent should be scrolled down
        const currScrTop = hierarchicalGrid.verticalScrollContainer.getVerticalScroll().scrollTop;
        expect(currScrTop).toBeGreaterThanOrEqual(childGrid.rowHeight * 5);
    }));

    it('should allow navigating to start in child grid when child grid target row moves outside the parent view port.', (async () => {
        hierarchicalGrid.verticalScrollContainer.scrollTo(2);
        await wait(100);
        fixture.detectChanges();

        const childGrid = hierarchicalGrid.hgridAPI.getChildGrids(false)[0];

        const horizontalScrDir = childGrid.dataRowList.toArray()[0].virtDirRow;
        horizontalScrDir.scrollTo(6);
        fixture.detectChanges();
        await wait(100);
        fixture.detectChanges();
        const childLastCell =  childGrid.dataRowList.toArray()[9].cells.toArray()[3];
        childLastCell.nativeElement.focus();
        fixture.detectChanges();
        childLastCell.nativeElement.dispatchEvent(new KeyboardEvent('keydown', { key: 'Home', ctrlKey: true }));
        fixture.detectChanges();
        await wait(100);
        fixture.detectChanges();
        await wait(100);
        const childCell =  childGrid.dataRowList.toArray()[0].cells.toArray()[0];
        expect(childCell.selected).toBe(true);
        expect(childCell.focused).toBe(true);
        expect(childCell.columnIndex).toBe(0);
        expect(childCell.rowIndex).toBe(0);

        const currScrTop = hierarchicalGrid.verticalScrollContainer.getVerticalScroll().scrollTop;
        expect(currScrTop).toBeLessThanOrEqual(childGrid.rowHeight + 1);
    }));

    it('should allow navigating to bottom in child grid when child grid target row moves outside the parent view port.', (async () => {
        const childGrid = hierarchicalGrid.hgridAPI.getChildGrids(false)[0];
        const childCell =  childGrid.dataRowList.toArray()[0].cells.toArray()[0];
        childCell.nativeElement.focus();
        fixture.detectChanges();
        childCell.nativeElement.dispatchEvent(new KeyboardEvent('keydown', { key: 'ArrowDown', ctrlKey: true }));
        fixture.detectChanges();
        await wait(1000);
        fixture.detectChanges();
        const childLastRowCell =  childGrid.dataRowList.toArray()[9].cells.toArray()[0];
        expect(childLastRowCell.selected).toBe(true);
        expect(childLastRowCell.columnIndex).toBe(0);
        expect(childLastRowCell.rowIndex).toBe(9);

        const currScrTop = hierarchicalGrid.verticalScrollContainer.getVerticalScroll().scrollTop;
        expect(currScrTop).toBeGreaterThanOrEqual(childGrid.rowHeight * 5);
    }));

    it('should allow navigating to top in child grid when child grid target row moves outside the parent view port.', (async () => {
        hierarchicalGrid.verticalScrollContainer.scrollTo(2);
        await wait(100);
        fixture.detectChanges();

        const childGrid = hierarchicalGrid.hgridAPI.getChildGrids(false)[0];
        const childLastRowCell =  childGrid.dataRowList.toArray()[9].cells.toArray()[0];
        childLastRowCell.nativeElement.focus();
        fixture.detectChanges();
        childLastRowCell.nativeElement.dispatchEvent(new KeyboardEvent('keydown', { key: 'ArrowUp', ctrlKey: true }));
        fixture.detectChanges();
        await wait(100);
        fixture.detectChanges();
        const childFirstRowCell =  childGrid.dataRowList.toArray()[0].cells.toArray()[0];
        expect(childFirstRowCell.selected).toBe(true);
        expect(childFirstRowCell.columnIndex).toBe(0);
        expect(childFirstRowCell.rowIndex).toBe(0);

        const currScrTop = hierarchicalGrid.verticalScrollContainer.getVerticalScroll().scrollTop;
        expect(currScrTop).toBeLessThanOrEqual(childGrid.rowHeight + 1);
    }));

    it('when navigating down from parent into child should scroll child grid to top and start navigation from first row.', (async () => {
        const ri = fixture.componentInstance.rowIsland;
        ri.height = '200px';
        ri.cdr.detectChanges();
        await wait(100);
        const childGrid = hierarchicalGrid.hgridAPI.getChildGrids(false)[0];
        childGrid.verticalScrollContainer.scrollTo(9);
        await wait(100);
        fixture.detectChanges();
        let currScrTop = childGrid.verticalScrollContainer.getVerticalScroll().scrollTop;
        expect(currScrTop).toBeGreaterThan(0);

        const fCell = hierarchicalGrid.dataRowList.toArray()[0].cells.toArray()[0].nativeElement;
        fCell.focus();
        fixture.detectChanges();
        const keyboardEvent = new KeyboardEvent('keydown', {
            code: 'ArrowDown',
            key: 'ArrowDown'
        });
        fCell.dispatchEvent(keyboardEvent);
        fixture.detectChanges();
        await wait(100);
        fixture.detectChanges();
        const childFirstCell =  childGrid.dataRowList.toArray()[0].cells.toArray()[0];

        expect(childFirstCell.selected).toBe(true);
        expect(childFirstCell.focused).toBe(true);
        expect(childFirstCell.rowIndex).toBe(0);

        currScrTop = childGrid.verticalScrollContainer.getVerticalScroll().scrollTop;
        expect(currScrTop).toBeLessThanOrEqual(10);
    }));

    it('when navigating up from parent into child should scroll child grid to bottom and start navigation from last row.', (async () => {
        const ri = fixture.componentInstance.rowIsland;
        ri.height = '200px';
        ri.cdr.detectChanges();
        hierarchicalGrid.cdr.detectChanges();
        fixture.detectChanges();
        await wait(100);
        hierarchicalGrid.verticalScrollContainer.scrollTo(2);
        hierarchicalGrid.cdr.detectChanges();
        fixture.detectChanges();
        await wait(100);
        fixture.detectChanges();

        const parentCell = hierarchicalGrid.dataRowList.toArray()[1].cells.toArray()[0];
        parentCell.nativeElement.focus();
        fixture.detectChanges();
        const keyboardEvent = new KeyboardEvent('keydown', {
            code: 'ArrowUp',
            key: 'ArrowUp'
        });
        parentCell.dispatchEvent(keyboardEvent);
        fixture.detectChanges();
        await wait(100);
        fixture.detectChanges();
        await wait(100);

        const childGrid = hierarchicalGrid.hgridAPI.getChildGrids(false)[0];
        const vertScr = childGrid.verticalScrollContainer.getVerticalScroll();
        const currScrTop = vertScr.scrollTop;
        // should be scrolled to bottom
        expect(currScrTop).toBe(vertScr.scrollHeight - vertScr.clientHeight);

    }));

    it('should horizontally scroll first cell in view when navigating from parent into child with Tab', (async () => {
        const horizontalScrDir = hierarchicalGrid.dataRowList.toArray()[0].virtDirRow;
        horizontalScrDir.scrollTo(6);

        await wait(100);
        fixture.detectChanges();

        const childGrid = hierarchicalGrid.hgridAPI.getChildGrids(false)[0];
        const childHorizontalScrDir = childGrid.dataRowList.toArray()[0].virtDirRow;
        childHorizontalScrDir.scrollTo(7);

        await wait(100);
        fixture.detectChanges();

        const lastParentCell = hierarchicalGrid.getCellByKey(0, 'childData2');
        lastParentCell.nativeElement.focus();
        fixture.detectChanges();
        UIInteractions.triggerKeyDownEvtUponElem('Tab', lastParentCell.nativeElement, true);
        await wait(100);
        fixture.detectChanges();

        const firstChildCell = childGrid.getCellByColumn(0, 'ID');
        expect(firstChildCell.selected).toBe(true);
        expect(firstChildCell.focused).toBe(true);
        expect(firstChildCell.rowIndex).toBe(0);
        expect(firstChildCell.columnIndex).toBe(0);

    }));

    it('should horizontally scroll last cell in view when navigating from parent into child with Shift+Tab',  (async () => {
        hierarchicalGrid.verticalScrollContainer.scrollTo(2);
        await wait(100);
        fixture.detectChanges();
        const parentCell =  hierarchicalGrid.getCellByKey(1, 'ID');
        parentCell.nativeElement.focus();

        await wait(100);
        fixture.detectChanges();

        parentCell.nativeElement.dispatchEvent(new KeyboardEvent('keydown', { key: 'Tab', shiftKey: true }));
        await wait(100);
        fixture.detectChanges();

        const childGrid = hierarchicalGrid.hgridAPI.getChildGrids(false)[0];
        const childLastRowCell =  childGrid.getCellByColumn(9, 'childData2');

        expect(childLastRowCell.selected).toBe(true);
        expect(childLastRowCell.focused).toBe(true);
        expect(childLastRowCell.rowIndex).toBe(9);
        expect(childLastRowCell.columnIndex).toBe(6);
    }));

    it('should move focus to last data cell in grid when ctrl+end is used.', (async () => {
        const parentCell = hierarchicalGrid.dataRowList.toArray()[0].cells.toArray()[0];
        parentCell.nativeElement.focus();

        await wait(100);
        fixture.detectChanges();

        parentCell.nativeElement.dispatchEvent(new KeyboardEvent('keydown', { key: 'End', ctrlKey: true }));
        await wait(1000);
        fixture.detectChanges();

        const lastDataCell = hierarchicalGrid.getCellByKey(19, 'childData2');
        expect(lastDataCell.selected).toBe(true);
        expect(lastDataCell.focused).toBe(true);
        expect(lastDataCell.rowIndex).toBe(38);
        expect(lastDataCell.columnIndex).toBe(6);
    }));
    it('if next child cell is not in view should scroll parent so that it is in view.', (async () => {
        hierarchicalGrid.verticalScrollContainer.scrollTo(4);
        await wait(100);
        fixture.detectChanges();
        const parentCell = hierarchicalGrid.dataRowList.toArray()[0].cells.toArray()[0];
        parentCell.nativeElement.focus();
        fixture.detectChanges();
        const prevScroll = hierarchicalGrid.verticalScrollContainer.getVerticalScroll().scrollTop;
        parentCell.nativeElement.dispatchEvent(new KeyboardEvent('keydown', { key: 'ArrowDown' }));
        await wait(100);
        fixture.detectChanges();
        expect(  hierarchicalGrid.verticalScrollContainer.getVerticalScroll().scrollTop - prevScroll).toBeGreaterThanOrEqual(100);
    }));

    it('should expand/collapse hierarchical row using ALT+Arrow Right/ALT+Arrow Left.', () => {
        const parentRow = hierarchicalGrid.dataRowList.toArray()[0];
        expect(parentRow.expanded).toBe(true);
        let parentCell = parentRow.cells.toArray()[0];
        parentCell.nativeElement.focus();
        fixture.detectChanges();
        // collapse
        parentCell.nativeElement.dispatchEvent(new KeyboardEvent('keydown', { key: 'ArrowLeft', altKey: true }));
        fixture.detectChanges();
        expect(parentRow.expanded).toBe(false);
        // expand
        parentCell = parentRow.cells.toArray()[0];
        parentCell.nativeElement.dispatchEvent(new KeyboardEvent('keydown', { key: 'ArrowRight', altKey: true }));
        fixture.detectChanges();
        expect(parentRow.expanded).toBe(true);
    });

    it('should expand/collapse hierarchical row using ALT+Arrow Down/ALT+Arrow Up.', () => {
        const parentRow = hierarchicalGrid.dataRowList.toArray()[0];
        expect(parentRow.expanded).toBe(true);
        let parentCell = parentRow.cells.toArray()[0];
        parentCell.nativeElement.focus();
        fixture.detectChanges();
        // collapse
        parentCell.nativeElement.dispatchEvent(new KeyboardEvent('keydown', { key: 'ArrowUp', altKey: true }));
        fixture.detectChanges();
        expect(parentRow.expanded).toBe(false);
        // expand
        parentCell = parentRow.cells.toArray()[0];
        parentCell.nativeElement.dispatchEvent(new KeyboardEvent('keydown', { key: 'ArrowDown', altKey: true }));
        fixture.detectChanges();
        expect(parentRow.expanded).toBe(true);
    });

    it('should skip child grids that have no data when navigating up/down', (async () => {
        // set first child to not have data
        const child1 = hierarchicalGrid.hgridAPI.getChildGrids(false)[0];
        child1.data = [];
        child1.cdr.detectChanges();

        const parentRow = hierarchicalGrid.dataRowList.toArray()[0];
        const parentCell = parentRow.cells.toArray()[0];
        parentCell.nativeElement.focus();
        fixture.detectChanges();

        parentCell.nativeElement.dispatchEvent(new KeyboardEvent('keydown', { key: 'ArrowDown' }));
        await wait(100);
        fixture.detectChanges();

        // second data row in parent should be focused
        const parentRow2 = hierarchicalGrid.dataRowList.toArray()[1];
        const parentCell2 = parentRow2.cells.toArray()[0];

        expect(parentCell2.selected).toBeTruthy();
        expect(parentCell2.focused).toBeTruthy();

        parentCell2.nativeElement.dispatchEvent(new KeyboardEvent('keydown', { key: 'ArrowUp' }));
        await wait(100);
        fixture.detectChanges();

        // first data row in parent should be focused
        expect(parentCell.selected).toBeTruthy();
        expect(parentCell.focused).toBeTruthy();

    }));

<<<<<<< HEAD
    it('should navigate inside summary row with Ctrl + Arrow Right/ Ctrl + Arrow Left', (async () => {
        const col = hierarchicalGrid.getColumnByName('ID');
        col.hasSummary = true;
        fixture.detectChanges();

        const summaryCells = hierarchicalGrid.summariesRowList.toArray()[0].summaryCells.toArray();

        const firstCell =  summaryCells[0];
        firstCell.nativeElement.focus();
        fixture.detectChanges();

        firstCell.dispatchEvent(new KeyboardEvent('keydown', { key: 'ArrowRight', ctrlKey: true }));
        await wait(100);
        fixture.detectChanges();
        const lastCell = summaryCells.find((s) => s.column.field === 'childData2');
        expect(lastCell.focused).toBeTruthy();

        lastCell.dispatchEvent(new KeyboardEvent('keydown', { key: 'ArrowLeft', ctrlKey: true }));
        await wait(100);
        fixture.detectChanges();
        expect(firstCell.focused).toBeTruthy();
=======
    it('should skip nested child grids that have no data when navigating up/down', (async () => {
        const child1 = hierarchicalGrid.hgridAPI.getChildGrids(false)[0];
        child1.height = '150px';
        await wait(100);
        fixture.detectChanges();
        const row = child1.getRowByIndex(0);
        (row as IgxHierarchicalRowComponent).toggle();
        await wait(100);
        fixture.detectChanges();
        //  set nested child to not have data
        const subChild = child1.hgridAPI.getChildGrids(false)[0];
        subChild.data = [];
        subChild.cdr.detectChanges();
        await wait(100);
        fixture.detectChanges();

        const fchildRowCell = row.cells.toArray()[0];
        fchildRowCell.nativeElement.dispatchEvent(new KeyboardEvent('keydown', { key: 'ArrowDown' }));
        await wait(100);
        fixture.detectChanges();
        // second child row should be in view
        const sChildRowCell = child1.getRowByIndex(2).cells.toArray()[0];
        expect(sChildRowCell.selected).toBeTruthy();
        expect(sChildRowCell.focused).toBeTruthy();

        expect(child1.verticalScrollContainer.getVerticalScroll().scrollTop).toBeGreaterThanOrEqual(150);

        sChildRowCell.nativeElement.dispatchEvent(new KeyboardEvent('keydown', { key: 'ArrowUp' }));
        await wait(100);
        fixture.detectChanges();
        expect(fchildRowCell.selected).toBeTruthy();
        expect(fchildRowCell.focused).toBeTruthy();
        expect(child1.verticalScrollContainer.getVerticalScroll().scrollTop).toBe(0);

>>>>>>> 87db0f8c
    }));
});


describe('IgxHierarchicalGrid Complex Navigation', () => {
        configureTestSuite();
        let fixture;
        let hierarchicalGrid: IgxHierarchicalGridComponent;
        beforeEach(async(() => {
            TestBed.configureTestingModule({
                declarations: [
                    IgxHierarchicalGridTestComplexComponent
                ],
                imports: [
                    NoopAnimationsModule, IgxHierarchicalGridModule]
            }).compileComponents();
        }));

        beforeEach(async(() => {
            fixture = TestBed.createComponent(IgxHierarchicalGridTestComplexComponent);
            fixture.detectChanges();
            hierarchicalGrid = fixture.componentInstance.hgrid;
        }));

        // complex tests
        it('in case prev cell is not in view port should scroll the closest scrollable parent so that cell comes in view.', (async () => {
            // scroll parent so that child top is not in view
            hierarchicalGrid.verticalScrollContainer.addScrollTop(300);
            await wait(100);
            fixture.detectChanges();
            const child = hierarchicalGrid.hgridAPI.getChildGrids(false)[0];
            const nestedChild = child.hgridAPI.getChildGrids(false)[0];
            const nestedChildCell = nestedChild.dataRowList.toArray()[1].cells.toArray()[0];
            nestedChildCell.nativeElement.focus();
            let oldScrTop = hierarchicalGrid.verticalScrollContainer.getVerticalScroll().scrollTop;
            await wait(100);
            fixture.detectChanges();
            // navigate up
            const keyboardEvent = new KeyboardEvent('keydown', {
                code: 'ArrowUp',
                key: 'ArrowUp'
            });
            nestedChildCell.dispatchEvent(keyboardEvent);
            await wait(100);
            fixture.detectChanges();

            let nextCell =  nestedChild.dataRowList.toArray()[0].cells.toArray()[0];
            let currScrTop = hierarchicalGrid.verticalScrollContainer.getVerticalScroll().scrollTop;
            const elemHeight = nestedChildCell.row.nativeElement.offsetHeight;
            // check if parent of parent has been scroll up so that the focused cell is in view
            expect(oldScrTop - currScrTop).toEqual(elemHeight);
            oldScrTop = currScrTop;

            expect(nextCell.selected).toBe(true);
            expect(nextCell.focused).toBe(true);
            expect(nextCell.rowIndex).toBe(0);

            // navigate up into parent
            nextCell.dispatchEvent(keyboardEvent);
            await wait(100);
            fixture.detectChanges();

            nextCell =  child.dataRowList.toArray()[0].cells.toArray()[0];
            currScrTop = hierarchicalGrid.verticalScrollContainer.getVerticalScroll().scrollTop;
            expect(oldScrTop - currScrTop).toBeGreaterThanOrEqual(100);

            expect(nextCell.selected).toBe(true);
            expect(nextCell.focused).toBe(true);
            expect(nextCell.rowIndex).toBe(0);

        }));

        it('in case next cell is not in view port should scroll the closest scrollable parent so that cell comes in view.', (async () => {
            const child = hierarchicalGrid.hgridAPI.getChildGrids(false)[0];
            const nestedChild = child.hgridAPI.getChildGrids(false)[0];
            const nestedChildCell = nestedChild.dataRowList.toArray()[1].cells.toArray()[0];
             // navigate down in nested child
            nestedChildCell.nativeElement.focus();
            await wait(100);
            fixture.detectChanges();

            const keyboardEvent = new KeyboardEvent('keydown', {
                code: 'ArrowDown',
                key: 'ArrowDown'
            });
            nestedChildCell.dispatchEvent(keyboardEvent);
            await wait(100);
            fixture.detectChanges();
            // check if parent has scrolled down to show focused cell.
            expect(child.verticalScrollContainer.getVerticalScroll().scrollTop).toBe(nestedChildCell.row.nativeElement.offsetHeight);
            const nextCell = nestedChild.dataRowList.toArray()[2].cells.toArray()[0];

            expect(nextCell.selected).toBe(true);
            expect(nextCell.focused).toBe(true);
            expect(nextCell.rowIndex).toBe(2);
        }));

        it('should allow navigating up from parent into nested child grid', (async () => {
            hierarchicalGrid.verticalScrollContainer.scrollTo(2);
            await wait(100);
            fixture.detectChanges();
            const child = hierarchicalGrid.hgridAPI.getChildGrids(false)[0];
            const lastIndex =  child.verticalScrollContainer.igxForOf.length - 1;
            child.verticalScrollContainer.scrollTo(lastIndex);
            await wait(100);
            fixture.detectChanges();
            child.verticalScrollContainer.scrollTo(lastIndex);
            await wait(100);
            fixture.detectChanges();

            const parentCell = hierarchicalGrid.getCellByColumn(2, 'ID');
            parentCell.nativeElement.focus();
            await wait(100);
            fixture.detectChanges();

            const keyboardEvent = new KeyboardEvent('keydown', {
                code: 'ArrowUp',
                key: 'ArrowUp'
            });
            parentCell.dispatchEvent(keyboardEvent);
            await wait(100);
            fixture.detectChanges();

            const nestedChild = child.hgridAPI.getChildGrids(false)[5];
            const lastCell = nestedChild.getCellByColumn(4, 'ID');
            expect(lastCell.selected).toBe(true);
            expect(lastCell.focused).toBe(true);
            expect(lastCell.rowIndex).toBe(4);

        }));
});

describe('IgxHierarchicalGrid Multi-layout Navigation', () => {
    configureTestSuite();
    let fixture;
    let hierarchicalGrid: IgxHierarchicalGridComponent;
    beforeEach(async(() => {
        TestBed.configureTestingModule({
            declarations: [
                IgxHierarchicalGridMultiLayoutComponent
            ],
            imports: [
                NoopAnimationsModule, IgxHierarchicalGridModule]
        }).compileComponents();
    }));

    beforeEach(async(() => {
        fixture = TestBed.createComponent(IgxHierarchicalGridMultiLayoutComponent);
        fixture.detectChanges();
        hierarchicalGrid = fixture.componentInstance.hgrid;
    }));
    it('should allow navigating up/down between sibling child grids.', (async () => {
        hierarchicalGrid.verticalScrollContainer.scrollTo(2);
        await wait(100);
        fixture.detectChanges();
        const child1 = hierarchicalGrid.hgridAPI.getChildGrids(false)[0];
        const child2 = hierarchicalGrid.hgridAPI.getChildGrids(false)[4];

        const child2Cell = child2.dataRowList.toArray()[0].cells.toArray()[0];
        child2Cell.nativeElement.focus();
        await wait(100);
        fixture.detectChanges();

        let keyboardEvent = new KeyboardEvent('keydown', {
            code: 'ArrowUp',
            key: 'ArrowUp'
        });
        child2Cell.dispatchEvent(keyboardEvent);
        await wait(100);
        fixture.detectChanges();
        const lastCellPrevRI = child1.dataRowList.toArray()[1].cells.toArray()[0];

        expect(lastCellPrevRI.selected).toBe(true);
        expect(lastCellPrevRI.focused).toBe(true);
        expect(lastCellPrevRI.rowIndex).toBe(9);

        keyboardEvent = new KeyboardEvent('keydown', {
            code: 'ArrowDown',
            key: 'ArrowDown'
        });
        lastCellPrevRI.dispatchEvent(keyboardEvent);
        await wait(100);
        fixture.detectChanges();
        expect(child2Cell.selected).toBe(true);
    }));
    it('should allow navigating with Tab/Shift+Tab between sibling child grids.', (async () => {
        const child1 = hierarchicalGrid.hgridAPI.getChildGrids(false)[0];
        const child2 = hierarchicalGrid.hgridAPI.getChildGrids(false)[4];

        const child2Cell = child2.dataRowList.toArray()[0].cells.toArray()[0];
        child2Cell.nativeElement.focus();
        await wait(240);
        fixture.detectChanges();

        // Shift + Tab from 2nd child
        child2Cell.nativeElement.dispatchEvent(new KeyboardEvent('keydown', { key: 'Tab', shiftKey: true }));
        await wait(240);
        fixture.detectChanges();

        const child1Cell = child1.getCellByColumn(9, 'childData');

        expect(child1Cell.selected).toBe(true);
        expect(child1Cell.rowIndex).toBe(9);
        expect(child1Cell.columnIndex).toBe(6);

        // Tab from last cell in 1st child
        child1Cell.nativeElement.dispatchEvent(new KeyboardEvent('keydown', { key: 'Tab'}));
        await wait(100);
        fixture.detectChanges();

        expect(child2Cell.selected).toBe(true);
    }));
    it('should navigate up from parent row to the correct child sibling.', (async () => {
        const parentCell = hierarchicalGrid.dataRowList.toArray()[1].cells.toArray()[0];
        parentCell.nativeElement.focus();
        await wait(100);
        fixture.detectChanges();

        // Arrow Up into prev child grid
        parentCell.nativeElement.dispatchEvent(new KeyboardEvent('keydown', { key: 'ArrowUp'}));
        await wait(100);
        fixture.detectChanges();

        const child2 = hierarchicalGrid.hgridAPI.getChildGrids(false)[4];

        const child2Cell = child2.dataRowList.toArray()[1].cells.toArray()[0];
        expect(child2Cell.selected).toBe(true);
        expect(child2Cell.focused).toBe(true);
        expect(child2Cell.rowIndex).toBe(9);
    }));
    it('should navigate down from parent row to the correct child sibling.', (async () => {
        const parentCell = hierarchicalGrid.dataRowList.toArray()[0].cells.toArray()[0];
        parentCell.nativeElement.focus();
        await wait(100);
        fixture.detectChanges();

        // Arrow down into next child grid
        parentCell.nativeElement.dispatchEvent(new KeyboardEvent('keydown', { key: 'ArrowDown'}));
        await wait(100);
        fixture.detectChanges();

        const child1 = hierarchicalGrid.hgridAPI.getChildGrids(false)[0];
        const child1Cell = child1.dataRowList.toArray()[0].cells.toArray()[0];
        expect(child1Cell.selected).toBe(true);
        expect(child1Cell.focused).toBe(true);
        expect(child1Cell.rowIndex).toBe(0);
    }));

    it('should navigate to last cell in previous child using Arrow Up from last cell of sibling with more columns', (async () => {
        const childGrid2 = hierarchicalGrid.hgridAPI.getChildGrids(false)[4];

        childGrid2.dataRowList.toArray()[0].virtDirRow.scrollTo(7);
        await wait(100);
        fixture.detectChanges();

        const child2LastCell = childGrid2.getCellByColumn(0, 'childData2');
        child2LastCell.nativeElement.focus();
        await wait(100);
        fixture.detectChanges();

        // Shift + Tab inside 2nd child
        child2LastCell.nativeElement.dispatchEvent(new KeyboardEvent('keydown', { key: 'ArrowUp' }));
        await wait(100);
        fixture.detectChanges();

        const childGrid = hierarchicalGrid.hgridAPI.getChildGrids(false)[0];
        const childLastCell = childGrid.getCellByColumn(9, 'childData');
        expect(childLastCell.selected).toBeTruthy();
        expect(childLastCell.focused).toBeTruthy();
    }));
});

describe('IgxHierarchicalGrid Smaller Child Navigation', () => {
    configureTestSuite();
    let fixture;
    let hierarchicalGrid: IgxHierarchicalGridComponent;
    beforeEach(async(() => {
        TestBed.configureTestingModule({
            declarations: [
                IgxHierarchicalGridSmallerChildComponent
            ],
            imports: [
                NoopAnimationsModule, IgxHierarchicalGridModule]
        }).compileComponents();
    }));
    beforeEach(async(() => {
        fixture = TestBed.createComponent(IgxHierarchicalGridSmallerChildComponent);
        fixture.detectChanges();
        hierarchicalGrid = fixture.componentInstance.hgrid;
    }));

    it('should navigate to last cell in next row for child grid using Arrow Down from last cell of parent with more columns', (async () => {
        const parentCell = hierarchicalGrid.getCellByColumn(0, 'Col2');
        parentCell.nativeElement.focus();

        await wait(100);
        fixture.detectChanges();

        parentCell.nativeElement.dispatchEvent(new KeyboardEvent('keydown', { key: 'ArrowDown' }));

        await wait(100);
        fixture.detectChanges();

        // last cell in child should be focused
        const childGrid = hierarchicalGrid.hgridAPI.getChildGrids(false)[0];
        const childLastCell =  childGrid.getCellByColumn(0, 'Col1');

        expect(childLastCell.selected).toBe(true);
        expect(childLastCell.focused).toBe(true);
    }));

    it('should navigate to last cell in next row for child grid using Arrow Up from last cell of parent with more columns', (async () => {
        hierarchicalGrid.verticalScrollContainer.scrollTo(2);
        await wait(100);
        fixture.detectChanges();

        const parentCell = hierarchicalGrid.getCellByColumn(2, 'Col2');
        parentCell.nativeElement.focus();

        await wait(100);
        fixture.detectChanges();

        parentCell.nativeElement.dispatchEvent(new KeyboardEvent('keydown', { key: 'ArrowUp' }));

        await wait(100);
        fixture.detectChanges();

        // last cell in child should be focused
        const childGrids =  fixture.debugElement.queryAll(By.css('igx-child-grid-row'));
        const childGrid = childGrids[1].query(By.css('igx-hierarchical-grid')).componentInstance;
        const childLastCell =  childGrid.getCellByColumn(9, 'ProductName');

        expect(childLastCell.selected).toBe(true);
        expect(childLastCell.focused).toBe(true);
    }));

    it('should navigate to last cell in previous row for child grid using Shift+Tab from parent with more columns', (async () => {
        hierarchicalGrid.verticalScrollContainer.scrollTo(2);
        await wait(100);
        fixture.detectChanges();

        const parentCell = hierarchicalGrid.getCellByColumn(2, 'ID');
        parentCell.nativeElement.focus();

        await wait(100);
        fixture.detectChanges();

        parentCell.nativeElement.dispatchEvent(new KeyboardEvent('keydown', { key: 'Tab', shiftKey: true }));

        await wait(100);
        fixture.detectChanges();

        const childGrids =  fixture.debugElement.queryAll(By.css('igx-child-grid-row'));
        const childGrid = childGrids[1].query(By.css('igx-hierarchical-grid')).componentInstance;
        const childLastCell =  childGrid.getCellByColumn(9, 'ProductName');

        expect(childLastCell.selected).toBe(true);
        expect(childLastCell.focused).toBe(true);
    }));

    it('should navigate to last cell in next child using Arrow Down from last cell of previous child with more columns', (async () => {
        const childGrids =  fixture.debugElement.queryAll(By.css('igx-child-grid-row'));
        const firstChildGrid = childGrids[0].query(By.css('igx-hierarchical-grid')).componentInstance;
        const secondChildGrid = childGrids[1].query(By.css('igx-hierarchical-grid')).componentInstance;

        firstChildGrid.verticalScrollContainer.scrollTo(9);
        await wait(100);
        fixture.detectChanges();

        const firstChildCell =  firstChildGrid.getCellByColumn(9, 'Col1');
        firstChildCell.nativeElement.focus();
        await wait(100);
        fixture.detectChanges();

        firstChildCell.nativeElement.dispatchEvent(new KeyboardEvent('keydown', { key: 'ArrowDown' }));
        await wait(100);
        fixture.detectChanges();


        const secondChildCell =  secondChildGrid.getCellByColumn(0, 'ProductName');
        expect(secondChildCell.selected).toBe(true);
        expect(secondChildCell.focused).toBe(true);
    }));
});

@Component({
    template: `
    <igx-hierarchical-grid #grid1 [data]="data"
     [autoGenerate]="true" [height]="'400px'" [width]="'500px'" #hierarchicalGrid primaryKey="ID" [expandChildren]='true'>
        <igx-row-island [key]="'childData'" [autoGenerate]="true" #rowIsland>
            <igx-row-island [key]="'childData'" [autoGenerate]="true" #rowIsland2 >
            </igx-row-island>
        </igx-row-island>
    </igx-hierarchical-grid>`
})
export class IgxHierarchicalGridTestBaseComponent {
    public data;
    @ViewChild('hierarchicalGrid', { read: IgxHierarchicalGridComponent }) public hgrid: IgxHierarchicalGridComponent;
    @ViewChild('rowIsland', { read: IgxRowIslandComponent }) public rowIsland: IgxRowIslandComponent;
    @ViewChild('rowIsland2', { read: IgxRowIslandComponent }) public rowIsland2: IgxRowIslandComponent;

    constructor() {
        // 3 level hierarchy
        this.data = this.generateData(20, 3);
    }
    generateData(count: number, level: number) {
        const prods = [];
        const currLevel = level;
        let children;
        for (let i = 0; i < count; i++) {
           if (level > 0 ) {
               children = this.generateData(count / 2 , currLevel - 1);
           }
           prods.push({
            ID: i, ChildLevels: currLevel,  ProductName: 'Product: A' + i, 'Col1': i,
            'Col2': i, 'Col3': i, childData: children, childData2: children });
        }
        return prods;
    }
}

@Component({
    template: `
    <igx-hierarchical-grid #grid1 [height]="'400px'" [width]="'500px'" [data]="data" [autoGenerate]="true"
    [expandChildren]='true' #hierarchicalGrid>
        <igx-row-island [key]="'childData'" [autoGenerate]="true" [expandChildren]='true' [height]="'300px'" #rowIsland>
            <igx-row-island [key]="'childData'" [autoGenerate]="true" #rowIsland2 [height]="'200px'" >
            </igx-row-island>
        </igx-row-island>
    </igx-hierarchical-grid>`
})
export class IgxHierarchicalGridTestComplexComponent extends IgxHierarchicalGridTestBaseComponent {
    constructor() {
        super();
        // 3 level hierarchy
        this.data = this.generateData(20, 3);
    }
}

@Component({
    template: `
    <igx-hierarchical-grid #grid1 [data]="data" [autoGenerate]="true" [height]="'400px'" [width]="'500px'"
    [expandChildren]='true' #hierarchicalGrid>
        <igx-row-island [key]="'childData'" [autoGenerate]="true" [height]="'100px'">
            <igx-row-island [key]="'childData2'" [autoGenerate]="true" [height]="'100px'">
            </igx-row-island>
        </igx-row-island>
        <igx-row-island [key]="'childData2'" [autoGenerate]="true" [height]="'100px'">
        </igx-row-island>
    </igx-hierarchical-grid>`
})
export class IgxHierarchicalGridMultiLayoutComponent extends IgxHierarchicalGridTestBaseComponent {}

@Component({
    template: `
    <igx-hierarchical-grid #grid1 [data]="data" [autoGenerate]="false" [height]="'500px'" [width]="'800px'"
    [expandChildren]='true' #hierarchicalGrid>
        <igx-column field="ID"></igx-column>
        <igx-column field="ChildLevels"></igx-column>
        <igx-column field="ProductName"></igx-column>
        <igx-column field="Col1"></igx-column>
        <igx-column field="Col2"></igx-column>

        <igx-row-island [key]="'childData'" [autoGenerate]="false" [height]="'200px'">
            <igx-column field="ID"></igx-column>
            <igx-column field="ChildLevels"></igx-column>
            <igx-column field="ProductName"></igx-column>
            <igx-column field="Col1"></igx-column>
            <igx-row-island [key]="'childData2'" [autoGenerate]="true" [height]="'100px'">
            </igx-row-island>
        </igx-row-island>
        <igx-row-island [key]="'childData2'" [autoGenerate]="false" [height]="'200px'">
            <igx-column field="ID"></igx-column>
            <igx-column field="ChildLevels"></igx-column>
            <igx-column field="ProductName"></igx-column>
            <igx-row-island [key]="'childData2'" [autoGenerate]="true" [height]="'100px'">
            </igx-row-island>
        </igx-row-island>
    </igx-hierarchical-grid>`
})
export class IgxHierarchicalGridSmallerChildComponent extends IgxHierarchicalGridTestBaseComponent {}<|MERGE_RESOLUTION|>--- conflicted
+++ resolved
@@ -503,29 +503,6 @@
 
     }));
 
-<<<<<<< HEAD
-    it('should navigate inside summary row with Ctrl + Arrow Right/ Ctrl + Arrow Left', (async () => {
-        const col = hierarchicalGrid.getColumnByName('ID');
-        col.hasSummary = true;
-        fixture.detectChanges();
-
-        const summaryCells = hierarchicalGrid.summariesRowList.toArray()[0].summaryCells.toArray();
-
-        const firstCell =  summaryCells[0];
-        firstCell.nativeElement.focus();
-        fixture.detectChanges();
-
-        firstCell.dispatchEvent(new KeyboardEvent('keydown', { key: 'ArrowRight', ctrlKey: true }));
-        await wait(100);
-        fixture.detectChanges();
-        const lastCell = summaryCells.find((s) => s.column.field === 'childData2');
-        expect(lastCell.focused).toBeTruthy();
-
-        lastCell.dispatchEvent(new KeyboardEvent('keydown', { key: 'ArrowLeft', ctrlKey: true }));
-        await wait(100);
-        fixture.detectChanges();
-        expect(firstCell.focused).toBeTruthy();
-=======
     it('should skip nested child grids that have no data when navigating up/down', (async () => {
         const child1 = hierarchicalGrid.hgridAPI.getChildGrids(false)[0];
         child1.height = '150px';
@@ -560,7 +537,29 @@
         expect(fchildRowCell.focused).toBeTruthy();
         expect(child1.verticalScrollContainer.getVerticalScroll().scrollTop).toBe(0);
 
->>>>>>> 87db0f8c
+    }));
+
+    it('should navigate inside summary row with Ctrl + Arrow Right/ Ctrl + Arrow Left', (async () => {
+        const col = hierarchicalGrid.getColumnByName('ID');
+        col.hasSummary = true;
+        fixture.detectChanges();
+
+        const summaryCells = hierarchicalGrid.summariesRowList.toArray()[0].summaryCells.toArray();
+
+        const firstCell =  summaryCells[0];
+        firstCell.nativeElement.focus();
+        fixture.detectChanges();
+
+        firstCell.dispatchEvent(new KeyboardEvent('keydown', { key: 'ArrowRight', ctrlKey: true }));
+        await wait(100);
+        fixture.detectChanges();
+        const lastCell = summaryCells.find((s) => s.column.field === 'childData2');
+        expect(lastCell.focused).toBeTruthy();
+
+        lastCell.dispatchEvent(new KeyboardEvent('keydown', { key: 'ArrowLeft', ctrlKey: true }));
+        await wait(100);
+        fixture.detectChanges();
+        expect(firstCell.focused).toBeTruthy();
     }));
 });
 
