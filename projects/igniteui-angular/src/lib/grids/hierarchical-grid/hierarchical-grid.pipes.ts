--- conflicted
+++ resolved
@@ -28,13 +28,8 @@
         }
         const grid: IgxHierarchicalGridComponent = this.gridAPI.get(id);
         const result: IGroupByResult = {
-<<<<<<< HEAD
-            data: DataUtil.addHierarchy(cloneArray(collection.data), state, primaryKey, childKeys),
-            metadata: DataUtil.addHierarchy(cloneArray(collection.metadata), state, primaryKey, childKeys)
-=======
-            data: this.addHierarchy(grid, cloneArray(collection.data), state, primaryKey, childKey),
-            metadata: this.addHierarchy(grid, cloneArray(collection.metadata), state, primaryKey, childKey)
->>>>>>> d5161dd0
+            data: this.addHierarchy(grid, cloneArray(collection.data), state, primaryKey, childKeys),
+            metadata: this.addHierarchy(grid, cloneArray(collection.metadata), state, primaryKey, childKeys)
         };
 
         console.log(grid.dataInitialized);
@@ -42,7 +37,7 @@
         return result;
     }
 
-    public addHierarchy<T>(grid, data: T[], state, primaryKey, childKey): T[] {
+    public addHierarchy<T>(grid, data: T[], state, primaryKey, childKeys: string[]): T[] {
         const result = [];
         const layoutsExpanded = grid.childLayoutList
             .map(item => item.childrenExpanded ? 1 : 0)
@@ -50,12 +45,14 @@
 
         data.forEach((v) => {
             result.push(v);
-            if (v[childKey] && grid.isExpanded(v)) {
-                result.push({rowID: primaryKey ? v[primaryKey] : v,  childGridData: v[childKey], key: childKey });
-            } else if (v[childKey] && !grid.dataInitialized && layoutsExpanded) {
-                result.push({rowID: primaryKey ? v[primaryKey] : v,  childGridData: v[childKey], key: childKey });
-                state.push({rowID: primaryKey ? v[primaryKey] : v});
-            }
+            childKeys.forEach((childKey) => {
+                if (v[childKey] && grid.isExpanded(v)) {
+                    result.push({ rowID: primaryKey ? v[primaryKey] : v, childGridData: v[childKey], key: childKey });
+                } else if (v[childKey] && !grid.dataInitialized && layoutsExpanded) {
+                    result.push({ rowID: primaryKey ? v[primaryKey] : v, childGridData: v[childKey], key: childKey });
+                    state.push({ rowID: primaryKey ? v[primaryKey] : v });
+                }
+            });
         });
         return result;
     }
