import { Pipe, PipeTransform } from '@angular/core';
import { cloneArray } from '../../core/utils';
import { GridBaseAPIService } from '../api.service';
import { IgxHierarchicalGridComponent } from './hierarchical-grid.component';
import { DataUtil } from '../../data-operations/data-util';

/**
 * @hidden
 */
@Pipe({
    name: 'gridHierarchical',
    pure: true
})
export class IgxGridHierarchicalPipe implements PipeTransform {

    constructor(private gridAPI: GridBaseAPIService<IgxHierarchicalGridComponent>) { }

    public transform(
        collection: any,
        state = new Map<any, boolean>(),
        id: string,
        primaryKey: any,
        childKeys: string[],
        pipeTrigger: number
        ): any[] {
        if (childKeys.length === 0) {
            return collection;
        }
        const grid: IgxHierarchicalGridComponent = this.gridAPI.grid;
        const result = this.addHierarchy(grid, cloneArray(collection), state, primaryKey, childKeys);

        return result;
    }

    public addHierarchy<T>(grid, data: T[], state, primaryKey, childKeys: string[]): T[] {
        const result = [];

        data.forEach((v) => {
            result.push(v);
            const childGridsData = {};
            childKeys.forEach((childKey) => {
                const childData = v[childKey] ? v[childKey] : null;
                childGridsData[childKey] = childData;
            });
            if (grid.gridAPI.get_row_expansion_state(v)) {
                result.push({ rowID: primaryKey ? v[primaryKey] : v, childGridsData: childGridsData});
            }
        });
        return result;
    }
}

/**
 * @hidden
 */
@Pipe({
    name: 'gridHierarchicalPaging',
    pure: true
})
export class IgxGridHierarchicalPagingPipe implements PipeTransform {

    constructor(private gridAPI: GridBaseAPIService<IgxHierarchicalGridComponent>) { }

    public transform(collection: any[], page = 0, perPage = 15, id: string, pipeTrigger: number): any[] {

        if (!this.gridAPI.grid.paging) {
            return collection;
        }

        const state = {
            index: page,
            recordsPerPage: perPage
        };

        const result: any[] = DataUtil.page(cloneArray(collection), state);
        this.gridAPI.grid.pagingState = state;
        return result;
    }
<<<<<<< HEAD
}
=======
}
>>>>>>> 12418601
<|MERGE_RESOLUTION|>--- conflicted
+++ resolved
@@ -76,8 +76,4 @@
         this.gridAPI.grid.pagingState = state;
         return result;
     }
-<<<<<<< HEAD
-}
-=======
-}
->>>>>>> 12418601
+}