--- conflicted
+++ resolved
@@ -7,18 +7,10 @@
 import { IgxHierarchicalRowComponent } from './hierarchical-row.component';
 import { IgxStringFilteringOperand } from '../../data-operations/filtering-condition';
 import { IgxIconModule } from '../../icon';
-<<<<<<< HEAD
 import { IgxHierarchicalGridTestBaseComponent,
-        IgxHierarchicalGridRowSelectionComponent } from '../../test-utils/hierarhical-grid-components.spec';
+        IgxHierarchicalGridRowSelectionComponent,
+        IgxHierarchicalGridRowSelectionNoTransactionsComponent } from '../../test-utils/hierarhical-grid-components.spec';
 import { GridSelectionFunctions } from '../../test-utils/grid-functions.spec';
-=======
-import {
-    IgxHierarchicalGridTestBaseComponent,
-    IgxHierarchicalGridRowSelectionComponent,
-    IgxHierarchicalGridRowSelectionNoTransactionsComponent
-} from '../../test-utils/hierarhical-grid-components.spec';
-import { HelperUtils } from '../../test-utils/helper-utils.spec';
->>>>>>> 315d43cc
 
 describe('IgxHierarchicalGrid selection #hGrid', () => {
     configureTestSuite();
@@ -100,47 +92,34 @@
         }));
 
         it('should have checkboxes on each row', () => {
-<<<<<<< HEAD
+            hierarchicalGrid.expandChildren = true;
+            fix.detectChanges();
+            rowIsland1.expandChildren = true;
+            fix.detectChanges();
+
+            expect(hierarchicalGrid.rowSelection).toEqual(GridSelectionMode.multiple);
             GridSelectionFunctions.verifyHeaderRowHasCheckbox(fix);
-            GridSelectionFunctions.verifyHeaderAndRowCheckBoxesAlignment(fix, hierarchicalGrid);
-
-            for (const row of hierarchicalGrid.rowList.toArray()) {
-                GridSelectionFunctions.verifyRowHasCheckbox(row.nativeElement);
-            }
-        });
-
-        it('should retain selected row when filtering', () => {
-            const firstRow = hierarchicalGrid.getRowByIndex(0);
-            GridSelectionFunctions.clickRowCheckbox(firstRow);
-=======
-            hierarchicalGrid.expandChildren = true;
-            fix.detectChanges();
-            rowIsland1.expandChildren = true;
-            fix.detectChanges();
-
-            expect(hierarchicalGrid.rowSelection).toEqual(GridSelectionMode.multiple);
-            HelperUtils.verifyHeaderRowHasCheckbox(fix);
-            HelperUtils.verifyHeaderAndRowCheckBoxesAlignment(hierarchicalGrid);
+            GridSelectionFunctions.verifyHeaderAndRowCheckBoxesAlignment(hierarchicalGrid);
 
             for (const r of hierarchicalGrid.dataRowList.toArray()) {
-                HelperUtils.verifyRowHasCheckbox(r.nativeElement);
+                GridSelectionFunctions.verifyRowHasCheckbox(r.nativeElement);
             }
 
             let childGrid = hierarchicalGrid.hgridAPI.getChildGrids(false)[0];
             expect(childGrid.rowSelection).toBe(GridSelectionMode.single);
-            HelperUtils.verifyHeaderRowHasCheckbox(childGrid, false);
-            HelperUtils.verifyHeaderAndRowCheckBoxesAlignment(childGrid);
+            GridSelectionFunctions.verifyHeaderRowHasCheckbox(childGrid, false);
+            GridSelectionFunctions.verifyHeaderAndRowCheckBoxesAlignment(childGrid);
 
             for (const r of childGrid.dataRowList.toArray()) {
-                HelperUtils.verifyRowHasCheckbox(r.nativeElement);
+                GridSelectionFunctions.verifyRowHasCheckbox(r.nativeElement);
             }
 
             childGrid = childGrid.hgridAPI.getChildGrids(false)[0];
             expect(childGrid.rowSelection).toBe(GridSelectionMode.none);
-            HelperUtils.verifyHeaderRowHasCheckbox(childGrid, false, false);
+            GridSelectionFunctions.verifyHeaderRowHasCheckbox(childGrid, false, false);
 
             for (const r of childGrid.dataRowList.toArray()) {
-                HelperUtils.verifyRowHasCheckbox(r.nativeElement, false, false);
+                GridSelectionFunctions.verifyRowHasCheckbox(r.nativeElement, false, false);
             }
         });
 
@@ -148,7 +127,6 @@
             hierarchicalGrid.expandChildren = true;
             fix.detectChanges();
             rowIsland1.expandChildren = true;
->>>>>>> 315d43cc
             fix.detectChanges();
 
             const childGridLevel1 = hierarchicalGrid.hgridAPI.getChildGrids(false)[0];
@@ -158,10 +136,6 @@
             childGridLevel1.selectedRows(['00']);
             fix.detectChanges();
 
-<<<<<<< HEAD
-            GridSelectionFunctions.verifyRowSelected( hierarchicalGrid.getRowByIndex(0));
-            GridSelectionFunctions.verifyHeaderRowCheckboxState(fix, false, true);
-=======
             // Change row selection for grids
             hierarchicalGrid.rowSelection = GridSelectionMode.none;
             rowIsland1.rowSelection = GridSelectionMode.multiple;
@@ -170,26 +144,26 @@
 
             expect(hierarchicalGrid.rowSelection).toBe(GridSelectionMode.none);
             expect(hierarchicalGrid.selectedRows()).toEqual([]);
-            HelperUtils.verifyHeaderRowHasCheckbox(hierarchicalGrid, false, false);
+            GridSelectionFunctions.verifyHeaderRowHasCheckbox(hierarchicalGrid, false, false);
             for (const r of hierarchicalGrid.dataRowList.toArray()) {
-                HelperUtils.verifyRowHasCheckbox(r.nativeElement, false, false);
+                GridSelectionFunctions.verifyRowHasCheckbox(r.nativeElement, false, false);
             }
 
             expect(childGridLevel1.rowSelection).toBe(GridSelectionMode.multiple);
             expect(childGridLevel1.selectedRows()).toEqual([]);
-            HelperUtils.verifyHeaderRowHasCheckbox(childGridLevel1);
+            GridSelectionFunctions.verifyHeaderRowHasCheckbox(childGridLevel1);
             for (const r of childGridLevel1.dataRowList.toArray()) {
-                HelperUtils.verifyRowHasCheckbox(r.nativeElement);
-            }
-            HelperUtils.verifyHeaderAndRowCheckBoxesAlignment(childGridLevel1);
+                GridSelectionFunctions.verifyRowHasCheckbox(r.nativeElement);
+            }
+            GridSelectionFunctions.verifyHeaderAndRowCheckBoxesAlignment(childGridLevel1);
 
             expect(childGridLevel2.rowSelection).toBe(GridSelectionMode.single);
             expect(childGridLevel2.selectedRows()).toEqual([]);
-            HelperUtils.verifyHeaderRowHasCheckbox(childGridLevel2, false);
+            GridSelectionFunctions.verifyHeaderRowHasCheckbox(childGridLevel2, false);
             for (const r of childGridLevel2.dataRowList.toArray()) {
-                HelperUtils.verifyRowHasCheckbox(r.nativeElement);
-            }
-            HelperUtils.verifyHeaderAndRowCheckBoxesAlignment(childGridLevel2);
+                GridSelectionFunctions.verifyRowHasCheckbox(r.nativeElement);
+            }
+            GridSelectionFunctions.verifyHeaderAndRowCheckBoxesAlignment(childGridLevel2);
         });
 
         it('should able to change showRowCheckboxes at runtime', () => {
@@ -201,16 +175,16 @@
             fix.detectChanges();
 
             expect(hierarchicalGrid.hideRowSelectors).toBe(true);
-            HelperUtils.verifyHeaderRowHasCheckbox(hierarchicalGrid, false, false);
+            GridSelectionFunctions.verifyHeaderRowHasCheckbox(hierarchicalGrid, false, false);
             for (const r of hierarchicalGrid.dataRowList.toArray()) {
-                HelperUtils.verifyRowHasCheckbox(r.nativeElement, false, false);
+                GridSelectionFunctions.verifyRowHasCheckbox(r.nativeElement, false, false);
             }
 
             const childGridLevel1 = hierarchicalGrid.hgridAPI.getChildGrids(false)[0];
             expect(childGridLevel1.hideRowSelectors).toBe(true);
-            HelperUtils.verifyHeaderRowHasCheckbox(childGridLevel1, false, false);
+            GridSelectionFunctions.verifyHeaderRowHasCheckbox(childGridLevel1, false, false);
             for (const r of childGridLevel1.dataRowList.toArray()) {
-                HelperUtils.verifyRowHasCheckbox(r.nativeElement, false, false);
+                GridSelectionFunctions.verifyRowHasCheckbox(r.nativeElement, false, false);
             }
 
             hierarchicalGrid.hideRowSelectors = false;
@@ -218,15 +192,15 @@
             fix.detectChanges();
 
             expect(hierarchicalGrid.hideRowSelectors).toBe(false);
-            HelperUtils.verifyHeaderRowHasCheckbox(hierarchicalGrid);
+            GridSelectionFunctions.verifyHeaderRowHasCheckbox(hierarchicalGrid);
             for (const r of hierarchicalGrid.dataRowList.toArray()) {
-                HelperUtils.verifyRowHasCheckbox(r.nativeElement);
+                GridSelectionFunctions.verifyRowHasCheckbox(r.nativeElement);
             }
 
             expect(childGridLevel1.hideRowSelectors).toBe(false);
-            HelperUtils.verifyHeaderRowHasCheckbox(childGridLevel1, false);
+            GridSelectionFunctions.verifyHeaderRowHasCheckbox(childGridLevel1, false);
             for (const r of childGridLevel1.dataRowList.toArray()) {
-                HelperUtils.verifyRowHasCheckbox(r.nativeElement);
+                GridSelectionFunctions.verifyRowHasCheckbox(r.nativeElement);
             }
         });
 
@@ -259,7 +233,7 @@
             });
 
             // Click on checkbox on second row
-            HelperUtils.getRowCheckboxDiv(childGrid.getRowByIndex(1).nativeElement).dispatchEvent(mockEvent);
+            GridSelectionFunctions.getRowCheckboxDiv(childGrid.getRowByIndex(1).nativeElement).dispatchEvent(mockEvent);
             fix.detectChanges();
 
             expect(secondChildSpy).toHaveBeenCalledTimes(0);
@@ -293,7 +267,7 @@
             });
 
             // Click on a header checkbox in parent grid
-            HelperUtils.getRowCheckboxDiv(HelperUtils.getHeaderRow(hierarchicalGrid)).dispatchEvent(mockEvent);
+            GridSelectionFunctions.getRowCheckboxDiv(GridSelectionFunctions.getHeaderRow(hierarchicalGrid)).dispatchEvent(mockEvent);
             fix.detectChanges();
 
             expect(secondChildSpy).toHaveBeenCalledTimes(0);
@@ -315,19 +289,19 @@
             firstRow.toggle();
             fix.detectChanges();
 
-            HelperUtils.verifyRowSelected(firstRow, false);
+            GridSelectionFunctions.verifyRowSelected(firstRow, false);
 
             UIInteractions.simulateClickEvent(firstRow.nativeElement);
             fix.detectChanges();
 
-            HelperUtils.verifyRowSelected(firstRow);
+            GridSelectionFunctions.verifyRowSelected(firstRow);
             expect(hierarchicalGrid.selectedRows()).toEqual(['0']);
 
             const fourthRow = hierarchicalGrid.getRowByIndex(4);
             UIInteractions.simulateClickEvent(fourthRow.nativeElement, true);
             fix.detectChanges();
 
-            HelperUtils.verifyRowsArraySelected(
+            GridSelectionFunctions.verifyRowsArraySelected(
                 [firstRow, hierarchicalGrid.getRowByIndex(2), hierarchicalGrid.getRowByIndex(3), fourthRow]);
             expect(hierarchicalGrid.selectedRows()).toEqual(['0', '1', '2', '3']);
 
@@ -335,7 +309,7 @@
             const childGrid = hierarchicalGrid.hgridAPI.getChildGrids(false)[0];
             expect(childGrid.selectedRows()).toEqual([]);
             for (const r of childGrid.dataRowList.toArray()) {
-                HelperUtils.verifyRowSelected(r, false);
+                GridSelectionFunctions.verifyRowSelected(r, false);
             }
         });
 
@@ -345,19 +319,19 @@
             firstRow.toggle();
             fix.detectChanges();
 
-            HelperUtils.verifyRowSelected(firstRow, false);
+            GridSelectionFunctions.verifyRowSelected(firstRow, false);
 
             UIInteractions.simulateClickEvent(firstRow.nativeElement);
             fix.detectChanges();
 
-            HelperUtils.verifyRowSelected(firstRow);
+            GridSelectionFunctions.verifyRowSelected(firstRow);
             expect(hierarchicalGrid.selectedRows()).toEqual(['0']);
 
             const fourthRow = hierarchicalGrid.getRowByIndex(4);
             UIInteractions.simulateClickEvent(fourthRow.nativeElement, false, true);
             fix.detectChanges();
 
-            HelperUtils.verifyRowsArraySelected([firstRow, fourthRow]);
+            GridSelectionFunctions.verifyRowsArraySelected([firstRow, fourthRow]);
             expect(hierarchicalGrid.selectedRows()).toEqual(['0', '3']);
 
             // Click on a row in the child grid
@@ -368,9 +342,9 @@
             UIInteractions.simulateClickEvent(childGridFirstRow.nativeElement, false, true);
             fix.detectChanges();
 
-            HelperUtils.verifyRowsArraySelected([firstRow, fourthRow]);
+            GridSelectionFunctions.verifyRowsArraySelected([firstRow, fourthRow]);
             expect(hierarchicalGrid.selectedRows()).toEqual(['0', '3']);
-            HelperUtils.verifyRowSelected(childGridFirstRow);
+            GridSelectionFunctions.verifyRowSelected(childGridFirstRow);
             expect(childGrid.selectedRows()).toEqual(['02']);
         });
 
@@ -390,31 +364,31 @@
             UIInteractions.simulateClickEvent(firstRow.nativeElement);
             fix.detectChanges();
 
-            HelperUtils.verifyRowSelected(firstRow);
+            GridSelectionFunctions.verifyRowSelected(firstRow);
             expect(childGrid.selectedRows()).toEqual(['00']);
 
             // Click on second row holding Ctrl
             UIInteractions.simulateClickEvent(secondRow.nativeElement, false, true);
             fix.detectChanges();
 
-            HelperUtils.verifyRowSelected(firstRow, false);
-            HelperUtils.verifyRowSelected(secondRow);
+            GridSelectionFunctions.verifyRowSelected(firstRow, false);
+            GridSelectionFunctions.verifyRowSelected(secondRow);
             expect(childGrid.selectedRows()).toEqual(['02']);
 
             // Click on first row holding Shift key
             UIInteractions.simulateClickEvent(firstRow.nativeElement, true);
             fix.detectChanges();
 
-            HelperUtils.verifyRowSelected(firstRow);
-            HelperUtils.verifyRowSelected(secondRow, false);
+            GridSelectionFunctions.verifyRowSelected(firstRow);
+            GridSelectionFunctions.verifyRowSelected(secondRow, false);
             expect(childGrid.selectedRows()).toEqual(['00']);
 
             // Click on second row checkbox
-            HelperUtils.clickRowCheckbox(secondRow);
-            fix.detectChanges();
-
-            HelperUtils.verifyRowSelected(firstRow, false);
-            HelperUtils.verifyRowSelected(secondRow);
+            GridSelectionFunctions.clickRowCheckbox(secondRow);
+            fix.detectChanges();
+
+            GridSelectionFunctions.verifyRowSelected(firstRow, false);
+            GridSelectionFunctions.verifyRowSelected(secondRow);
             expect(childGrid.selectedRows()).toEqual(['02']);
         });
 
@@ -434,55 +408,54 @@
             fix.detectChanges();
 
             // Select all rows in parent
-            HelperUtils.clickHeaderRowCheckbox(hierarchicalGrid);
+            GridSelectionFunctions.clickHeaderRowCheckbox(hierarchicalGrid);
             fix.detectChanges();
 
             expect(hierarchicalGrid.selectedRows()).toEqual(['0', '1', '2', '3', '4']);
-            HelperUtils.verifyHeaderRowCheckboxState(hierarchicalGrid, true);
+            GridSelectionFunctions.verifyHeaderRowCheckboxState(hierarchicalGrid, true);
 
             const childGrid1 = hierarchicalGrid.hgridAPI.getChildGrids(false)[0];
             const childGrid2 = hierarchicalGrid.hgridAPI.getChildGrids(false)[1];
             expect(childGrid1.selectedRows()).toEqual([]);
             expect(childGrid2.selectedRows()).toEqual([]);
-            HelperUtils.verifyHeaderRowCheckboxState(childGrid1);
-            HelperUtils.verifyHeaderRowCheckboxState(childGrid2);
+            GridSelectionFunctions.verifyHeaderRowCheckboxState(childGrid1);
+            GridSelectionFunctions.verifyHeaderRowCheckboxState(childGrid2);
 
             // Select all rows in child
-            HelperUtils.clickHeaderRowCheckbox(childGrid1);
+            GridSelectionFunctions.clickHeaderRowCheckbox(childGrid1);
             fix.detectChanges();
 
             expect(hierarchicalGrid.selectedRows()).toEqual(['0', '1', '2', '3', '4']);
-            HelperUtils.verifyHeaderRowCheckboxState(hierarchicalGrid, true);
+            GridSelectionFunctions.verifyHeaderRowCheckboxState(hierarchicalGrid, true);
 
             expect(childGrid1.selectedRows()).toEqual(['00', '01', '02']);
-            HelperUtils.verifyHeaderRowCheckboxState(childGrid1, true);
+            GridSelectionFunctions.verifyHeaderRowCheckboxState(childGrid1, true);
             expect(childGrid2.selectedRows()).toEqual([]);
-            HelperUtils.verifyHeaderRowCheckboxState(childGrid2);
+            GridSelectionFunctions.verifyHeaderRowCheckboxState(childGrid2);
 
             // Deselect all rows in parent
-            HelperUtils.clickHeaderRowCheckbox(hierarchicalGrid);
+            GridSelectionFunctions.clickHeaderRowCheckbox(hierarchicalGrid);
             fix.detectChanges();
 
             expect(hierarchicalGrid.selectedRows()).toEqual([]);
-            HelperUtils.verifyHeaderRowCheckboxState(hierarchicalGrid);
+            GridSelectionFunctions.verifyHeaderRowCheckboxState(hierarchicalGrid);
 
             expect(childGrid1.selectedRows()).toEqual(['00', '01', '02']);
-            HelperUtils.verifyHeaderRowCheckboxState(childGrid1, true);
+            GridSelectionFunctions.verifyHeaderRowCheckboxState(childGrid1, true);
             expect(childGrid2.selectedRows()).toEqual([]);
-            HelperUtils.verifyHeaderRowCheckboxState(childGrid2);
+            GridSelectionFunctions.verifyHeaderRowCheckboxState(childGrid2);
 
             // Deselect all rows in child
-            HelperUtils.clickHeaderRowCheckbox(childGrid1);
+            GridSelectionFunctions.clickHeaderRowCheckbox(childGrid1);
             fix.detectChanges();
 
             expect(hierarchicalGrid.selectedRows()).toEqual([]);
-            HelperUtils.verifyHeaderRowCheckboxState(hierarchicalGrid);
+            GridSelectionFunctions.verifyHeaderRowCheckboxState(hierarchicalGrid);
 
             expect(childGrid1.selectedRows()).toEqual([]);
-            HelperUtils.verifyHeaderRowCheckboxState(childGrid1);
+            GridSelectionFunctions.verifyHeaderRowCheckboxState(childGrid1);
             expect(childGrid2.selectedRows()).toEqual([]);
-            HelperUtils.verifyHeaderRowCheckboxState(childGrid2);
->>>>>>> 315d43cc
+            GridSelectionFunctions.verifyHeaderRowCheckboxState(childGrid2);
         });
 
         it('should have correct header checkbox state when selecting rows', () => {
@@ -519,14 +492,14 @@
 
         it('should retain selected row when filtering', () => {
             const firstRow = hierarchicalGrid.getRowByIndex(0);
-            HelperUtils.clickRowCheckbox(firstRow);
+            GridSelectionFunctions.clickRowCheckbox(firstRow);
             fix.detectChanges();
 
             hierarchicalGrid.filter('ID', '1', IgxStringFilteringOperand.instance().condition('doesNotContain'), true);
             fix.detectChanges();
 
-            HelperUtils.verifyRowSelected(hierarchicalGrid.getRowByIndex(0));
-            HelperUtils.verifyHeaderRowCheckboxState(fix, false, true);
+            GridSelectionFunctions.verifyRowSelected(hierarchicalGrid.getRowByIndex(0));
+            GridSelectionFunctions.verifyHeaderRowCheckboxState(fix, false, true);
         });
 
         it('should child grid selection should not be changed when filter parent', () => {
@@ -540,23 +513,23 @@
 
             // select second row
             const secondRow = hierarchicalGrid.getRowByIndex(2);
-            HelperUtils.clickRowCheckbox(secondRow);
-            fix.detectChanges();
-
-            HelperUtils.verifyHeaderRowCheckboxState(hierarchicalGrid, false, true);
+            GridSelectionFunctions.clickRowCheckbox(secondRow);
+            fix.detectChanges();
+
+            GridSelectionFunctions.verifyHeaderRowCheckboxState(hierarchicalGrid, false, true);
 
             // Select all rows in child grid
             let childGrid = hierarchicalGrid.hgridAPI.getChildGrids(false)[0];
-            HelperUtils.clickHeaderRowCheckbox(childGrid);
-            fix.detectChanges();
-
-            HelperUtils.verifyHeaderRowCheckboxState(childGrid, true);
+            GridSelectionFunctions.clickHeaderRowCheckbox(childGrid);
+            fix.detectChanges();
+
+            GridSelectionFunctions.verifyHeaderRowCheckboxState(childGrid, true);
 
             // filter parent grid
             hierarchicalGrid.filter('ID', '1', IgxStringFilteringOperand.instance().condition('equals'), true);
             fix.detectChanges();
 
-            HelperUtils.verifyHeaderRowCheckboxState(hierarchicalGrid, true);
+            GridSelectionFunctions.verifyHeaderRowCheckboxState(hierarchicalGrid, true);
 
             // Expand filtered row
             row = hierarchicalGrid.getRowByIndex(0) as IgxHierarchicalRowComponent;
@@ -564,17 +537,17 @@
             fix.detectChanges();
 
             childGrid = hierarchicalGrid.hgridAPI.getChildGrids(false)[1];
-            HelperUtils.verifyHeaderRowCheckboxState(childGrid);
-            HelperUtils.verifyRowsArraySelected(childGrid.dataRowList.toArray(), false);
+            GridSelectionFunctions.verifyHeaderRowCheckboxState(childGrid);
+            GridSelectionFunctions.verifyRowsArraySelected(childGrid.dataRowList.toArray(), false);
 
             // Clear filter
             hierarchicalGrid.clearFilter();
             fix.detectChanges();
 
-            HelperUtils.verifyHeaderRowCheckboxState(hierarchicalGrid, false, true);
+            GridSelectionFunctions.verifyHeaderRowCheckboxState(hierarchicalGrid, false, true);
             childGrid = hierarchicalGrid.hgridAPI.getChildGrids(false)[0];
-            HelperUtils.verifyHeaderRowCheckboxState(childGrid, true);
-            HelperUtils.verifyRowsArraySelected(childGrid.dataRowList.toArray());
+            GridSelectionFunctions.verifyHeaderRowCheckboxState(childGrid, true);
+            GridSelectionFunctions.verifyRowsArraySelected(childGrid.dataRowList.toArray());
         });
 
         it('should not be able to select deleted row', () => {
@@ -586,39 +559,39 @@
             UIInteractions.simulateClickEvent(firstRow.nativeElement);
             fix.detectChanges();
 
-            HelperUtils.verifyRowSelected(firstRow);
-            HelperUtils.verifyHeaderRowCheckboxState(fix, false, true);
+            GridSelectionFunctions.verifyRowSelected(firstRow);
+            GridSelectionFunctions.verifyHeaderRowCheckboxState(fix, false, true);
 
             // delete selected row
             hierarchicalGrid.deleteRow('0');
             fix.detectChanges();
 
-            HelperUtils.verifyRowSelected(firstRow, false);
-            HelperUtils.verifyHeaderRowCheckboxState(fix);
+            GridSelectionFunctions.verifyRowSelected(firstRow, false);
+            GridSelectionFunctions.verifyHeaderRowCheckboxState(fix);
             expect(hierarchicalGrid.selectedRows()).toEqual([]);
 
             // Click on deleted row
             UIInteractions.simulateClickEvent(firstRow.nativeElement);
             fix.detectChanges();
 
-            HelperUtils.verifyRowSelected(firstRow, false);
-            HelperUtils.verifyHeaderRowCheckboxState(fix);
+            GridSelectionFunctions.verifyRowSelected(firstRow, false);
+            GridSelectionFunctions.verifyHeaderRowCheckboxState(fix);
             expect(hierarchicalGrid.selectedRows()).toEqual([]);
 
             // Click on checkbox for deleted row
-            HelperUtils.clickRowCheckbox(firstRow);
-            fix.detectChanges();
-
-            HelperUtils.verifyRowSelected(firstRow, false);
-            HelperUtils.verifyHeaderRowCheckboxState(fix);
+            GridSelectionFunctions.clickRowCheckbox(firstRow);
+            fix.detectChanges();
+
+            GridSelectionFunctions.verifyRowSelected(firstRow, false);
+            GridSelectionFunctions.verifyHeaderRowCheckboxState(fix);
             expect(hierarchicalGrid.selectedRows()).toEqual([]);
 
             // Select all rows
             hierarchicalGrid.selectAllRows();
             fix.detectChanges();
 
-            HelperUtils.verifyRowSelected(firstRow, false);
-            HelperUtils.verifyHeaderRowCheckboxState(fix, true);
+            GridSelectionFunctions.verifyRowSelected(firstRow, false);
+            GridSelectionFunctions.verifyHeaderRowCheckboxState(fix, true);
             expect(hierarchicalGrid.selectedRows()).toEqual(['1', '2', '3', '4']);
 
             // Click on a row in the child grid
@@ -629,8 +602,8 @@
             UIInteractions.simulateClickEvent(childGridFirstRow.nativeElement, false, true);
             fix.detectChanges();
 
-            HelperUtils.verifyRowSelected(firstRow, false);
-            HelperUtils.verifyHeaderRowCheckboxState(fix, true);
+            GridSelectionFunctions.verifyRowSelected(firstRow, false);
+            GridSelectionFunctions.verifyHeaderRowCheckboxState(fix, true);
             expect(hierarchicalGrid.selectedRows()).toEqual(['1', '2', '3', '4']);
             expect(childGrid.selectedRows()).toEqual(['00']);
         });
@@ -645,24 +618,24 @@
             firstRow.toggle();
             fix.detectChanges();
 
-            HelperUtils.clickHeaderRowCheckbox(hierarchicalGrid);
-            fix.detectChanges();
-
-            HelperUtils.verifyHeaderRowCheckboxState(hierarchicalGrid, true);
+            GridSelectionFunctions.clickHeaderRowCheckbox(hierarchicalGrid);
+            fix.detectChanges();
+
+            GridSelectionFunctions.verifyHeaderRowCheckboxState(hierarchicalGrid, true);
             expect(hierarchicalGrid.selectedRows()).toEqual(['0', '1', '2', '3', '4']);
 
             hierarchicalGrid.addRow({ ID: '5', ChildLevels: 3, ProductName: 'New Product' });
             fix.detectChanges();
 
-            HelperUtils.verifyHeaderRowCheckboxState(hierarchicalGrid, false, true);
+            GridSelectionFunctions.verifyHeaderRowCheckboxState(hierarchicalGrid, false, true);
             expect(hierarchicalGrid.selectedRows()).toEqual(['0', '1', '2', '3', '4']);
             let lastRow = hierarchicalGrid.getRowByIndex(6);
-            HelperUtils.verifyRowSelected(lastRow, false);
-
-            HelperUtils.clickRowCheckbox(lastRow);
-            fix.detectChanges();
-
-            HelperUtils.verifyHeaderRowCheckboxState(hierarchicalGrid, true);
+            GridSelectionFunctions.verifyRowSelected(lastRow, false);
+
+            GridSelectionFunctions.clickRowCheckbox(lastRow);
+            fix.detectChanges();
+
+            GridSelectionFunctions.verifyHeaderRowCheckboxState(hierarchicalGrid, true);
             expect(hierarchicalGrid.selectedRows()).toEqual(['0', '1', '2', '3', '4', '5']);
 
             // Add row in child grid
@@ -671,13 +644,13 @@
             childGrid.addRow({ ID: '03', ChildLevels: 2, ProductName: 'New Product' });
             fix.detectChanges();
 
-            HelperUtils.clickHeaderRowCheckbox(childGrid);
-            fix.detectChanges();
-
-            HelperUtils.verifyHeaderRowCheckboxState(childGrid, true);
+            GridSelectionFunctions.clickHeaderRowCheckbox(childGrid);
+            fix.detectChanges();
+
+            GridSelectionFunctions.verifyHeaderRowCheckboxState(childGrid, true);
             expect(childGrid.selectedRows()).toEqual(['00', '01', '02', '03']);
             lastRow = childGrid.getRowByIndex(3);
-            HelperUtils.verifyRowSelected(lastRow);
+            GridSelectionFunctions.verifyRowSelected(lastRow);
         });
     });
 
@@ -691,31 +664,31 @@
         }));
 
         it('should deselect deleted row', () => {
-            HelperUtils.clickHeaderRowCheckbox(hierarchicalGrid);
-            fix.detectChanges();
-
-            HelperUtils.verifyHeaderRowCheckboxState(hierarchicalGrid, true);
+            GridSelectionFunctions.clickHeaderRowCheckbox(hierarchicalGrid);
+            fix.detectChanges();
+
+            GridSelectionFunctions.verifyHeaderRowCheckboxState(hierarchicalGrid, true);
             expect(hierarchicalGrid.selectedRows()).toEqual(['0', '1', '2', '3', '4']);
 
             hierarchicalGrid.deleteRow('1');
             fix.detectChanges();
 
-            HelperUtils.verifyHeaderRowCheckboxState(hierarchicalGrid, true);
+            GridSelectionFunctions.verifyHeaderRowCheckboxState(hierarchicalGrid, true);
             expect(hierarchicalGrid.selectedRows()).toEqual(['0', '2', '3', '4']);
             expect(hierarchicalGrid.dataRowList.length).toEqual(4);
 
             const firstRow = hierarchicalGrid.getRowByIndex(0);
-            HelperUtils.clickRowCheckbox(firstRow);
-            fix.detectChanges();
-
-            HelperUtils.verifyHeaderRowCheckboxState(hierarchicalGrid, false, true);
+            GridSelectionFunctions.clickRowCheckbox(firstRow);
+            fix.detectChanges();
+
+            GridSelectionFunctions.verifyHeaderRowCheckboxState(hierarchicalGrid, false, true);
             expect(hierarchicalGrid.selectedRows()).toEqual(['2', '3', '4']);
 
             hierarchicalGrid.deleteRow('0');
             fix.detectChanges();
 
             expect(hierarchicalGrid.dataRowList.length).toEqual(3);
-            HelperUtils.verifyHeaderRowCheckboxState(hierarchicalGrid, true);
+            GridSelectionFunctions.verifyHeaderRowCheckboxState(hierarchicalGrid, true);
             expect(hierarchicalGrid.selectedRows()).toEqual(['2', '3', '4']);
         });
 
@@ -729,33 +702,33 @@
             fix.detectChanges();
 
             expect(hierarchicalGrid.dataRowList.length).toEqual(6);
-            HelperUtils.verifyHeaderRowCheckboxState(hierarchicalGrid);
+            GridSelectionFunctions.verifyHeaderRowCheckboxState(hierarchicalGrid);
 
             hierarchicalGrid.selectAllRows();
             fix.detectChanges();
 
             let addedRow = hierarchicalGrid.getRowByIndex(5);
-            HelperUtils.verifyHeaderRowCheckboxState(hierarchicalGrid, true);
-            HelperUtils.verifyRowSelected(addedRow);
+            GridSelectionFunctions.verifyHeaderRowCheckboxState(hierarchicalGrid, true);
+            GridSelectionFunctions.verifyRowSelected(addedRow);
 
             const childGrid = hierarchicalGrid.hgridAPI.getChildGrids(false)[0];
-            HelperUtils.clickHeaderRowCheckbox(childGrid);
-            fix.detectChanges();
-
-            HelperUtils.verifyHeaderRowCheckboxState(childGrid, true);
+            GridSelectionFunctions.clickHeaderRowCheckbox(childGrid);
+            fix.detectChanges();
+
+            GridSelectionFunctions.verifyHeaderRowCheckboxState(childGrid, true);
 
             childGrid.addRow({ ID: '03', ChildLevels: 3, ProductName: 'New Product' });
             fix.detectChanges();
 
             addedRow = childGrid.getRowByIndex(3);
-            HelperUtils.verifyRowSelected(addedRow, false);
-            HelperUtils.verifyHeaderRowCheckboxState(childGrid, false, true);
-            HelperUtils.verifyHeaderRowCheckboxState(hierarchicalGrid, true);
-
-            HelperUtils.clickRowCheckbox(addedRow);
-            fix.detectChanges();
-            HelperUtils.verifyRowSelected(addedRow);
-            HelperUtils.verifyHeaderRowCheckboxState(childGrid, true);
+            GridSelectionFunctions.verifyRowSelected(addedRow, false);
+            GridSelectionFunctions.verifyHeaderRowCheckboxState(childGrid, false, true);
+            GridSelectionFunctions.verifyHeaderRowCheckboxState(hierarchicalGrid, true);
+
+            GridSelectionFunctions.clickRowCheckbox(addedRow);
+            fix.detectChanges();
+            GridSelectionFunctions.verifyRowSelected(addedRow);
+            GridSelectionFunctions.verifyHeaderRowCheckboxState(childGrid, true);
         });
     });
 });