--- conflicted
+++ resolved
@@ -269,7 +269,6 @@
         expect(childGrid.displayDensity).toBe(DisplayDensity.compact);
     }));
 
-<<<<<<< HEAD
     it('should update child grid data when root grid data is changed.', () => {
         const newData1 = [
             {
@@ -315,7 +314,8 @@
 
         expect(childGrid.data).toBe(newData2[0].childData);
 
-=======
+    });
+
     it('when child width is in percents its width should be update if parent width changes while parent row is collapsed. ', async () => {
         const row = hierarchicalGrid.getRowByIndex(0) as IgxHierarchicalRowComponent;
         UIInteractions.clickElement(row.expander);
@@ -332,7 +332,6 @@
         UIInteractions.clickElement(row.expander);
         fixture.detectChanges();
         expect(childGrid.calcWidth - 170).toBeLessThan(3);
->>>>>>> ef552c1d
     });
 });
 
