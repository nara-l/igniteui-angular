--- conflicted
+++ resolved
@@ -466,8 +466,7 @@
          expect(childGrid.verticalScrollContainer.getVerticalScroll().scrollHeight).toBe(700);
          hVirt = childGrid.getRowByIndex(0).virtDirRow;
          expect(hVirt.getHorizontalScroll().scrollWidth).toBe(272);
-<<<<<<< HEAD
-    });
+    }));
 
     it('should destroy cached instances of child grids when root grid is destroyed', (async () => {
         const row = hierarchicalGrid.getRowByIndex(0) as IgxHierarchicalRowComponent;
@@ -493,8 +492,6 @@
 
         expect(child1._destroyed).toBeTruthy();
         expect(child2._destroyed).toBeTruthy();
-=======
->>>>>>> f6cc4927
     }));
 });
 
