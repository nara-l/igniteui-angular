--- conflicted
+++ resolved
@@ -1,19 +1,13 @@
-<<<<<<< HEAD
 <div class="igx-grid__hierarchical-expander" [tabIndex]="tabindex" *ngIf="hasChildren">
         <ng-container *ngTemplateOutlet="iconTemplate; context: { $implicit: this }">
         </ng-container>
-=======
-<div (click)="toggle($event.stopPropagation())" class="igx-grid__hierarchical-expander" [tabIndex]="tabindex" *ngIf="hasChildren" #expander>
-    <ng-container *ngTemplateOutlet="iconTemplate; context: { $implicit: this }">
-    </ng-container>
->>>>>>> abaffa11
 </div>
 <ng-template #defaultExpandedTemplate>
-        <igx-icon  #expander (click)="toggle()" [isActive]='!added' fontSet="material">expand_more</igx-icon>
+        <igx-icon  #expander (click)="toggle($event.stopPropagation())" [isActive]='!added' fontSet="material">expand_more</igx-icon>
     </ng-template>
 
 <ng-template #defaultCollapsedTemplate>
-        <igx-icon #expander (click)="toggle()" [isActive]='!added' fontSet="material">chevron_right</igx-icon>
+        <igx-icon #expander (click)="toggle($event.stopPropagation())" [isActive]='!added' fontSet="material">chevron_right</igx-icon>
  </ng-template>
 <ng-container *ngIf="rowDraggable">
     <div [class]="resolveDragIndicatorClasses" [igxRowDrag]="this" (click)="$event.stopPropagation()">
