<<<<<<< HEAD
<div (click)="toggle()" class="igx-grid__hierarchical-expander" [tabIndex]="tabindex" *ngIf="hasChildren" #expander>
        <ng-container *ngTemplateOutlet="iconTemplate; context: { $implicit: this }">
        </ng-container>
=======
<div (click)="toggle($event.stopPropagation())" class="igx-grid__hierarchical-expander" [tabIndex]="tabindex" *ngIf="hasChildren" #expander>
    <igx-icon *ngIf="!expanded" [isActive]='!added' fontSet="material">expand_more</igx-icon>
    <igx-icon *ngIf="expanded" [isActive]='!added' fontSet="material">expand_less</igx-icon>
>>>>>>> 1ad1df36
</div>
<ng-template #defaultExpandedTemplate>
        <igx-icon [isActive]='!added' fontSet="material">expand_more</igx-icon>
    </ng-template>

<ng-template #defaultCollapsedTemplate>
        <igx-icon [isActive]='!added' fontSet="material">chevron_right</igx-icon>
 </ng-template>
<ng-container *ngIf="rowDraggable">
    <div [class]="resolveDragIndicatorClasses" [igxRowDrag]="this" (click)="$event.stopPropagation()">
            <ng-container *ngTemplateOutlet="this.grid.dragIndicatorIconTemplate ? this.grid.dragIndicatorIconTemplate : this.grid.dragIndicatorIconBase"></ng-container>
    </div>
</ng-container>
<ng-container *ngIf="showRowCheckboxes">
    <div class="igx-grid__cbx-selection" (click)="onRowSelectorClick($event)">
        <igx-checkbox (click)="$event.preventDefault()" [checked]="selected" disableRipple="true" [disabled]="deleted" [disableTransitions]="grid.disableTransitions" [aria-label]="rowCheckboxAriaLabel"></igx-checkbox>
    </div>
</ng-container>

<ng-container *ngIf="pinnedColumns.length > 0">
    <igx-hierarchical-grid-cell *ngFor="let col of pinnedColumns | igxNotGrouped"
        class="igx-grid__td igx-grid__td--fw igx-grid__td--pinned"
        [class.igx-grid__td--number]="col.dataType === 'number'"
        [ngClass]="col.cellClasses | igxCellStyles:rowData[col.field]:rowData:col.field"
        [editMode]="col.editable && crudService.isInEditMode(index, col.index)"
        [column]="col"
        [formatter]="col.formatter"
        [row]="this"
        [lastPinned]="col.isLastPinned"
        [style.min-height.px]="grid.rowHeight || 32"
        [rowData]="rowData"
        [style.min-width.px]="col.width"
        [style.flex-basis.px]="col.width"
        [width]="col.getCellWidth()"
        [visibleColumnIndex]="col.visibleIndex"
        [value]="rowData[col.field]"
        [cellTemplate]="col.bodyTemplate"
        [cellSelectionMode]="grid.cellSelection">
    </igx-hierarchical-grid-cell>
</ng-container>

<ng-template igxGridFor let-col [igxGridForOf]="unpinnedColumns | igxNotGrouped" [igxForScrollContainer]="grid.parentVirtDir" let-colIndex="index" [igxForSizePropName]='"calcPixelWidth"' [igxForScrollOrientation]="'horizontal'" [igxForContainerSize]='grid.unpinnedWidth' [igxForTrackBy]='grid.trackColumnChanges' #igxDirRef>
    <igx-hierarchical-grid-cell
        class="igx-grid__td igx-grid__td--fw"
        [class.igx-grid__td--number]="col.dataType === 'number'"
        [ngClass]="col.cellClasses | igxCellStyles:rowData[col.field]:rowData:col.field"
        [editMode]="col.editable && crudService.isInEditMode(index, col.index)"
        [column]="col"
        [formatter]="col.formatter"
        [row]="this"
        [style.min-height.px]="grid.rowHeight || 32"
        [rowData]="rowData"
        [style.min-width.px]="col.width"
        [style.flex-basis.px]="col.width"
        [width]="col.getCellWidth()"
        [visibleColumnIndex]="col.visibleIndex"
        [value]="rowData[col.field]"
        [cellTemplate]="col.bodyTemplate"
        [cellSelectionMode]="grid.cellSelection">
    </igx-hierarchical-grid-cell>
</ng-template>
<|MERGE_RESOLUTION|>--- conflicted
+++ resolved
@@ -1,12 +1,6 @@
-<<<<<<< HEAD
-<div (click)="toggle()" class="igx-grid__hierarchical-expander" [tabIndex]="tabindex" *ngIf="hasChildren" #expander>
-        <ng-container *ngTemplateOutlet="iconTemplate; context: { $implicit: this }">
-        </ng-container>
-=======
 <div (click)="toggle($event.stopPropagation())" class="igx-grid__hierarchical-expander" [tabIndex]="tabindex" *ngIf="hasChildren" #expander>
-    <igx-icon *ngIf="!expanded" [isActive]='!added' fontSet="material">expand_more</igx-icon>
-    <igx-icon *ngIf="expanded" [isActive]='!added' fontSet="material">expand_less</igx-icon>
->>>>>>> 1ad1df36
+    <ng-container *ngTemplateOutlet="iconTemplate; context: { $implicit: this }">
+    </ng-container>
 </div>
 <ng-template #defaultExpandedTemplate>
         <igx-icon [isActive]='!added' fontSet="material">expand_more</igx-icon>
