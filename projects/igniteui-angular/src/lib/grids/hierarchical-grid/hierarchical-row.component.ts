--- conflicted
+++ resolved
@@ -164,15 +164,9 @@
     }
 
     /**
-<<<<<<< HEAD
-    * @hidden
-    */
-    public getIconTemplate() {
-=======
      * @hidden
      */
     public get iconTemplate() {
->>>>>>> c105ddb0
         let expandable = true;
         if (this.grid.hasChildrenKey) {
             expandable = this.rowData[this.grid.hasChildrenKey];
