--- conflicted
+++ resolved
@@ -23,7 +23,6 @@
     providers: [{ provide: IgxRowDirective, useExisting: forwardRef(() => IgxHierarchicalRowComponent) }]
 })
 export class IgxHierarchicalRowComponent extends IgxRowDirective<IgxHierarchicalGridComponent> {
-<<<<<<< HEAD
 
     protected expanderClass = 'igx-grid__hierarchical-expander';
 
@@ -37,16 +36,6 @@
         };
     }
 
-    /**
-     * The rendered cells in the row component.
-     *
-     * ```typescript
-     * // get the cells of the third selected row
-     * let selectedRowCells = this.grid.selectedRows[2].cells;
-     * ```
-     */
-=======
->>>>>>> 0efe5707
     @ViewChildren(forwardRef(() => IgxHierarchicalGridCellComponent), { read: IgxHierarchicalGridCellComponent })
     protected _cells: QueryList<IgxHierarchicalGridCellComponent>;
 
