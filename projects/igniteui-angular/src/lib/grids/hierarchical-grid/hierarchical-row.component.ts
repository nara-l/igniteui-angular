import {
    ChangeDetectionStrategy,
    Component,
    HostBinding,
    forwardRef,
    ElementRef,
    ViewChildren,
    QueryList,
    ViewChild,
    TemplateRef
} from '@angular/core';
import { IgxHierarchicalGridComponent } from './hierarchical-grid.component';
import { IgxRowDirective } from '../row.directive';
import { IgxHierarchicalGridCellComponent } from './hierarchical-cell.component';

@Component({
    changeDetection: ChangeDetectionStrategy.OnPush,
    preserveWhitespaces: false,
    selector: 'igx-hierarchical-grid-row',
    templateUrl: './hierarchical-row.component.html',
    providers: [{ provide: IgxRowDirective, useExisting: forwardRef(() => IgxHierarchicalRowComponent) }]
})
export class IgxHierarchicalRowComponent extends IgxRowDirective<IgxHierarchicalGridComponent> {
    /**
     * The rendered cells in the row component.
     *
     * ```typescript
     * // get the cells of the third selected row
     * let selectedRowCells = this.grid.selectedRows[2].cells;
     * ```
     */
    @ViewChildren(forwardRef(() => IgxHierarchicalGridCellComponent), { read: IgxHierarchicalGridCellComponent })
    public cells: QueryList<IgxHierarchicalGridCellComponent>;

    @ViewChild('expander', { read: ElementRef })
    public expander: ElementRef<HTMLElement>;

    get viewIndex(): number {
        return this.index + this.grid.page * this.grid.perPage;
    }

    /**
     * @hidden
     */
   @ViewChild('defaultExpandedTemplate', { read: TemplateRef, static: true })
   protected defaultExpandedTemplate: TemplateRef<any>;

    /**
     * @hidden
     */
   @ViewChild('defaultEmptyTemplate', { read: TemplateRef, static: true })
   protected defaultEmptyTemplate: TemplateRef<any>;

    /**
     * @hidden
     */
   @ViewChild('defaultCollapsedTemplate', { read: TemplateRef, static: true })
   protected defaultCollapsedTemplate: TemplateRef<any>;

    /**
<<<<<<< HEAD
=======
     * @hidden
     */
    @HostBinding('attr.tabindex')
    public tabindex = 0;

    /**
>>>>>>> e0887cc4
     * Returns whether the row is expanded.
     * ```typescript
     * const RowExpanded = this.grid1.rowList.first.expanded;
     * ```
     */
    @HostBinding('class.igx-grid__tr--expanded')
    public get expanded() {
        return this.gridAPI.get_row_expansion_state(this.rowData);
    }

    public get hasChildren() {
        return  !!this.grid.childLayoutKeys.length;
    }

    /**
     * @hidden
     */
    @HostBinding('class.igx-grid__tr--highlighted')
    public get highlighted() {
        return this.grid && this.grid.highlightedRowID === this.rowID;
    }

   /**
    * @hidden
    */
   public expanderClick(event) {
        event.stopPropagation();
        this.toggle();
    }

    /**
     * Toggles the hierarchical row.
     * ```typescript
     * this.grid1.rowList.first.toggle()
     * ```
     */
    public toggle() {
        if (this.added) {
            return;
        }
        const grid = this.gridAPI.grid;
        this.endEdit(grid.rootGrid);
        this.gridAPI.set_row_expansion_state(this.rowID, !this.expanded);
        grid.cdr.detectChanges();
    }

    /**
     * @hidden
     * @internal
     */
    public select = () => {
        this.grid.selectRows([this.rowID]);
    }

    /**
     * @hidden
     * @internal
     */
    public deselect = () => {
        this.grid.deselectRows([this.rowID]);
    }

    /**
     * @hidden
     */
    public get iconTemplate() {
        let expandable = true;
        if (this.grid.hasChildrenKey) {
            expandable = this.rowData[this.grid.hasChildrenKey];
        }
        if (!expandable) {
            return this.defaultEmptyTemplate;
        }
        if (this.expanded) {
            return this.grid.rowExpandedIndicatorTemplate || this.defaultExpandedTemplate;
        } else {
            return this.grid.rowCollapsedIndicatorTemplate || this.defaultCollapsedTemplate;
        }
    }

    private endEdit(grid: IgxHierarchicalGridComponent) {
        if (grid.crudService.inEditMode) {
            grid.endEdit();
        }
        grid.hgridAPI.getChildGrids(true).forEach(g => {
            if (g.crudService.inEditMode) {
            g.endEdit();
        }});
    }
}<|MERGE_RESOLUTION|>--- conflicted
+++ resolved
@@ -58,15 +58,6 @@
    protected defaultCollapsedTemplate: TemplateRef<any>;
 
     /**
-<<<<<<< HEAD
-=======
-     * @hidden
-     */
-    @HostBinding('attr.tabindex')
-    public tabindex = 0;
-
-    /**
->>>>>>> e0887cc4
      * Returns whether the row is expanded.
      * ```typescript
      * const RowExpanded = this.grid1.rowList.first.expanded;
