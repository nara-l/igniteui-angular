import {
    AfterContentInit,
    ChangeDetectionStrategy,
    Component,
    ContentChildren,
    Input,
    QueryList,
    OnInit,
    Inject,
    ElementRef,
    ChangeDetectorRef,
    ComponentFactoryResolver,
    IterableDiffers,
    ViewContainerRef,
    NgZone,
    AfterViewInit,
    OnChanges,
    Output,
    EventEmitter,
    Optional,
    OnDestroy
} from '@angular/core';
import { IgxHierarchicalGridComponent } from './hierarchical-grid.component';
import { IgxGridTransaction, IGridDataBindable, IgxGridBaseComponent } from '../grid-base.component';
import { GridBaseAPIService } from '../api.service';
import { IgxHierarchicalGridAPIService } from './hierarchical-grid-api.service';
import { DOCUMENT } from '@angular/common';
import { IgxFilteringService } from '../filtering/grid-filtering.service';
import { IDisplayDensityOptions, DisplayDensityToken } from '../../core/displayDensity';
import { TransactionService, Transaction, State } from '../../services';
import { IgxGridSummaryService } from '../summaries/grid-summary.service';
import { IgxHierarchicalGridBaseComponent } from './hierarchical-grid-base.component';
import { IgxHierarchicalSelectionAPIService } from './selection';
import { IgxHierarchicalGridNavigationService } from './hierarchical-grid-navigation.service';
import { IgxGridSelectionService, IgxGridCRUDService } from '../../core/grid-selection';

import { IgxOverlayService } from '../../services/index';
import { takeUntil } from 'rxjs/operators';
import { IgxColumnComponent } from '../grid';
import { IgxRowIslandAPIService } from './row-island-api.service';
export interface IGridCreatedEventArgs {
    owner: IgxRowIslandComponent;
    parentID: any;
    grid: IgxHierarchicalGridComponent;
}

@Component({
    changeDetection: ChangeDetectionStrategy.OnPush,
    selector: 'igx-row-island',
    template: ``,
    providers: [IgxRowIslandAPIService]
})
export class IgxRowIslandComponent extends IgxHierarchicalGridBaseComponent
            implements AfterContentInit, AfterViewInit, OnChanges, OnInit, OnDestroy {
    /**
     * Sets the key of the row island by which child data would be taken from the row data if such is provided.
     * ```html
     * <igx-hierarchical-grid [data]="Data" [autoGenerate]="true">
     *      <igx-row-island [key]="'childData'">
     *          <!-- ... -->
     *      </igx-row-island>
     * </igx-hierarchical-grid>
     * ```
     * @memberof IgxRowIslandComponent
     */
    @Input()
    public key: string;

    /**
     * Sets if all immediate children of the grids for this `IgxRowIslandComponent` should be expanded/collapsed.
     * ```html
     * <igx-hierarchical-grid [data]="Data" [autoGenerate]="true">
     *      <igx-row-island [key]="'childData'" [expandChildren]="true" #rowIsland>
     *          <!-- ... -->
     *      </igx-row-island>
     * </igx-hierarchical-grid>
     * ```
     * @memberof IgxRowIslandComponent
     */
    @Input()
    set expandChildren(value: boolean) {
        this._expandChildren = value;
        this.rowIslandAPI.getChildGrids().forEach((grid) => {
            if (document.body.contains(grid.nativeElement)) {
                // Detect changes right away if the grid is visible
                grid.expandChildren = value;
                grid.markForCheck();
            } else {
                // Else defer the detection on changes when the grid gets into view for performance.
                grid.updateOnRender = true;
            }
        });
    }

    /**
     * Gets if all immediate children of the grids for this `IgxRowIslandComponent` have been set to be expanded/collapsed.
     * ```typescript
     * const expanded = this.rowIsland.expandChildren;
     * ```
     * @memberof IgxRowIslandComponent
     */
    get expandChildren(): boolean {
        return this._expandChildren;
    }

    /**
     * @hidden
     */
    @ContentChildren(IgxRowIslandComponent, { read: IgxRowIslandComponent, descendants: false })
    public children = new QueryList<IgxRowIslandComponent>();

    /**
     * @hidden
     */
    @ContentChildren(IgxColumnComponent, { read: IgxColumnComponent, descendants: false })
    public childColumns = new QueryList<IgxColumnComponent>();

    /**
     * @hidden
     */
    @Output()
    public onLayoutChange = new EventEmitter<any>();

    /**
     * Event emmited when a grid is being created based on this row island.
     * ```html
     * <igx-hierarchical-grid [data]="Data" [autoGenerate]="true">
     *      <igx-row-island [key]="'childData'" (onGridCreated)="gridCreated($event)" #rowIsland>
     *          <!-- ... -->
     *      </igx-row-island>
     * </igx-hierarchical-grid>
     * ```
     * @memberof IgxRowIslandComponent
     */
    @Output()
    public onGridCreated = new EventEmitter<IGridCreatedEventArgs>();

    /**
     * @hidden
     */
    get id() {
        const pId = this.parentId ? this.parentId.substring(this.parentId.indexOf(this.layout_id) + this.layout_id.length) + '-' : '';
        return this.layout_id + pId +  this.key;
    }

    /**
     * @hidden
     */
    get parentId() {
       return this.parentIsland ? this.parentIsland.id : null;
    }

    /**
     * @hidden
     */
    get level() {
        let ptr = this.parentIsland;
        let lvl = 0;
        while (ptr) {
            lvl++;
            ptr = ptr.parentIsland;
        }
        return lvl + 1;
    }

    /**
     * Get transactions service for the children grid components.
     * @experimental @hidden
     */
    get transactions(): TransactionService<Transaction, State> {
        const grids = this.rowIslandAPI.getChildGrids();
        return grids.length ? grids[0].transactions : this._transactions;
    }

    /**
     * @hidden
     */
    public initialChanges = [];

    /**
     * @hidden
     */
    public rootGrid = null;
    readonly data: any[];
    readonly filteredData: any[];
    private layout_id = `igx-row-island-`;
    private isInit = false;

    constructor(
        public selectionService: IgxGridSelectionService,
        crudService: IgxGridCRUDService,
        gridAPI: GridBaseAPIService<IgxGridBaseComponent & IGridDataBindable>,
        selection: IgxHierarchicalSelectionAPIService,
        @Inject(IgxGridTransaction) protected transactionFactory: any,
        elementRef: ElementRef,
        zone: NgZone,
        @Inject(DOCUMENT) public document,
        cdr: ChangeDetectorRef,
        resolver: ComponentFactoryResolver,
        differs: IterableDiffers,
        viewRef: ViewContainerRef,
        navigation: IgxHierarchicalGridNavigationService,
        filteringService: IgxFilteringService,
        @Inject(IgxOverlayService) protected overlayService: IgxOverlayService,
        public summaryService: IgxGridSummaryService,
        @Optional() @Inject(DisplayDensityToken) protected _displayDensityOptions: IDisplayDensityOptions,
        public rowIslandAPI: IgxRowIslandAPIService) {
        super(
            selectionService,
            crudService,
            gridAPI,
            selection,
            typeof transactionFactory === 'function' ? transactionFactory() : transactionFactory,
            elementRef,
            zone,
            document,
            cdr,
            resolver,
            differs,
            viewRef,
            navigation,
            filteringService,
            overlayService,
            summaryService,
            _displayDensityOptions
        );
        this.hgridAPI = <IgxHierarchicalGridAPIService>gridAPI;
    }

    /**
     * @hidden
     */
    ngOnInit() {
    }

    /**
     * @hidden
     */
    ngAfterContentInit() {
        this.children.reset(this.children.toArray().slice(1));
        this.children.forEach(child => {
            child.parentIsland = this;
        });
        const nestedColumns = this.children.map((layout) => layout.columnList.toArray());
        const colsArray = [].concat.apply([], nestedColumns);
        const topCols = this.columnList.filter((item) => {
            return colsArray.indexOf(item) === -1;
        });
        this.childColumns.reset(topCols);
        this.columnList.changes.pipe(takeUntil(this.destroy$)).subscribe(() => { this.updateColumnList(); });
    }

    /**
     * @hidden
     */
    ngAfterViewInit() {
        this.rowIslandAPI.register(this);
        if (this.parentIsland) {
            this.parentIsland.rowIslandAPI.registerChildRowIsland(this);
        } else {
            this.rootGrid.hgridAPI.registerChildRowIsland(this);
        }
    }

    /**
     * @hidden
     */
    ngOnChanges(changes) {
        this.onLayoutChange.emit(changes);
        if (!this.isInit) {
            this.initialChanges.push(changes);
        }
    }

    /**
     * @hidden
     */
    ngOnDestroy() {
        // Override the base destroy because we don't have rendered anything to use removeEventListener on
        this.destroy$.next(true);
        this.destroy$.complete();
<<<<<<< HEAD
        this.rowIslandAPI.unset(this.id);
        if (this.parentIsland) {
            this.parentIsland.rowIslandAPI.unsetChildRowIsland(this);
        }
=======
        // this.hgridAPI.unset(this.id);
>>>>>>> f6cc4927
    }

    /**
     * @hidden
     */
    reflow() {}

    /**
     * @hidden
     */
    calculateGridHeight() {}

    protected updateColumnList() {
        const nestedColumns = this.children.map((layout) => layout.columnList.toArray());
        const colsArray = [].concat.apply([], nestedColumns);
        const topCols = this.columnList.filter((item) => {
            if (colsArray.indexOf(item) === -1) {
                /* Reset the default width of the columns that come into this row island,
                because the root catches them first during the detectChanges() and sets their defaultWidth. */
                item.defaultWidth = undefined;
                return true;
            }
            return false;
        });
        this.childColumns.reset(topCols);

        if (this.parentIsland) {
            this.parentIsland.columnList.notifyOnChanges();
        } else {
            this.rootGrid.columnList.notifyOnChanges();
        }

        this.rowIslandAPI.getChildGrids().forEach((grid: IgxHierarchicalGridComponent) => {
            grid.createColumnsList(this.childColumns.toArray());
            if (!document.body.contains(grid.nativeElement)) {
                grid.updateOnRender = true;
            }
        });
    }
}<|MERGE_RESOLUTION|>--- conflicted
+++ resolved
@@ -279,14 +279,10 @@
         // Override the base destroy because we don't have rendered anything to use removeEventListener on
         this.destroy$.next(true);
         this.destroy$.complete();
-<<<<<<< HEAD
         this.rowIslandAPI.unset(this.id);
         if (this.parentIsland) {
             this.parentIsland.rowIslandAPI.unsetChildRowIsland(this);
         }
-=======
-        // this.hgridAPI.unset(this.id);
->>>>>>> f6cc4927
     }
 
     /**
