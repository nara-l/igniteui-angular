<ng-container *ngIf="summaries.size">
    <ng-container *ngIf="grid.summariesMargin">
        <div
        class="igx-grid__summaries-patch"
        [style.min-width.px]="grid.summariesMargin"
        [style.flex-basis.px]="grid.summariesMargin"
        ></div>
    </ng-container>
    <ng-container *ngIf="pinnedColumns.length > 0 && grid.isPinningToStart">
        <ng-container *ngTemplateOutlet="summaryCellTemplate; context: getContext(this)"></ng-container>
    </ng-container>
    <ng-template igxGridFor let-col [igxGridForOf]="unpinnedColumns | igxNotGrouped" [igxForScrollContainer]="grid.parentVirtDir" let-colIndex="index" [igxForScrollOrientation]="'horizontal'" [igxForContainerSize]="grid.unpinnedWidth" [igxForTrackBy]="grid.trackColumnChanges" [igxForSizePropName]='"calcPixelWidth"' #igxDirRef>
        <igx-grid-summary-cell
            class="igx-grid-summary igx-grid-summary--fw"
            [class.igx-grid-summary--cosy]="grid.displayDensity === 'cosy'"
            [class.igx-grid-summary--compact]="grid.displayDensity === 'compact'"
            [class.igx-grid-summary--empty]="!col.hasSummary"
<<<<<<< HEAD
            [class.igx-grid-summary--pinned-last]="col.isLastPinned"
            [class.igx-grid-summary--active]="isCellActive(col.visibleIndex)"
=======
>>>>>>> 13230485
            [column]="col"
            [rowIndex]="index"
            [firstCellIndentation]="firstCellIndentation"
            [summaryResults]="getColumnSummaries(col.field)"
            [hasSummary]="col.hasSummary"
            [density]="grid.displayDensity"
            [style.max-height.px]="minHeight"
            [style.min-height.px]="minHeight"
            [style.min-width]="col.getCellWidth()"
            [style.max-width]="col.getCellWidth()"
            [style.flex-basis]="col.getCellWidth()">
        </igx-grid-summary-cell>
    </ng-template>
    <ng-container *ngIf="pinnedColumns.length > 0 && !grid.isPinningToStart">
        <ng-container *ngTemplateOutlet="summaryCellTemplate; context: getContext(this)"></ng-container>
    </ng-container>
</ng-container>

<ng-template #summaryCellTemplate let-col>
    <igx-grid-summary-cell *ngFor="let col of pinnedColumns | igxNotGrouped"
            class="igx-grid-summary igx-grid-summary--fw igx-grid-summary--pinned"
            [class.igx-grid-summary--cosy]="grid.displayDensity === 'cosy'"
            [class.igx-grid-summary--compact]="grid.displayDensity === 'compact'"
            [class.igx-grid-summary--empty]="!col.hasSummary"
<<<<<<< HEAD
            [class.igx-grid-summary--active]="isCellActive(col.visibleIndex)"
=======
            [class.igx-grid-summary--pinned-first]="col.isFirstPinned"
            [class.igx-grid-summary--pinned-last]="col.isLastPinned"
>>>>>>> 13230485
            [column]="col"
            [firstCellIndentation]="firstCellIndentation"
            [rowIndex]="index"
            [summaryResults]="getColumnSummaries(col.field)"
            [hasSummary]="col.hasSummary"
            [density]="grid.displayDensity"
            [style.max-height.px]="minHeight"
            [style.min-height.px]="minHeight"
            [style.min-width]="col.getCellWidth()"
            [style.max-width]="col.getCellWidth()"
            [style.flex-basis]="col.getCellWidth()"
            [style.left]="col.rightPinnedOffset">
        </igx-grid-summary-cell>
</ng-template><|MERGE_RESOLUTION|>--- conflicted
+++ resolved
@@ -15,11 +15,8 @@
             [class.igx-grid-summary--cosy]="grid.displayDensity === 'cosy'"
             [class.igx-grid-summary--compact]="grid.displayDensity === 'compact'"
             [class.igx-grid-summary--empty]="!col.hasSummary"
-<<<<<<< HEAD
             [class.igx-grid-summary--pinned-last]="col.isLastPinned"
             [class.igx-grid-summary--active]="isCellActive(col.visibleIndex)"
-=======
->>>>>>> 13230485
             [column]="col"
             [rowIndex]="index"
             [firstCellIndentation]="firstCellIndentation"
@@ -44,12 +41,9 @@
             [class.igx-grid-summary--cosy]="grid.displayDensity === 'cosy'"
             [class.igx-grid-summary--compact]="grid.displayDensity === 'compact'"
             [class.igx-grid-summary--empty]="!col.hasSummary"
-<<<<<<< HEAD
             [class.igx-grid-summary--active]="isCellActive(col.visibleIndex)"
-=======
             [class.igx-grid-summary--pinned-first]="col.isFirstPinned"
             [class.igx-grid-summary--pinned-last]="col.isLastPinned"
->>>>>>> 13230485
             [column]="col"
             [firstCellIndentation]="firstCellIndentation"
             [rowIndex]="index"
