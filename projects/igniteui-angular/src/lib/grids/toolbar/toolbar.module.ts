--- conflicted
+++ resolved
@@ -30,15 +30,8 @@
         IgxGridToolbarDirective
     ],
     imports: [
-<<<<<<< HEAD
-        IgxGridSharedModules,
-        IgxColumnActionsModule
-=======
         IgxColumnActionsModule,
-        IgxColumnHidingModule,
-        IgxColumnPinningModule,
         IgxGridSharedModules
->>>>>>> cd6ea311
     ],
     exports: [
         IgxCSVTextDirective,
