<ng-template #defaultPinnedIndicator>
    <igx-chip
        *ngIf="displayPinnedChip"
        class="igx-grid__td--pinned-chip"
        [disabled]="true"
        [displayDensity]="'compact'"
        >{{ grid.resourceStrings.igx_grid_pinned_row_indicator }}</igx-chip
    >
</ng-template>
<ng-template #defaultCell>
    <div *ngIf="column.dataType !== 'boolean'"
        igxTextHighlight
        class="igx-grid__td-text"
        style="pointer-events: none;"
        [cssClass]="highlightClass"
        [activeCssClass]="activeHighlightClass"
        [groupName]="gridID"
        [value]="
            formatter
                ? (value | columnFormatter: formatter)
                : column.dataType === 'number'
                ? (value | number:column.pipeArgs.digitsInfo:grid.locale)
                : column.dataType === 'date'
                ? (value | date:column.pipeArgs.format:column.pipeArgs.timezone:grid.locale)
                : value
        "
        [row]="rowData"
        [column]="this.column.field"
        [containerClass]="'igx-grid__td-text'"
        [metadata]="searchMetadata"
    >{{
            formatter
                ? (value | columnFormatter: formatter)
                : column.dataType === "number"
                ? (value | number:column.pipeArgs.digitsInfo:grid.locale)
                : column.dataType === "date"
<<<<<<< HEAD
                ? (value | igxdate: grid.locale)
=======
                ? (value | date:column.pipeArgs.format:column.pipeArgs.timezone:grid.locale)
                : column.dataType === "boolean"
                ? ""
>>>>>>> 00bf8578
                : value
        }}</div>
    <igx-icon
        *ngIf="column.dataType === 'boolean'"
        [ngClass]="{ 'igx-icon--success': value, 'igx-icon--error': !value }"
        >{{ value ? "check" : "close" }}</igx-icon
    >
</ng-template>
<ng-template #inlineEditor let-cell="cell">
    <ng-container *ngIf="column.dataType === 'string'">
        <igx-input-group displayDensity="compact">
            <input igxInput [(ngModel)]="editValue" [igxFocus]="true" />
        </igx-input-group>
    </ng-container>
    <ng-container *ngIf="column.dataType === 'number'">
        <igx-input-group displayDensity="compact">
            <input
                igxInput
                [(ngModel)]="editValue"
                [igxFocus]="true"
                type="number"
            />
        </igx-input-group>
    </ng-container>
    <ng-container *ngIf="column.dataType === 'boolean'">
        <igx-checkbox
            (change)="editValue = $event.checked"
            [value]="editValue"
            [checked]="editValue"
            [disableRipple]="true"
        ></igx-checkbox>
    </ng-container>
    <ng-container *ngIf="column.dataType === 'date'">
        <igx-date-picker
            [style.width.%]="100"
            [outlet]="grid.outlet"
            mode="dropdown"
            [locale]="grid.locale"
            [(value)]="editValue"
            [igxFocus]="true"
            [labelVisibility]="false"
        >
        </igx-date-picker>
    </ng-container>
</ng-template>
<ng-container *ngIf="!editMode">
    <ng-container *ngIf="level > 0">
        <div
            #indentationDiv
            class="igx-grid__tree-cell--padding-level-{{ level }}"
        ></div>
    </ng-container>
    <div
        #indicator
        *ngIf="!isLoading"
        class="igx-grid__tree-grouping-indicator"
        [ngStyle]="{ visibility: showIndicator ? 'visible' : 'hidden' }"
        (click)="toggle($event)"
        (focus)="onIndicatorFocus()"
    >
        <ng-container
            *ngTemplateOutlet="iconTemplate; context: { $implicit:  this }"
        >
        </ng-container>
        <ng-container
            *ngTemplateOutlet="pinnedIndicatorTemplate; context: context"
        >
        </ng-container>
    </div>
    <div
        *ngIf="isLoading"
        (dblclick)="onLoadingDblClick($event)"
        class="igx-grid__tree-loading-indicator"
    >
        <ng-container
            *ngTemplateOutlet="
                grid.rowLoadingIndicatorTemplate
                    ? grid.rowLoadingIndicatorTemplate
                    : defaultLoadingIndicatorTemplate
            "
        >
        </ng-container>
    </div>
    <ng-template #defaultLoadingIndicatorTemplate>
        <igx-circular-bar [indeterminate]="true"> </igx-circular-bar>
    </ng-template>
</ng-container>
<ng-container *ngTemplateOutlet="template; context: context"> </ng-container>
<ng-template #defaultExpandedTemplate>
    <igx-icon fontSet="material">expand_more</igx-icon>
</ng-template>
<ng-template #defaultCollapsedTemplate>
    <igx-icon fontSet="material">chevron_right</igx-icon>
</ng-template><|MERGE_RESOLUTION|>--- conflicted
+++ resolved
@@ -34,13 +34,7 @@
                 : column.dataType === "number"
                 ? (value | number:column.pipeArgs.digitsInfo:grid.locale)
                 : column.dataType === "date"
-<<<<<<< HEAD
-                ? (value | igxdate: grid.locale)
-=======
                 ? (value | date:column.pipeArgs.format:column.pipeArgs.timezone:grid.locale)
-                : column.dataType === "boolean"
-                ? ""
->>>>>>> 00bf8578
                 : value
         }}</div>
     <igx-icon
