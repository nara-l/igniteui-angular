import { GridBaseAPIService } from '../api.service';
import { IgxTreeGridComponent } from './tree-grid.component';
import { DataType } from '../../data-operations/data-util';
import { ITreeGridRecord } from './tree-grid.interfaces';
import { IRowToggleEventArgs } from './tree-grid.interfaces';
import { IgxColumnComponent } from '../column.component';
import { first } from 'rxjs/operators';
import { HierarchicalTransaction, TransactionType } from '../../services';
import { mergeObjects } from '../../core/utils';

export class IgxTreeGridAPIService extends GridBaseAPIService<IgxTreeGridComponent> {
    public get_all_data(id: string, transactions?: boolean): any[] {
        const grid = this.get(id);
        const data = transactions ? grid.dataWithAddedInTransactionRows : grid.flatData;
        return data ? data : [];
    }

    public expand_row(id: string, rowID: any) {
        const grid = this.get(id);
        const expandedStates = grid.expansionStates;
        expandedStates.set(rowID, true);
        grid.expansionStates = expandedStates;
        if (grid.rowEditable) {
            grid.endEdit(true);
        }
    }

    public collapse_row(id: string, rowID: any) {
        const grid = this.get(id);
        const expandedStates = grid.expansionStates;
        expandedStates.set(rowID, false);
        grid.expansionStates = expandedStates;
        if (grid.rowEditable) {
            grid.endEdit(true);
        }
    }

    public toggle_row_expansion(id: string, rowID: any) {
        const grid = this.get(id);
        const expandedStates = grid.expansionStates;
        const treeRecord = grid.records.get(rowID);

        if (treeRecord) {
            const isExpanded = this.get_row_expansion_state(id, rowID, treeRecord.level);
            expandedStates.set(rowID, !isExpanded);
            grid.expansionStates = expandedStates;
        }
        if (grid.rowEditable) {
            grid.endEdit(true);
        }
    }

    public trigger_row_expansion_toggle(id: string, row: ITreeGridRecord, expanded: boolean, event?: Event, visibleColumnIndex?) {
        const grid = this.get(id);

        if (!row.children || row.children.length <= 0 && row.expanded === expanded) {
            return;
        }

        const args: IRowToggleEventArgs = {
            rowID: row.rowID,
            expanded: expanded,
            event: event,
            cancel: false
        };
        grid.onRowToggle.emit(args);

        if (args.cancel) {
            return;
        }
        visibleColumnIndex = visibleColumnIndex ? visibleColumnIndex : 0;
        const groupRowIndex = super.get_row_by_key(id, row.rowID).index;
        const shouldScroll = !(grid.unpinnedWidth - grid.totalWidth >= 0);
        const isScrolledToBottom = grid.rowList.length > 0 && grid.rowList.last.index ===
        grid.verticalScrollContainer.igxForOf.length - 1;
        const expandedStates = grid.expansionStates;
        expandedStates.set(row.rowID, expanded);
        grid.expansionStates = expandedStates;

        if (isScrolledToBottom) {
            grid.nativeElement.focus({preventScroll: true});
            grid.verticalScrollContainer.onChunkLoad
                .pipe(first())
                .subscribe(() => {
                    grid.nativeElement.querySelector(
                        `[data-rowIndex="${groupRowIndex}"][data-visibleindex="${visibleColumnIndex}"]`).focus();
                });
        }
        if (expanded || (!expanded && isScrolledToBottom)) {
            grid.verticalScrollContainer.getVerticalScroll().dispatchEvent(new Event('scroll'));
            if (shouldScroll) {
                grid.parentVirtDir.getHorizontalScroll().dispatchEvent(new Event('scroll'));
            }
        }
        if (grid.rowEditable) {
            grid.endEdit(true);
        }
    }

    public get_row_expansion_state(id: string, rowID: any, indentationLevel: number): boolean {
        const grid = this.get(id);
        const states = grid.expansionStates;
        const expanded = states.get(rowID);

        if (expanded !== undefined) {
            return expanded;
        } else {
            return indentationLevel < grid.expansionDepth;
        }
    }

    protected update_row_in_array(id: string, value: any, rowID: any, index: number) {
        const grid = this.get(id);
        if (grid.primaryKey && grid.foreignKey) {
            super.update_row_in_array(id, value, rowID, index);
        } else {
            const record = grid.records.get(rowID);
            const childData = record.parent ? record.parent.data[grid.childDataKey] : grid.data;
            index = grid.primaryKey ? childData.map(c => c[grid.primaryKey]).indexOf(rowID) :
                childData.indexOf(rowID);
            childData[index] = value;
        }
    }

    public should_apply_number_style(column: IgxColumnComponent): boolean {
        return column.dataType === DataType.Number && column.visibleIndex !== 0;
    }

<<<<<<< HEAD
    /**
     * Updates related row of provided grid's data source with provided new row value
     * @param grid Grid to update data for
     * @param rowID ID of the row to update
     * @param rowValueInDataSource Initial value of the row as it is in data source
     * @param rowCurrentValue Current value of the row as it is with applied previous transactions
     * @param rowNewValue New value of the row
     */
    protected updateData(
        grid: IgxTreeGridComponent,
        rowID: any,
        rowValueInDataSource: any,
        rowCurrentValue: any,
        rowNewValue: {[x: string]: any}) {
        if (grid.transactions.enabled) {
            const path = grid.generateRowPath(rowID).reverse();
            const transaction: HierarchicalTransaction = {
                id: rowID,
                type: TransactionType.UPDATE,
                newValue: rowNewValue,
                path: path
            };
            grid.transactions.add(transaction, rowCurrentValue);
        } else {
            mergeObjects(rowValueInDataSource, rowNewValue);
=======
    public get_selected_children(id: string, record: ITreeGridRecord, selectedRowIDs: any[]) {
        const grid = this.get(id);
        if (!record.children || record.children.length === 0) {
            return;
        }
        for (const child of record.children) {
            if (grid.selection.is_item_selected(id, child.rowID)) {
                selectedRowIDs.push(child.rowID);
            }
            this.get_selected_children(id, child, selectedRowIDs);
>>>>>>> 70e8f94a
        }
    }
}<|MERGE_RESOLUTION|>--- conflicted
+++ resolved
@@ -126,7 +126,6 @@
         return column.dataType === DataType.Number && column.visibleIndex !== 0;
     }
 
-<<<<<<< HEAD
     /**
      * Updates related row of provided grid's data source with provided new row value
      * @param grid Grid to update data for
@@ -152,7 +151,9 @@
             grid.transactions.add(transaction, rowCurrentValue);
         } else {
             mergeObjects(rowValueInDataSource, rowNewValue);
-=======
+        }
+    }
+
     public get_selected_children(id: string, record: ITreeGridRecord, selectedRowIDs: any[]) {
         const grid = this.get(id);
         if (!record.children || record.children.length === 0) {
@@ -163,7 +164,6 @@
                 selectedRowIDs.push(child.rowID);
             }
             this.get_selected_children(id, child, selectedRowIDs);
->>>>>>> 70e8f94a
         }
     }
 }