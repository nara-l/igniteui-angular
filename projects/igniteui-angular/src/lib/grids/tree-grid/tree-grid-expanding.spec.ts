--- conflicted
+++ resolved
@@ -14,11 +14,7 @@
 import { configureTestSuite } from '../../test-utils/configure-suite';
 import { first } from 'rxjs/operators';
 import { wait } from '../../test-utils/ui-interactions.spec';
-<<<<<<< HEAD
 import { IgxGridModule } from '../grid';
-=======
-import { resizeObserverIgnoreError } from '../../test-utils/helper-utils.spec';
->>>>>>> c2fc53d6
 
 describe('IgxTreeGrid - Expanding / Collapsing #tGrid', () => {
     configureTestSuite();
