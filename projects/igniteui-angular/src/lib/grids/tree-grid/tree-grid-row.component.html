--- conflicted
+++ resolved
@@ -11,69 +11,8 @@
         </ng-template>
     </div>
 </ng-container>
-<<<<<<< HEAD
-<ng-container *ngIf="pinnedColumns.length > 0">
-    <ng-template ngFor let-col [ngForOf]="pinnedColumns | igxNotGrouped">
-        <ng-template #cellTemplate>
-            <igx-grid-cell
-                class="igx-grid__td igx-grid__td--fw igx-grid__td--pinned"
-                [class.igx-grid__td--number]="col.dataType === 'number'"
-                [ngClass]="col.cellClasses | igxCellStyleClasses:rowData[col.field]:rowData:col.field:viewIndex"
-                [ngStyle]="col.cellStyles | igxCellStyles:rowData[col.field]:rowData:col.field:viewIndex"
-                [editMode]="col.editable && crudService.isInEditMode(index, col.index)"
-                [column]="col"
-                [formatter]="col.formatter"
-                [row]="this"
-                [lastPinned]="col.isLastPinned"
-                [style.min-height.px]="grid.rowHeight || 32"
-                [rowData]="rowData"
-                [style.min-width]="col.width"
-                [style.max-width]="col.width"
-                [style.flex-basis]="col.width"
-                [width]="col.getCellWidth()"
-                [visibleColumnIndex]="col.visibleIndex"
-                [value]="rowData[col.field]"
-                [cellTemplate]="col.bodyTemplate"
-                [lastSearchInfo]="grid.lastSearchInfo"
-                [active]="isCellActive(col.visibleIndex)"
-                [cellSelectionMode]="grid.cellSelection" #treeCell>
-            </igx-grid-cell>
-            </ng-template>
-        <ng-template #treeCellTemplate>
-            <igx-tree-grid-cell
-                class="igx-grid__td igx-grid__td--fw igx-grid__td--tree-cell igx-grid__td--pinned"
-                [class.igx-grid__td--number]="col.dataType === 'number' && col.visibleIndex !== 0"
-                [ngClass]="col.cellClasses | igxCellStyleClasses:rowData[col.field]:rowData:col.field:viewIndex"
-                [ngStyle]="col.cellStyles | igxCellStyles:rowData[col.field]:rowData:col.field:viewIndex"
-                [level]="treeRow.level"
-                [expanded]="treeRow.expanded"
-                [showIndicator]="showIndicator"
-                [editMode]="col.editable && crudService.isInEditMode(index, col.index)"
-                [column]="col"
-                [formatter]="col.formatter"
-                [row]="this"
-                [lastPinned]="col.isLastPinned"
-                [style.min-height.px]="grid.rowHeight || 32"
-                [rowData]="rowData"
-                [style.min-width]="col.width"
-                [style.max-width]="col.width"
-                [style.flex-basis]="col.width"
-                [width]="col.getCellWidth()"
-                [visibleColumnIndex]="col.visibleIndex"
-                [value]="rowData[col.field]"
-                [isLoading]="isLoading"
-                [cellTemplate]="col.bodyTemplate"
-                [lastSearchInfo]="grid.lastSearchInfo"
-                [active]="isCellActive(col.visibleIndex)"
-                [cellSelectionMode]="grid.cellSelection"  #treeCell>
-            </igx-tree-grid-cell>
-        </ng-template>
-        <ng-container *ngTemplateOutlet="col.visibleIndex === 0 ? treeCellTemplate : cellTemplate"></ng-container>
-    </ng-template>
-=======
 <ng-container *ngIf="pinnedColumns.length > 0 && grid.isPinningToStart">
     <ng-container *ngTemplateOutlet="pinnedCellsTemplate; context: this"></ng-container>
->>>>>>> 13230485
 </ng-container>
 <ng-template igxGridFor let-col [igxGridForOf]="unpinnedColumns | igxNotGrouped" [igxForScrollContainer]="grid.parentVirtDir" let-colIndex="index" [igxForScrollOrientation]="'horizontal'" [igxForContainerSize]='grid.unpinnedWidth' [igxForSizePropName]="'calcPixelWidth'" [igxForTrackBy]='grid.trackColumnChanges' #igxDirRef>
     <ng-template #cellTemplate>
@@ -171,6 +110,7 @@
                 [value]="rowData[col.field]"
                 [cellTemplate]="col.bodyTemplate"
                 [lastSearchInfo]="grid.lastSearchInfo"
+                [active]="isCellActive(col.visibleIndex)"
                 [cellSelectionMode]="grid.cellSelection" #treeCell>
             </igx-grid-cell>
             </ng-template>
@@ -200,6 +140,7 @@
                 [isLoading]="isLoading"
                 [cellTemplate]="col.bodyTemplate"
                 [lastSearchInfo]="grid.lastSearchInfo"
+                [active]="isCellActive(col.visibleIndex)"
                 [cellSelectionMode]="grid.cellSelection"  #treeCell>
             </igx-tree-grid-cell>
         </ng-template>
