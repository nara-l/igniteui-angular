--- conflicted
+++ resolved
@@ -20,9 +20,9 @@
     </select>
 </ng-template>
 
-<<<<<<< HEAD
-<div class="igx-grid__thead" role="rowgroup" [style.width.px]='calcWidth' #theadRow>
-    <div class="igx-grid__tr" [style.width.px]='calcWidth' role="row">
+<div class="igx-grid__thead">
+    <div class="igx-grid__thead-wrapper" role="rowgroup" [style.width.px]='calcWidth + 1' #theadRow>
+        <div class="igx-grid__tr" [style.width.px]='calcWidth + 1' role="row">
         <span *ngIf="hasMovableColumns && draggedColumn && pinnedColumns.length <= 0" [igxColumnMovingDrop]="parentVirtDir" [attr.droppable]="true" id="left" class="igx-grid__scroll-on-drag-left" [style.left.px]="headerCheckboxWidth"></span>
         <span *ngIf="hasMovableColumns && draggedColumn && pinnedColumns.length > 0" [igxColumnMovingDrop]="parentVirtDir" [attr.droppable]="true" id="left" class="igx-grid__scroll-on-drag-pinned" [style.left.px]="pinnedWidth"></span>
         <ng-container *ngIf="rowSelectable">
@@ -39,64 +39,42 @@
             [igxForContainerSize]='unpinnedWidth' [igxForTrackBy]='trackColumnChanges' #headerContainer>
             <igx-grid-header-group [igxColumnMovingDrag]="col" [dragGhostHost]="igxFilteringOverlayOutlet" [attr.droppable]="true" [igxColumnMovingDrop]="col" [column]="col" [gridID]="id" [style.min-width.px]="getHeaderGroupWidth(col)" [style.flex-basis.px]="getHeaderGroupWidth(col)"></igx-grid-header-group>
         </ng-template>
-        <span *ngIf="hasMovableColumns && draggedColumn" [igxColumnMovingDrop]="parentVirtDir" [attr.droppable]="true" id="right" class="igx-grid__scroll-on-drag-right"></span>
-=======
-<div class="igx-grid__thead">
-    <div class="igx-grid__thead-wrapper" role="rowgroup" [style.width.px]='calcWidth + 1' #theadRow>
-        <div class="igx-grid__tr" [style.width.px]='calcWidth + 1' role="row">
-            <span *ngIf="hasMovableColumns && draggedColumn && pinnedColumns.length <= 0" [igxColumnMovingDrop]="parentVirtDir" [attr.droppable]="true" id="left" class="igx-grid__scroll-on-drag-left" [style.left.px]="headerCheckboxWidth"></span>
-            <span *ngIf="hasMovableColumns && draggedColumn && pinnedColumns.length > 0" [igxColumnMovingDrop]="parentVirtDir" [attr.droppable]="true" id="left" class="igx-grid__scroll-on-drag-pinned" [style.left.px]="pinnedWidth"></span>
-            <ng-container *ngIf="rowSelectable">
-                <div class="igx-grid__cbx-selection" #headerCheckboxContainer>
-                    <igx-checkbox [checked]="allRowsSelected" (change)="onHeaderCheckboxClick($event)" disableRipple="true" [aria-label]="headerCheckboxAriaLabel" #headerCheckbox></igx-checkbox>
-                </div>
-            </ng-container>
-            <ng-container *ngIf="pinnedColumns.length > 0">
-                <ng-template ngFor let-col [ngForOf]="onlyTopLevel(pinnedColumns)">
-                    <igx-grid-header-group [igxColumnMovingDrag]="col" [attr.droppable]="true" [igxColumnMovingDrop]="col" [column]="col" [gridID]="id" [style.min-width.px]="getHeaderGroupWidth(col)" [style.flex-basis.px]="getHeaderGroupWidth(col)"></igx-grid-header-group>
-                </ng-template>
-            </ng-container>
-            <ng-template igxGridFor let-col [igxGridForOf]="onlyTopLevel(unpinnedColumns)" [igxForScrollOrientation]="'horizontal'" [igxForScrollContainer]="parentVirtDir"
-                [igxForContainerSize]='unpinnedWidth' [igxForTrackBy]='trackColumnChanges' #headerContainer>
-                <igx-grid-header-group [igxColumnMovingDrag]="col" [attr.droppable]="true" [igxColumnMovingDrop]="col" [column]="col" [gridID]="id" [style.min-width.px]="getHeaderGroupWidth(col)" [style.flex-basis.px]="getHeaderGroupWidth(col)"></igx-grid-header-group>
-            </ng-template>
-        </div>
-        <igx-grid-filtering-row *ngIf="filteringService.isFilterRowVisible" [column]="filteringService.filteredColumn"></igx-grid-filtering-row>
->>>>>>> 8eb7be39
     </div>
+    <igx-grid-filtering-row *ngIf="filteringService.isFilterRowVisible" [column]="filteringService.filteredColumn"></igx-grid-filtering-row>
+</div>
     <div class="igx-grid__thead-thumb" [hidden]='!hasVerticalSroll()' [style.height]="headerHeight" [style.width.px]="scrollWidth"></div>
     <span *ngIf="hasMovableColumns && draggedColumn" [igxColumnMovingDrop]="parentVirtDir" [attr.droppable]="true" id="right" class="igx-grid__scroll-on-drag-right"></span>
 </div>
 
 <div class="igx-grid__tbody">
     <div class="igx-grid__tbody-content" role="rowgroup" [style.height.px]='calcHeight' [style.width.px]='calcWidth' #tbody (scroll)='scrollHandler($event)' (wheel)="wheelHandler()">
-        <span *ngIf="hasMovableColumns && draggedColumn && pinnedColumns.length <= 0" [igxColumnMovingDrop]="parentVirtDir" [attr.droppable]="true" id="left" class="igx-grid__scroll-on-drag-left"></span>
-        <span *ngIf="hasMovableColumns && draggedColumn && pinnedColumns.length > 0" [igxColumnMovingDrop]="parentVirtDir" [attr.droppable]="true" id="left" class="igx-grid__scroll-on-drag-pinned" [style.left.px]="pinnedWidth"></span>
-        <ng-template igxGridFor let-rowData [igxGridForOf]="data
-        | treeGridTransaction:id:pipeTrigger
-        | treeGridHierarchizing:primaryKey:foreignKey:childDataKey:id:pipeTrigger
-        | treeGridFiltering:filteringExpressionsTree:id:pipeTrigger
-        | treeGridSorting:sortingExpressions:id:pipeTrigger
-        | treeGridFlattening:id:expansionDepth:expansionStates:pipeTrigger
-        | treeGridPaging:page:perPage:id:pipeTrigger
-        | treeGridSummary:hasSummarizedColumns:summaryCalculationMode:summaryPosition:id:pipeTrigger:summaryPipeTrigger"
+    <span *ngIf="hasMovableColumns && draggedColumn && pinnedColumns.length <= 0" [igxColumnMovingDrop]="parentVirtDir" [attr.droppable]="true" id="left" class="igx-grid__scroll-on-drag-left"></span>
+    <span *ngIf="hasMovableColumns && draggedColumn && pinnedColumns.length > 0" [igxColumnMovingDrop]="parentVirtDir" [attr.droppable]="true" id="left" class="igx-grid__scroll-on-drag-pinned" [style.left.px]="pinnedWidth"></span>
+    <ng-template igxGridFor let-rowData [igxGridForOf]="data
+	| treeGridTransaction:id:pipeTrigger
+	| treeGridHierarchizing:primaryKey:foreignKey:childDataKey:id:pipeTrigger
+    | treeGridFiltering:filteringExpressionsTree:id:pipeTrigger
+    | treeGridSorting:sortingExpressions:id:pipeTrigger
+    | treeGridFlattening:id:expansionDepth:expansionStates:pipeTrigger
+    | treeGridPaging:page:perPage:id:pipeTrigger
+    | treeGridSummary:hasSummarizedColumns:summaryCalculationMode:summaryPosition:id:pipeTrigger:summaryPipeTrigger"
 
         let-rowIndex="index" [igxForScrollOrientation]="'vertical'"  [igxForScrollContainer]='verticalScroll'
-        [igxForContainerSize]='calcHeight' [igxForItemSize]="rowHeight" #verticalScrollContainer (onChunkPreload)="dataLoading($event)">
-            <ng-template #record_template>
-                <igx-tree-grid-row [gridID]="id" [index]="rowIndex" [treeRow]="rowData" #row>
-                </igx-tree-grid-row>
-            </ng-template>
-            <ng-template #summary_template>
-                <igx-grid-summary-row [gridID]="id" [summaries]="rowData.summaries" [firstCellIndentation]="rowData.cellIndentation" [index]="rowIndex" class="igx-grid__summaries--body" #summaryRow>
-                </igx-grid-summary-row>
-            </ng-template>
+    [igxForContainerSize]='calcHeight' [igxForItemSize]="rowHeight" #verticalScrollContainer (onChunkPreload)="dataLoading($event)">
+        <ng-template #record_template>
+            <igx-tree-grid-row [gridID]="id" [index]="rowIndex" [treeRow]="rowData" #row>
+            </igx-tree-grid-row>
+        </ng-template>
+        <ng-template #summary_template>
+            <igx-grid-summary-row [gridID]="id" [summaries]="rowData.summaries" [firstCellIndentation]="rowData.cellIndentation" [index]="rowIndex" class="igx-grid__summaries--body" #summaryRow>
+            </igx-grid-summary-row>
+        </ng-template>
 
-            <ng-container *igxTemplateOutlet="isSummaryRow(rowData) ? summary_template : record_template; context: getContext(rowData) "></ng-container>
-        </ng-template>
-        <ng-container *ngTemplateOutlet="template"></ng-container>
-        <div class="igx-grid__row-editing-outlet" igxOverlayOutlet #igxRowEditingOverlayOutlet></div>
-    </div>
+        <ng-container *igxTemplateOutlet="isSummaryRow(rowData) ? summary_template : record_template; context: getContext(rowData) "></ng-container>
+    </ng-template>
+    <ng-container *ngTemplateOutlet="template"></ng-container>
+    <div class="igx-grid__row-editing-outlet" igxOverlayOutlet #igxRowEditingOverlayOutlet></div>
+</div>
     <span *ngIf="hasMovableColumns && draggedColumn" [igxColumnMovingDrop]="parentVirtDir" [attr.droppable]="true" id="right" class="igx-grid__scroll-on-drag-right"></span>
     <div [hidden]='!hasVerticalSroll()' class="igx-grid__tbody-scrollbar" [style.width.px]="scrollWidth" [style.height.px]='calcHeight'>
         <ng-template igxGridFor [igxGridForOf]='[]' #verticalScrollHolder></ng-template>
