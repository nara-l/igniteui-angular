--- conflicted
+++ resolved
@@ -20,19 +20,6 @@
     </select>
 </ng-template>
 
-<<<<<<< HEAD
-<div class="igx-grid__thead" role="rowgroup" [style.width.px]='calcWidth' #theadRow>
-    <div class="igx-grid__tr" [style.width.px]='calcWidth' role="row">
-        <span *ngIf="hasMovableColumns && draggedColumn && pinnedColumns.length <= 0" [igxColumnMovingDrop]="parentVirtDir" [attr.droppable]="true" id="left" class="igx-grid__scroll-on-drag-left" [style.left.px]="headerCheckboxWidth"></span>
-        <span *ngIf="hasMovableColumns && draggedColumn && pinnedColumns.length > 0" [igxColumnMovingDrop]="parentVirtDir" [attr.droppable]="true" id="left" class="igx-grid__scroll-on-drag-pinned" [style.left.px]="pinnedWidth"></span>
-        <ng-container *ngIf="rowSelectable">
-            <div class="igx-grid__cbx-selection" #headerCheckboxContainer>
-                <igx-checkbox [checked]="allRowsSelected" (change)="onHeaderCheckboxClick($event, filteredData)" disableRipple="true" [aria-label]="headerCheckboxAriaLabel" #headerCheckbox></igx-checkbox>
-            </div>
-        </ng-container>
-        <ng-container *ngIf="pinnedColumns.length > 0">
-            <ng-template ngFor let-col [ngForOf]="onlyTopLevel(pinnedColumns)">
-=======
 <div class="igx-grid__thead">
     <div class="igx-grid__thead-wrapper" role="rowgroup" [style.width.px]='calcWidth + 1' #theadRow>
         <div class="igx-grid__tr" [style.width.px]='calcWidth + 1' role="row">
@@ -40,7 +27,7 @@
             <span *ngIf="hasMovableColumns && draggedColumn && pinnedColumns.length > 0" [igxColumnMovingDrop]="parentVirtDir" [attr.droppable]="true" id="left" class="igx-grid__scroll-on-drag-pinned" [style.left.px]="pinnedWidth"></span>
             <ng-container *ngIf="rowSelectable">
                 <div class="igx-grid__cbx-selection" #headerCheckboxContainer>
-                    <igx-checkbox [checked]="allRowsSelected" (change)="onHeaderCheckboxClick($event)" disableRipple="true" [aria-label]="headerCheckboxAriaLabel" #headerCheckbox></igx-checkbox>
+                    <igx-checkbox [checked]="allRowsSelected" (change)="onHeaderCheckboxClick($event, filteredData)" disableRipple="true" [aria-label]="headerCheckboxAriaLabel" #headerCheckbox></igx-checkbox>
                 </div>
             </ng-container>
             <ng-container *ngIf="pinnedColumns.length > 0">
@@ -50,7 +37,6 @@
             </ng-container>
             <ng-template igxGridFor let-col [igxGridForOf]="onlyTopLevel(unpinnedColumns)" [igxForScrollOrientation]="'horizontal'" [igxForScrollContainer]="parentVirtDir"
                 [igxForContainerSize]='unpinnedWidth' [igxForTrackBy]='trackColumnChanges' #headerContainer>
->>>>>>> c604fbeb
                 <igx-grid-header-group [igxColumnMovingDrag]="col" [attr.droppable]="true" [igxColumnMovingDrop]="col" [column]="col" [gridID]="id" [style.min-width.px]="getHeaderGroupWidth(col)" [style.flex-basis.px]="getHeaderGroupWidth(col)"></igx-grid-header-group>
             </ng-template>
         </div>
@@ -72,19 +58,6 @@
         | treeGridFlattening:id:expansionDepth:expansionStates:pipeTrigger
         | treeGridPaging:page:perPage:id:pipeTrigger
         | treeGridSummary:hasSummarizedColumns:summaryCalculationMode:summaryPosition:id:pipeTrigger:summaryPipeTrigger"
-
-<<<<<<< HEAD
-    let-rowIndex="index" [igxForScrollOrientation]="'vertical'"
-    [igxForContainerSize]='calcHeight' [igxForItemSize]="rowHeight" #verticalScrollContainer (onChunkPreload)="dataLoading($event)">
-        <ng-template #record_template>
-            <igx-tree-grid-row [gridID]="id" [index]="rowIndex" [treeRow]="rowData" #row>
-            </igx-tree-grid-row>
-        </ng-template>
-        <ng-template #summary_template>
-            <igx-grid-summary-row [gridID]="id" #row [summaries]="rowData.summaries" [firstCellIndentation]="rowData.cellIndentation" [index]="rowIndex" class="igx-grid__summaries--body" #summaryRow>
-            </igx-grid-summary-row>
-        </ng-template>
-=======
         let-rowIndex="index" [igxForScrollOrientation]="'vertical'"  [igxForScrollContainer]='verticalScroll'
         [igxForContainerSize]='calcHeight' [igxForItemSize]="rowHeight" #verticalScrollContainer (onChunkPreload)="dataLoading($event)">
             <ng-template #record_template>
@@ -92,10 +65,9 @@
                 </igx-tree-grid-row>
             </ng-template>
             <ng-template #summary_template>
-                <igx-grid-summary-row [gridID]="id" [summaries]="rowData.summaries" [firstCellIndentation]="rowData.cellIndentation" [index]="rowIndex" class="igx-grid__summaries--body" #summaryRow>
+                <igx-grid-summary-row [gridID]="id" #row [summaries]="rowData.summaries" [firstCellIndentation]="rowData.cellIndentation" [index]="rowIndex" class="igx-grid__summaries--body" #summaryRow>
                 </igx-grid-summary-row>
             </ng-template>
->>>>>>> c604fbeb
 
             <ng-container *igxTemplateOutlet="isSummaryRow(rowData) ? summary_template : record_template; context: getContext(rowData) "></ng-container>
         </ng-template>
@@ -108,13 +80,8 @@
     </div>
 </div>
 
-<<<<<<< HEAD
-<div class="igx-grid__tfoot" role="rowgroup" [style.width.px]='calcWidth' #tfoot>
-    <igx-grid-summary-row *ngIf="hasSummarizedColumns && rootSummariesEnabled" [gridID]="id" [firstCellIndentation]="0" [summaries]="id | igxGridSummaryDataPipe:summaryService.retriggerRootPipe" [index]="0" class="igx-grid__summaries"  #summaryRow #footerSummary>
-=======
 <div class="igx-grid__tfoot"  [style.width.px]='outerWidth' role="rowgroup" [style.height.px]='summariesHeight' #tfoot>
-    <igx-grid-summary-row [style.width.px]='calcWidth' [style.height.px]='summariesHeight' *ngIf="hasSummarizedColumns && rootSummariesEnabled" [gridID]="id" [summaries]="id | igxGridSummaryDataPipe:summaryService.retriggerRootPipe" [index]="0" class="igx-grid__summaries"  #summaryRow>
->>>>>>> c604fbeb
+    <igx-grid-summary-row [style.width.px]='calcWidth' [style.height.px]='summariesHeight' *ngIf="hasSummarizedColumns && rootSummariesEnabled" [gridID]="id" [summaries]="id | igxGridSummaryDataPipe:summaryService.retriggerRootPipe" [index]="0" class="igx-grid__summaries"  #summaryRow #footerSummary>
     </igx-grid-summary-row>
     <div class="igx-grid__tfoot-thumb" [hidden]='!hasVerticalSroll()' [style.height.px]='summariesHeight' [style.width.px]="scrollWidth"></div>
 </div>
