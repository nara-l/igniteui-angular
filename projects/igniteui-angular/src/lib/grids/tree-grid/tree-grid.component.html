--- conflicted
+++ resolved
@@ -130,18 +130,13 @@
     </div>
     <span *ngIf="hasMovableColumns && draggedColumn" [igxColumnMovingDrop]="headerContainer" [attr.droppable]="true"
         id="right" class="igx-grid__scroll-on-drag-right"></span>
-<<<<<<< HEAD
-    <div [hidden]='!hasVerticalSroll()' class="igx-grid__tbody-scrollbar" [style.width.px]="scrollWidth">
+        <div [hidden]='!hasVerticalScroll()' class="igx-grid__tbody-scrollbar" [style.width.px]="scrollWidth"
+            [style.height.px]='calcHeight'>
         <div class="igx-grid__tbody-scrollbar-start" [style.height.px]=' isRowPinningToTop ? pinnedRowHeight : 0'></div>
         <div class="igx-grid__tbody-scrollbar-main" [style.height.px]='calcHeight'>
             <ng-template igxGridFor [igxGridForOf]='[]' #verticalScrollHolder></ng-template>
         </div>
         <div class="igx-grid__tbody-scrollbar-end" [style.height.px]='!isRowPinningToTop ? pinnedRowHeight : 0'></div>
-=======
-    <div [hidden]='!hasVerticalScroll()' class="igx-grid__tbody-scrollbar" [style.width.px]="scrollWidth"
-        [style.height.px]='calcHeight'>
-        <ng-template igxGridFor [igxGridForOf]='[]' #verticalScrollHolder></ng-template>
->>>>>>> 1567db52
     </div>
 </div>
 
