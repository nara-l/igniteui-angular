<igx-grid-toolbar role="rowgroup" [style.max-width.px]='outerWidth' [style.flex-basis.px]='outerWidth' *ngIf="showToolbar" [gridID]="id"
    [displayDensity]="displayDensity" #toolbar>
</igx-grid-toolbar>

<div class="igx-grid__thead">
    <div class="igx-grid__thead-wrapper" role="rowgroup" [style.width.px]='calcWidth' tabindex="0" [attr.aria-activedescendant]="activeDescendant" (focus)="navigation.focusFirstCell()" (keydown)="navigation.headerNavigation($event)" #theadRow>
        <div class="igx-grid__tr" [style.width.px]='calcWidth' role="row">
            <span *ngIf="hasMovableColumns && draggedColumn && pinnedColumns.length <= 0"
                [igxColumnMovingDrop]="headerContainer" [attr.droppable]="true" id="left"
                class="igx-grid__scroll-on-drag-left" [style.left.px]="featureColumnsWidth"></span>
            <span *ngIf="hasMovableColumns && draggedColumn && pinnedColumns.length > 0"
                [igxColumnMovingDrop]="headerContainer" [attr.droppable]="true" id="left"
                class="igx-grid__scroll-on-drag-pinned" [style.left.px]="pinnedWidth"></span>
            <ng-container *ngIf="rowDraggable">
                <div class="igx-grid__drag-indicator" #headerDragContainer>
                    <div style="visibility: hidden;">
                        <ng-container
                            *ngTemplateOutlet="this.dragIndicatorIconTemplate ? this.dragIndicatorIconTemplate : this.dragIndicatorIconBase">
                        </ng-container>
                    </div>
                </div>
            </ng-container>
            <ng-container *ngIf="showRowSelectors">
                <div class="igx-grid__cbx-selection" (click)="onHeaderSelectorClick($event)" #headerSelectorContainer [ngClass]="{
                    'igx-grid__cbx-selection--push': filteringService.isFilterRowVisible }">
                    <ng-template #headSelector
                        *ngTemplateOutlet="
                        this.headSelectorTemplate ? this.headSelectorTemplate : headSelectorBaseTemplate;
                        context: { $implicit: {
                                        selectedCount: this.selectionService.filteredSelectedRowIds.length,
                                        totalCount: this.totalRowsCountAfterFilter }}">
                    </ng-template>
                </div>
            </ng-container>
            <ng-container *ngIf="pinnedColumns.length > 0 && isPinningToStart">
                <ng-template ngFor let-col [ngForOf]="pinnedColumns | igxTopLevel">
                    <igx-grid-header-group [column]="col" [gridID]="id" [style.min-width]="getHeaderGroupWidth(col)"
                        [style.flex-basis]="getHeaderGroupWidth(col)"></igx-grid-header-group>
                </ng-template>
            </ng-container>
            <ng-template igxGridFor let-col [igxGridForOf]="unpinnedColumns | igxTopLevel"
                [igxForScrollOrientation]="'horizontal'" [igxForScrollContainer]="parentVirtDir"
                [igxForContainerSize]='unpinnedWidth' [igxForTrackBy]='trackColumnChanges'
                [igxForSizePropName]="'calcPixelWidth'" #hContainer>
                <igx-grid-header-group [column]="col" [gridID]="id" [style.min-width]="getHeaderGroupWidth(col)"
                    [style.flex-basis]="getHeaderGroupWidth(col)"></igx-grid-header-group>
            </ng-template>
            <ng-container *ngIf="pinnedColumns.length > 0 && !isPinningToStart">
                <ng-template ngFor let-col [ngForOf]="pinnedColumns | igxTopLevel">
                    <igx-grid-header-group [column]="col" [gridID]="id" [style.min-width]="getHeaderGroupWidth(col)"
                        [style.flex-basis]="getHeaderGroupWidth(col)" [style.left]="col.rightPinnedOffset"></igx-grid-header-group>
                </ng-template>
            </ng-container>
        </div>
        <igx-grid-filtering-row #filteringRow *ngIf="filteringService.isFilterRowVisible"
            [column]="filteringService.filteredColumn"></igx-grid-filtering-row>
    </div>
    <div class="igx-grid__thead-thumb" [hidden]='!hasVerticalScroll()' [style.width.px]="scrollWidth"></div>
    <div #loadingOverlay>
        <igx-circular-bar [indeterminate]="true" *ngIf='shouldOverlayLoading'>
        </igx-circular-bar>
    </div>
    <span *ngIf="hasMovableColumns && draggedColumn" [igxColumnMovingDrop]="headerContainer" [attr.droppable]="true"
        id="right" class="igx-grid__scroll-on-drag-right"></span>
</div>

<div igxGridBody (keydown.control.c)="copyHandlerIE()" (copy)="copyHandler($event)" class="igx-grid__tbody">
    <div class="igx-grid__tbody-content"  tabindex="0" (focus)="navigation.focusTbody($event)" [attr.aria-activedescendant]="activeDescendant" (keydown)="navigation.dispatchEvent($event)" role="rowgroup" (onDragStop)="selectionService.dragMode = $event"
        (onDragScroll)="dragScroll($event)" [igxGridDragSelect]="selectionService.dragMode"
<<<<<<< HEAD
        [style.height.px]='totalHeight' [style.width.px]='calcWidth' #tbody (scroll)='scrollHandler($event)'
        (wheel)="wheelHandler()">
=======
        [style.height.px]='calcHeight' [style.width.px]='calcWidth' #tbody (scroll)='scrollHandler($event)'>
>>>>>>> 7429959b
        <span *ngIf="hasMovableColumns && draggedColumn && pinnedColumns.length <= 0"
            [igxColumnMovingDrop]="headerContainer" [attr.droppable]="true" id="left"
            class="igx-grid__scroll-on-drag-left"></span>
        <span *ngIf="hasMovableColumns && draggedColumn && pinnedColumns.length > 0"
            [igxColumnMovingDrop]="headerContainer" [attr.droppable]="true" id="left"
            class="igx-grid__scroll-on-drag-pinned" [style.left.px]="pinnedWidth"></span>
        <ng-template #pinnedRecordsTemplate>
            <ng-container *ngIf='data
            | visibleColumns:hasVisibleColumns
            | treeGridRowPinning:id:pipeTrigger
            | treeGridFiltering:filteringExpressionsTree:filterStrategy:advancedFilteringExpressionsTree:id:pipeTrigger:filteringPipeTrigger:true
            | treeGridSorting:sortingExpressions:sortStrategy:id:pipeTrigger:true as pinnedData'>
                <div #pinContainer *ngIf='pinnedData.length > 0' 
                    [ngClass]="{
                        'igx-grid__tr--pinned-bottom':  !isRowPinningToTop,
                        'igx-grid__tr--pinned-top': isRowPinningToTop
                    }"
                    class='igx-grid__tr--pinned' [style.bottom.px]=' !isRowPinningToTop ? pinnedBottom : null'>
                    <ng-container *ngFor="let rowData of pinnedData;let rowIndex = index;">
                        <ng-container *ngTemplateOutlet="record_template; context: getContext(rowData, rowIndex, true)">
                        </ng-container>
                    </ng-container>
                </div>
            </ng-container>
        </ng-template>
        <ng-container *ngTemplateOutlet="hasPinnedRecords && isRowPinningToTop ? pinnedRecordsTemplate : null"></ng-container>
        <ng-template igxGridFor let-rowData [igxGridForOf]="data
        | treeGridTransaction:id:pipeTrigger
        | visibleColumns:hasVisibleColumns
        | treeGridHierarchizing:primaryKey:foreignKey:childDataKey:id:pipeTrigger
        | treeGridShadowRows:id:pipeTrigger
        | treeGridFiltering:filteringExpressionsTree:filterStrategy:advancedFilteringExpressionsTree:id:pipeTrigger:filteringPipeTrigger
        | treeGridSorting:sortingExpressions:sortStrategy:id:pipeTrigger
        | treeGridFlattening:id:expansionDepth:expansionStates:pipeTrigger
        | treeGridPaging:page:perPage:id:pipeTrigger
        | treeGridSummary:hasSummarizedColumns:summaryCalculationMode:summaryPosition:id:pipeTrigger:summaryPipeTrigger"
            let-rowIndex="index" [igxForScrollOrientation]="'vertical'" [igxForScrollContainer]='verticalScroll'
            [igxForContainerSize]='calcHeight' [igxForItemSize]="renderedRowHeight" #verticalScrollContainer
            (onChunkPreload)="dataLoading($event)">
            <ng-template [igxTemplateOutlet]='isSummaryRow(rowData) ? summary_template : record_template'
<<<<<<< HEAD
                [igxTemplateOutletContext]='getContext(rowData, rowIndex, false)'
                (onCachedViewLoaded)='cachedViewLoaded($event)'
                (onBeforeViewDetach)='viewDetachHandler($event)'>
=======
                [igxTemplateOutletContext]='getContext(rowData, rowIndex)'
                (onCachedViewLoaded)='cachedViewLoaded($event)'>
>>>>>>> 7429959b
            </ng-template>
        </ng-template>
        <ng-container *ngTemplateOutlet="hasPinnedRecords && !isRowPinningToTop ? pinnedRecordsTemplate : null"></ng-container>
        <ng-template #record_template let-rowIndex="index" let-disabledRow="disabled" let-rowData>
            <igx-tree-grid-row [gridID]="id" [index]="rowIndex" [treeRow]="rowData" [disabled]="disabledRow" #row>
            </igx-tree-grid-row>
        </ng-template>
        <ng-template #summary_template let-rowIndex="index" let-rowData>
            <igx-grid-summary-row [gridID]="id" [summaries]="rowData.summaries"
                [firstCellIndentation]="rowData.cellIndentation" [index]="rowIndex"
                class="igx-grid__summaries--body" #summaryRow>
            </igx-grid-summary-row>
        </ng-template>
        <ng-container *ngTemplateOutlet="template"></ng-container>
        <div class="igx-grid__row-editing-outlet" igxOverlayOutlet #igxRowEditingOverlayOutlet></div>
    </div>
    <span *ngIf="hasMovableColumns && draggedColumn" [igxColumnMovingDrop]="headerContainer" [attr.droppable]="true"
        id="right" class="igx-grid__scroll-on-drag-right"></span>
        <div [hidden]='!hasVerticalScroll()' class="igx-grid__tbody-scrollbar" [style.width.px]="scrollWidth"
            [style.height.px]='calcHeight'>
        <div class="igx-grid__tbody-scrollbar-start" [style.height.px]=' isRowPinningToTop ? pinnedRowHeight : 0'></div>
        <div class="igx-grid__tbody-scrollbar-main" [style.height.px]='calcHeight'>
            <ng-template igxGridFor [igxGridForOf]='[]' #verticalScrollHolder></ng-template>
        </div>
        <div class="igx-grid__tbody-scrollbar-end" [style.height.px]='!isRowPinningToTop ? pinnedRowHeight : 0'></div>
    </div>
</div>

<div class="igx-grid__tfoot" role="rowgroup" [style.height.px]='summariesHeight' tabindex="0" [attr.aria-activedescendant]="activeDescendant" (focus)="navigation.focusFirstCell(false)" (keydown)="navigation.summaryNav($event)" #tfoot>
    <igx-grid-summary-row [style.width.px]='calcWidth' [style.height.px]='summariesHeight'
        *ngIf="hasSummarizedColumns && rootSummariesEnabled" [gridID]="id"
        [summaries]="id | igxGridSummaryDataPipe:summaryService.retriggerRootPipe" [index]="dataView.length"
        class="igx-grid__summaries" #summaryRow>
    </igx-grid-summary-row>
    <div class="igx-grid__tfoot-thumb" [hidden]='!hasVerticalScroll()' [style.height.px]='summariesHeight'
        [style.width.px]="scrollWidth"></div>
</div>

<div class="igx-grid__scroll" #scr [hidden]="isHorizontalScrollHidden">
    <div class="igx-grid__scroll-start" [style.width.px]='isPinningToStart ? pinnedWidth : headerFeaturesWidth' [style.min-width.px]='isPinningToStart ? pinnedWidth : headerFeaturesWidth'></div>
    <div class="igx-grid__scroll-main" [style.width.px]='unpinnedWidth'>
        <ng-template igxGridFor [igxGridForOf]='[]' #scrollContainer>
        </ng-template>
    </div>
    <div class="igx-grid__scroll-end" [style.float]='"right"' [style.width.px]='pinnedWidth' [style.min-width.px]='pinnedWidth' [hidden]="pinnedWidth === 0 || isPinningToStart"></div>
</div>

<div class="igx-grid__footer" #footer>
    <ng-content select="igx-grid-footer"></ng-content>
    <ng-container *ngIf="paging && totalRecords">
        <ng-container
            *ngTemplateOutlet="paginationTemplate ? paginationTemplate : defaultPaginator; context: {$implicit: this}">
        </ng-container>
    </ng-container>
</div>

<ng-template #defaultPaginator>
    <igx-paginator [displayDensity]="displayDensity" [(page)]="page" [totalRecords]="processedExpandedFlatData.length"
        [(perPage)]="perPage">
    </igx-paginator>
</ng-template>

<ng-template #emptyFilteredGrid>
    <span class="igx-grid__tbody-message">{{emptyFilteredGridMessage}}</span>
</ng-template>

<ng-template #defaultEmptyGrid>
    <span class="igx-grid__tbody-message">{{emptyGridMessage}}</span>
</ng-template>

<ng-template #defaultLoadingGrid>
    <div class="igx-grid__loading">
        <igx-circular-bar [indeterminate]="true">
        </igx-circular-bar>
    </div>
</ng-template>

<div *ngIf="rowEditable" igxToggle>
    <div [className]="bannerClass">
        <ng-container
            *ngTemplateOutlet="rowEditContainer; context: { rowChangesCount: rowChangesCount, endEdit: endEdit.bind(this) }">
        </ng-container>
    </div>
</div>

<ng-template #defaultRowEditText>
    You have {{ rowChangesCount }} changes in this row
</ng-template>

<ng-template #defaultRowEditActions>
    <button igxButton igxRowEditTabStop (click)="endEdit(false, $event)">Cancel</button>
    <button igxButton igxRowEditTabStop (click)="endEdit(true, $event)">Done</button>
</ng-template>

<ng-template #defaultRowEditTemplate>
    <div class="igx-banner__message">
        <span class="igx-banner__text">
            <ng-container
                *ngTemplateOutlet="rowEditText ? rowEditText : defaultRowEditText; context: { $implicit: rowChangesCount }">
            </ng-container>
        </span>
    </div>
    <div class="igx-banner__actions">
        <div class="igx-banner__row">
            <ng-container
                *ngTemplateOutlet="rowEditActions ? rowEditActions : defaultRowEditActions; context: { $implicit: endEdit.bind(this) }">
            </ng-container>
        </div>
    </div>
</ng-template>

<ng-template #dragIndicatorIconBase>
    <igx-icon fontSet="material">drag_indicator</igx-icon>
</ng-template>

<ng-template #headSelectorBaseTemplate igxHeadSelector let-context>
    <div class="igx-grid__cbx-padding">
        <igx-checkbox
            [tabindex]="-1"
            [checked]="context.selectedCount > 0 && context.totalCount === context.selectedCount"
            [ngStyle]="{'visibility': isMultiRowSelectionEnabled? 'visible' : 'hidden' }"
            [readonly]="true"
            disableRipple="true"
            [indeterminate]="context.selectedCount > 0 && context.selectedCount !== context.totalCount"
            [aria-label]="headSelectorBaseAriaLabel"
            #headerCheckbox>
        </igx-checkbox>
    </div>
</ng-template>

<igx-grid-column-resizer *ngIf="colResizingService.showResizer"></igx-grid-column-resizer>
<div class="igx-grid__loading-outlet" #igxLoadingOverlayOutlet igxOverlayOutlet></div>
<div class="igx-grid__outlet" #igxFilteringOverlayOutlet igxOverlayOutlet (keydown)="gridOutletKeyboardHandler($event)"></div><|MERGE_RESOLUTION|>--- conflicted
+++ resolved
@@ -67,12 +67,7 @@
 <div igxGridBody (keydown.control.c)="copyHandlerIE()" (copy)="copyHandler($event)" class="igx-grid__tbody">
     <div class="igx-grid__tbody-content"  tabindex="0" (focus)="navigation.focusTbody($event)" [attr.aria-activedescendant]="activeDescendant" (keydown)="navigation.dispatchEvent($event)" role="rowgroup" (onDragStop)="selectionService.dragMode = $event"
         (onDragScroll)="dragScroll($event)" [igxGridDragSelect]="selectionService.dragMode"
-<<<<<<< HEAD
-        [style.height.px]='totalHeight' [style.width.px]='calcWidth' #tbody (scroll)='scrollHandler($event)'
-        (wheel)="wheelHandler()">
-=======
-        [style.height.px]='calcHeight' [style.width.px]='calcWidth' #tbody (scroll)='scrollHandler($event)'>
->>>>>>> 7429959b
+        [style.height.px]='totalHeight' [style.width.px]='calcWidth' #tbody (scroll)='scrollHandler($event)'>
         <span *ngIf="hasMovableColumns && draggedColumn && pinnedColumns.length <= 0"
             [igxColumnMovingDrop]="headerContainer" [attr.droppable]="true" id="left"
             class="igx-grid__scroll-on-drag-left"></span>
@@ -113,14 +108,8 @@
             [igxForContainerSize]='calcHeight' [igxForItemSize]="renderedRowHeight" #verticalScrollContainer
             (onChunkPreload)="dataLoading($event)">
             <ng-template [igxTemplateOutlet]='isSummaryRow(rowData) ? summary_template : record_template'
-<<<<<<< HEAD
                 [igxTemplateOutletContext]='getContext(rowData, rowIndex, false)'
-                (onCachedViewLoaded)='cachedViewLoaded($event)'
-                (onBeforeViewDetach)='viewDetachHandler($event)'>
-=======
-                [igxTemplateOutletContext]='getContext(rowData, rowIndex)'
                 (onCachedViewLoaded)='cachedViewLoaded($event)'>
->>>>>>> 7429959b
             </ng-template>
         </ng-template>
         <ng-container *ngTemplateOutlet="hasPinnedRecords && !isRowPinningToTop ? pinnedRecordsTemplate : null"></ng-container>
