--- conflicted
+++ resolved
@@ -38,13 +38,8 @@
                 </ng-template>
             </ng-container>
             <ng-template igxGridFor let-col [igxGridForOf]="onlyTopLevel(unpinnedColumns)" [igxForScrollOrientation]="'horizontal'" [igxForScrollContainer]="parentVirtDir"
-<<<<<<< HEAD
-                [igxForContainerSize]='unpinnedWidth' [igxForTrackBy]='trackColumnChanges' #headerContainer>
+                [igxForContainerSize]='unpinnedWidth' [igxForTrackBy]='trackColumnChanges' [igxForSizePropName]="'calcWidth'" #headerContainer>
                 <igx-grid-header-group [igxColumnMovingDrag]="col" [dragGhostHost]="igxFilteringOverlayOutlet" [attr.droppable]="true" [igxColumnMovingDrop]="col" [column]="col" [gridID]="id" [style.min-width.px]="getHeaderGroupWidth(col)" [style.flex-basis.px]="getHeaderGroupWidth(col)"></igx-grid-header-group>
-=======
-                [igxForContainerSize]='unpinnedWidth' [igxForTrackBy]='trackColumnChanges' [igxForSizePropName]="'calcWidth'" #headerContainer>
-                <igx-grid-header-group [igxColumnMovingDrag]="col" [attr.droppable]="true" [igxColumnMovingDrop]="col" [column]="col" [gridID]="id" [style.min-width.px]="getHeaderGroupWidth(col)" [style.flex-basis.px]="getHeaderGroupWidth(col)"></igx-grid-header-group>
->>>>>>> 3bb621dd
             </ng-template>
     </div>
     <igx-grid-filtering-row *ngIf="filteringService.isFilterRowVisible" [column]="filteringService.filteredColumn"></igx-grid-filtering-row>
@@ -67,17 +62,6 @@
         | treeGridSummary:hasSummarizedColumns:summaryCalculationMode:summaryPosition:id:pipeTrigger:summaryPipeTrigger"
         let-rowIndex="index" [igxForScrollOrientation]="'vertical'"  [igxForScrollContainer]='verticalScroll'
         [igxForContainerSize]='calcHeight' [igxForItemSize]="rowHeight" #verticalScrollContainer (onChunkPreload)="dataLoading($event)">
-<<<<<<< HEAD
-        <ng-template #record_template>
-            <igx-tree-grid-row [gridID]="id" [index]="rowIndex" [treeRow]="rowData" #row>
-            </igx-tree-grid-row>
-        </ng-template>
-        <ng-template #summary_template>
-            <igx-grid-summary-row [gridID]="id" [summaries]="rowData.summaries" [firstCellIndentation]="rowData.cellIndentation" [index]="rowIndex" class="igx-grid__summaries--body" #summaryRow>
-            </igx-grid-summary-row>
-        </ng-template>
-        <ng-container *igxTemplateOutlet="isSummaryRow(rowData) ? summary_template : record_template; context: getContext(rowData) "></ng-container>
-=======
             <ng-template #record_template>
                 <igx-tree-grid-row [gridID]="id" [index]="rowIndex" [treeRow]="rowData" #row>
                 </igx-tree-grid-row>
@@ -91,7 +75,6 @@
                 [igxTemplateOutletContext]='getContext(rowData, rowIndex)'
                 (onCachedViewLoaded)='cachedViewLoaded($event)'>
             </ng-template>
->>>>>>> 3bb621dd
         </ng-template>
         <ng-container *ngTemplateOutlet="template"></ng-container>
         <div class="igx-grid__row-editing-outlet" igxOverlayOutlet #igxRowEditingOverlayOutlet></div>
