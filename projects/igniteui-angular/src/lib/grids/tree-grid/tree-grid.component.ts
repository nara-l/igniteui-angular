--- conflicted
+++ resolved
@@ -435,22 +435,16 @@
             }
         } else {
             const record = this.records.get(rowID);
-<<<<<<< HEAD
             const collection = record.parent ? record.parent.data[this.childDataKey] : this.data;
             index = this.primaryKey ?
                 collection.map(c => c[this.primaryKey]).indexOf(rowID) :
                 collection.indexOf(rowID);
-=======
-            const childData = record.parent ? record.parent.data[this.childDataKey] : this.data;
-            index = this.primaryKey ? childData.map(c => c[this.primaryKey]).indexOf(rowID) :
-                childData.indexOf(rowID);
 
             const selectedChildren = [];
             this._gridAPI.get_selected_children(this.id, record, selectedChildren);
                 if (selectedChildren.length > 0) {
                 this.deselectRows(selectedChildren);
             }
->>>>>>> 70e8f94a
 
             if (this.transactions.enabled) {
                 const path = this.generateRowPath(rowID);
