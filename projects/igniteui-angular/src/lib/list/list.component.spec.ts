import { QueryList } from '@angular/core';
import { async, fakeAsync, TestBed, tick } from '@angular/core/testing';
import { By } from '@angular/platform-browser';
import { IgxListItemComponent } from './list-item.component';
import { IgxListPanState } from './list.common';
import { IgxListComponent, IgxListModule } from './list.component';
import {
    ListWithHeaderComponent, ListWithPanningComponent,
    EmptyListComponent, CustomEmptyListComponent,
    ListLoadingComponent, ListWithPanningTemplatesComponent,
<<<<<<< HEAD
    ListCustomLoadingComponent,
    TwoHeadersListComponent, TwoHeadersListNoPanningComponent
} from '../test-utils/list-components.spec';
import { configureTestSuite } from '../test-utils/configure-suite';
import { DisplayDensity, IDensityChangedEventArgs } from '../core/density';
=======
    ListCustomLoadingComponent, ListWithIgxForAndScrollingComponent,
    TwoHeadersListComponent, TwoHeadersListNoPanningComponent
} from '../test-utils/list-components.spec';
import { configureTestSuite } from '../test-utils/configure-suite';
import { IgxForOfModule } from '../directives/for-of/for_of.directive';
import { wait } from '../test-utils/ui-interactions.spec';
>>>>>>> 66dda564

declare var Simulator: any;

const LIST_CSS_CLASS = 'igx-list';
const LIST_COMPACT_DENSITY_CSS_CLASS = 'igx-list--compact';
const LIST_COSY_DENSITY_CSS_CLASS = 'igx-list--cosy';

describe('List', () => {
    configureTestSuite();
    beforeEach(async(() => {
        TestBed.configureTestingModule({
            declarations: [
                CustomEmptyListComponent,
                EmptyListComponent,
                ListCustomLoadingComponent,
                ListLoadingComponent,
                ListWithHeaderComponent,
                ListWithPanningComponent,
                TwoHeadersListComponent,
                TwoHeadersListNoPanningComponent,
                ListWithPanningTemplatesComponent,
                ListWithIgxForAndScrollingComponent
            ],
            imports: [IgxListModule, IgxForOfModule]
        }).compileComponents();
    }));

    it('should initialize igx-list with item and header', () => {
        const fixture = TestBed.createComponent(ListWithHeaderComponent);
        const list = fixture.componentInstance.list;
        const domList = fixture.debugElement.query(By.css('igx-list')).nativeElement;

        expect(list).toBeDefined();
        expect(list.id).toContain('igx-list-');
        expect(list instanceof IgxListComponent).toBeTruthy();
        expect(list.cssClass).toBeFalsy();
        expect(list.isListEmpty).toBeTruthy();
        expect(list.items instanceof Array).toBeTruthy();
        expect(list.items.length).toBe(0);
        expect(list.headers instanceof Array).toBeTruthy();
        expect(list.headers.length).toBe(0);

        fixture.detectChanges();
        expect(domList.id).toContain('igx-list-');
        expect(list.items instanceof Array).toBeTruthy();
        expect(list.cssClass).toBeTruthy();
        expect(list.isListEmpty).toBeFalsy();
        expect(list.items.length).toBe(3);
        expect(list.items[0] instanceof IgxListItemComponent).toBeTruthy();
        expect(list.headers instanceof Array).toBeTruthy();
        expect(list.headers.length).toBe(1);
        expect(list.headers[0] instanceof IgxListItemComponent).toBeTruthy();

        list.id = 'customList';
        fixture.detectChanges();

        expect(list.id).toBe('customList');
        expect(domList.id).toBe('customList');
    });

    it('should set/get properly layout properties: width, left, maxLeft, maxRight', () => {
        const fixture = TestBed.createComponent(ListWithHeaderComponent);
        const list = fixture.componentInstance.list;
        const testWidth = 400;
        const testLeft = 0;
        let item;

        fixture.detectChanges();

        fixture.componentInstance.wrapper.nativeElement.style.width = testWidth + 'px';

        fixture.detectChanges();
        expect(list.items.length).toBe(3);
        item = list.items[0];
        expect(item instanceof IgxListItemComponent).toBeTruthy();
        expect(item.width).toBe(testWidth);
        expect(item.maxLeft).toBe(-testWidth);
        expect(item.maxRight).toBe(testWidth);
        expect(item.element.offsetLeft).toBe(testLeft);
    });

    it('should calculate properly item index', () => {
        const fixture = TestBed.createComponent(ListWithHeaderComponent);
        const list = fixture.componentInstance.list;
        fixture.detectChanges();

        expect(list.children instanceof QueryList).toBeTruthy();
        expect(list.items instanceof Array).toBeTruthy();
        expect(list.headers instanceof Array).toBeTruthy();

        expect(list.children.length).toBe(4);
        expect(list.items.length).toBe(3);
        expect(list.headers.length).toBe(1);

        for (let i = 0; i < list.children.length; i++) {
            const item: IgxListItemComponent = list.children.find(((child) => (child.index === i)));
            expect(item.index).toBe(i);
        }
    });

    it('should pan right and pan left.', () => {
        let fixture;
        let list: IgxListComponent;
        let timesCalledLeftPan = 0;
        let timesCalledStateChanged = 0;
        let timesCalledRightPan = 0;

        fixture = TestBed.createComponent(ListWithPanningComponent);
        list = fixture.componentInstance.list;

        fixture.detectChanges();

        list.onLeftPan.subscribe(() => {
            timesCalledLeftPan++;
        });

        list.onPanStateChange.subscribe(() => {
            timesCalledStateChanged++;
        });

        list.onRightPan.subscribe(() => {
            timesCalledRightPan++;
        });

        const itemNativeElements = fixture.debugElement.queryAll(By.css('igx-list-item'));
        const listItems = list.items;

        /* Pan item right */
        panItem(itemNativeElements[0], 0.6);
        expect(listItems[0].panState).toBe(IgxListPanState.RIGHT);

        /* Pan item left */
        panItem(itemNativeElements[1], -0.6);
        expect(listItems[1].panState).toBe(IgxListPanState.LEFT);

        expect(timesCalledLeftPan).toBe(1);
        expect(timesCalledStateChanged).toBe(2);
        expect(timesCalledRightPan).toBe(1);

        list.onLeftPan.unsubscribe();
        list.onPanStateChange.unsubscribe();
        list.onRightPan.unsubscribe();

        unsubscribeEvents(list);
    });

    it('should pan right only.', () => {
        let fixture;
        let list: IgxListComponent;
        let timesCalledLeftPan = 0;
        let timesCalledStateChanged = 0;
        let timesCalledRightPan = 0;

        fixture = TestBed.createComponent(ListWithPanningComponent);
        fixture.componentInstance.allowLeftPanning = false;

        fixture.detectChanges();

        list = fixture.componentInstance.list;

        list.onLeftPan.subscribe(() => {
            timesCalledLeftPan++;
        });

        list.onPanStateChange.subscribe(() => {
            timesCalledStateChanged++;
        });

        list.onRightPan.subscribe(() => {
            timesCalledRightPan++;
        });

        const itemNativeElements = fixture.debugElement.queryAll(By.css('igx-list-item'));
        const listItems = list.items;

        /* Pan item right */
        panItem(itemNativeElements[0], 0.6);
        expect(listItems[0].panState).toBe(IgxListPanState.RIGHT);

        /* Pan item left */
        panItem(itemNativeElements[1], -0.6);
        expect(listItems[1].panState).toBe(IgxListPanState.NONE);

        expect(timesCalledLeftPan).toBe(0);
        expect(timesCalledStateChanged).toBe(1);
        expect(timesCalledRightPan).toBe(1);

        unsubscribeEvents(list);
    });

    it('should pan left only.', () => {
        let fixture;
        let list: IgxListComponent;
        let timesCalledLeftPan = 0;
        let timesCalledStateChanged = 0;
        let timesCalledRightPan = 0;

        fixture = TestBed.createComponent(ListWithPanningComponent);
        fixture.componentInstance.allowRightPanning = false;
        fixture.detectChanges();

        list = fixture.componentInstance.list;

        list.onLeftPan.subscribe(() => {
            timesCalledLeftPan++;
        });

        list.onPanStateChange.subscribe(() => {
            timesCalledStateChanged++;
        });

        list.onRightPan.subscribe(() => {
            timesCalledRightPan++;
        });

        const itemNativeElements = fixture.debugElement.queryAll(By.css('igx-list-item'));
        const listItems = list.items;

        /* Pan item left */
        panItem(itemNativeElements[0], -0.6);
        expect(listItems[0].panState).toBe(IgxListPanState.LEFT);

        /* Pan item right */
        panItem(itemNativeElements[1], 0.6);
        expect(listItems[1].panState).toBe(IgxListPanState.NONE);

        expect(timesCalledLeftPan).toBe(1);
        expect(timesCalledStateChanged).toBe(1);
        expect(timesCalledRightPan).toBe(0);

        unsubscribeEvents(list);
    });

    it('Should have default no items template.', () => {
        const fixture = TestBed.createComponent(EmptyListComponent);
        const list = fixture.componentInstance.list;
        const listNoItemsMessage = 'There are no items in the list.';

        fixture.detectChanges();

        verifyItemsCount(list, 0);
        expect(list.cssClass).toBeFalsy();
        expect(list.isListEmpty).toBeTruthy();

        const noItemsParagraphEl = fixture.debugElement.query(By.css('p'));
        expect(noItemsParagraphEl.nativeElement.textContent.trim()).toBe(listNoItemsMessage);
    });

    it('Should have custom no items template.', () => {
        const fixture = TestBed.createComponent(CustomEmptyListComponent);
        const list = fixture.componentInstance.list;
        const listCustomNoItemsTemplateContent = 'Custom no items message.';

        fixture.detectChanges();

        verifyItemsCount(list, 0);
        expect(list.cssClass).toBeFalsy();
        expect(list.isListEmpty).toBeTruthy();

        const noItemsParagraphEl = fixture.debugElement.query(By.css('h3'));
        expect(noItemsParagraphEl.nativeElement.textContent.trim()).toBe(listCustomNoItemsTemplateContent);
    });

    it('Should have default loading template.', () => {
        const fixture = TestBed.createComponent(ListLoadingComponent);
        const list = fixture.componentInstance.list;
        const listLoadingItemsMessage = 'Loading data from the server...';

        fixture.detectChanges();

        verifyItemsCount(list, 0);
        expect(list.cssClass).toBeFalsy();
        expect(list.isListEmpty).toBeTruthy();

        const noItemsParagraphEl = fixture.debugElement.query(By.css('p'));
        expect(noItemsParagraphEl.nativeElement.textContent.trim()).toBe(listLoadingItemsMessage);
    });

    it('Should show loading template when isLoading=\'true\' even when there are children.', () => {
        const fixture = TestBed.createComponent(ListWithHeaderComponent);
        const list = fixture.componentInstance.list;
        list.isLoading = true;
        const listLoadingItemsMessage = 'Loading data from the server...';

        fixture.detectChanges();

        verifyItemsCount(list, 3);

        const noItemsParagraphEl = fixture.debugElement.query(By.css('p'));
        expect(noItemsParagraphEl.nativeElement.textContent.trim()).toBe(listLoadingItemsMessage);

        list.isLoading = false;
        fixture.detectChanges();

        expect(fixture.debugElement.query(By.css('p'))).toBeFalsy();
    });

    it('Should have custom loading template.', () => {
        const fixture = TestBed.createComponent(ListCustomLoadingComponent);
        const list = fixture.componentInstance.list;
        const listLoadingItemsMessage = 'Loading data...';

        fixture.detectChanges();

        verifyItemsCount(list, 0);
        expect(list.cssClass).toBeFalsy();
        expect(list.isListEmpty).toBeTruthy();

        const noItemsParagraphEl = fixture.debugElement.query(By.css('h3'));
        expect(noItemsParagraphEl.nativeElement.textContent.trim()).toBe(listLoadingItemsMessage);
    });

    it('should fire ItemClicked on click.', (done) => {
        let fixture;
        let list: IgxListComponent;
        let listItem: IgxListItemComponent;
        let timesCalled = 0;

        TestBed.compileComponents().then(() => {
            fixture = TestBed.createComponent(ListWithHeaderComponent);
            list = fixture.componentInstance.list;

            fixture.detectChanges();
            return fixture.whenStable();
        }).then(() => {

            list.onItemClicked.subscribe((value) => {
                timesCalled++;
                listItem = value.item;
            });

            return clickItem(list.items[0]);
        }).then(() => {
            expect(timesCalled).toBe(1);
            expect(listItem.index).toBe(1);
            expect(listItem.element.textContent.trim()).toBe('Item 1');

            // Click the same item again and verify click is fired again
            return clickItem(list.items[0]);
        }).then(() => {
            expect(timesCalled).toBe(2);
            expect(listItem.index).toBe(1);

            // Click the header and verify click is fired
            return clickItem(list.headers[0]);
        }).then(() => {
            expect(timesCalled).toBe(3);
            expect(listItem.index).toBe(0);
            expect(listItem.element.textContent.trim()).toBe('Header');
            unsubscribeEvents(list);
            done();
        });
    }, 5000);

    it('should emit ItemClicked with correct direction argument when swiping left', (done) => {
        const fixture = TestBed.createComponent(ListWithPanningTemplatesComponent);
        const list = fixture.componentInstance.list;

        list.onItemClicked.subscribe((eventArgs) => {
            expect(eventArgs.direction).toBe(IgxListPanState.LEFT);
            unsubscribeEvents(list);
            done();
        });

        fixture.detectChanges();
        const itemNativeElements = fixture.debugElement.queryAll(By.css('igx-list-item'));
        panItemWithClick(itemNativeElements[1], -0.3); // operating over the second list item because the first one is a header
    });

    it('should emit ItemClicked with correct direction argument when panning left', (done) => {
        const fixture = TestBed.createComponent(ListWithPanningTemplatesComponent);
        const list = fixture.componentInstance.list;

        list.onItemClicked.subscribe((eventArgs) => {
            expect(eventArgs.direction).toBe(IgxListPanState.LEFT);
            unsubscribeEvents(list);
            done();
        });

        fixture.detectChanges();
        const itemNativeElements = fixture.debugElement.queryAll(By.css('igx-list-item'));
        panItemWithClick(itemNativeElements[1], -0.8); // operating over the second list item because the first one is a header
    });

    it('should emit ItemClicked with correct direction argument when swiping right', (done) => {
        const fixture = TestBed.createComponent(ListWithPanningTemplatesComponent);
        const list = fixture.componentInstance.list;

        list.onItemClicked.subscribe((eventArgs) => {
            expect(eventArgs.direction).toBe(IgxListPanState.RIGHT);
            unsubscribeEvents(list);
            done();
        });

        fixture.detectChanges();
        const itemNativeElements = fixture.debugElement.queryAll(By.css('igx-list-item'));
        panItemWithClick(itemNativeElements[1], 0.3); // operating over the second list item because the first one is a header
    });

    it('should emit ItemClicked with correct direction argument when panning right', (done) => {
        const fixture = TestBed.createComponent(ListWithPanningTemplatesComponent);
        const list = fixture.componentInstance.list;

        list.onItemClicked.subscribe((eventArgs) => {
            expect(eventArgs.direction).toBe(IgxListPanState.RIGHT);
            unsubscribeEvents(list);
            done();
        });

        fixture.detectChanges();
        const itemNativeElements = fixture.debugElement.queryAll(By.css('igx-list-item'));
        panItemWithClick(itemNativeElements[1], 0.8); // operating over the second list item because the first one is a header
    });

    it('should display multiple headers properly.', () => {
        const fixture = TestBed.createComponent(TwoHeadersListComponent);
        const list = fixture.componentInstance.list;

        fixture.detectChanges();

        verifyItemsCount(list, 3);
        verifyHeadersCount(list, 2);

        const headerClasses = fixture.debugElement.queryAll(By.css('.igx-list__header'));
        expect(headerClasses.length).toBe(2);
    });

    it('should set items\' isHeader property properly.', () => {
        const fixture = TestBed.createComponent(TwoHeadersListComponent);
        const list = fixture.componentInstance.list;

        fixture.detectChanges();

        const childrenArray = list.children.toArray();
        expect(childrenArray[0].isHeader).toBe(true);
        expect(childrenArray[1].isHeader).toBe(false);
        expect(childrenArray[2].isHeader).toBe(true);
        expect(childrenArray[3].isHeader).toBeFalsy();
        expect(childrenArray[4].isHeader).toBeFalsy();
    });

    it('should set items\' role property properly.', () => {
        const fixture = TestBed.createComponent(TwoHeadersListComponent);
        const list = fixture.componentInstance.list;

        fixture.detectChanges();

        const childrenArray = list.children.toArray();
        expect(childrenArray[0].role).toBe('separator');
        expect(childrenArray[1].role).toBe('listitem');
        expect(childrenArray[2].role).toBe('separator');
        expect(childrenArray[3].role).toBe('listitem');
        expect(childrenArray[4].role).toBe('listitem');
    });

    it('should hide items when hidden is true.', () => {
        const fixture = TestBed.createComponent(TwoHeadersListComponent);
        const list = fixture.componentInstance.list;

        fixture.detectChanges();

        const hiddenItems = list.items.filter((item) => item.hidden === true);
        expect(hiddenItems.length).toBe(1);

        const hiddenTags = list.children.filter((item) => item.element.style.display === 'none');
        expect(hiddenTags.length).toBe(1);
    });

    it('should not pan when panning is not allowed.', (done) => {
        let fixture;
        let list: IgxListComponent;
        let item: IgxListItemComponent;
        let itemNativeElement;
        let elementRefCollection;

        TestBed.compileComponents().then(() => {
            fixture = TestBed.createComponent(TwoHeadersListNoPanningComponent);
            list = fixture.componentInstance.list;

            fixture.detectChanges();
            return fixture.whenStable();
        }).then(() => {

            item = list.items[0] as IgxListItemComponent;
            itemNativeElement = item.element;

            spyOn(list.onLeftPan, 'emit');
            spyOn(list.onRightPan, 'emit');
            spyOn(list.onPanStateChange, 'emit');

            elementRefCollection = fixture.debugElement.queryAll(By.css('igx-list-item'));
            return panItem(elementRefCollection[1], 0.8);
        }).then(() => {
            expect(item.panState).toBe(IgxListPanState.NONE);

            elementRefCollection = fixture.debugElement.queryAll(By.css('igx-list-item'));
            return panItem(elementRefCollection[1], -0.8);
        }).then(() => {
            expect(item.panState).toBe(IgxListPanState.NONE);
            expect(list.onLeftPan.emit).toHaveBeenCalledTimes(0);
            expect(list.onRightPan.emit).toHaveBeenCalledTimes(0);
            expect(list.onPanStateChange.emit).toHaveBeenCalledTimes(0);
            done();
        });
    }, 5000);

    it('checking the panLeftTemplate is visible when left-panning a list item.', () => {
        const fixture = TestBed.createComponent(ListWithPanningTemplatesComponent);
        const list = fixture.componentInstance.list;
        fixture.detectChanges();

        const firstItem = list.items[0] as IgxListItemComponent;
        const leftPanTmpl = firstItem.leftPanningTemplateElement;
        const rightPanTmpl = firstItem.rightPanningTemplateElement;
        const itemNativeElements = fixture.debugElement.queryAll(By.css('igx-list-item'));

        /* Click and drag item left */
        clickAndDrag(itemNativeElements[1], -0.3);
        expect(leftPanTmpl.nativeElement.style.visibility).toBe('visible');
        expect(rightPanTmpl.nativeElement.style.visibility).toBe('hidden');
    });

    it('checking the panRightTemplate is visible when right-panning a list item.', () => {
        const fixture = TestBed.createComponent(ListWithPanningTemplatesComponent);
        const list = fixture.componentInstance.list;
        fixture.detectChanges();

        const firstItem = list.items[0] as IgxListItemComponent;
        const leftPanTmpl = firstItem.leftPanningTemplateElement;
        const rightPanTmpl = firstItem.rightPanningTemplateElement;
        const itemNativeElements = fixture.debugElement.queryAll(By.css('igx-list-item'));

        /* Click and drag item right */
        clickAndDrag(itemNativeElements[1], 0.3);
        expect(leftPanTmpl.nativeElement.style.visibility).toBe('hidden');
        expect(rightPanTmpl.nativeElement.style.visibility).toBe('visible');
    });

    it('checking the panLeftTemplate is not visible when releasing a list item.', fakeAsync(() => {
        const fixture = TestBed.createComponent(ListWithPanningTemplatesComponent);
        const list = fixture.componentInstance.list;
        fixture.detectChanges();

        const firstItem = list.items[0] as IgxListItemComponent;
        const leftPanTmpl = firstItem.leftPanningTemplateElement;
        const rightPanTmpl = firstItem.rightPanningTemplateElement;
        const itemNativeElements = fixture.debugElement.queryAll(By.css('igx-list-item'));

        /* Pan item left */
        panItem(itemNativeElements[1], -0.3);
        tick(600);
        expect(leftPanTmpl.nativeElement.style.visibility).toBe('hidden');
        expect(rightPanTmpl.nativeElement.style.visibility).toBe('hidden');
    }));

    it('checking the panRightTemplate is not visible when releasing a list item.', fakeAsync(() => {
        const fixture = TestBed.createComponent(ListWithPanningTemplatesComponent);
        const list = fixture.componentInstance.list;
        fixture.detectChanges();

        const firstItem = list.items[0] as IgxListItemComponent;
        const leftPanTmpl = firstItem.leftPanningTemplateElement;
        const rightPanTmpl = firstItem.rightPanningTemplateElement;
        const itemNativeElements = fixture.debugElement.queryAll(By.css('igx-list-item'));

        /* Pan item right */
        panItem(itemNativeElements[1], 0.3);
        tick(600);
        expect(leftPanTmpl.nativeElement.style.visibility).toBe('hidden');
        expect(rightPanTmpl.nativeElement.style.visibility).toBe('hidden');
    }));

    it('checking the header list item does not have panning and content containers.', () => {
        const fixture = TestBed.createComponent(ListWithPanningTemplatesComponent);
        const list = fixture.componentInstance.list;
        fixture.detectChanges();

        const headers = list.headers;
        let header;
        for (let i = 0; i < headers.length; i++) {
            header = headers[i] as IgxListItemComponent;
            expect(header.leftPanningTemplateElement).toBeUndefined();
            expect(header.rightPanningTemplateElement).toBeUndefined();
            expect(header.contentElement).toBe(null);
        }
    });

    it('checking the list item is returning back in the list when canceling the pan left event', () => {
        const fixture = TestBed.createComponent(ListWithPanningTemplatesComponent);
        const list = fixture.componentInstance.list;
        fixture.detectChanges();

        list.onLeftPan.subscribe((args) => {
            args.keepItem = true;
        });

        const firstItem = list.items[0] as IgxListItemComponent;
        const itemNativeElements = fixture.debugElement.queryAll(By.css('igx-list-item'));
        panItem(itemNativeElements[1], -0.6);
        expect(firstItem.panState).toBe(IgxListPanState.NONE);
    });

    it('checking the list item is returning back in the list when canceling the pan right event', () => {
        const fixture = TestBed.createComponent(ListWithPanningTemplatesComponent);
        const list = fixture.componentInstance.list;
        fixture.detectChanges();

        list.onRightPan.subscribe((args) => {
            args.keepItem = true;
        });

        const firstItem = list.items[0] as IgxListItemComponent;
        const itemNativeElements = fixture.debugElement.queryAll(By.css('igx-list-item'));
        panItem(itemNativeElements[1], 0.6);
        expect(firstItem.panState).toBe(IgxListPanState.NONE);
    });

<<<<<<< HEAD
    it('display density is properly applied', () => {
        const fixture = TestBed.createComponent(TwoHeadersListComponent);
        fixture.detectChanges();

        const list = fixture.componentInstance.list as IgxListComponent;
        const domList = fixture.debugElement.query(By.css('igx-list'));
        verifyDisplayDensity(list, domList, DisplayDensity.comfortable);

        list.displayDensity = DisplayDensity.compact;
        fixture.detectChanges();
        verifyDisplayDensity(list, domList, DisplayDensity.compact);

        list.displayDensity = DisplayDensity.cosy;
        fixture.detectChanges();
        verifyDisplayDensity(list, domList, DisplayDensity.cosy);

        list.displayDensity = DisplayDensity.comfortable;
        fixture.detectChanges();
        verifyDisplayDensity(list, domList, DisplayDensity.comfortable);
    });

    it('should emit onDensityChanged with proper event arguments', () => {
        const fixture = TestBed.createComponent(TwoHeadersListComponent);
        fixture.detectChanges();

        let oldDensity: DisplayDensity;
        let newDensity: DisplayDensity;
        const list = fixture.componentInstance.list as IgxListComponent;

        list.onDensityChanged.subscribe((args: IDensityChangedEventArgs) => {
            oldDensity = args.oldDensity;
            newDensity = args.newDensity;
        });

        list.displayDensity = DisplayDensity.compact;
        expect(oldDensity).toBeUndefined();
        expect(newDensity).toBe(DisplayDensity.compact);

        list.displayDensity = DisplayDensity.cosy;
        expect(oldDensity).toBe(DisplayDensity.compact);
        expect(newDensity).toBe(DisplayDensity.cosy);

        list.displayDensity = DisplayDensity.comfortable;
        expect(oldDensity).toBe(DisplayDensity.cosy);
        expect(newDensity).toBe(DisplayDensity.comfortable);

        unsubscribeEvents(list);
    });
=======
    it('should allow setting the index of list items', (async () => {
        const fixture = TestBed.createComponent(ListWithIgxForAndScrollingComponent);
        fixture.detectChanges();
        fixture.componentInstance.igxFor.scrollTo(6);
        await wait(50);
        fixture.detectChanges();
        const items = fixture.debugElement.queryAll(By.css('igx-list-item'));
        const len = items.length;
        expect(items[0].nativeElement.textContent).toContain('3');
        expect(fixture.componentInstance.forOfList.items[0].index).toEqual(2);
        expect(items[len - 1].nativeElement.textContent).toContain('8');
        expect(fixture.componentInstance.forOfList.items[len - 1].index).toEqual(7);
    }));

    it('should return items as they appear in the list with virtualization', (async () => {
        const fixture = TestBed.createComponent(ListWithIgxForAndScrollingComponent);
        fixture.detectChanges();
        fixture.componentInstance.igxFor.scrollTo(6);
        await wait(50);
        fixture.detectChanges();
        const dItems = fixture.debugElement.queryAll(By.css('igx-list-item'));
        const pItems = fixture.componentInstance.forOfList.items;
        const len = dItems.length;
        for (let i = 0; i < len; i++) {
            expect(dItems[i].nativeElement).toEqual(pItems[i].element);
        }
    }));
>>>>>>> 66dda564

    function panRight(item, itemHeight, itemWidth, duration) {
        const panOptions = {
            deltaX: itemWidth * 0.6,
            deltaY: 0,
            duration,
            pos: [0, itemHeight * 0.5]
        };

        return new Promise((resolve, reject) => {
            Simulator.gestures.pan(item, panOptions, () => {
                resolve();
            });
        });
    }

    function panLeft(item, itemHeight, itemWidth, duration) {
        const panOptions = {
            deltaX: -(itemWidth * 0.6),
            deltaY: 0,
            duration,
            pos: [itemWidth, itemHeight * 0.5]
        };

        return new Promise((resolve, reject) => {
            Simulator.gestures.pan(item, panOptions, () => {
                resolve();
            });
        });
    }

    /* factorX - the coefficient used to calculate deltaX.
    Pan left by providing negative factorX;
    Pan right - positive factorX.  */
    function panItem(elementRefObject, factorX) {
        const itemWidth = elementRefObject.nativeElement.offsetWidth;

        elementRefObject.triggerEventHandler('panstart', {
            deltaX: factorX < 0 ? -10 : 10
        });
        elementRefObject.triggerEventHandler('panmove', {
            deltaX: factorX * itemWidth, duration: 200
        });
        elementRefObject.triggerEventHandler('panend', null);
        return new Promise((resolve, reject) => {
            resolve();
        });
    }

    function panItemWithClick(elementRefObject, factorX) {
        panItem(elementRefObject, factorX);
        elementRefObject.triggerEventHandler('click', null);
    }

    function clickAndDrag(itemNativeElement, factorX) {
        const itemWidth = itemNativeElement.nativeElement.offsetWidth;

        itemNativeElement.triggerEventHandler('panstart', {
            deltaX: factorX < 0 ? -10 : 10
        });
        itemNativeElement.triggerEventHandler('panmove', {
            deltaX: factorX * itemWidth, duration: 200
        });
    }

    function clickItem(currentItem: IgxListItemComponent) {
        return Promise.resolve(currentItem.element.click());
    }

    function verifyItemsCount(list, expectedCount) {
        expect(list.items instanceof Array).toBeTruthy();
        expect(list.items.length).toBe(expectedCount);
    }

    function verifyHeadersCount(list, expectedCount) {
        expect(list.headers instanceof Array).toBeTruthy();
        expect(list.headers.length).toBe(expectedCount);
    }

    function unsubscribeEvents(list) {
        list.onLeftPan.unsubscribe();
        list.onPanStateChange.unsubscribe();
        list.onRightPan.unsubscribe();
        list.onItemClicked.unsubscribe();
        list.onDensityChanged.unsubscribe();
    }

    /**
     * Verifies the display density of the IgxList by providing the IgxListComponent,
     * the list DebugElement and the expected DisplayDensity enumeration value.
    */
    function verifyDisplayDensity(listComp, listDebugEl, expectedDisplayDensity: DisplayDensity) {
        let expectedListDensityClass;

        switch (expectedDisplayDensity) {
            case DisplayDensity.compact: expectedListDensityClass = LIST_COMPACT_DENSITY_CSS_CLASS; break;
            case DisplayDensity.cosy: expectedListDensityClass = LIST_COSY_DENSITY_CSS_CLASS; break;
            default: expectedListDensityClass = LIST_CSS_CLASS; break;
        }

        // Verify list display density.
        expect(listDebugEl.nativeElement.classList[0]).toBe(expectedListDensityClass);
        expect(listComp.displayDensity).toBe(expectedDisplayDensity);
        switch (expectedDisplayDensity) {
            case DisplayDensity.compact: {
                expect(listComp.cssClass).toBe(false);
                expect(listComp.cssClassCompact).toBe(true);
                expect(listComp.cssClassCosy).toBe(false);
            } break;
            case DisplayDensity.cosy: {
                expect(listComp.cssClass).toBe(false);
                expect(listComp.cssClassCompact).toBe(false);
                expect(listComp.cssClassCosy).toBe(true);
            } break;
            default: {
                expect(listComp.cssClass).toBe(true);
                expect(listComp.cssClassCompact).toBe(false);
                expect(listComp.cssClassCosy).toBe(false);
            } break;
        }
    }
});<|MERGE_RESOLUTION|>--- conflicted
+++ resolved
@@ -8,20 +8,13 @@
     ListWithHeaderComponent, ListWithPanningComponent,
     EmptyListComponent, CustomEmptyListComponent,
     ListLoadingComponent, ListWithPanningTemplatesComponent,
-<<<<<<< HEAD
-    ListCustomLoadingComponent,
+    ListCustomLoadingComponent, ListWithIgxForAndScrollingComponent,
     TwoHeadersListComponent, TwoHeadersListNoPanningComponent
 } from '../test-utils/list-components.spec';
 import { configureTestSuite } from '../test-utils/configure-suite';
 import { DisplayDensity, IDensityChangedEventArgs } from '../core/density';
-=======
-    ListCustomLoadingComponent, ListWithIgxForAndScrollingComponent,
-    TwoHeadersListComponent, TwoHeadersListNoPanningComponent
-} from '../test-utils/list-components.spec';
-import { configureTestSuite } from '../test-utils/configure-suite';
 import { IgxForOfModule } from '../directives/for-of/for_of.directive';
 import { wait } from '../test-utils/ui-interactions.spec';
->>>>>>> 66dda564
 
 declare var Simulator: any;
 
@@ -639,7 +632,6 @@
         expect(firstItem.panState).toBe(IgxListPanState.NONE);
     });
 
-<<<<<<< HEAD
     it('display density is properly applied', () => {
         const fixture = TestBed.createComponent(TwoHeadersListComponent);
         fixture.detectChanges();
@@ -688,7 +680,7 @@
 
         unsubscribeEvents(list);
     });
-=======
+
     it('should allow setting the index of list items', (async () => {
         const fixture = TestBed.createComponent(ListWithIgxForAndScrollingComponent);
         fixture.detectChanges();
@@ -716,7 +708,6 @@
             expect(dItems[i].nativeElement).toEqual(pItems[i].element);
         }
     }));
->>>>>>> 66dda564
 
     function panRight(item, itemHeight, itemWidth, duration) {
         const panOptions = {
