import {
    AfterContentInit,
    Component,
    ContentChild,
    ElementRef,
    EventEmitter,
    HostBinding,
    Inject,
    Input,
    OnChanges,
    OnDestroy,
    OnInit,
    Optional,
    Output,
    SimpleChange,
    ViewChild,
    Renderer2
} from '@angular/core';
import { fromEvent, interval, Subscription } from 'rxjs';
import { debounce } from 'rxjs/operators';
import { IgxNavigationService, IToggleView } from '../core/navigation';
import { HammerGesturesManager } from '../core/touch';
import { IgxNavDrawerMiniTemplateDirective, IgxNavDrawerTemplateDirective } from './navigation-drawer.directives';
import { PlatformUtil } from '../core/utils';

let NEXT_ID = 0;
/**
 * **Ignite UI for Angular Navigation Drawer** -
 * [Documentation](https://www.infragistics.com/products/ignite-ui-angular/angular/components/navdrawer.html)
 *
 * The Ignite UI Navigation Drawer is a collapsible side navigation container commonly used in combination with the Navbar.
 *
 * Example:
 * ```html
 * <igx-nav-drawer id="navigation" [isOpen]="true">
 *   <ng-template igxDrawer>
 *     <nav>
 *       <span igxDrawerItem [isHeader]="true">Email</span>
 *       <span igxDrawerItem igxRipple>Inbox</span>
 *       <span igxDrawerItem igxRipple>Deleted</span>
 *       <span igxDrawerItem igxRipple>Sent</span>
 *     </nav>
 *   </ng-template>
 * </igx-nav-drawer>
 * ```
 */
@Component({
    providers: [HammerGesturesManager],
    selector: 'igx-nav-drawer',
    templateUrl: 'navigation-drawer.component.html',
    styles: [`
        :host {
            display: block;
            height: 100%;
        }
    `]
})
export class IgxNavigationDrawerComponent implements
    IToggleView,
    OnInit,
    AfterContentInit,
    OnDestroy,
    OnChanges {
    private _isOpen = false;
    @HostBinding('class') public cssClass = 'igx-nav-drawer';

    /**
     * ID of the component
     *
     * ```typescript
     * // get
     * let myNavDrawerId = this.navdrawer.id;
     * ```
     *
     * ```html
     * <!--set-->
     *  <igx-nav-drawer id='navdrawer'></igx-nav-drawer>
     * ```
     */
    @HostBinding('attr.id')
    @Input() public id = `igx-nav-drawer-${NEXT_ID++}`;

    /**
     * Position of the Navigation Drawer. Can be "left"(default) or "right".
     *
     * ```typescript
     * // get
     * let myNavDrawerPosition = this.navdrawer.position;
     * ```
     *
     * ```html
     * <!--set-->
     * <igx-nav-drawer [position]="'left'"></igx-nav-drawer>
     * ```
     */
    @Input() public position = 'left';

    /**
     * Enables the use of touch gestures to manipulate the drawer:
     * - swipe/pan from edge to open, swipe-toggle and pan-drag.
     *
     * ```typescript
     * // get
     * let gesturesEnabled = this.navdrawer.enableGestures;
     * ```
     *
     * ```html
     * <!--set-->
     * <igx-nav-drawer [enableGestures]='true'></igx-nav-drawer>
     * ```
     */
    @Input() public enableGestures = true;

    /**
     * State of the drawer.
     *
     * ```typescript
     * // get
     * let navDrawerIsOpen = this.navdrawer.isOpen;
     * ```
     *
     * ```html
     * <!--set-->
     * <igx-nav-drawer [isOpen]='false'></igx-nav-drawer>
     * ```
     *
     * Two-way data binding.
     * ```html
     * <!--set-->
     * <igx-nav-drawer [(isOpen)]='model.isOpen'></igx-nav-drawer>
     * ```
     */
    @Input()
    public get isOpen() {
        return this._isOpen;
    }
    public set isOpen(value) {
        this._isOpen = value;
        this.isOpenChange.emit(this._isOpen);
    }

    /**
     *@hidden
     */
    @Output() public isOpenChange = new EventEmitter<boolean>();

    /**
     * When pinned the drawer is relatively positioned instead of sitting above content.
     * May require additional layout styling.
     *
     * ```typescript
     * // get
     * let navDrawerIsPinned = this.navdrawer.pin;
     * ```
     *
     * ```html
     * <!--set-->
     * <igx-nav-drawer [pin]='false'></igx-nav-drawer>
     * ```
     */
    @Input() public pin = false;

    /**
     * Minimum device width required for automatic pin to be toggled.
     * Default is 1024, can be set to a falsy value to disable this behavior.
     *
     * ```typescript
     * // get
     * let navDrawerPinTreshold = this.navdrawer.pinThreshold;
     * ```
     *
     * ```html
     * <!--set-->
     * <igx-nav-drawer [pinTreshold]='1024'></igx-nav-drawer>
     * ```
     */
    @Input() public pinThreshold = 1024;

    /**
     * Returns nativeElement of the component.
     *
     * @hidden
     */
    get element() {
        return this.elementRef.nativeElement;
    }

    /**
     * Width of the drawer in its open state. Defaults to "280px".
     *
     * ```typescript
     * // get
     * let navDrawerWidth = this.navdrawer.width;
     * ```
     *
     * ```html
     * <!--set-->
     * <igx-nav-drawer [width]="'228px'"></igx-nav-drawer>
     * ```
     */
    @Input() public width = '280px';

    /**
     * Width of the drawer in its mini state. Defaults to 68px.
     *
     * ```typescript
     * // get
     * let navDrawerMiniWidth = this.navdrawer.miniWidth;
     * ```
     *
     * ```html
     * <!--set-->
     * <igx-nav-drawer [miniWidth]="'34px'"></igx-nav-drawer>
     * ```
     */
    @Input() public miniWidth = '68px';

    /**
     * Pinned state change output for two-way binding.
     *
     * ```html
     * <igx-nav-drawer [(pin)]='isPinned'></igx-nav-drawer>
     * ```
     */
    @Output() public pinChange = new EventEmitter<boolean>(true);
    /**
     * Event fired as the Navigation Drawer is about to open.
     *
     * ```html
     *  <igx-nav-drawer (opening)='onOpening()'></igx-nav-drawer>
     * ```
     */
    @Output() public opening = new EventEmitter();
    /**
     * Event fired when the Navigation Drawer has opened.
     *
     * ```html
     * <igx-nav-drawer (opened)='onOpened()'></igx-nav-drawer>
     * ```
     */
    @Output() public opened = new EventEmitter();
    /**
     * Event fired as the Navigation Drawer is about to close.
     *
     * ```html
     * <igx-nav-drawer (closing)='onClosing()'></igx-nav-drawer>
     * ```
     */
    @Output() public closing = new EventEmitter();
    /**
     * Event fired when the Navigation Drawer has closed.
     *
     * ```html
     * <igx-nav-drawer (closed)='onClosed()'></igx-nav-drawer>
     * ```
     */
    @Output() public closed = new EventEmitter();

    /**
     * @hidden
     */
    get template() {
        if (this.miniTemplate && !this.isOpen) {
            return this.miniTemplate.template;
        } else if (this.contentTemplate) {
            return this.contentTemplate.template;
        }
    }

    private _miniTemplate: IgxNavDrawerMiniTemplateDirective;
    /**
     * @hidden
     */
    public get miniTemplate(): IgxNavDrawerMiniTemplateDirective {
        return this._miniTemplate;
    }

    /**
     * @hidden
     */
    @ContentChild(IgxNavDrawerMiniTemplateDirective, { read: IgxNavDrawerMiniTemplateDirective, static: false })
    public set miniTemplate(v: IgxNavDrawerMiniTemplateDirective) {
        if (!this.isOpen) {
            this.setDrawerWidth(v ? this.miniWidth : '');
        }
        this._miniTemplate = v;
    }

    /**
     * @hidden
     */
    @ContentChild(IgxNavDrawerTemplateDirective, { read: IgxNavDrawerTemplateDirective, static: false })
    protected contentTemplate: IgxNavDrawerTemplateDirective;

    /**
     * @hidden
     */
    @HostBinding('style.flexBasis')
    get flexWidth() {
        if (!this.pin) {
            return '0px';
        }
        if (this.isOpen) {
            return this.width;
        }
        if (this.miniTemplate && this.miniWidth) {
            return this.miniWidth;
        }

        return '0px';
    }

    /** @hidden */
    @HostBinding('style.order')
    get isPinnedRight() {
        return this.pin && this.position === 'right' ? '1' : '0';
    }

    private _gesturesAttached = false;
    private _widthCache: { width: number, miniWidth: number, windowWidth: number } = { width: null, miniWidth: null, windowWidth: null };
    private _resizeObserver: Subscription;
    private css: { [name: string]: string; } = {
        drawer: 'igx-nav-drawer__aside',
        mini: 'igx-nav-drawer__aside--mini',
        overlay: 'igx-nav-drawer__overlay',
        styleDummy: 'igx-nav-drawer__style-dummy'
    };

    @ViewChild('aside', { static: true }) private _drawer: ElementRef;
    @ViewChild('overlay', { static: true }) private _overlay: ElementRef;
    @ViewChild('dummy', { static: true }) private _styleDummy: ElementRef;

    /**
      * @hidden
      */
    get drawer() {
        return this._drawer.nativeElement;
    }

    /**
     * @hidden
     */
    get overlay() {
        return this._overlay.nativeElement;
    }

    /**
     * @hidden
     */
    get styleDummy() {
        return this._styleDummy.nativeElement;
    }

    /** Pan animation properties */
    private _panning = false;
    private _panStartWidth: number;
    private _panLimit: number;

    /**
     * Property to decide whether to change width or translate the drawer from pan gesture.
     *
     * @hidden
     */
    public get hasAnimateWidth(): boolean {
        return this.pin || !!this.miniTemplate;
    }

    private _maxEdgeZone = 50;
    /**
     * Used for touch gestures (swipe and pan).
     * Defaults to 50 (in px) and is extended to at least 110% of the mini template width if available.
     *
     * @hidden
     */
    public get maxEdgeZone() {
        return this._maxEdgeZone;
    }

    /**
     * Gets the Drawer width for specific state.
     * Will attempt to evaluate requested state and cache.
     *
     *
     * @hidden
     */
    public get expectedWidth() {
        return this.getExpectedWidth(false);
    }

    /**
     * Get the Drawer mini width for specific state.
     * Will attempt to evaluate requested state and cache.
     *
     * @hidden
     */
    public get expectedMiniWidth() {
        return this.getExpectedWidth(true);
    }

    /**
     * @hidden
     */
    public get touchManager() {
        return this._touchManager;
    }

    /**
     * Exposes optional navigation service
     *
     * @hidden
     */
    public get state() {
        return this._state;
    }

    constructor(
        @Inject(ElementRef) private elementRef: ElementRef,
        @Optional() private _state: IgxNavigationService,
        // private animate: AnimationBuilder, TODO
<<<<<<< HEAD
        protected renderer: Renderer2,
        private _touchManager: HammerGesturesManager) {
=======
        protected renderer: Renderer,
        private _touchManager: HammerGesturesManager,
        private platformUtil: PlatformUtil) {
>>>>>>> 246782ed
    }

    /**
     * @hidden
     */
    public ngOnInit() {
        // DOM and @Input()-s initialized
        if (this._state) {
            this._state.add(this.id, this);
        }
        if (this.isOpen) {
            this.setDrawerWidth(this.width);
        }
    }

    /**
     * @hidden
     */
    public ngAfterContentInit() {
        // wait for template and ng-content to be ready
        this.updateEdgeZone();
        this.checkPinThreshold();

        this.ensureEvents();

        // TODO: apply platform-safe Ruler from http://plnkr.co/edit/81nWDyreYMzkunihfRgX?p=preview
        // (https://github.com/angular/angular/issues/6515), blocked by https://github.com/angular/angular/issues/6904
    }

    /**
     * @hidden
     */
    public ngOnDestroy() {
        this._touchManager.destroy();
        if (this._state) {
            this._state.remove(this.id);
        }
        if (this._resizeObserver) {
            this._resizeObserver.unsubscribe();
        }
    }

    /**
     * @hidden
     */
    public ngOnChanges(changes: { [propName: string]: SimpleChange }) {
        // simple settings can come from attribute set (rather than binding), make sure boolean props are converted
        if (changes.enableGestures && changes.enableGestures.currentValue !== undefined) {
            this.enableGestures = !!(this.enableGestures && this.enableGestures.toString() === 'true');
            this.ensureEvents();
        }
        if (changes.pin && changes.pin.currentValue !== undefined) {
            this.pin = !!(this.pin && this.pin.toString() === 'true');
            if (this.pin) {
                this._touchManager.destroy();
                this._gesturesAttached = false;
            } else {
                this.ensureEvents();
            }
        }

        if (changes.pinThreshold) {
            if (this.pinThreshold) {
                this.ensureEvents();
                this.checkPinThreshold();
            }
        }

        if (changes.width && this.isOpen) {
            this.setDrawerWidth(changes.width.currentValue);
        }

        if (changes.miniWidth) {
            if (!this.isOpen) {
                this.setDrawerWidth(changes.miniWidth.currentValue);
            }
            this.updateEdgeZone();
        }
    }

    /**
     * Toggle the open state of the Navigation Drawer.
     *
     * ```typescript
     * this.navdrawer.toggle();
     * ```
     */
    public toggle() {
        if (this.isOpen) {
            this.close();
        } else {
            this.open();
        }
    }

    /**
     * Open the Navigation Drawer. Has no effect if already opened.
     *
     * ```typescript
     * this.navdrawer.open();
     * ```
     */
    public open() {
        if (this._panning) {
            this.resetPan();
        }
        if (this.isOpen) {
            return;
        }
        this.opening.emit();
        this.isOpen = true;

        // TODO: Switch to animate API when available
        // var animationCss = this.animate.css();
        //     animationCss
        //         .setStyles({'width':'50px'}, {'width':'400px'})
        //         .start(this.elementRef.nativeElement)
        //         .onComplete(() => animationCss.setToStyles({'width':'auto'}).start(this.elementRef.nativeElement));

        this.elementRef.nativeElement.addEventListener('transitionend', this.toggleOpenedEvent, false);
        this.setDrawerWidth(this.width);
    }

    /**
     * Close the Navigation Drawer. Has no effect if already closed.
     *
     * ```typescript
     * this.navdrawer.close();
     * ```
     */
    public close() {
        if (this._panning) {
            this.resetPan();
        }
        if (!this.isOpen) {
            return;
        }
        this.closing.emit();

        this.isOpen = false;
        this.setDrawerWidth(this.miniTemplate ? this.miniWidth : '');
        this.elementRef.nativeElement.addEventListener('transitionend', this.toggleClosedEvent, false);
    }

    /**
     * @hidden
     */
    protected set_maxEdgeZone(value: number) {
        this._maxEdgeZone = value;
    }

    /**
     * Get the Drawer width for specific state. Will attempt to evaluate requested state and cache.
     *
     * @hidden
     * @param [mini] - Request mini width instead
     */
    protected getExpectedWidth(mini?: boolean): number {
        if (mini) {
            if (!this.miniTemplate) {
                return 0;
            }
            if (this.miniWidth) {
                return parseFloat(this.miniWidth);
            } else {
                // if (!this.isOpen) { // This WON'T work due to transition timings...
                //     return this.elementRef.nativeElement.children[1].offsetWidth;
                // } else {
                if (this._widthCache.miniWidth === null) {
                    // force class for width calc. TODO?
                    // force class for width calc. TODO?
                    this.renderer.addClass(this.styleDummy, this.css.drawer);
                    this.renderer.addClass(this.styleDummy, this.css.mini);
                    this._widthCache.miniWidth = this.styleDummy.offsetWidth;
                    this.renderer.removeClass(this.styleDummy, this.css.drawer);
                    this.renderer.removeClass(this.styleDummy, this.css.mini);
                }
                return this._widthCache.miniWidth;
            }
        } else {
            if (this.width) {
                return parseFloat(this.width);
            } else {
                if (this._widthCache.width === null) {
                    // force class for width calc. TODO?
                    // force class for width calc. TODO?
                    this.renderer.addClass(this.styleDummy, this.css.drawer);
                    this._widthCache.width = this.styleDummy.offsetWidth;
                    this.renderer.removeClass(this.styleDummy, this.css.drawer);
                }
                return this._widthCache.width;
            }
        }
    }

    private getWindowWidth() {
        return (window.innerWidth > 0) ? window.innerWidth : screen.width;
    }

    /**
     * Sets the drawer width.
     */
    private setDrawerWidth(width: string) {
<<<<<<< HEAD
        requestAnimationFrame(() => {
            if (this.drawer) {
                this.renderer.setStyle(this.drawer, 'width', width);
            }
        });
=======
        if (this.platformUtil.isBrowser) {
            requestAnimationFrame(() => {
                if (this.drawer) {
                    this.renderer.setElementStyle(this.drawer, 'width', width);
                }
            });
        } else {
            this.renderer.setElementStyle(this.drawer, 'width', width);
        }
>>>>>>> 246782ed
    }

    /**
     * Get current Drawer width.
     */
    private getDrawerWidth(): number {
        return this.drawer.offsetWidth;
    }

    private ensureEvents() {
        // set listeners for swipe/pan only if needed, but just once
        if (this.enableGestures && !this.pin && !this._gesturesAttached) {
            // Built-in manager handler(L20887) causes endless loop and max stack exception.
            // https://github.com/angular/angular/issues/6993
            // Use ours for now (until beta.10):
            // this.renderer.listen(document, "swipe", this.swipe);
            this._touchManager.addGlobalEventListener('document', 'swipe', this.swipe);
            this._gesturesAttached = true;

            // this.renderer.listen(document, "panstart", this.panstart);
            // this.renderer.listen(document, "pan", this.pan);
            this._touchManager.addGlobalEventListener('document', 'panstart', this.panstart);
            this._touchManager.addGlobalEventListener('document', 'panmove', this.pan);
            this._touchManager.addGlobalEventListener('document', 'panend', this.panEnd);
        }
        if (!this._resizeObserver && this.platformUtil.isBrowser) {
            this._resizeObserver = fromEvent(window, 'resize').pipe(debounce(() => interval(150)))
                .subscribe((value) => {
                    this.checkPinThreshold(value);
                });
        }
    }

    private updateEdgeZone() {
        let maxValue;

        if (this.miniTemplate) {
            maxValue = Math.max(this._maxEdgeZone, this.getExpectedWidth(true) * 1.1);
            this.set_maxEdgeZone(maxValue);
        }
    }

    private checkPinThreshold = (evt?: Event) => {
        if (!this.platformUtil.isBrowser) {
            return;
        }
        let windowWidth;
        if (this.pinThreshold) {
            windowWidth = this.getWindowWidth();
            if (evt && this._widthCache.windowWidth === windowWidth) {
                return;
            }
            this._widthCache.windowWidth = windowWidth;
            if (!this.pin && windowWidth >= this.pinThreshold) {
                this.pin = true;
                this.pinChange.emit(true);
            } else if (this.pin && windowWidth < this.pinThreshold) {
                this.pin = false;
                this.pinChange.emit(false);
            }
        }
    }

    private swipe = (evt: HammerInput) => {
        // TODO: Could also force input type: http://stackoverflow.com/a/27108052
        if (!this.enableGestures || evt.pointerType !== 'touch') {
            return;
        }

        // HammerJS swipe is horizontal-only by default, don't check deltaY
        let deltaX;
        let startPosition;
        if (this.position === 'right') {
            // when on the right use inverse of deltaX
            deltaX = -evt.deltaX;
            startPosition = this.getWindowWidth() - (evt.center.x + evt.distance);
        } else {
            deltaX = evt.deltaX;
            startPosition = evt.center.x - evt.distance;
        }
        // only accept closing swipe (ignoring minEdgeZone) when the drawer is expanded:
        if ((this.isOpen && deltaX < 0) ||
            // positive deltaX from the edge:
            (deltaX > 0 && startPosition < this.maxEdgeZone)) {
            this.toggle();
        }
    }

    private panstart = (evt: HammerInput) => { // TODO: test code
        if (!this.enableGestures || this.pin || evt.pointerType !== 'touch') {
            return;
        }
        const startPosition = this.position === 'right' ? this.getWindowWidth() - (evt.center.x + evt.distance)
            : evt.center.x - evt.distance;

        // cache width during animation, flag to allow further handling
        if (this.isOpen || (startPosition < this.maxEdgeZone)) {
            this._panning = true;
            this._panStartWidth = this.getExpectedWidth(!this.isOpen);
            this._panLimit = this.getExpectedWidth(this.isOpen);

            this.renderer.addClass(this.overlay, 'panning');
            this.renderer.addClass(this.drawer, 'panning');
        }
    }

    private pan = (evt: HammerInput) => {
        // TODO: input.deltaX = prevDelta.x + (center.x - offset.x);
        // get actual delta (not total session one) from event?
        // pan WILL also fire after a full swipe, only resize on flag
        if (!this._panning) {
            return;
        }
        const right: boolean = this.position === 'right';
        // when on the right use inverse of deltaX
        const deltaX = right ? -evt.deltaX : evt.deltaX;
        let visibleWidth;
        let newX;
        let percent;

        visibleWidth = this._panStartWidth + deltaX;

        if (this.isOpen && deltaX < 0) {
            // when visibleWidth hits limit - stop animating
            if (visibleWidth <= this._panLimit) {
                return;
            }

            if (this.hasAnimateWidth) {
                percent = (visibleWidth - this._panLimit) / (this._panStartWidth - this._panLimit);
                newX = visibleWidth;
            } else {
                percent = visibleWidth / this._panStartWidth;
                newX = evt.deltaX;
            }
            this.setXSize(newX, percent.toPrecision(2));

        } else if (!this.isOpen && deltaX > 0) {
            // when visibleWidth hits limit - stop animating
            if (visibleWidth >= this._panLimit) {
                return;
            }

            if (this.hasAnimateWidth) {
                percent = (visibleWidth - this._panStartWidth) / (this._panLimit - this._panStartWidth);
                newX = visibleWidth;
            } else {
                percent = visibleWidth / this._panLimit;
                newX = (this._panLimit - visibleWidth) * (right ? 1 : -1);
            }
            this.setXSize(newX, percent.toPrecision(2));
        }
    }

    private panEnd = (evt: HammerInput) => {
        if (this._panning) {
            const deltaX = this.position === 'right' ? -evt.deltaX : evt.deltaX;
            const visibleWidth: number = this._panStartWidth + deltaX;
            this.resetPan();

            // check if pan brought the drawer to 50%
            if (this.isOpen && visibleWidth <= this._panStartWidth / 2) {
                this.close();
            } else if (!this.isOpen && visibleWidth >= this._panLimit / 2) {
                this.open();
            }
            this._panStartWidth = null;
        }
    }

    private resetPan() {
        this._panning = false;
        /* styles fail to apply when set on parent due to extra attributes, prob ng bug */
        /* styles fail to apply when set on parent due to extra attributes, prob ng bug */
        this.renderer.removeClass(this.overlay, 'panning');
        this.renderer.removeClass(this.drawer, 'panning');
        this.setXSize(0, '');
    }

    /**
     * Sets the absolute position or width in case the drawer doesn't change position.
     * @param x the number pixels to translate on the X axis or the width to set. 0 width will clear the style instead.
     * @param opacity optional value to apply to the overlay
     */
    private setXSize(x: number, opacity?: string) {
        // Angular polyfills patches window.requestAnimationFrame, but switch to DomAdapter API (TODO)
        window.requestAnimationFrame(() => {
            if (this.hasAnimateWidth) {
                this.renderer.setStyle(this.drawer, 'width', x ? Math.abs(x) + 'px' : '');
            } else {
<<<<<<< HEAD
                this.renderer.setStyle(this.drawer, 'transform', x ? 'translate3d(' + x + 'px,0,0)' : '');
                this.renderer.setStyle(this.drawer, '-webkit-transform', x ? 'translate3d(' + x + 'px,0,0)' : '');
=======
                const transform = x ? 'translate3d(' + x + 'px,0,0)' : '';
                this.renderer.setElementStyle(this.drawer, 'transform', transform);
                this.renderer.setElementStyle(this.drawer, '-webkit-transform', transform);
>>>>>>> 246782ed
            }
            if (opacity !== undefined) {
                this.renderer.setStyle(this.overlay, 'opacity', opacity);
            }
        });
    }

    private toggleOpenedEvent = (evt?) => {
        this.elementRef.nativeElement.removeEventListener('transitionend', this.toggleOpenedEvent, false);
        this.opened.emit();
    }

    private toggleClosedEvent = (evt?) => {
        this.elementRef.nativeElement.removeEventListener('transitionend', this.toggleClosedEvent, false);
        this.closed.emit();
    }
}<|MERGE_RESOLUTION|>--- conflicted
+++ resolved
@@ -416,15 +416,9 @@
     constructor(
         @Inject(ElementRef) private elementRef: ElementRef,
         @Optional() private _state: IgxNavigationService,
-        // private animate: AnimationBuilder, TODO
-<<<<<<< HEAD
         protected renderer: Renderer2,
-        private _touchManager: HammerGesturesManager) {
-=======
-        protected renderer: Renderer,
         private _touchManager: HammerGesturesManager,
         private platformUtil: PlatformUtil) {
->>>>>>> 246782ed
     }
 
     /**
@@ -628,23 +622,15 @@
      * Sets the drawer width.
      */
     private setDrawerWidth(width: string) {
-<<<<<<< HEAD
-        requestAnimationFrame(() => {
-            if (this.drawer) {
-                this.renderer.setStyle(this.drawer, 'width', width);
-            }
-        });
-=======
         if (this.platformUtil.isBrowser) {
             requestAnimationFrame(() => {
                 if (this.drawer) {
-                    this.renderer.setElementStyle(this.drawer, 'width', width);
+                    this.renderer.setStyle(this.drawer, 'width', width);
                 }
             });
         } else {
-            this.renderer.setElementStyle(this.drawer, 'width', width);
-        }
->>>>>>> 246782ed
+            this.renderer.setStyle(this.drawer, 'width', width);
+        }
     }
 
     /**
@@ -835,14 +821,8 @@
             if (this.hasAnimateWidth) {
                 this.renderer.setStyle(this.drawer, 'width', x ? Math.abs(x) + 'px' : '');
             } else {
-<<<<<<< HEAD
                 this.renderer.setStyle(this.drawer, 'transform', x ? 'translate3d(' + x + 'px,0,0)' : '');
                 this.renderer.setStyle(this.drawer, '-webkit-transform', x ? 'translate3d(' + x + 'px,0,0)' : '');
-=======
-                const transform = x ? 'translate3d(' + x + 'px,0,0)' : '';
-                this.renderer.setElementStyle(this.drawer, 'transform', transform);
-                this.renderer.setElementStyle(this.drawer, '-webkit-transform', transform);
->>>>>>> 246782ed
             }
             if (opacity !== undefined) {
                 this.renderer.setStyle(this.overlay, 'opacity', opacity);
