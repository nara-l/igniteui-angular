import { Component, ViewChild } from '@angular/core';
import {
    async,
    fakeAsync,
    TestBed,
    tick
} from '@angular/core/testing';
import { By } from '@angular/platform-browser';
import { IgxLinearProgressBarComponent } from './progressbar.component';

describe('IgLinearBar', () => {
    const tickTime = 2000;
    beforeEach(async(() => {
        TestBed.configureTestingModule({
            declarations: [
                InitLinearProgressBarComponent,
                LinearBarComponent,
                IgxLinearProgressBarComponent
            ]
        })
        .compileComponents();
    }));

    it('should initialize linearProgressbar with default values', () => {
        const fixture = TestBed.createComponent(InitLinearProgressBarComponent);
        fixture.detectChanges();

        const progress = fixture.componentInstance.linearBar;
        const domProgress = fixture.debugElement.query(By.css('igx-linear-bar')).nativeElement;
        const defaultMaxValue = 100;
        const defaultValue = 0;
        const defaultStriped = false;
        const defaultType = 'default';

        expect(progress.id).toContain('igx-linear-bar-');
        expect(domProgress.id).toContain('igx-linear-bar-');
        expect(progress.max).toBe(defaultMaxValue);
        expect(progress.striped).toBe(defaultStriped);
        expect(progress.type).toBe(defaultType);
        expect(progress.value).toBe(defaultValue);
    });

    it('should set value to 0 for negative values', fakeAsync(() => {
        const negativeValue = -20;
        const expectedValue = 0;
        const fixture = TestBed.createComponent(InitLinearProgressBarComponent);

        fixture.detectChanges();

        const progress = fixture.componentInstance.linearBar;
        progress.value = negativeValue;

        tick(tickTime);
        fixture.detectChanges();

        expect(progress.value).toBe(expectedValue);
    }));

    it('If passed value is higher then max it should stay equal to maximum (default max size)', fakeAsync(() => {
        const progressBarValue = 120;
        const expectedMaxValue = 100;
        const fixture = TestBed.createComponent(InitLinearProgressBarComponent);

        fixture.detectChanges();

        const progress = fixture.componentInstance.linearBar;
        progress.value = progressBarValue;

        tick(tickTime);
        fixture.detectChanges();

        expect(progress.value).toBe(expectedMaxValue);
    }));

    it(`If passed value is higher then max it should stay equal to maximum
        (custom max size and without animation)`, () => {
            const progressBarMaxValue = 150;
            const progressBarValue = 170;
            const fixture = TestBed.createComponent(InitLinearProgressBarComponent);
            fixture.detectChanges();

            const progress = fixture.componentInstance.linearBar;
            progress.animate = false;
            progress.max = progressBarMaxValue;
            progress.value = progressBarValue;

            fixture.detectChanges();

            expect(progress.value).toBe(progressBarMaxValue);
        });

    it('should not update value if max is decreased', fakeAsync(() => {
        let progressBarMaxValue = 200;
        const progressBarValue = 80;
        const fixture = TestBed.createComponent(InitLinearProgressBarComponent);
        fixture.detectChanges();

        const progress = fixture.componentInstance.linearBar;
        progress.max = progressBarMaxValue;
        progress.value = progressBarValue;

        tick(tickTime);
        fixture.detectChanges();

        expect(progress.value).toBe(progressBarValue);

        progressBarMaxValue = 100;
        progress.max = progressBarMaxValue;

        tick(tickTime);
        fixture.detectChanges();

        expect(progress.value).toBe(progressBarValue);
    }));

    it('should not update value if max is increased (without animation)', () => {
        let progressBarMaxValue = 100;
        const progressBarValue = 50;
        const fixture = TestBed.createComponent(InitLinearProgressBarComponent);

        fixture.detectChanges();

        const progress = fixture.componentInstance.linearBar;
        progress.animate = false;
        progress.max = progressBarMaxValue;
        progress.value = progressBarValue;

        fixture.detectChanges();

        expect(progress.value).toBe(progressBarValue);

        progressBarMaxValue = 200;
        progress.max = progressBarMaxValue;

        fixture.detectChanges();

        expect(progress.value).toBe(progressBarValue);
    });

    it('Should update value when we try to decrese it', fakeAsync(() => {
        const fixture = TestBed.createComponent(LinearBarComponent);
        fixture.detectChanges();
        const progressBar = fixture.componentInstance.linearBar;
        let expectedValue = 50;

        fixture.componentInstance.value = expectedValue;

        tick(tickTime);
        fixture.detectChanges();
        tick(tickTime);

        expect(progressBar.value).toBe(expectedValue);

        expectedValue = 20;
        fixture.componentInstance.value = expectedValue;

        tick(tickTime);
        fixture.detectChanges();
        tick(tickTime);

        expect(progressBar.value).toBe(expectedValue);
    }));

    it('Should update value when we try to decrease it (without animation)', () => {
        const fixture = TestBed.createComponent(LinearBarComponent);
        const progressBar = fixture.componentInstance.linearBar;
        let expectedValue = 50;

        fixture.componentInstance.animate = false;
        fixture.componentInstance.value = expectedValue;
        fixture.detectChanges();

        expect(progressBar.value).toBe(expectedValue);

        expectedValue = 20;
        fixture.componentInstance.value = expectedValue;
        fixture.detectChanges();

        expect(progressBar.value).toBe(expectedValue);
    });

    it('When passed value is string progress indication should remain the same', fakeAsync(() => {
        const fix = TestBed.createComponent(LinearBarComponent);
        fix.detectChanges();

        const datepicker = fix.componentInstance.linearBar;
        const expectedRes = fix.componentInstance.value;
<<<<<<< HEAD
        fix.whenStable().then(() => {
            expect(datepicker.value).toEqual(expectedRes);
            return fix.whenStable();
        }).then(() => {
            fix.detectChanges();
            datepicker.value = '0345-234';
            return fix.whenStable();
        }).then(() => {
            fix.detectChanges();
            expect(datepicker.value).toEqual(expectedRes);
        });
    }));

    it('The update step is 1% of the maximum value, which prevents from slow update with big nums', () => {
        const fix = TestBed.createComponent(LinearBarComponent);
        fix.detectChanges();

        const bar = fix.componentInstance.linearBar;
        const ONE_PERCENT = 0.01;
        let expectedValue = bar.max * ONE_PERCENT;
        expect(bar.step).toBe(expectedValue);

        const maxVal = 15345;
        fix.componentInstance.max = maxVal;
        fix.detectChanges();

        expectedValue = maxVal * ONE_PERCENT;
        expect(bar.step).toBe(expectedValue);
    });

    // UI Tests
    describe('Linear bar UI tests', () => {
        it('The percentage representation should respond to passed value correctly', fakeAsync(() => {
            const fixture = TestBed.createComponent(LinearBarComponent);

            const expectedValue = 30;

            fixture.componentInstance.value = expectedValue;

            tick(tickTime);
            fixture.detectChanges();
            tick(tickTime);

            const progressBarContainer =
                fixture.componentInstance.linearBar.elementRef.nativeElement.querySelector('.progress-linear__bar');
            const progressBarElem = progressBarContainer.querySelector('[class*=\'progress-linear__bar-progress\']');

            fixture.detectChanges();

            expect(progressBarElem.style.width).toBe(expectedValue + '%');
            expect(progressBarContainer.attributes['aria-valuenow'].textContent).toBe(expectedValue.toString());
        }));

        it('Should change class suffix which would be relevant to the type that had been passed', fakeAsync(() => {
            const fixture = TestBed.createComponent(LinearBarComponent);
            fixture.detectChanges();

            const progressBarContainer =
                fixture.componentInstance.linearBar.elementRef.nativeElement.querySelector('.progress-linear__bar');
            const progressBarElem = progressBarContainer.querySelector('[class*=\'progress-linear__bar-progress\']');

            expect(progressBarElem.classList.contains('progress-linear__bar-progress--default')).toBeTruthy();

            fixture.componentInstance.type = 'info';
            fixture.detectChanges();

            expect(progressBarElem.classList.contains('progress-linear__bar-progress--info')).toBeTruthy();
        }));

        it('Change progressbar style to be striped', fakeAsync(() => {
            const fixture = TestBed.createComponent(LinearBarComponent);
            fixture.detectChanges();

            const progressElem = fixture.componentInstance.linearBar.elementRef.nativeElement
                .getElementsByClassName('progress-linear')[0];

            expect(progressElem.classList.contains('progress-linear--striped')).toBeFalsy();

            fixture.componentInstance.striped = true;
            fixture.detectChanges();

            expect(progressElem.classList.contains('progress-linear--striped')).toBeTruthy();
        }));

        it('should stay striped when the type has changed', fakeAsync(() => {
            const fixture = TestBed.createComponent(LinearBarComponent);
            fixture.detectChanges();

            const progressElem = fixture.componentInstance.linearBar.elementRef.nativeElement
                .getElementsByClassName('progress-linear')[0];

            const progressBarContainer =
                fixture.componentInstance.linearBar.elementRef.nativeElement.querySelector('.progress-linear__bar');
            const progressBarElem = progressBarContainer.querySelector('[class*=\'progress-linear__bar-progress\']');

            fixture.componentInstance.striped = true;
            fixture.detectChanges();

            expect(progressBarElem.classList.contains('progress-linear__bar-progress--default')).toBeTruthy();
            expect(progressElem.classList.contains('progress-linear--striped')).toBeTruthy();

            fixture.componentInstance.type = 'success';
            fixture.detectChanges();

            expect(progressBarElem.classList.contains('progress-linear__bar-progress--success')).toBeTruthy();
            expect(progressElem.classList.contains('progress-linear--striped')).toBeTruthy();
        }));

        it('Manipulate progressbar with floating point numbers', fakeAsync(() => {
            const fix = TestBed.createComponent(InitLinearProgressBarComponent);
            // tick(tickTime);
            fix.detectChanges();

            const bar = fix.componentInstance.linearBar;
            // const compoInst = fix.componentInstance;
            const maxVal = 1.25;
            const val = 0.50;

            bar.max = maxVal;
            bar.value = val;
            tick(tickTime);
            fix.detectChanges();

            const progressRepresentation = Math.floor(100 * val / maxVal);
            const getProgressIndicator = fix.debugElement.query(By.css(`[class*='progress-linear__bar-progress']`));
            expect(getProgressIndicator.styles.width).toBe(`${progressRepresentation}%`);
        }));

        it('Prevent constant update of progress value when value and max value differ', fakeAsync(() => {
            const fix = TestBed.createComponent(InitLinearProgressBarComponent);
            fix.detectChanges();

            const bar = fix.componentInstance.linearBar;
            const maxVal = 1.25;

            bar.step = 0.6;
            bar.max = maxVal;
            bar.value  = maxVal;

            tick(tickTime + tickTime);
            fix.detectChanges();

            const progressBarContainer = fix.debugElement.query(By.css('.progress-linear__bar')).nativeElement;
            const expectedRes = maxVal + bar.step;
            expect(parseFloat(progressBarContainer.attributes['aria-valuenow'].textContent)).toBeLessThanOrEqual(expectedRes);
        }));

=======

        tick(tickTime);
        fix.detectChanges();
        expect(datepicker.value).toEqual(expectedRes);

        datepicker.value = '0345-234';
        tick(tickTime);
        fix.detectChanges();
        expect(datepicker.value).toEqual(expectedRes);
    }));

    // UI Tests
    describe('UI tests linear bar', () => {
        it('The percentage representation should respond to passed value correctly', fakeAsync(() => {
            const fixture = TestBed.createComponent(LinearBarComponent);
            fixture.detectChanges();

            const componentInstance = fixture.componentInstance;
            const progressBarContainer =
                fixture.componentInstance.linearBar.elementRef.nativeElement.querySelector('.progress-linear__bar');
            const progressBarElem = progressBarContainer.querySelector('[class*=\'progress-linear__bar-progress\']');

            tick(tickTime);
            fixture.detectChanges();

            expect(progressBarElem.style.width).toBe(componentInstance.value + '%');
            expect(progressBarContainer.attributes['aria-valuenow'].textContent).toBe(componentInstance.value.toString());
        }));

        it('Should change class suffix which would be relevant to the type that had been passed', () => {
            const fixture = TestBed.createComponent(LinearBarComponent);
            fixture.detectChanges();

            const progressBarContainer =
                fixture.componentInstance.linearBar.elementRef.nativeElement.querySelector('.progress-linear__bar');
            const progressBarElem = progressBarContainer.querySelector('[class*=\'progress-linear__bar-progress\']');

            expect(progressBarElem.classList.contains('progress-linear__bar-progress--default')).toBe(true);

            fixture.componentInstance.type = 'info';
            fixture.detectChanges();

            expect(progressBarElem.classList.contains('progress-linear__bar-progress--info')).toBe(true);
        });

        it('Change progressbar style to be striped', () => {
            const fixture = TestBed.createComponent(LinearBarComponent);
            fixture.detectChanges();

            const progressElem = fixture.componentInstance.linearBar.elementRef.nativeElement
                .getElementsByClassName('progress-linear')[0];

            expect(progressElem.classList.contains('progress-linear--striped')).toBe(false);

            fixture.componentInstance.striped = true;
            fixture.detectChanges();

            expect(progressElem.classList.contains('progress-linear--striped')).toBe(true);
        });

        it('should stay striped when the type has changed', () => {
            const fixture = TestBed.createComponent(LinearBarComponent);
            fixture.detectChanges();

            const progressElem = fixture.componentInstance.linearBar.elementRef.nativeElement
                .getElementsByClassName('progress-linear')[0];

            const progressBarContainer =
                fixture.componentInstance.linearBar.elementRef.nativeElement.querySelector('.progress-linear__bar');
            const progressBarElem = progressBarContainer.querySelector('[class*=\'progress-linear__bar-progress\']');

            fixture.componentInstance.striped = true;
            fixture.detectChanges();

            expect(progressBarElem.classList.contains('progress-linear__bar-progress--default')).toBe(true);
            expect(progressElem.classList.contains('progress-linear--striped')).toBe(true);

            fixture.componentInstance.type = 'success';
            fixture.detectChanges();

            expect(progressBarElem.classList.contains('progress-linear__bar-progress--success')).toBe(true);
            expect(progressElem.classList.contains('progress-linear--striped')).toBe(true);
        });
>>>>>>> 978ad9a8
    });
});

@Component({ template: `<igx-linear-bar [animate]="true"></igx-linear-bar>` })
class InitLinearProgressBarComponent {
    @ViewChild(IgxLinearProgressBarComponent) public linearBar: IgxLinearProgressBarComponent;
}

@Component({
    template: `<div #wrapper>
                            <igx-linear-bar #linearBar [value]="value" [max]="max"
                                [animate]="animate" [type]="type" [striped]="striped">
                            </igx-linear-bar>
                        </div>` })
class LinearBarComponent {
    @ViewChild(IgxLinearProgressBarComponent) public progressbar: IgxLinearProgressBarComponent;
    @ViewChild('wrapper') public wrapper;
    @ViewChild('linearBar') public linearBar;

    public value = 30;
    public max = 100;
    public type = 'default';
    public striped = false;
    public animate = true;
}<|MERGE_RESOLUTION|>--- conflicted
+++ resolved
@@ -185,18 +185,15 @@
 
         const datepicker = fix.componentInstance.linearBar;
         const expectedRes = fix.componentInstance.value;
-<<<<<<< HEAD
-        fix.whenStable().then(() => {
-            expect(datepicker.value).toEqual(expectedRes);
-            return fix.whenStable();
-        }).then(() => {
-            fix.detectChanges();
-            datepicker.value = '0345-234';
-            return fix.whenStable();
-        }).then(() => {
-            fix.detectChanges();
-            expect(datepicker.value).toEqual(expectedRes);
-        });
+
+        tick(tickTime);
+        fix.detectChanges();
+        expect(datepicker.value).toEqual(expectedRes);
+
+        datepicker.value = '0345-234';
+        tick(tickTime);
+        fix.detectChanges();
+        expect(datepicker.value).toEqual(expectedRes);
     }));
 
     it('The update step is 1% of the maximum value, which prevents from slow update with big nums', () => {
@@ -217,29 +214,24 @@
     });
 
     // UI Tests
-    describe('Linear bar UI tests', () => {
+    describe('UI tests linear bar', () => {
         it('The percentage representation should respond to passed value correctly', fakeAsync(() => {
             const fixture = TestBed.createComponent(LinearBarComponent);
-
-            const expectedValue = 30;
-
-            fixture.componentInstance.value = expectedValue;
-
-            tick(tickTime);
-            fixture.detectChanges();
-            tick(tickTime);
-
+            fixture.detectChanges();
+
+            const componentInstance = fixture.componentInstance;
             const progressBarContainer =
                 fixture.componentInstance.linearBar.elementRef.nativeElement.querySelector('.progress-linear__bar');
             const progressBarElem = progressBarContainer.querySelector('[class*=\'progress-linear__bar-progress\']');
 
-            fixture.detectChanges();
-
-            expect(progressBarElem.style.width).toBe(expectedValue + '%');
-            expect(progressBarContainer.attributes['aria-valuenow'].textContent).toBe(expectedValue.toString());
+            tick(tickTime);
+            fixture.detectChanges();
+
+            expect(progressBarElem.style.width).toBe(componentInstance.value + '%');
+            expect(progressBarContainer.attributes['aria-valuenow'].textContent).toBe(componentInstance.value.toString());
         }));
 
-        it('Should change class suffix which would be relevant to the type that had been passed', fakeAsync(() => {
+        it('Should change class suffix which would be relevant to the type that had been passed', () => {
             const fixture = TestBed.createComponent(LinearBarComponent);
             fixture.detectChanges();
 
@@ -247,30 +239,30 @@
                 fixture.componentInstance.linearBar.elementRef.nativeElement.querySelector('.progress-linear__bar');
             const progressBarElem = progressBarContainer.querySelector('[class*=\'progress-linear__bar-progress\']');
 
-            expect(progressBarElem.classList.contains('progress-linear__bar-progress--default')).toBeTruthy();
+            expect(progressBarElem.classList.contains('progress-linear__bar-progress--default')).toBe(true);
 
             fixture.componentInstance.type = 'info';
             fixture.detectChanges();
 
-            expect(progressBarElem.classList.contains('progress-linear__bar-progress--info')).toBeTruthy();
-        }));
-
-        it('Change progressbar style to be striped', fakeAsync(() => {
+            expect(progressBarElem.classList.contains('progress-linear__bar-progress--info')).toBe(true);
+        });
+
+        it('Change progressbar style to be striped', () => {
             const fixture = TestBed.createComponent(LinearBarComponent);
             fixture.detectChanges();
 
             const progressElem = fixture.componentInstance.linearBar.elementRef.nativeElement
                 .getElementsByClassName('progress-linear')[0];
 
-            expect(progressElem.classList.contains('progress-linear--striped')).toBeFalsy();
+            expect(progressElem.classList.contains('progress-linear--striped')).toBe(false);
 
             fixture.componentInstance.striped = true;
             fixture.detectChanges();
 
-            expect(progressElem.classList.contains('progress-linear--striped')).toBeTruthy();
-        }));
-
-        it('should stay striped when the type has changed', fakeAsync(() => {
+            expect(progressElem.classList.contains('progress-linear--striped')).toBe(true);
+        });
+
+        it('should stay striped when the type has changed', () => {
             const fixture = TestBed.createComponent(LinearBarComponent);
             fixture.detectChanges();
 
@@ -284,15 +276,15 @@
             fixture.componentInstance.striped = true;
             fixture.detectChanges();
 
-            expect(progressBarElem.classList.contains('progress-linear__bar-progress--default')).toBeTruthy();
-            expect(progressElem.classList.contains('progress-linear--striped')).toBeTruthy();
+            expect(progressBarElem.classList.contains('progress-linear__bar-progress--default')).toBe(true);
+            expect(progressElem.classList.contains('progress-linear--striped')).toBe(true);
 
             fixture.componentInstance.type = 'success';
             fixture.detectChanges();
 
-            expect(progressBarElem.classList.contains('progress-linear__bar-progress--success')).toBeTruthy();
-            expect(progressElem.classList.contains('progress-linear--striped')).toBeTruthy();
-        }));
+            expect(progressBarElem.classList.contains('progress-linear__bar-progress--success')).toBe(true);
+            expect(progressElem.classList.contains('progress-linear--striped')).toBe(true);
+        });
 
         it('Manipulate progressbar with floating point numbers', fakeAsync(() => {
             const fix = TestBed.createComponent(InitLinearProgressBarComponent);
@@ -332,92 +324,6 @@
             const expectedRes = maxVal + bar.step;
             expect(parseFloat(progressBarContainer.attributes['aria-valuenow'].textContent)).toBeLessThanOrEqual(expectedRes);
         }));
-
-=======
-
-        tick(tickTime);
-        fix.detectChanges();
-        expect(datepicker.value).toEqual(expectedRes);
-
-        datepicker.value = '0345-234';
-        tick(tickTime);
-        fix.detectChanges();
-        expect(datepicker.value).toEqual(expectedRes);
-    }));
-
-    // UI Tests
-    describe('UI tests linear bar', () => {
-        it('The percentage representation should respond to passed value correctly', fakeAsync(() => {
-            const fixture = TestBed.createComponent(LinearBarComponent);
-            fixture.detectChanges();
-
-            const componentInstance = fixture.componentInstance;
-            const progressBarContainer =
-                fixture.componentInstance.linearBar.elementRef.nativeElement.querySelector('.progress-linear__bar');
-            const progressBarElem = progressBarContainer.querySelector('[class*=\'progress-linear__bar-progress\']');
-
-            tick(tickTime);
-            fixture.detectChanges();
-
-            expect(progressBarElem.style.width).toBe(componentInstance.value + '%');
-            expect(progressBarContainer.attributes['aria-valuenow'].textContent).toBe(componentInstance.value.toString());
-        }));
-
-        it('Should change class suffix which would be relevant to the type that had been passed', () => {
-            const fixture = TestBed.createComponent(LinearBarComponent);
-            fixture.detectChanges();
-
-            const progressBarContainer =
-                fixture.componentInstance.linearBar.elementRef.nativeElement.querySelector('.progress-linear__bar');
-            const progressBarElem = progressBarContainer.querySelector('[class*=\'progress-linear__bar-progress\']');
-
-            expect(progressBarElem.classList.contains('progress-linear__bar-progress--default')).toBe(true);
-
-            fixture.componentInstance.type = 'info';
-            fixture.detectChanges();
-
-            expect(progressBarElem.classList.contains('progress-linear__bar-progress--info')).toBe(true);
-        });
-
-        it('Change progressbar style to be striped', () => {
-            const fixture = TestBed.createComponent(LinearBarComponent);
-            fixture.detectChanges();
-
-            const progressElem = fixture.componentInstance.linearBar.elementRef.nativeElement
-                .getElementsByClassName('progress-linear')[0];
-
-            expect(progressElem.classList.contains('progress-linear--striped')).toBe(false);
-
-            fixture.componentInstance.striped = true;
-            fixture.detectChanges();
-
-            expect(progressElem.classList.contains('progress-linear--striped')).toBe(true);
-        });
-
-        it('should stay striped when the type has changed', () => {
-            const fixture = TestBed.createComponent(LinearBarComponent);
-            fixture.detectChanges();
-
-            const progressElem = fixture.componentInstance.linearBar.elementRef.nativeElement
-                .getElementsByClassName('progress-linear')[0];
-
-            const progressBarContainer =
-                fixture.componentInstance.linearBar.elementRef.nativeElement.querySelector('.progress-linear__bar');
-            const progressBarElem = progressBarContainer.querySelector('[class*=\'progress-linear__bar-progress\']');
-
-            fixture.componentInstance.striped = true;
-            fixture.detectChanges();
-
-            expect(progressBarElem.classList.contains('progress-linear__bar-progress--default')).toBe(true);
-            expect(progressElem.classList.contains('progress-linear--striped')).toBe(true);
-
-            fixture.componentInstance.type = 'success';
-            fixture.detectChanges();
-
-            expect(progressBarElem.classList.contains('progress-linear__bar-progress--success')).toBe(true);
-            expect(progressElem.classList.contains('progress-linear--striped')).toBe(true);
-        });
->>>>>>> 978ad9a8
     });
 });
 
