--- conflicted
+++ resolved
@@ -7,12 +7,8 @@
     </ng-container>
         <input #input class="input" type="text" igxInput [igxSelectItemNavigation]="this"
             readonly="true"
-<<<<<<< HEAD
             [required]="required"
-            [placeholder]="this.placeholder"
-=======
             [attr.placeholder]="this.placeholder"
->>>>>>> 147bb32b
             [value]="this.selectionValue"
             role="combobox"
             aria-haspopup="listbox"
