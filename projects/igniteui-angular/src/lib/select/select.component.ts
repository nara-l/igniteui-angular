--- conflicted
+++ resolved
@@ -1,12 +1,7 @@
 import { IgxInputDirective, IgxInputState } from './../directives/input/input.directive';
 import {
     Component, ContentChildren, forwardRef, QueryList, ViewChild, Input, ContentChild,
-<<<<<<< HEAD
-    AfterContentInit, HostBinding, Directive, TemplateRef, ElementRef, ChangeDetectorRef, Optional,
-    Injector, OnInit, AfterViewInit, OnDestroy
-=======
-    AfterContentInit, HostBinding, Directive, TemplateRef, ElementRef, ChangeDetectorRef, Optional, Inject
->>>>>>> ea9de64a
+    AfterContentInit, HostBinding, Directive, TemplateRef, ElementRef, ChangeDetectorRef, Optional, Inject, Injector
 } from '@angular/core';
 import { ControlValueAccessor, NG_VALUE_ACCESSOR, NgControl, AbstractControl } from '@angular/forms';
 import { Subscription } from 'rxjs';
@@ -209,13 +204,10 @@
         protected elementRef: ElementRef,
         protected cdr: ChangeDetectorRef,
         protected selection: IgxSelectionAPIService,
-<<<<<<< HEAD
-        @Optional() private _injector: Injector) {
-        super(elementRef, cdr, selection);
-=======
-        @Optional() @Inject(DisplayDensityToken) protected _displayDensityOptions: IDisplayDensityOptions) {
+
+        @Optional() @Inject(DisplayDensityToken) protected _displayDensityOptions: IDisplayDensityOptions,
+        private _injector: Injector) {
         super(elementRef, cdr, selection, _displayDensityOptions);
->>>>>>> ea9de64a
     }
 
     /** @hidden @internal */
