import { async, TestBed } from '@angular/core/testing';
import { SortingDirection } from '../../data-operations/sorting-expression.interface';
import { IgxGridModule } from '../../grid';
import { IgxGridComponent } from '../../grid/grid.component';
import { IColumnExportingEventArgs, IRowExportingEventArgs } from '../exporter-common/base-export-service';
import { ExportUtilities } from '../exporter-common/export-utilities';
import { TestMethods } from '../exporter-common/test-methods.spec';
import { IgxExcelExporterService } from './excel-exporter';
import { IgxExcelExporterOptions } from './excel-exporter-options';
import { JSZipWrapper } from './jszip-verification-wrapper.spec';
<<<<<<< HEAD
import { FileContentData } from './test-data.service.spec';
=======
import { ExportTestDataService, FileContentData } from './test-data.service.spec';
>>>>>>> aace27f3
import { IgxStringFilteringOperand } from '../../../public_api';
import { ReorderedColumnsComponent, GridIDNameJobTitleComponent } from '../../test-utils/grid-samples.spec';
import { SampleTestData } from '../../test-utils/sample-test-data.spec';

describe('Excel Exporter', () => {
    let exporter: IgxExcelExporterService;
    let actualData: FileContentData;
    let options: IgxExcelExporterOptions;

    beforeEach(async(() => {
        TestBed.configureTestingModule({
            declarations: [
                ReorderedColumnsComponent,
                GridIDNameJobTitleComponent
            ],
            imports: [IgxGridModule.forRoot()]
        }).compileComponents().then(() => {
            exporter = new IgxExcelExporterService();
            actualData = new FileContentData();
            options = new IgxExcelExporterOptions('GridExcelExport');

            // Set column width to a specific value to workaround the issue where
            // different platforms measure text differently
            options.columnWidth = 50;

            // Spy the saveBlobToFile method so the files are not really created
            spyOn(ExportUtilities as any, 'saveBlobToFile');
        });
    }));

    it('should export grid as displayed.', async(() => {
        const currentGrid: IgxGridComponent = null;
        TestMethods.testRawData(currentGrid, (grid) => {

            getExportedData(grid, options).then((wrapper) => {
                wrapper.verifyStructure();
                // wrapper.verifyTemplateFilesContent();
                wrapper.verifyDataFilesContent(actualData.simpleGridData);
            });
        });
    }));

    it('should honor \'ignoreFiltering\' option.', (done) => {
        const result = TestMethods.createGridAndFilter();
        const fix = result.fixture;
        const grid = result.grid;
        expect(grid.rowList.length).toEqual(1);

        options.ignoreFiltering = false;

        fix.whenStable().then(() => {
            fix.detectChanges();
            getExportedData(grid, options).then((wrapper) => {
                wrapper.verifyDataFilesContent(actualData.simpleGridDataRecord5, 'One row only should have been exported!');

                options.ignoreFiltering = true;
                fix.detectChanges();
                getExportedData(grid, options).then((wrapper2) => {
                    wrapper2.verifyDataFilesContent(actualData.simpleGridData, 'All 10 rows should have been exported!');
                    done();
                });
            });
        });
    });

    it('should honor filter criteria changes.', (done) => {
        const result = TestMethods.createGridAndFilter();
        const fix = result.fixture;
        const grid = result.grid;
        expect(grid.rowList.length).toEqual(1);

        options.ignoreFiltering = false;

        fix.whenStable().then(() => {

            getExportedData(grid, options).then((wrapper) => {
                wrapper.verifyDataFilesContent(actualData.simpleGridDataRecord5, 'One row should have been exported!');

                grid.filter('JobTitle', 'Director', IgxStringFilteringOperand.instance().condition('equals'), true);
                fix.detectChanges();
                fix.whenStable().then(() => {
                    fix.detectChanges();
                    expect(grid.rowList.length).toEqual(2, 'Invalid number of rows after filtering!');
                    getExportedData(grid, options).then((wrapper2) => {
                        wrapper2.verifyDataFilesContent(actualData.simpleGridDataDirectors, 'Two rows should have been exported!');
                        done();
                    });
                });
            });
        });
    });

    it('should honor \'ignoreColumnsVisibility\' option.', (done) => {
        const fix = TestBed.createComponent(GridIDNameJobTitleComponent);
        fix.detectChanges();

        const grid = fix.componentInstance.grid;
        grid.columns[0].hidden = true;
        options.ignoreColumnsOrder = true;
        options.ignoreColumnsVisibility = false;

        fix.whenStable().then(() => {
            fix.detectChanges();
            expect(grid.visibleColumns.length).toEqual(2, 'Invalid number of visible columns!');
            getExportedData(grid, options).then((wrapper) => {
                wrapper.verifyDataFilesContent(actualData.simpleGridNameJobTitle, 'Two columns should have been exported!');

                options.ignoreColumnsVisibility = true;
                fix.detectChanges();
                getExportedData(grid, options).then((wrapper2) => {
                    wrapper2.verifyDataFilesContent(actualData.simpleGridData, 'All three columns should have been exported!');
                    done();
                });
            });
        });
    });

    it('should honor columns visibility changes.', (done) => {
        const fix = TestBed.createComponent(GridIDNameJobTitleComponent);
        fix.detectChanges();

        const grid = fix.componentInstance.grid;
        options.ignoreColumnsOrder = true;
        options.ignoreColumnsVisibility = false;

        fix.whenStable().then(() => {
            expect(grid.visibleColumns.length).toEqual(3, 'Invalid number of visible columns!');
            getExportedData(grid, options).then((wrapper) => {
                wrapper.verifyDataFilesContent(actualData.simpleGridData, 'All columns should have been exported!');

                grid.columns[0].hidden = true;
                fix.whenStable().then(() => {
                    fix.detectChanges();
                    expect(grid.visibleColumns.length).toEqual(2, 'Invalid number of visible columns!');
                    getExportedData(grid, options).then((wrapper2) => {
                        wrapper2.verifyDataFilesContent(actualData.simpleGridNameJobTitle, 'Two columns should have been exported!');

                        grid.columns[0].hidden = false;
                        fix.whenStable().then(() => {
                            fix.detectChanges();
                            expect(grid.visibleColumns.length).toEqual(3, 'Invalid number of visible columns!');
                            getExportedData(grid, options).then((wrapper3) => {
                                wrapper3.verifyDataFilesContent(actualData.simpleGridData, 'All columns should have been exported!');

                                grid.columns[0].hidden = undefined;
                                fix.whenStable().then(() => {
                                    fix.detectChanges();
                                    expect(grid.visibleColumns.length).toEqual(3, 'Invalid number of visible columns!');
                                    getExportedData(grid, options).then((wrapper4) => {
                                        wrapper4.verifyDataFilesContent(actualData.simpleGridData,
                                            'All columns should have been exported!');

                                        done();
                                    });
                                });
                            });
                        });
                    });
                });
            });
        });
    });

    it('should honor columns declaration order.', (done) => {
        const fix = TestBed.createComponent(ReorderedColumnsComponent);
        fix.detectChanges();
        const grid = fix.componentInstance.grid;

        fix.whenStable().then(() => {
            fix.detectChanges();
            getExportedData(grid, options).then((wrapper) => {
                wrapper.verifyDataFilesContent(actualData.simpleGridNameJobTitleID);
                done();
            });
        });
    });

    it('should honor \'ignorePinning\' option.', (done) => {
        const result = TestMethods.createGridAndPinColumn([1]);
        const fix = result.fixture;
        const grid = result.grid;

        options.ignorePinning = false;

        fix.whenStable().then(() => {
            fix.detectChanges();
            getExportedData(grid, options).then((wrapper) => {
                wrapper.verifyStructure();
                // wrapper.verifyTemplateFilesContent();
                wrapper.verifyDataFilesContent(actualData.gridNameFrozen, 'One frozen column should have been exported!');

                options.ignorePinning = true;
                fix.detectChanges();
                getExportedData(grid, options).then((wrapper2) => {
                    wrapper2.verifyDataFilesContent(actualData.gridNameIDJobTitle, 'No frozen columns should have been exported!');
                });
                done();
            });
        });
    });

    it('should honor pinned state changes.', (done) => {
        const result = TestMethods.createGridAndPinColumn([1]);
        const fix = result.fixture;
        const grid = result.grid;

        fix.whenStable().then(() => {
            fix.detectChanges();
            getExportedData(grid, options).then((wrapper) => {
                wrapper.verifyDataFilesContent(actualData.gridNameFrozen, 'One frozen column should have been exported!');

                grid.columns[1].pinned = false;
                fix.detectChanges();
                getExportedData(grid, options).then((wrapper2) => {
                    wrapper2.verifyDataFilesContent(actualData.simpleGridData, 'No frozen columns should have been exported!');
                });
                done();
            });
        });
    });

    it('should honor applied sorting.', (done) => {
        const fix = TestBed.createComponent(GridIDNameJobTitleComponent);
        fix.detectChanges();
<<<<<<< HEAD
        const grid = fix.componentInstance.grid;
        grid.sort('Name', SortingDirection.Asc, true);
=======
        const grid = fix.componentInstance.grid1;
        grid.sort({fieldName: 'Name', dir: SortingDirection.Asc, ignoreCase: true});
>>>>>>> aace27f3

        fix.whenStable().then(() => {
            fix.detectChanges();
            getExportedData(grid, options).then((wrapper) => {
                wrapper.verifyDataFilesContent(actualData.simpleGridSortByName);
                grid.clearSort();
                fix.detectChanges();
                done();
            });
        });
    });

    it('should honor changes in applied sorting.', (done) => {
        const fix = TestBed.createComponent(GridIDNameJobTitleComponent);
        fix.detectChanges();
<<<<<<< HEAD
        const grid = fix.componentInstance.grid;
        grid.sort('Name', SortingDirection.Asc, true);
=======
        const grid = fix.componentInstance.grid1;
        grid.sort({fieldName: 'Name', dir: SortingDirection.Asc, ignoreCase: true});
>>>>>>> aace27f3

        fix.whenStable().then(() => {
            fix.detectChanges();
            getExportedData(grid, options).then((wrapper) => {
                wrapper.verifyDataFilesContent(actualData.simpleGridSortByName,
                    'Ascending sorted data should have been exported.');

                grid.sort({fieldName: 'Name', dir: SortingDirection.Desc, ignoreCase: true});

                fix.whenStable().then(() => {
                    fix.detectChanges();
                    getExportedData(grid, options).then((wrapper2) => {
                        wrapper2.verifyDataFilesContent(actualData.simpleGridSortByNameDesc(true),
                        'Descending sorted data should have been exported.');

                        grid.clearSort();
                        grid.sort({fieldName: 'ID',  dir: SortingDirection.Asc, ignoreCase: true});

                        fix.whenStable().then(() => {
                            fix.detectChanges();
                            getExportedData(grid, options).then((wrapper3) => {
                                // wrapper3.verifyDataFilesContent(actualData.simpleGridSortByNameDesc(false),
                                // "Unsorted data should have been exported.");
                                done();
                            });
                        });
                    });
                });
            });
        });
    });

    it('should export all columns with the width specified in options.', (done) => {
        const fix = TestBed.createComponent(GridIDNameJobTitleComponent);
        fix.detectChanges();
        const grid = fix.componentInstance.grid;
        grid.columns[1].hidden = true;
        grid.columns[2].hidden = true;
        const columnWidths = [100, 200, 0, undefined, null];

        fix.whenStable().then(() => {
            setColWidthAndExport(grid, options, fix, columnWidths[0]).then(() => {
                setColWidthAndExport(grid, options, fix, columnWidths[1]).then(() => {
                    setColWidthAndExport(grid, options, fix, columnWidths[2]).then(() => {
                        setColWidthAndExport(grid, options, fix, columnWidths[3]).then(() => {
                            setColWidthAndExport(grid, options, fix, columnWidths[4]);
                            done();
                        });
                    });
                });
            });
        });
    });

    it('should export all rows with the height specified in options.', (done) => {
        const fix = TestBed.createComponent(GridIDNameJobTitleComponent);
        fix.detectChanges();
        const grid = fix.componentInstance.grid;

        const rowHeights = [20, 40, 0, undefined, null];

        fix.whenStable().then(() => {
            setRowHeightAndExport(grid, options, fix, rowHeights[0]).then(() => {
                setRowHeightAndExport(grid, options, fix, rowHeights[1]).then(() => {
                    setRowHeightAndExport(grid, options, fix, rowHeights[2]).then(() => {
                        setRowHeightAndExport(grid, options, fix, rowHeights[3]).then(() => {
                            setRowHeightAndExport(grid, options, fix, rowHeights[4]);
                            done();
                        });
                    });
                });
            });
        });
    });

    it('should fire \'onColumnExport\' for each grid column.', (done) => {
        const fix = TestBed.createComponent(GridIDNameJobTitleComponent);
        fix.detectChanges();
        const grid = fix.componentInstance.grid;

        const cols = [];
        exporter.onColumnExport.subscribe((value) => {
            cols.push({ header: value.header, index: value.columnIndex });
        });

        fix.whenStable().then(() => {
            getExportedData(grid, options).then(() => {
                expect(cols.length).toBe(3);
                expect(cols[0].header).toBe('ID');
                expect(cols[0].index).toBe(0);
                expect(cols[1].header).toBe('Name');
                expect(cols[1].index).toBe(1);
                expect(cols[2].header).toBe('JobTitle');
                expect(cols[2].index).toBe(2);
                done();
            });
        });
    });

    it('should fire \'onColumnExport\' for each visible grid column.', (done) => {
        const fix = TestBed.createComponent(GridIDNameJobTitleComponent);
        fix.detectChanges();
        const grid = fix.componentInstance.grid;

        const cols = [];
        exporter.onColumnExport.subscribe((value) => {
            cols.push({ header: value.header, index: value.columnIndex });
        });

        grid.columns[0].hidden = true;
        options.ignoreColumnsVisibility = false;

        fix.whenStable().then(() => {
            getExportedData(grid, options).then((wrapper) => {
                expect(cols.length).toBe(2);
                expect(cols[0].header).toBe('Name');
                expect(cols[0].index).toBe(0);
                expect(cols[1].header).toBe('JobTitle');
                expect(cols[1].index).toBe(1);
                wrapper.verifyDataFilesContent(actualData.simpleGridNameJobTitle);
                done();
            });
        });

    });

    it('should not export columns when \'onColumnExport\' is canceled.', (done) => {
        const fix = TestBed.createComponent(GridIDNameJobTitleComponent);
        fix.detectChanges();
        const grid = fix.componentInstance.grid;

        exporter.onColumnExport.subscribe((value: IColumnExportingEventArgs) => {
            value.cancel = true;
        });

        fix.whenStable().then(() => {
            getExportedData(grid, options).then((wrapper) => {
                expect(wrapper.hasValues).toBe(false);
                wrapper.verifyStructure();
                wrapper.verifyTemplateFilesContent();
                done();
            });
        });
    });

    it('should fire \'onRowExport\' for each grid row.', (done) => {
        const fix = TestBed.createComponent(GridIDNameJobTitleComponent);
        fix.detectChanges();
        const grid = fix.componentInstance.grid;
        const data = SampleTestData.personJobData;

        const rows = [];
        exporter.onRowExport.subscribe((value: IRowExportingEventArgs) => {
            rows.push({ data: value.rowData, index: value.rowIndex });
        });

        fix.whenStable().then(() => {
            getExportedData(grid, options).then(() => {
                expect(rows.length).toBe(10);
                for (let i = 0; i < rows.length; i++) {
                    expect(rows[i].index).toBe(i);
                    expect(JSON.stringify(rows[i].data)).toBe(JSON.stringify(data[i]));
                }
                done();
            });
        });
    });

    it('should not export rows when \'onRowExport\' is canceled.', (done) => {
        const fix = TestBed.createComponent(GridIDNameJobTitleComponent);
        fix.detectChanges();
        const grid = fix.componentInstance.grid;

        exporter.onRowExport.subscribe((value: IRowExportingEventArgs) => {
            value.cancel = true;
        });

        fix.whenStable().then(() => {
            getExportedData(grid, options).then((wrapper) => {
                expect(wrapper.hasValues).toBe(false);
                wrapper.verifyStructure();
                wrapper.verifyTemplateFilesContent();
                done();
            });
        });
    });

    it('shouldn\'t affect grid sort expressions', (done) => {
        const fix = TestBed.createComponent(GridIDNameJobTitleComponent);
        fix.detectChanges();

        const grid = fix.componentInstance.grid;
        grid.columns[1].header = 'My header';
        grid.columns[1].sortable = true;
        grid.sort({fieldName: 'Name', dir: SortingDirection.Desc});
        const sortField = grid.sortingExpressions[0].fieldName;

        fix.whenStable().then(() => {
            fix.detectChanges();
            getExportedData(grid, options).then((wrapper) => {
                fix.detectChanges();
                getExportedData(grid, options).then((wrapper2) => {
                    const sortFieldAfterExport = grid.sortingExpressions[0].fieldName;
                    expect(sortField).toBe(sortFieldAfterExport);
                    done();
                });
            });
        });
    });

    function getExportedData(grid: IgxGridComponent, exportOptions: IgxExcelExporterOptions) {
        const exportData = new Promise<JSZipWrapper>((resolve) => {
            exporter.onExportEnded.subscribe((value) => {
                const wrapper = new JSZipWrapper(value.xlsx);
                resolve(wrapper);
            });
            exporter.export(grid, exportOptions);
        });
        return exportData;
    }

    function setColWidthAndExport(grid, exportOptions: IgxExcelExporterOptions, fix, value) {
        return new Promise<void>((resolve) => {
            options.columnWidth = value;
            fix.detectChanges();
            getExportedData(grid, exportOptions).then((wrapper) => {
                wrapper.verifyDataFilesContent(actualData.simpleGridColumnWidth(value), ' Width :' + value).then(() => resolve());
            });
        });
    }

    function setRowHeightAndExport(grid, exportOptions: IgxExcelExporterOptions, fix, value) {
        return new Promise<void>((resolve) => {
            options.rowHeight = value;
            fix.detectChanges();
            getExportedData(grid, exportOptions).then((wrapper) => {
                wrapper.verifyDataFilesContent(actualData.simpleGridRowHeight(value), ' Height :' + value).then(() => resolve());
            });
        });
    }
});<|MERGE_RESOLUTION|>--- conflicted
+++ resolved
@@ -8,11 +8,7 @@
 import { IgxExcelExporterService } from './excel-exporter';
 import { IgxExcelExporterOptions } from './excel-exporter-options';
 import { JSZipWrapper } from './jszip-verification-wrapper.spec';
-<<<<<<< HEAD
 import { FileContentData } from './test-data.service.spec';
-=======
-import { ExportTestDataService, FileContentData } from './test-data.service.spec';
->>>>>>> aace27f3
 import { IgxStringFilteringOperand } from '../../../public_api';
 import { ReorderedColumnsComponent, GridIDNameJobTitleComponent } from '../../test-utils/grid-samples.spec';
 import { SampleTestData } from '../../test-utils/sample-test-data.spec';
@@ -237,13 +233,8 @@
     it('should honor applied sorting.', (done) => {
         const fix = TestBed.createComponent(GridIDNameJobTitleComponent);
         fix.detectChanges();
-<<<<<<< HEAD
-        const grid = fix.componentInstance.grid;
-        grid.sort('Name', SortingDirection.Asc, true);
-=======
-        const grid = fix.componentInstance.grid1;
+        const grid = fix.componentInstance.grid;
         grid.sort({fieldName: 'Name', dir: SortingDirection.Asc, ignoreCase: true});
->>>>>>> aace27f3
 
         fix.whenStable().then(() => {
             fix.detectChanges();
@@ -259,13 +250,8 @@
     it('should honor changes in applied sorting.', (done) => {
         const fix = TestBed.createComponent(GridIDNameJobTitleComponent);
         fix.detectChanges();
-<<<<<<< HEAD
-        const grid = fix.componentInstance.grid;
-        grid.sort('Name', SortingDirection.Asc, true);
-=======
-        const grid = fix.componentInstance.grid1;
+        const grid = fix.componentInstance.grid;
         grid.sort({fieldName: 'Name', dir: SortingDirection.Asc, ignoreCase: true});
->>>>>>> aace27f3
 
         fix.whenStable().then(() => {
             fix.detectChanges();
