--- conflicted
+++ resolved
@@ -8,10 +8,6 @@
 import { IgxExcelExporterOptions } from './excel-exporter-options';
 import { JSZipWrapper } from './jszip-verification-wrapper.spec';
 import { FileContentData } from './test-data.service.spec';
-<<<<<<< HEAD
-import { IgxStringFilteringOperand, SortingDirection, IgxTreeGridComponent } from '../../../public_api';
-=======
->>>>>>> 16f6fa5c
 import { ReorderedColumnsComponent, GridIDNameJobTitleComponent } from '../../test-utils/grid-samples.spec';
 import { SampleTestData } from '../../test-utils/sample-test-data.spec';
 import { first } from 'rxjs/operators';
@@ -21,7 +17,7 @@
 
 import { configureTestSuite } from '../../test-utils/configure-suite';
 import { IgxTreeGridPrimaryForeignKeyComponent } from '../../test-utils/tree-grid-components.spec';
-import { IgxTreeGridModule } from '../../grids/tree-grid';
+import { IgxTreeGridModule, IgxTreeGridComponent } from '../../grids/tree-grid';
 import { IgxNumberFilteringOperand } from '../../data-operations/filtering-condition';
 
 describe('Excel Exporter', () => {
@@ -189,14 +185,8 @@
             const fix = result.fixture;
             const grid = result.grid;
 
-<<<<<<< HEAD
             let wrapper = await getExportedData(grid, options);
             wrapper.verifyDataFilesContent(actualData.gridNameFrozen, 'One frozen column should have been exported!');
-=======
-        const grid = fix.componentInstance.grid;
-        grid.sort({fieldName: 'Name', dir: SortingDirection.Asc, ignoreCase: true, strategy: DefaultSortingStrategy.instance()});
-        fix.detectChanges();
->>>>>>> 16f6fa5c
 
             grid.columns[1].pinned = false;
             fix.detectChanges();
@@ -209,53 +199,36 @@
             fix.detectChanges();
 
             const grid = fix.componentInstance.grid;
-            grid.sort({fieldName: 'Name', dir: SortingDirection.Asc, ignoreCase: true});
-            fix.detectChanges();
-
-<<<<<<< HEAD
+            grid.sort({fieldName: 'Name', dir: SortingDirection.Asc, ignoreCase: true, strategy: DefaultSortingStrategy.instance()});
+            fix.detectChanges();
+
             const wrapper = await getExportedData(grid, options);
             wrapper.verifyDataFilesContent(actualData.simpleGridSortByName);
-=======
-        const grid = fix.componentInstance.grid;
-        grid.sort({fieldName: 'Name', dir: SortingDirection.Asc, ignoreCase: true, strategy: DefaultSortingStrategy.instance()});
-        fix.detectChanges();
->>>>>>> 16f6fa5c
 
             // XXX : ???? What's the point of this?
             // grid.clearSort();
             // fix.detectChanges();
         });
 
-<<<<<<< HEAD
         it('should honor changes in applied sorting.', async () => {
             const fix = TestBed.createComponent(GridIDNameJobTitleComponent);
             fix.detectChanges();
-=======
-        grid.sort({fieldName: 'Name', dir: SortingDirection.Desc, ignoreCase: true, strategy: DefaultSortingStrategy.instance()});
-        fix.detectChanges();
->>>>>>> 16f6fa5c
-
-            const grid = fix.componentInstance.grid;
-            grid.sort({fieldName: 'Name', dir: SortingDirection.Asc, ignoreCase: true});
-            fix.detectChanges();
-
-<<<<<<< HEAD
+
+            const grid = fix.componentInstance.grid;
+            grid.sort({fieldName: 'Name', dir: SortingDirection.Asc, ignoreCase: true, strategy: DefaultSortingStrategy.instance()});
+            fix.detectChanges();
+
             let wrapper = await getExportedData(grid, options);
             wrapper.verifyDataFilesContent(actualData.simpleGridSortByName, 'Ascending sorted data should have been exported.');
-=======
-        grid.clearSort();
-        grid.sort({fieldName: 'ID',  dir: SortingDirection.Asc, ignoreCase: true, strategy: DefaultSortingStrategy.instance()});
-        fix.detectChanges();
->>>>>>> 16f6fa5c
-
-            grid.sort({fieldName: 'Name', dir: SortingDirection.Desc, ignoreCase: true});
+
+            grid.sort({fieldName: 'Name', dir: SortingDirection.Desc, ignoreCase: true, strategy: DefaultSortingStrategy.instance()});
             fix.detectChanges();
 
             wrapper = await getExportedData(grid, options);
             wrapper.verifyDataFilesContent(actualData.simpleGridSortByNameDesc(true), 'Descending sorted data should have been exported.');
 
             grid.clearSort();
-            grid.sort({fieldName: 'ID',  dir: SortingDirection.Asc, ignoreCase: true});
+            grid.sort({fieldName: 'ID',  dir: SortingDirection.Asc, ignoreCase: true, strategy: DefaultSortingStrategy.instance()});
             fix.detectChanges();
 
             // wrapper = await getExportedData(grid, options);
