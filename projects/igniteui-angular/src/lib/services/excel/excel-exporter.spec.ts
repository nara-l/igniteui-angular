--- conflicted
+++ resolved
@@ -1,17 +1,9 @@
-<<<<<<< HEAD
-import { TestBed } from '@angular/core/testing';
-=======
->>>>>>> aace27f3
 import { ExportUtilities } from '../exporter-common/export-utilities';
 import { IgxExcelExporterService } from './excel-exporter';
 import { IgxExcelExporterOptions } from './excel-exporter-options';
 import { JSZipWrapper } from './jszip-verification-wrapper.spec';
-<<<<<<< HEAD
 import { FileContentData } from './test-data.service.spec';
 import { SampleTestData } from '../../test-utils/sample-test-data.spec';
-=======
-import { ExportTestDataService, FileContentData } from './test-data.service.spec';
->>>>>>> aace27f3
 
 describe('Excel Exporter', () => {
     let exporter: IgxExcelExporterService;
