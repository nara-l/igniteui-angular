--- conflicted
+++ resolved
@@ -139,27 +139,6 @@
         });
     }
 
-<<<<<<< HEAD
-    /* Verifies the contents of all files and asserts the result.
-    Optionally, a message can be passed in, which, if specified, will be shown in the beginning of the comparison result. */
-    public async verifyFilesContent(expectedData: IFileContent[], message = '') {
-        // const self = this;
-        let result;
-        const msg = (message !== '') ? message + '\r\n' : '';
-
-        await this.readFiles(this._files).then(() => {
-            result = this.compareFiles(this._filesContent, expectedData);
-            expect(result.areEqual).toBe(true, msg + result.differences);
-=======
-    public async verifyPinRowData(pinData: string, message = '') {
-        let result;
-        await this.readDataFiles().then(() => {
-            result = this.dataFilesContent[1];
-            expect(result.fileContent.indexOf(pinData) !== -1).toBeTruthy(message);
->>>>>>> b4b587a7
-        });
-    }
-
     /* Compares the content of two files based on the provided file type and expected value data. */
     private compareFilesContent(currentContent: string, fileType: ExcelFileTypes, fileData: string) {
         let result = true;
