--- conflicted
+++ resolved
@@ -500,7 +500,6 @@
         const expectedTopForPoint: Array<string> = ['240px', '270px', '300px'];  // top/middle/bottom/
         const expectedLeftForPoint: Array<string> = ['240px', '270px', '300px']; // left/center/right/
 
-<<<<<<< HEAD
         const size = {width: 60, height: 60};
         const compElement = document.createElement('div');
         compElement.setAttribute('style', 'width:60px; height:60px; color:green; border: 1px solid blue;');
@@ -512,62 +511,6 @@
 
         const horAl = Object.keys(HorizontalAlignment).filter(key => !isNaN(Number(HorizontalAlignment[key])));
         const verAl = Object.keys(VerticalAlignment).filter(key => !isNaN(Number(VerticalAlignment[key])));
-
-        fixture.detectChanges();
-        for (let i = 0; i < horAl.length ; i++) {
-            for (let j = 0; j < verAl.length; j++) {
-                // start Point is static Top/Left at 300/300
-                const positionSettings2 = {
-                    target: new Point(300, 300),
-                    horizontalDirection: HorizontalAlignment[horAl[i]],
-                    verticalDirection: VerticalAlignment[verAl[j]],
-                    element: null,
-                    horizontalStartPoint: HorizontalAlignment.Left,
-                    verticalStartPoint: VerticalAlignment.Top
-                };
-
-                const strategy = new ConnectedPositioningStrategy(positionSettings2);
-                strategy.position(compElement, contentWrapper, size);
-                fixture.detectChanges();
-                expect(contentWrapper.style.top).toBe(expectedTopForPoint[j]);
-                expect(contentWrapper.style.left).toBe(expectedLeftForPoint[i]);
-                }
-        }
-    });
-
-    fit('Connected strategy position method. Position component based on Element', () => {
-        const fixture = TestBed.createComponent(TopLeftOffsetComponent);
-        fixture.detectChanges();
-        // for a Point(300,300);
-        const expectedTopForPoint: Array<number> = [240, 270, 300];  // top/middle/bottom/
-        const expectedLeftForPoint: Array<number> = [240, 270, 300]; // left/center/right/
-        const expectedTopStartingPoint: Array<number> = [300, 330, 360]; // top/middle/bottom/
-        const expectedLeftStartingPoint: Array<number> = [300, 350, 400]; // left/center/right/
-
-        const size = {width: 60, height: 60};
-        const compElement = document.createElement('div');
-        compElement.setAttribute('style', 'width:60px; height:60px; color:green; border: 1px solid blue;');
-        const contentWrapper = document.createElement('div');
-        contentWrapper.setAttribute('style', 'width:80px; height:80px; color:gray;');
-        contentWrapper.classList.add('contentWrapper');
-        contentWrapper.appendChild(compElement);
-        document.body.appendChild(contentWrapper);
-
-        const horAl = Object.keys(HorizontalAlignment).filter(key => !isNaN(Number(HorizontalAlignment[key])));
-        const verAl = Object.keys(VerticalAlignment).filter(key => !isNaN(Number(VerticalAlignment[key])));
-        const targetEl: HTMLElement = <HTMLElement>document.getElementsByClassName('300_button')[0];
-=======
-            const size = {width: 60, height: 60};
-            const compElement = document.createElement('div');
-            compElement.setAttribute('style', 'width:60px; height:60px; color:green; border: 1px solid blue;');
-            const contentWrapper = document.createElement('div');
-            contentWrapper.setAttribute('style', 'width:80px; height:80px; color:gray;');
-            contentWrapper.classList.add('contentWrapper');
-            contentWrapper.appendChild(compElement);
-            document.body.appendChild(contentWrapper);
-
-            const horAl = Object.keys(HorizontalAlignment).filter(key => !isNaN(Number(HorizontalAlignment[key])));
-            const verAl = Object.keys(VerticalAlignment).filter(key => !isNaN(Number(VerticalAlignment[key])));
 
             fixture.detectChanges();
             for (let i = 0; i < horAl.length ; i++) {
@@ -581,7 +524,37 @@
             horizontalStartPoint: HorizontalAlignment.Left,
             verticalStartPoint: VerticalAlignment.Top
         };
->>>>>>> a51be55d
+
+                const strategy = new ConnectedPositioningStrategy(positionSettings2);
+                strategy.position(compElement, contentWrapper, size);
+                fixture.detectChanges();
+                expect(contentWrapper.style.top).toBe(expectedTopForPoint[j]);
+                expect(contentWrapper.style.left).toBe(expectedLeftForPoint[i]);
+                }
+        }
+    });
+
+    fit('Connected strategy position method. Position component based on Element', () => {
+        const fixture = TestBed.createComponent(TopLeftOffsetComponent);
+        fixture.detectChanges();
+        // for a Point(300,300);
+        const expectedTopForPoint: Array<number> = [240, 270, 300];  // top/middle/bottom/
+        const expectedLeftForPoint: Array<number> = [240, 270, 300]; // left/center/right/
+        const expectedTopStartingPoint: Array<number> = [300, 330, 360]; // top/middle/bottom/
+        const expectedLeftStartingPoint: Array<number> = [300, 350, 400]; // left/center/right/
+
+        const size = {width: 60, height: 60};
+        const compElement = document.createElement('div');
+        compElement.setAttribute('style', 'width:60px; height:60px; color:green; border: 1px solid blue;');
+        const contentWrapper = document.createElement('div');
+        contentWrapper.setAttribute('style', 'width:80px; height:80px; color:gray;');
+        contentWrapper.classList.add('contentWrapper');
+        contentWrapper.appendChild(compElement);
+        document.body.appendChild(contentWrapper);
+
+        const horAl = Object.keys(HorizontalAlignment).filter(key => !isNaN(Number(HorizontalAlignment[key])));
+        const verAl = Object.keys(VerticalAlignment).filter(key => !isNaN(Number(VerticalAlignment[key])));
+        const targetEl: HTMLElement = <HTMLElement>document.getElementsByClassName('300_button')[0];
 
         fixture.detectChanges();
         // loop trough and test all possible combinations (count 81) for StartPoint and Direction.
