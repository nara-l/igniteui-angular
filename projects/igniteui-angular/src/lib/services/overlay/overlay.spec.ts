import {
    Component,
    ElementRef,
    Inject,
    NgModule,
    ViewChild,
    DebugElement,
    ComponentRef
} from '@angular/core';
import { TestBed, fakeAsync, tick, ComponentFixtureAutoDetect } from '@angular/core/testing';
import { BrowserModule, By } from '@angular/platform-browser';
import { NoopAnimationsModule } from '@angular/platform-browser/animations';
import { IgxOverlayService } from './overlay';
import { IgxToggleDirective, IgxToggleModule } from './../../directives/toggle/toggle.directive';
import { AutoPositionStrategy } from './position/auto-position-strategy';
import { ConnectedPositioningStrategy } from './position/connected-positioning-strategy';
import { GlobalPositionStrategy } from './position/global-position-strategy';
import { PositionSettings, HorizontalAlignment, VerticalAlignment, OverlaySettings, Point, OverlayEventArgs } from './utilities';
import { NoOpScrollStrategy } from './scroll/NoOpScrollStrategy';
import { BlockScrollStrategy } from './scroll/block-scroll-strategy';
import { AbsoluteScrollStrategy } from './scroll/absolute-scroll-strategy';
import { CloseScrollStrategy } from './scroll/close-scroll-strategy';
import { scaleInVerTop, scaleOutVerTop } from 'projects/igniteui-angular/src/lib/animations/main';

const CLASS_OVERLAY_CONTENT = 'igx-overlay__content';
const CLASS_OVERLAY_CONTENT_MODAL = 'igx-overlay__content--modal';
const CLASS_OVERLAY_WRAPPER = 'igx-overlay__wrapper';
const CLASS_OVERLAY_WRAPPER_MODAL = 'igx-overlay__wrapper--modal';
const CLASS_OVERLAY_MAIN = 'igx-overlay';

function clearOverlay() {
    const overlays = document.getElementsByClassName(CLASS_OVERLAY_MAIN) as HTMLCollectionOf<Element>;
    Array.from(overlays).forEach(element => {
        element.parentElement.removeChild(element);
    });
    document.documentElement.scrollTop = 0;
    document.documentElement.scrollLeft = 0;
}
describe('igxOverlay', () => {
    beforeEach(async () => {
        TestBed.configureTestingModule({
            imports: [IgxToggleModule, DynamicModule, NoopAnimationsModule],
            declarations: DIRECTIVE_COMPONENTS
        }).compileComponents();
        clearOverlay();
    });

    afterAll(async () => {
        clearOverlay();
    });

    describe('Unit Tests: ', () => {

        it('OverlayElement should return a div attached to Document\'s body', fakeAsync(() => {
            const fixture = TestBed.createComponent(EmptyPageComponent);
            fixture.detectChanges();

            fixture.componentInstance.buttonElement.nativeElement.click();
            tick();
            const overlayDiv = document.getElementsByClassName(CLASS_OVERLAY_MAIN)[0];
            expect(overlayDiv).toBeDefined();
            expect(overlayDiv.classList.contains('igx-overlay')).toBeTruthy();
        }));

        it('Should show component passed to overlay', fakeAsync(() => {
            const fixture = TestBed.createComponent(EmptyPageComponent);
            fixture.detectChanges();

            fixture.componentInstance.buttonElement.nativeElement.click();
            tick();
            const overlayDiv = document.getElementsByClassName(CLASS_OVERLAY_MAIN)[0];
            expect(overlayDiv).toBeDefined();
            expect(overlayDiv.children.length).toEqual(1);
            const wrapperDiv = overlayDiv.children[0];
            expect(wrapperDiv).toBeDefined();
            expect(wrapperDiv.classList.contains(CLASS_OVERLAY_WRAPPER_MODAL)).toBeTruthy();
            expect(wrapperDiv.children[0].localName).toEqual('div');

            const contentDiv = wrapperDiv.children[0];
            expect(contentDiv).toBeDefined();
            expect(contentDiv.classList.contains(CLASS_OVERLAY_CONTENT_MODAL)).toBeTruthy();
        }));

        it('Hide() should hide component and overlay', fakeAsync(() => {
            const fixture = TestBed.createComponent(EmptyPageComponent);
            fixture.detectChanges();
            let overlayDiv: Element;

            fixture.componentInstance.overlay.show(SimpleDynamicComponent);
            tick();

            fixture.componentInstance.overlay.show(SimpleDynamicComponent);
            tick();

            overlayDiv = document.getElementsByClassName(CLASS_OVERLAY_MAIN)[0];
            expect(overlayDiv).toBeDefined();
            expect(overlayDiv.children.length).toEqual(2);
            expect(overlayDiv.children[0].localName).toEqual('div');
            expect(overlayDiv.children[1].localName).toEqual('div');

            fixture.componentInstance.overlay.hide('0');
            tick();

            overlayDiv = document.getElementsByClassName(CLASS_OVERLAY_MAIN)[0];
            expect(overlayDiv).toBeDefined();
            expect(Array.from(overlayDiv.classList).indexOf(CLASS_OVERLAY_MAIN) > -1).toBeTruthy();
            expect(overlayDiv.children.length).toEqual(1);
            expect(overlayDiv.children[0].localName).toEqual('div');

            fixture.componentInstance.overlay.hide('1');
            tick();

            overlayDiv = document.getElementsByClassName(CLASS_OVERLAY_MAIN)[0];
            expect(overlayDiv).toBeUndefined();
        }));

        it('HideAll() should hide all components and overlay', fakeAsync(() => {
            const fixture = TestBed.createComponent(EmptyPageComponent);
            fixture.detectChanges();
            let overlayDiv: Element;
            fixture.componentInstance.overlay.show(SimpleDynamicComponent);
            fixture.componentInstance.overlay.show(SimpleDynamicComponent);
            tick();
            fixture.detectChanges();
            overlayDiv = document.getElementsByClassName(CLASS_OVERLAY_MAIN)[0];
            expect(overlayDiv).toBeDefined();
            expect(overlayDiv.children.length).toEqual(2);
            expect(overlayDiv.children[0].localName).toEqual('div');
            expect(overlayDiv.children[1].localName).toEqual('div');

            fixture.componentInstance.overlay.hideAll();
            tick();
            overlayDiv = document.getElementsByClassName(CLASS_OVERLAY_MAIN)[0];
            expect(overlayDiv).toBeUndefined();
        }));

        it('Should show and hide component via directive', fakeAsync(() => {
            const fixture = TestBed.createComponent(SimpleDynamicWithDirectiveComponent);
            fixture.detectChanges();
            let overlayDiv: Element;
            fixture.componentInstance.show();
            tick();
            overlayDiv = document.getElementsByClassName(CLASS_OVERLAY_MAIN)[0];
            expect(overlayDiv).toBeDefined();
            expect(overlayDiv.children.length).toEqual(1);
            expect(overlayDiv.children[0].localName).toEqual('div');

            fixture.componentInstance.hide();
            tick();
            overlayDiv = document.getElementsByClassName(CLASS_OVERLAY_MAIN)[0];
            expect(overlayDiv).toBeUndefined();
        }));

        it('OVERLAY SERVICE should properly emit events', fakeAsync(() => {
            const fix = TestBed.createComponent(SimpleRefComponent);
            fix.detectChanges();
            const overlayInstance = fix.componentInstance.overlay;
            spyOn(overlayInstance.onClosed, 'emit');
            spyOn(overlayInstance.onClosing, 'emit');
            spyOn(overlayInstance.onOpened, 'emit');
            spyOn(overlayInstance.onOpening, 'emit');

            let id = overlayInstance.show(SimpleDynamicComponent);
            expect(overlayInstance.onOpening.emit).toHaveBeenCalledTimes(1);
            expect(overlayInstance.onOpening.emit).toHaveBeenCalledWith({ id, componentRef: jasmine.any(ComponentRef) });
            const args: OverlayEventArgs = (overlayInstance.onOpening.emit as jasmine.Spy).calls.mostRecent().args[0];
            expect(args.componentRef.instance).toEqual(jasmine.any(SimpleDynamicComponent));

            tick();
            expect(overlayInstance.onOpened.emit).toHaveBeenCalledTimes(1);
            expect(overlayInstance.onOpened.emit).toHaveBeenCalledWith({ id, componentRef: jasmine.any(ComponentRef) });
            overlayInstance.hide(id);
            expect(overlayInstance.onClosing.emit).toHaveBeenCalledTimes(1);
            expect(overlayInstance.onClosing.emit).toHaveBeenCalledWith({ id, componentRef: jasmine.any(ComponentRef) });

            tick();
            expect(overlayInstance.onClosed.emit).toHaveBeenCalledTimes(1);
            expect(overlayInstance.onClosed.emit).toHaveBeenCalledWith({ id, componentRef: jasmine.any(ComponentRef) });


            id = overlayInstance.show(fix.componentInstance.item);
            expect(overlayInstance.onOpening.emit).toHaveBeenCalledWith({ id, componentRef: null });
            tick();
            expect(overlayInstance.onOpened.emit).toHaveBeenCalledWith({ id, componentRef: null });
            overlayInstance.hide(id);
            expect(overlayInstance.onClosing.emit).toHaveBeenCalledWith({ id, componentRef: null });
            tick();
            expect(overlayInstance.onClosed.emit).toHaveBeenCalledWith({ id, componentRef: null });
        }));

        it('should properly emit events', fakeAsync(() => {
            const fix = TestBed.createComponent(SimpleDynamicWithDirectiveComponent);
            fix.detectChanges();
            spyOn(fix.componentInstance.overlay.onClosing, 'emit').and.callThrough();
            spyOn(fix.componentInstance.overlay.onClosed, 'emit').and.callThrough();
            spyOn(fix.componentInstance.overlay.onOpening, 'emit').and.callThrough();
            spyOn(fix.componentInstance.overlay.onOpened, 'emit').and.callThrough();
            fix.componentInstance.show();
            expect(fix.componentInstance.overlay.onOpening.emit).toHaveBeenCalledTimes(0);
            tick();
            expect(fix.componentInstance.overlay.onOpened.emit).toHaveBeenCalledTimes(0);

            fix.componentInstance.hide();
            expect(fix.componentInstance.overlay.onClosing.emit).toHaveBeenCalledTimes(0);
            tick();
            expect(fix.componentInstance.overlay.onClosed.emit).toHaveBeenCalledTimes(0);

            fix.componentInstance.overlay.open(true);
            expect(fix.componentInstance.overlay.onOpening.emit).toHaveBeenCalledTimes(1);
            tick();
            expect(fix.componentInstance.overlay.onOpened.emit).toHaveBeenCalledTimes(1);

            fix.componentInstance.overlay.close(true);
            expect(fix.componentInstance.overlay.onClosing.emit).toHaveBeenCalledTimes(1);
            tick();
            expect(fix.componentInstance.overlay.onClosed.emit).toHaveBeenCalledTimes(1);
        }));

        it('Should properly call position method - GlobalPosition', () => {
            const mockParent = document.createElement('div');
            const mockItem = document.createElement('div');
            mockParent.appendChild(mockItem);

            const mockPositioningSettings1: PositionSettings = {
                horizontalDirection: HorizontalAlignment.Right,
                verticalDirection: VerticalAlignment.Bottom,
                target: mockItem
            };

            const horAl = Object.keys(HorizontalAlignment).filter(key => !isNaN(Number(HorizontalAlignment[key])));
            const verAl = Object.keys(VerticalAlignment).filter(key => !isNaN(Number(VerticalAlignment[key])));

            const mockHorDirection: string[] = ['flex-start', 'center', 'flex-end'];
            const mockVerDirection: string[] = ['flex-start', 'center', 'flex-end'];

            for (let i = 0; i < mockHorDirection.length; i++) {
                for (let j = 0; j < mockVerDirection.length; j++) {
                    mockPositioningSettings1.horizontalDirection = HorizontalAlignment[horAl[i]];
                    mockPositioningSettings1.verticalDirection = VerticalAlignment[verAl[j]];
                    const globalStrat1 = new GlobalPositionStrategy(mockPositioningSettings1);
                    globalStrat1.position(mockItem);
                    expect(mockParent.style.justifyContent).toEqual(mockHorDirection[i]);
                    expect(mockParent.style.alignItems).toEqual(mockVerDirection[j]);
                }
            }
        });

        it('Should properly call position method - ConnectedPosition', () => {
            const mockParent = jasmine.createSpyObj('parentElement', ['style', 'lastElementChild']);
            const mockItem = document.createElement('div');
            let width = 200;
            let height = 0;
            let right = 0;
            let bottom = 0;
            spyOn(mockItem, 'getBoundingClientRect').and.callFake(() => {
                return {
                    width, height, right, bottom
                };
            });
            spyOn<any>(mockItem, 'parentElement').and.returnValue(mockParent);
            const mockPositioningSettings1: PositionSettings = {
                horizontalDirection: HorizontalAlignment.Right,
                verticalDirection: VerticalAlignment.Bottom,
                target: mockItem,
                horizontalStartPoint: HorizontalAlignment.Left,
                verticalStartPoint: VerticalAlignment.Top
            };
            const connectedStrat1 = new ConnectedPositioningStrategy(mockPositioningSettings1);
            connectedStrat1.position(mockItem, { width: 200, height: 200 });
            expect(mockItem.style.top).toEqual('0px');
            expect(mockItem.style.left).toEqual('-200px');

            connectedStrat1.settings.horizontalStartPoint = HorizontalAlignment.Center;
            connectedStrat1.position(mockItem, { width: 200, height: 200 });
            expect(mockItem.style.top).toEqual('0px');
            expect(mockItem.style.left).toEqual('-100px');

            connectedStrat1.settings.horizontalStartPoint = HorizontalAlignment.Right;
            connectedStrat1.position(mockItem, { width: 200, height: 200 });
            expect(mockItem.style.top).toEqual('0px');
            expect(mockItem.style.left).toEqual('0px');

            right = 0;
            bottom = 0;
            width = 0;
            height = 200;
            connectedStrat1.settings.verticalStartPoint = VerticalAlignment.Top;
            connectedStrat1.position(mockItem, { width: 200, height: 200 });
            expect(mockItem.style.top).toEqual('-200px');
            expect(mockItem.style.left).toEqual('0px');

            connectedStrat1.settings.verticalStartPoint = VerticalAlignment.Middle;
            connectedStrat1.position(mockItem, { width: 200, height: 200 });
            expect(mockItem.style.top).toEqual('-100px');
            expect(mockItem.style.left).toEqual('0px');

            connectedStrat1.settings.verticalStartPoint = VerticalAlignment.Bottom;
            connectedStrat1.position(mockItem, { width: 200, height: 200 });
            expect(mockItem.style.top).toEqual('0px');
            expect(mockItem.style.left).toEqual('0px');

            right = 0;
            bottom = 0;
            width = 0;
            height = 0;
            connectedStrat1.settings.verticalDirection = VerticalAlignment.Top;
            connectedStrat1.position(mockItem, { width: 200, height: 200 });
            expect(mockItem.style.top).toEqual('-200px');
            expect(mockItem.style.left).toEqual('0px');

            connectedStrat1.settings.verticalDirection = VerticalAlignment.Middle;
            connectedStrat1.position(mockItem, { width: 200, height: 200 });
            expect(mockItem.style.top).toEqual('-100px');
            expect(mockItem.style.left).toEqual('0px');

            connectedStrat1.settings.verticalDirection = VerticalAlignment.Bottom;
            connectedStrat1.position(mockItem, { width: 200, height: 200 });
            expect(mockItem.style.top).toEqual('0px');
            expect(mockItem.style.left).toEqual('0px');

            right = 0;
            bottom = 0;
            width = 0;
            height = 0;
            connectedStrat1.settings.horizontalDirection = HorizontalAlignment.Left;
            connectedStrat1.position(mockItem, { width: 200, height: 200 });
            expect(mockItem.style.top).toEqual('0px');
            expect(mockItem.style.left).toEqual('-200px');

            connectedStrat1.settings.horizontalDirection = HorizontalAlignment.Center;
            connectedStrat1.position(mockItem, { width: 200, height: 200 });
            expect(mockItem.style.top).toEqual('0px');
            expect(mockItem.style.left).toEqual('-100px');

            connectedStrat1.settings.horizontalDirection = HorizontalAlignment.Right;
            connectedStrat1.position(mockItem, { width: 200, height: 200 });
            expect(mockItem.style.top).toEqual('0px');
            expect(mockItem.style.left).toEqual('0px');

            // If target is Point
            connectedStrat1.settings.target = new Point(0, 0);
            connectedStrat1.position(mockItem, { width: 200, height: 200 });
            expect(mockItem.style.top).toEqual('0px');
            expect(mockItem.style.left).toEqual('0px');

            // If target is not point or html element, should fallback to new Point(0,0)
            connectedStrat1.settings.target = <any>'g';
            connectedStrat1.position(mockItem, { width: 200, height: 200 });
            expect(mockItem.style.top).toEqual('0px');
            expect(mockItem.style.left).toEqual('0px');
        });

        it('Should properly call position method - AutoPosition', () => {
            const mockParent = jasmine.createSpyObj('parentElement', ['style', 'lastElementChild']);
            const mockItem = { parentElement: mockParent, clientHeight: 0, clientWidth: 0 } as HTMLElement;
            spyOn<any>(mockItem, 'parentElement').and.returnValue(mockParent);
            const mockPositioningSettings1: PositionSettings = {
                horizontalDirection: HorizontalAlignment.Right,
                verticalDirection: VerticalAlignment.Bottom,
                target: mockItem,
                horizontalStartPoint: HorizontalAlignment.Left,
                verticalStartPoint: VerticalAlignment.Top
            };
            const autoStrat1 = new AutoPositionStrategy(mockPositioningSettings1);
            spyOn(autoStrat1, 'getViewPort').and.returnValue(jasmine.createSpyObj('obj', ['left', 'top', 'right', 'bottom']));
            spyOn(ConnectedPositioningStrategy.prototype, 'position');

            autoStrat1.position(mockItem.parentElement, null, null, true);
            expect(ConnectedPositioningStrategy.prototype.position).toHaveBeenCalledTimes(2);
            expect(ConnectedPositioningStrategy.prototype.position).toHaveBeenCalledWith(mockItem.parentElement, null);
            expect(autoStrat1.getViewPort).toHaveBeenCalledWith(null);
            expect(autoStrat1.getViewPort).toHaveBeenCalledTimes(1);

            const mockPositioningSettings2: PositionSettings = {
                horizontalDirection: HorizontalAlignment.Left,
                verticalDirection: VerticalAlignment.Top,
                target: mockItem,
                horizontalStartPoint: HorizontalAlignment.Left,
                verticalStartPoint: VerticalAlignment.Top
            };
            const autoStrat2 = new AutoPositionStrategy(mockPositioningSettings2);
            spyOn(autoStrat2, 'getViewPort').and.returnValue(jasmine.createSpyObj('obj', ['left', 'top', 'right', 'bottom']));

            autoStrat2.position(mockItem.parentElement, null, null, true);
            expect(ConnectedPositioningStrategy.prototype.position).toHaveBeenCalledTimes(4);
            expect(autoStrat2.getViewPort).toHaveBeenCalledWith(null);
            expect(autoStrat2.getViewPort).toHaveBeenCalledTimes(1);

            const mockPositioningSettings3: PositionSettings = {
                horizontalDirection: HorizontalAlignment.Center,
                verticalDirection: VerticalAlignment.Middle,
                target: mockItem,
                horizontalStartPoint: HorizontalAlignment.Left,
                verticalStartPoint: VerticalAlignment.Top
            };
            const autoStrat3 = new AutoPositionStrategy(mockPositioningSettings3);
            spyOn(autoStrat3, 'getViewPort').and.returnValue(jasmine.createSpyObj('obj', ['left', 'top', 'right', 'bottom']));

            autoStrat3.position(mockItem.parentElement, null, null);
            expect(ConnectedPositioningStrategy.prototype.position).toHaveBeenCalledTimes(5);
            expect(autoStrat3.getViewPort).toHaveBeenCalledTimes(0);
        });

        it('Should properly call AutoPosition getViewPort', () => {
            const autoStrat1 = new AutoPositionStrategy();
            const docSpy = {
                documentElement: {
                    getBoundingClientRect: () => {
                        return {
                            top: 1920,
                            left: 768
                        };
                    }
                }
            };
            spyOn(document, 'documentElement').and.returnValue(1);
            expect(autoStrat1.getViewPort(docSpy)).toEqual({
                top: -1920,
                left: -768,
                bottom: -1920 + window.innerHeight,
                right: -768 + + window.innerWidth,
                height: window.innerHeight,
                width: window.innerWidth
            });
        });

        it('Should properly initialize Scroll Strategy - Block', fakeAsync(() => {
            const fixture = TestBed.overrideComponent(EmptyPageComponent, {
                set: {
                    styles: [`button {
                position: absolute,
                bottom: 200%;
            }`]
                }
            }).createComponent(EmptyPageComponent);
            const scrollStrat = new BlockScrollStrategy();
            fixture.detectChanges();
            const overlaySettings: OverlaySettings = {
                positionStrategy: new GlobalPositionStrategy(),
                scrollStrategy: scrollStrat,
                modal: false,
                closeOnOutsideClick: false
            };
            const overlay = fixture.componentInstance.overlay;
            spyOn(scrollStrat, 'initialize').and.callThrough();
            spyOn(scrollStrat, 'attach').and.callThrough();
            spyOn(scrollStrat, 'detach').and.callThrough();
            const scrollSpy = spyOn<any>(scrollStrat, 'onScroll').and.callThrough();
            const wheelSpy = spyOn<any>(scrollStrat, 'onWheel').and.callThrough();
            overlay.show(SimpleDynamicComponent, overlaySettings);
            tick();

            expect(scrollStrat.attach).toHaveBeenCalledTimes(1);
            expect(scrollStrat.initialize).toHaveBeenCalledTimes(1);
            expect(scrollStrat.detach).toHaveBeenCalledTimes(0);
            document.dispatchEvent(new Event('scroll'));

            expect(scrollSpy).toHaveBeenCalledTimes(1);

            document.dispatchEvent(new Event('wheel'));
            expect(wheelSpy).toHaveBeenCalledTimes(1);
            overlay.hide('0');
            tick();
            expect(scrollStrat.detach).toHaveBeenCalledTimes(1);
        }));

        it('Should properly initialize Scroll Strategy - Absolute', fakeAsync(() => {
            const fixture = TestBed.overrideComponent(EmptyPageComponent, {
                set: {
                    styles: [`button {
                position: absolute,
                bottom: 200%;
            }`]
                }
            }).createComponent(EmptyPageComponent);
            const scrollStrat = new AbsoluteScrollStrategy();
            fixture.detectChanges();
            const overlaySettings: OverlaySettings = {
                positionStrategy: new GlobalPositionStrategy(),
                scrollStrategy: scrollStrat,
                modal: false,
                closeOnOutsideClick: false
            };
            const overlay = fixture.componentInstance.overlay;
            spyOn(scrollStrat, 'initialize').and.callThrough();
            spyOn(scrollStrat, 'attach').and.callThrough();
            spyOn(scrollStrat, 'detach').and.callThrough();
            const scrollSpy = spyOn<any>(scrollStrat, 'onScroll').and.callThrough();
            overlay.show(SimpleDynamicComponent, overlaySettings);
            tick();

            expect(scrollStrat.attach).toHaveBeenCalledTimes(1);
            expect(scrollStrat.initialize).toHaveBeenCalledTimes(1);
            expect(scrollStrat.detach).toHaveBeenCalledTimes(0);
            document.dispatchEvent(new Event('scroll'));
            expect(scrollSpy).toHaveBeenCalledTimes(1);
            overlay.hide('0');
            tick();
            expect(scrollStrat.detach).toHaveBeenCalledTimes(1);
        }));

        it('Should properly initialize Scroll Strategy - Close', fakeAsync(() => {
            const fixture = TestBed.overrideComponent(EmptyPageComponent, {
                set: {
                    styles: [`button {
                position: absolute,
                bottom: 200%;
            }`]
                }
            }).createComponent(EmptyPageComponent);
            const scrollStrat = new CloseScrollStrategy();
            fixture.detectChanges();
            const overlaySettings: OverlaySettings = {
                positionStrategy: new GlobalPositionStrategy(),
                scrollStrategy: scrollStrat,
                modal: false,
                closeOnOutsideClick: false
            };
            const overlay = fixture.componentInstance.overlay;
            spyOn(scrollStrat, 'initialize').and.callThrough();
            spyOn(scrollStrat, 'attach').and.callThrough();
            spyOn(scrollStrat, 'detach').and.callThrough();
            const scrollSpy = spyOn<any>(scrollStrat, 'onScroll').and.callThrough();
            overlay.show(SimpleDynamicComponent, overlaySettings);
            tick();

            expect(scrollStrat.attach).toHaveBeenCalledTimes(1);
            expect(scrollStrat.initialize).toHaveBeenCalledTimes(1);
            expect(scrollStrat.detach).toHaveBeenCalledTimes(0);
            document.dispatchEvent(new Event('scroll'));

            expect(scrollSpy).toHaveBeenCalledTimes(1);
            overlay.hide('0');
            tick();
            expect(scrollStrat.detach).toHaveBeenCalledTimes(1);
        }));

        xit('Should properly call position method - DEFAULT', () => {

        });

        fit('fix for #1690 - click on second filter does not close first one', fakeAsync(() => {
            const fixture = TestBed.createComponent(TwoButtonsComponent);
            const button1 = fixture.nativeElement.getElementsByClassName('buttonOne')[0];
            const button2 = fixture.nativeElement.getElementsByClassName('buttonTwo')[0];

            button1.click();
            tick();

            debugger;
            const overlayDiv = document.getElementsByClassName(CLASS_OVERLAY_MAIN)[0];
            const wrapper = overlayDiv.children[0];
            expect(wrapper.classList).toContain(CLASS_OVERLAY_WRAPPER);

            button2.click();
            tick();
            expect(overlayDiv.children.length).toBe(1);
        }));
    });

    describe('Integration tests: ', () => {
        // 1. Positioning Strategies
        // 1.1 Global (show components in the window center - default).
        it('igx-overlay is rendered on top of all other views/components (any previously existing html on the page) etc.', () => {
            const fixture = TestBed.createComponent(EmptyPageComponent);
            fixture.detectChanges();
            const overlaySettings: OverlaySettings = {
                positionStrategy: new GlobalPositionStrategy(),
                scrollStrategy: new NoOpScrollStrategy(),
                modal: false,
                closeOnOutsideClick: false
            };
            const positionSettings: PositionSettings = {
                horizontalDirection: HorizontalAlignment.Right,
                verticalDirection: VerticalAlignment.Bottom,
                target: fixture.componentInstance.buttonElement.nativeElement,
                horizontalStartPoint: HorizontalAlignment.Left,
                verticalStartPoint: VerticalAlignment.Top
            };
            overlaySettings.positionStrategy = new GlobalPositionStrategy(positionSettings);
            fixture.componentInstance.overlay.show(SimpleDynamicComponent, overlaySettings);
            fixture.whenStable().then(() => {
                fixture.detectChanges();
                const overlayDiv = document.getElementsByClassName(CLASS_OVERLAY_MAIN)[0];
                const wrapper = overlayDiv.children[0];
                expect(wrapper.classList).toContain(CLASS_OVERLAY_WRAPPER);
            });
        });

        it('igx-overlay covers the whole window 100% width and height', () => {
            const fixture = TestBed.createComponent(EmptyPageComponent);
            fixture.detectChanges();
            fixture.componentInstance.buttonElement.nativeElement.click();
            fixture.whenStable().then(() => {
                fixture.detectChanges();
                const overlayDiv = document.getElementsByClassName(CLASS_OVERLAY_MAIN)[0];
                const overlayWrapper = overlayDiv.children[0];
                const overlayRect = overlayWrapper.getBoundingClientRect();
                const windowRect = document.body.getBoundingClientRect();
                expect(overlayRect.width).toEqual(windowRect.width);
                expect(overlayRect.height).toEqual(windowRect.height);
                expect(overlayRect.left).toEqual(windowRect.left);
                expect(overlayRect.top).toEqual(windowRect.top);
            });
        });

        it('The shown component is inside the igx-overlay wrapper as a content last child.', fakeAsync(() => {
            const fixture = TestBed.createComponent(EmptyPageComponent);
            fixture.detectChanges();
            const overlaySettings: OverlaySettings = {
                positionStrategy: new GlobalPositionStrategy(),
                scrollStrategy: new NoOpScrollStrategy(),
                modal: false,
                closeOnOutsideClick: false
            };
            fixture.componentInstance.overlay.show(SimpleDynamicComponent, overlaySettings);
            tick();
            const overlayDiv = document.getElementsByClassName(CLASS_OVERLAY_MAIN)[0];
            const overlayWrapper = overlayDiv.children[0];
            const content = overlayWrapper.firstChild;
            const componentEl = content.lastChild;

            expect(overlayWrapper.localName).toEqual('div');
            expect(overlayWrapper.firstChild.localName).toEqual('div');
            expect(componentEl.localName === 'div').toBeTruthy();
        }));

        it('The overlay wrapper div element, have the corresponding inline css applied for each alignment ', fakeAsync(() => {
            const fixture = TestBed.createComponent(EmptyPageComponent);
            fixture.detectChanges();

            const overlaySettings: OverlaySettings = {
                positionStrategy: new GlobalPositionStrategy(),
                scrollStrategy: new NoOpScrollStrategy(),
                modal: false,
                closeOnOutsideClick: false
            };
            const positionSettings: PositionSettings = {
                target: new Point(0, 0),
                horizontalDirection: HorizontalAlignment.Left,
                verticalDirection: VerticalAlignment.Top,
                horizontalStartPoint: HorizontalAlignment.Left,
                verticalStartPoint: VerticalAlignment.Top
            };

            const horAl = Object.keys(HorizontalAlignment).filter(key => !isNaN(Number(HorizontalAlignment[key])));
            const verAl = Object.keys(VerticalAlignment).filter(key => !isNaN(Number(VerticalAlignment[key])));
            const cssStyles: Array<string> = ['flex-start', 'center', 'flex-end'];

            for (let i = 0; i < horAl.length; i++) {
                positionSettings.horizontalDirection = HorizontalAlignment[horAl[i]];
                for (let j = 0; j < verAl.length; j++) {
                    positionSettings.verticalDirection = VerticalAlignment[verAl[j]];
                    overlaySettings.positionStrategy = new GlobalPositionStrategy(positionSettings);
                    fixture.componentInstance.overlay.show(SimpleDynamicComponent, overlaySettings);
                    tick();

                    const overlayDiv = document.getElementsByClassName(CLASS_OVERLAY_MAIN)[0];
                    const overlayWrapper = overlayDiv.children[i * 3 + j] as HTMLDivElement;
                    expect(overlayWrapper.style.justifyContent).toBe(cssStyles[i]);
                    expect(overlayWrapper.style.alignItems).toBe(cssStyles[j]);
                }
            }
        }));

        it('The shown component is in the center of igx-overlay (visible window) - default.', fakeAsync(() => {
            const fixture = TestBed.createComponent(EmptyPageComponent);
            fixture.detectChanges();
            fixture.componentInstance.overlay.show(SimpleDynamicComponent);
            tick();
            const overlayDiv = document.getElementsByClassName(CLASS_OVERLAY_MAIN)[0];
            const overlayWrapper = overlayDiv.children[0] as HTMLElement;
            const componentEl = overlayWrapper.children[0].children[0];
            const wrapperRect = overlayWrapper.getBoundingClientRect();
            const componentRect = componentEl.getBoundingClientRect();
            expect(wrapperRect.width / 2 - componentRect.width / 2).toEqual(componentRect.left);
            expect(wrapperRect.height / 2 - componentRect.height / 2).toEqual(componentRect.top);
            expect(componentRect.left).toEqual(componentRect.right - componentRect.width);
            expect(componentRect.top).toEqual(componentRect.bottom - componentRect.height);
        }));

        it('When adding a new instance of a component with the same options, it is rendered exactly on top of the previous one.', () => {
            const fixture = TestBed.createComponent(EmptyPageComponent);
            fixture.detectChanges();
            fixture.componentInstance.overlay.show(SimpleDynamicComponent);
            fixture.componentInstance.overlay.show(SimpleDynamicComponent);
            fixture.whenStable().then(() => {
                fixture.detectChanges();
                const overlayDiv = document.getElementsByClassName(CLASS_OVERLAY_MAIN)[0];
                const overlayWrapper_1 = overlayDiv.children[0];
                const componentEl_1 = overlayWrapper_1.children[0].children[0];
                const overlayWrapper_2 = overlayDiv.children[1];
                const componentEl_2 = overlayWrapper_2.children[0].children[0];
                const componentRect_1 = componentEl_1.getBoundingClientRect();
                const componentRect_2 = componentEl_2.getBoundingClientRect();
                expect(componentRect_1.left).toEqual(componentRect_2.left);
                expect(componentRect_1.top).toEqual(componentRect_2.top);
                expect(componentRect_1.width).toEqual(componentRect_2.width);
                expect(componentRect_1.height).toEqual(componentRect_2.height);
            });
        });

        it('If the shown component is bigger than the visible window, than it should be centered and scrollbars should appear.', () => {
            const fixture = TestBed.createComponent(EmptyPageComponent);
            fixture.detectChanges();
            let hasScrollbar = document.body.scrollHeight > document.body.clientHeight;
            expect(hasScrollbar).toBeFalsy();
            fixture.componentInstance.overlay.show(SimpleBigSizeComponent);
            fixture.whenStable().then(() => {
                fixture.detectChanges();
                const overlayDiv = document.getElementsByClassName(CLASS_OVERLAY_MAIN)[0];
                const overlayWrapper = overlayDiv.children[0];
                const componentEl = overlayWrapper.children[0].children[0];
                const wrapperRect = overlayWrapper.getBoundingClientRect();
                const componentRect = componentEl.getBoundingClientRect();
                expect(componentRect.left).toBeLessThan(0);
                expect(wrapperRect.width / 2).toEqual(componentRect.left + componentRect.width / 2);
                expect(componentRect.top).toBeLessThan(0);
                expect(wrapperRect.height / 2).toEqual(componentRect.top + componentRect.height / 2);
                hasScrollbar = document.body.scrollHeight > document.body.clientHeight;
                expect(hasScrollbar).toBeTruthy();
            });
        });
        // 1.1.1 Global Css
        it('css class should be applied on igx-overlay component div wrapper.' +
            'Test defaults: When no positionStrategy is passed use GlobalPositionStrategy with default PositionSettings and css class',
            fakeAsync(() => {
                const fixture = TestBed.createComponent(EmptyPageComponent);
                fixture.detectChanges();
                fixture.componentInstance.overlay.show(SimpleDynamicComponent);
                tick();
                fixture.detectChanges();
                // overlay container IS NOT a child of the debugElement (attached to body, not app-root)
                const overlayWrapper = document.getElementsByClassName(CLASS_OVERLAY_WRAPPER_MODAL)[0];
                expect(overlayWrapper).toBeTruthy();
                expect(overlayWrapper.localName).toEqual('div');
            })
        );

        it('css class should be applied on igx-overlay component inner div wrapper', fakeAsync(() => {
            const fixture = TestBed.createComponent(EmptyPageComponent);
            fixture.detectChanges();
            const overlaySettings: OverlaySettings = {
                positionStrategy: new GlobalPositionStrategy(),
                scrollStrategy: new NoOpScrollStrategy(),
                modal: false,
                closeOnOutsideClick: false
            };
            fixture.componentInstance.overlay.show(SimpleDynamicComponent, overlaySettings);
            tick();
            fixture.detectChanges();
            const content = document.getElementsByClassName(CLASS_OVERLAY_CONTENT)[0];
            expect(content).toBeTruthy();
            expect(content.localName).toEqual('div');
        }));

        // 1.2 ConnectedPositioningStrategy(show components based on a specified position base point, horizontal and vertical alignment)
        it('igx-overlay is rendered on top of all other views/components (any previously existing html on the page) etc.', () => {
            const fixture = TestBed.createComponent(EmptyPageComponent);
            fixture.detectChanges();
            const overlaySettings: OverlaySettings = {
                positionStrategy: new ConnectedPositioningStrategy(),
                scrollStrategy: new NoOpScrollStrategy(),
                modal: false,
                closeOnOutsideClick: false
            };
            const positionSettings: PositionSettings = {
                horizontalDirection: HorizontalAlignment.Right,
                verticalDirection: VerticalAlignment.Bottom,
                target: fixture.componentInstance.buttonElement.nativeElement,
                horizontalStartPoint: HorizontalAlignment.Left,
                verticalStartPoint: VerticalAlignment.Top
            };
            overlaySettings.positionStrategy = new ConnectedPositioningStrategy(positionSettings);
            fixture.componentInstance.overlay.show(SimpleDynamicComponent, overlaySettings);
            fixture.whenStable().then(() => {
                fixture.detectChanges();
                const wrapper = document.getElementsByClassName(CLASS_OVERLAY_MAIN)[0];
                expect(wrapper).toBeDefined();
                expect(wrapper.classList).toContain(CLASS_OVERLAY_MAIN);
            });
        });

        it('igx-overlay covers the whole window 100% width and height', () => {
            const fixture = TestBed.createComponent(EmptyPageComponent);
            fixture.detectChanges();
            const overlaySettings: OverlaySettings = {
                positionStrategy: new GlobalPositionStrategy(),
                scrollStrategy: new NoOpScrollStrategy(),
                modal: false,
                closeOnOutsideClick: false
            };
            const positionSettings: PositionSettings = {
                horizontalDirection: HorizontalAlignment.Right,
                verticalDirection: VerticalAlignment.Bottom,
                target: fixture.componentInstance.buttonElement.nativeElement,
                horizontalStartPoint: HorizontalAlignment.Left,
                verticalStartPoint: VerticalAlignment.Top
            };
            overlaySettings.positionStrategy = new ConnectedPositioningStrategy(positionSettings);
            fixture.componentInstance.overlay.show(SimpleDynamicComponent, overlaySettings);
            fixture.whenStable().then(() => {
                fixture.detectChanges();
                const wrapper = document.getElementsByClassName(CLASS_OVERLAY_WRAPPER)[0];
                const body = document.getElementsByTagName('body')[0];
                expect(wrapper.clientHeight).toEqual(body.clientHeight);
                expect(wrapper.clientWidth).toEqual(body.clientWidth);
            });
        });

        it('The shown component is inside the igx-overlay wrapper as a content last child.', fakeAsync(() => {
            const fixture = TestBed.createComponent(EmptyPageComponent);
            fixture.detectChanges();
            const overlaySettings: OverlaySettings = {
                positionStrategy: new GlobalPositionStrategy(),
                scrollStrategy: new NoOpScrollStrategy(),
                modal: false,
                closeOnOutsideClick: false
            };
            overlaySettings.positionStrategy = new ConnectedPositioningStrategy();

            fixture.componentInstance.overlay.show(SimpleDynamicComponent, overlaySettings);
            tick();
            const overlayWrapper = document.getElementsByClassName(CLASS_OVERLAY_WRAPPER)[0];
            const content = overlayWrapper.firstChild;
            const componentEl = content.lastChild;
            expect(overlayWrapper.localName).toEqual('div');
            expect(overlayWrapper.firstChild.localName).toEqual('div');
            expect(componentEl.localName === 'div').toBeTruthy();
        }));

        xit('The shown component is positioned according to the options passed (base point/Left, Center, Right/Top, Middle, Bottom).',
            () => {
                // TO DO --> covered with position method tests.
            });

        it('If using a ConnectedPositioningStrategy without passing other but target element options, the omitted options default to:' +
            'StartPoint:Left/Bottom, Direction Right/Bottom and openAnimation: scaleInVerTop, closeAnimation: scaleOutVerTop', () => {
                const fixture = TestBed.createComponent(TopLeftOffsetComponent);

                const targetEl: HTMLElement = <HTMLElement>document.getElementsByClassName('300_button')[0];
                const positionSettings2 = {
                    target: targetEl
                };

                const strategy = new ConnectedPositioningStrategy(positionSettings2);

                const expectedDefaults = {
                    target: targetEl,
                    horizontalDirection: HorizontalAlignment.Right,
                    verticalDirection: VerticalAlignment.Bottom,
                    horizontalStartPoint: HorizontalAlignment.Left,
                    verticalStartPoint: VerticalAlignment.Bottom,
                    openAnimation: scaleInVerTop,
                    closeAnimation: scaleOutVerTop
                };

                expect(strategy.settings).toEqual(expectedDefaults);
            });

        it('If using a ConnectedPositioningStrategy without passing options, the omitted options default to: target: new Point(0, 0),' +
            'StartPoint:Left/Bottom, Direction Right/Bottom and openAnimation: scaleInVerTop, closeAnimation: scaleOutVerTop', () => {
                const fixture = TestBed.createComponent(TopLeftOffsetComponent);
                const strategy = new ConnectedPositioningStrategy();

                const expectedDefaults = {
                    target: new Point(0, 0),
                    horizontalDirection: HorizontalAlignment.Right,
                    verticalDirection: VerticalAlignment.Bottom,
                    horizontalStartPoint: HorizontalAlignment.Left,
                    verticalStartPoint: VerticalAlignment.Bottom,
                    openAnimation: scaleInVerTop,
                    closeAnimation: scaleOutVerTop
                };

                expect(strategy.settings).toEqual(expectedDefaults);
            });

        xit('If using a ConnectedPositioningStrategy passing only target element the component is rendered based on defaults' +
            '(StartPoint:Left/Bottom, Direction Right/Bottom and openAnimation: scaleInVerTop, closeAnimation: scaleOutVerTop)', () => {
                // TO DO
            });

        xit('If using a ConnectedPositioningStrategy without passing options, the component is rendered based on defaults:' +
            'target: new Point(0, 0), StartPoint:Left/Bottom, Direction Right/Bottom and openAnimation: scaleInVerTop, ' +
            'closeAnimation: scaleOutVerTop', () => {
                // TO DO
            });

        xit('When adding a new component it should be rendered where expected based on the options passed.', () => {
            // TO DO --> covered with position method tests.
        });

        // adding more than one component to show in igx-overlay:
        it('When adding a new instance of component with default settings, it is rendered exactly on top of the previous one', () => {
            const fixture = TestBed.createComponent(TopLeftOffsetComponent);
            const overlaySettings: OverlaySettings = {
                positionStrategy: new ConnectedPositioningStrategy()
            };
            fixture.componentInstance.overlay.show(SimpleDynamicComponent, overlaySettings);
            fixture.componentInstance.overlay.show(SimpleDynamicComponent, overlaySettings);
            fixture.detectChanges();

            const overlayWrapper_1 = document.getElementsByClassName(CLASS_OVERLAY_WRAPPER_MODAL)[0];
            const componentEl_1 = overlayWrapper_1.children[0].children[0];
            const overlayWrapper_2 = document.getElementsByClassName(CLASS_OVERLAY_WRAPPER_MODAL)[1];
            const componentEl_2 = overlayWrapper_2.children[0].children[0];
            const componentRect_1 = componentEl_1.getBoundingClientRect();
            const componentRect_2 = componentEl_2.getBoundingClientRect();
            expect(componentRect_1.left).toEqual(0);
            expect(componentRect_1.left).toEqual(componentRect_2.left);
            expect(componentRect_1.top).toEqual(0);
            expect(componentRect_1.top).toEqual(componentRect_2.top);
            expect(componentRect_1.width).toEqual(componentRect_2.width);
            expect(componentRect_1.height).toEqual(componentRect_2.height);
        });

        it('When adding a new instance of component with the same options, it is rendered exactly on top of the previous one', () => {
            const fixture = TestBed.createComponent(TopLeftOffsetComponent);
            const x = 200;
            const y = 300;
            const positionSettings: PositionSettings = {
                target: new Point(x, y),
                horizontalDirection: HorizontalAlignment.Left,
                verticalDirection: VerticalAlignment.Top,
                horizontalStartPoint: HorizontalAlignment.Left,
                verticalStartPoint: VerticalAlignment.Bottom,
            };
            const overlaySettings: OverlaySettings = {
                positionStrategy: new ConnectedPositioningStrategy(positionSettings)
            };
            fixture.componentInstance.overlay.show(SimpleDynamicComponent, overlaySettings);
            fixture.componentInstance.overlay.show(SimpleDynamicComponent, overlaySettings);
            fixture.detectChanges();

            const overlayWrapper_1 = document.getElementsByClassName(CLASS_OVERLAY_WRAPPER_MODAL)[0];
            const componentEl_1 = overlayWrapper_1.children[0].children[0];
            const overlayWrapper_2 = document.getElementsByClassName(CLASS_OVERLAY_WRAPPER_MODAL)[1];
            const componentEl_2 = overlayWrapper_2.children[0].children[0];
            const componentRect_1 = componentEl_1.getBoundingClientRect();
            const componentRect_2 = componentEl_2.getBoundingClientRect();
            expect(componentRect_1.left).toEqual(x - componentRect_1.width);
            expect(componentRect_1.left).toEqual(componentRect_2.left);
            expect(componentRect_1.top).toEqual(y - componentRect_1.height);
            expect(componentRect_1.top).toEqual(componentRect_2.top);
            expect(componentRect_1.width).toEqual(componentRect_2.width);
            expect(componentRect_1.height).toEqual(componentRect_2.height);
        });

        // If adding a component near the visible window borders(left,right,up,down)
        // it should be partially hidden and based on scroll strategy:
        it('Scroll Strategy None: no scrolling possible.', fakeAsync(() => {
            const fixture = TestBed.overrideComponent(EmptyPageComponent, {
                set: {
                    styles: [`button {
                        position: absolute;
                        top: 850px;
                        left: -30px;
                        width: 100px;
                        height: 60px;
                    }`]
                }
            }).createComponent(EmptyPageComponent);

            const dummy = document.createElement('div');
            dummy.setAttribute('style',
                'width:60px; height:60px; color:green; position: absolute; top: 850px; left: 1700px;');
            document.body.appendChild(dummy);

            const targetEl: HTMLElement = <HTMLElement>document.getElementsByClassName('button')[0];
            const positionSettings2 = {
                target: targetEl
            };

            const noScroll = new NoOpScrollStrategy();
            const overlaySettings: OverlaySettings = {
                positionStrategy: new ConnectedPositioningStrategy(positionSettings2),
                scrollStrategy: new NoOpScrollStrategy(),
                modal: false,
                closeOnOutsideClick: false
            };
            const overlay = fixture.componentInstance.overlay;
            spyOn(noScroll, 'initialize').and.callThrough();
            spyOn(noScroll, 'attach').and.callThrough();
            spyOn(noScroll, 'detach').and.callThrough();

            overlay.show(SimpleDynamicComponent, overlaySettings);
            const strategy = new ConnectedPositioningStrategy();

            tick();
            const contentWrapper = document.getElementsByClassName(CLASS_OVERLAY_CONTENT)[0];
            const element = contentWrapper.firstChild as HTMLElement;
            const elementRect = element.getBoundingClientRect();

            expect(noScroll.initialize).toHaveBeenCalledTimes(0);
            expect(noScroll.attach).toHaveBeenCalledTimes(0);
            expect(noScroll.detach).toHaveBeenCalledTimes(0);
            document.documentElement.scrollTop = 100;
            document.documentElement.scrollLeft = 50;
            document.documentElement.dispatchEvent(new Event('scroll'));
            tick();

            expect(elementRect).toEqual(element.getBoundingClientRect());
            expect(document.documentElement.scrollTop).toEqual(100);
            expect(document.documentElement.scrollLeft).toEqual(50);
        }));

        it('closingScrollStrategy: no scrolling possible. The component changes ' +
            'state to closed when reaching the threshold (example: expanded DropDown collapses).', fakeAsync(() => {
                const fixture = TestBed.overrideComponent(EmptyPageComponent, {
                    set: {
                        styles: [`button {
                    position: absolute,
                    bottom: 200%;
                }
                body {
                    bottom: -2000px;
                }`]
                    }
                }).createComponent(EmptyPageComponent);
                const scrollStrat = new CloseScrollStrategy();
                fixture.detectChanges();
                const overlaySettings: OverlaySettings = {
                    positionStrategy: new GlobalPositionStrategy(),
                    scrollStrategy: scrollStrat,
                    modal: false,
                    closeOnOutsideClick: false
                };
                const overlay = fixture.componentInstance.overlay;
                spyOn(scrollStrat, 'initialize').and.callThrough();
                spyOn(scrollStrat, 'attach').and.callThrough();
                spyOn(scrollStrat, 'detach').and.callThrough();
                spyOn(overlay, 'hide').and.callThrough();
                const scrollSpy = spyOn<any>(scrollStrat, 'onScroll').and.callThrough();
                overlay.show(SimpleDynamicComponent, overlaySettings);
                tick();

                const wrapper = document.getElementsByClassName(CLASS_OVERLAY_WRAPPER)[0];
                expect(scrollStrat.attach).toHaveBeenCalledTimes(1);
                expect(scrollStrat.initialize).toHaveBeenCalledTimes(1);
                expect(scrollStrat.detach).toHaveBeenCalledTimes(0);
                expect(document.documentElement.scrollTop).toEqual(0);
                document.documentElement.scrollTop += 9;
                document.documentElement.dispatchEvent(new Event('scroll'));
                tick();
                expect(scrollSpy).toHaveBeenCalledTimes(1);
                expect(document.documentElement.scrollTop).toEqual(9);
                expect(document.getElementsByClassName(CLASS_OVERLAY_WRAPPER).length).toEqual(1);
                document.documentElement.scrollTop += 25;
                document.documentElement.dispatchEvent(new Event('scroll'));
                tick();
                expect(scrollSpy).toHaveBeenCalledTimes(2);
                expect(document.getElementsByClassName(CLASS_OVERLAY_WRAPPER).length).toEqual(0);
                expect(scrollStrat.detach).toHaveBeenCalledTimes(1);
                expect(overlay.hide).toHaveBeenCalledTimes(1);
            }));

        it('Scroll Strategy Block: it should be partially hidden. When scrolling, the component stays static. ' +
            'Component state remains the same (example: expanded DropDown remains expanded).', fakeAsync(() => {
                const fixture = TestBed.overrideComponent(EmptyPageComponent, {
                    set: {
                        styles: [`button {
                    position: absolute,
                    bottom: -2000px;
                }`]
                    }
                }).createComponent(EmptyPageComponent);
                const scrollStrat = new BlockScrollStrategy();
                fixture.detectChanges();
                const overlaySettings: OverlaySettings = {
                    positionStrategy: new GlobalPositionStrategy(),
                    scrollStrategy: scrollStrat,
                    modal: false,
                    closeOnOutsideClick: false
                };
                const overlay = fixture.componentInstance.overlay;
                spyOn(scrollStrat, 'initialize').and.callThrough();
                spyOn(scrollStrat, 'attach').and.callThrough();
                spyOn(scrollStrat, 'detach').and.callThrough();
                const scrollSpy = spyOn<any>(scrollStrat, 'onScroll').and.callThrough();
                overlay.show(SimpleDynamicComponent, overlaySettings);
                tick();

                const wrapper = document.getElementsByClassName(CLASS_OVERLAY_WRAPPER)[0];
                expect(scrollStrat.attach).toHaveBeenCalledTimes(1);
                expect(scrollStrat.initialize).toHaveBeenCalledTimes(1);
                expect(scrollStrat.detach).toHaveBeenCalledTimes(0);
                expect(document.documentElement.scrollTop).toEqual(0);
                document.documentElement.dispatchEvent(new Event('scroll'));
                tick();
                expect(scrollSpy).toHaveBeenCalledTimes(1);
                expect(document.documentElement.scrollTop).toEqual(0);

                document.documentElement.scrollTop += 25;
                document.documentElement.dispatchEvent(new Event('scroll'));
                tick();
                expect(scrollSpy).toHaveBeenCalledTimes(2);
                expect(document.documentElement.scrollTop).toEqual(0);

                document.documentElement.scrollTop += 1000;
                document.documentElement.dispatchEvent(new Event('scroll'));
                tick();
                expect(scrollSpy).toHaveBeenCalledTimes(3);
                expect(document.documentElement.scrollTop).toEqual(0);
                expect(document.getElementsByClassName(CLASS_OVERLAY_WRAPPER).length).toEqual(1);
                scrollStrat.detach();
            }));

        it('Scroll Strategy Absolute: can scroll it into view. Component persist state. ' +
            '(example: expanded DropDown remains expanded)', fakeAsync(() => {
                const fixture = TestBed.overrideComponent(EmptyPageComponent, {
                    set: {
                        styles: [`button {
                        position: absolute,
                        bottom: -2000px;
                    }`]
                    }
                }).createComponent(EmptyPageComponent);
                const scrollStrat = new AbsoluteScrollStrategy();
                fixture.detectChanges();
                const overlaySettings: OverlaySettings = {
                    positionStrategy: new ConnectedPositioningStrategy(),
                    scrollStrategy: scrollStrat,
                    modal: false,
                    closeOnOutsideClick: false
                };
                const buttonElement = fixture.componentInstance.buttonElement.nativeElement;
                const overlay = fixture.componentInstance.overlay;
                spyOn(scrollStrat, 'initialize').and.callThrough();
                spyOn(scrollStrat, 'attach').and.callThrough();
                spyOn(scrollStrat, 'detach').and.callThrough();
                const scrollSpy = spyOn<any>(scrollStrat, 'onScroll').and.callThrough();
                overlay.show(SimpleDynamicComponent, overlaySettings);
                tick();

                const wrapper = document.getElementsByClassName(CLASS_OVERLAY_WRAPPER)[0];
                expect(scrollStrat.attach).toHaveBeenCalledTimes(1);
                expect(scrollStrat.initialize).toHaveBeenCalledTimes(1);
                expect(scrollStrat.detach).toHaveBeenCalledTimes(0);
                expect(document.documentElement.scrollTop).toEqual(0);
                let overlayElement = document.getElementsByClassName(CLASS_OVERLAY_CONTENT)[0] as HTMLElement;
                let overlayChildPosition: DOMRect = overlayElement.lastElementChild.getBoundingClientRect() as DOMRect;
                expect(overlayChildPosition.y).toEqual(0);
                expect(buttonElement.getBoundingClientRect().y).toEqual(0);
                document.documentElement.dispatchEvent(new Event('scroll'));
                tick();
                expect(scrollSpy).toHaveBeenCalledTimes(1);
                expect(document.documentElement.scrollTop).toEqual(0);

                document.documentElement.scrollTop += 25;
                document.documentElement.dispatchEvent(new Event('scroll'));
                tick();
                expect(scrollSpy).toHaveBeenCalledTimes(2);
                expect(document.documentElement.scrollTop).toEqual(25);
                overlayElement = document.getElementsByClassName(CLASS_OVERLAY_WRAPPER)[0] as HTMLElement;
                overlayChildPosition = overlayElement.lastElementChild.getBoundingClientRect() as DOMRect;
                expect(overlayChildPosition.y).toEqual(0);
                expect(buttonElement.getBoundingClientRect().y).toEqual(-25);

                document.documentElement.scrollTop += 500;
                document.documentElement.dispatchEvent(new Event('scroll'));
                tick();
                overlayElement = document.getElementsByClassName(CLASS_OVERLAY_WRAPPER)[0] as HTMLElement;
                overlayChildPosition = overlayElement.lastElementChild.getBoundingClientRect() as DOMRect;
                expect(overlayChildPosition.y).toEqual(0);
                expect(buttonElement.getBoundingClientRect().y).toEqual(-525);
                expect(scrollSpy).toHaveBeenCalledTimes(3);
                expect(document.documentElement.scrollTop).toEqual(525);
                expect(document.getElementsByClassName(CLASS_OVERLAY_WRAPPER).length).toEqual(1);
                scrollStrat.detach();
                document.documentElement.scrollTop = 0;
            }));
        // 1.2.1 Connected Css
        it('css class should be applied on igx-overlay component div wrapper', fakeAsync(() => {
            const fixture = TestBed.createComponent(EmptyPageComponent);
            fixture.detectChanges();
            const overlaySettings: OverlaySettings = {
                positionStrategy: new ConnectedPositioningStrategy(),
                scrollStrategy: new NoOpScrollStrategy(),
                modal: false,
                closeOnOutsideClick: false
            };

            fixture.componentInstance.overlay.show(SimpleDynamicComponent, overlaySettings);
            tick();
            // overlay container IS NOT a child of the debugElement (attached to body, not app-root)
            const overlayWrapper = document.getElementsByClassName(CLASS_OVERLAY_CONTENT)[0];
            expect(overlayWrapper).toBeTruthy();
            expect(overlayWrapper.localName).toEqual('div');
        }));

        // 1.2.2 Connected strategy position method
        it('Connected strategy position method. Position component based on Point only', () => {
            const fixture = TestBed.createComponent(EmptyPageComponent);
            fixture.detectChanges();
            // for a Point(300,300);
            const expectedTopForPoint: Array<string> = ['240px', '270px', '300px'];  // top/middle/bottom/
            const expectedLeftForPoint: Array<string> = ['240px', '270px', '300px']; // left/center/right/

            const size = { width: 60, height: 60 };
            const compElement = document.createElement('div');
            compElement.setAttribute('style', 'width:60px; height:60px; color:green; border: 1px solid blue;');
            const contentWrapper = document.createElement('div');
            contentWrapper.setAttribute('style', 'width:80px; height:80px; color:gray;');
            contentWrapper.classList.add('contentWrapper');
            contentWrapper.appendChild(compElement);
            document.body.appendChild(contentWrapper);

            const horAl = Object.keys(HorizontalAlignment).filter(key => !isNaN(Number(HorizontalAlignment[key])));
            const verAl = Object.keys(VerticalAlignment).filter(key => !isNaN(Number(VerticalAlignment[key])));

            fixture.detectChanges();
            for (let i = 0; i < horAl.length; i++) {
                for (let j = 0; j < verAl.length; j++) {
                    // start Point is static Top/Left at 300/300
                    const positionSettings2 = {
                        target: new Point(300, 300),
                        horizontalDirection: HorizontalAlignment[horAl[i]],
                        verticalDirection: VerticalAlignment[verAl[j]],
                        element: null,
                        horizontalStartPoint: HorizontalAlignment.Left,
                        verticalStartPoint: VerticalAlignment.Top
                    };

                    const strategy = new ConnectedPositioningStrategy(positionSettings2);
                    strategy.position(contentWrapper, size);
                    fixture.detectChanges();
                    expect(contentWrapper.style.top).toBe(expectedTopForPoint[j]);
                    expect(contentWrapper.style.left).toBe(expectedLeftForPoint[i]);
                }
            }
        });

        it('Connected strategy position method. Position component based on Element', () => {
            const fixture = TestBed.createComponent(TopLeftOffsetComponent);
            fixture.detectChanges();
            // for a Point(300,300);
            const expectedTopForPoint: Array<number> = [240, 270, 300];  // top/middle/bottom/
            const expectedLeftForPoint: Array<number> = [240, 270, 300]; // left/center/right/
            const expectedTopStartingPoint: Array<number> = [300, 330, 360]; // top/middle/bottom/
            const expectedLeftStartingPoint: Array<number> = [300, 350, 400]; // left/center/right/

            const size = { width: 60, height: 60 };
            const compElement = document.createElement('div');
            compElement.setAttribute('style', 'width:60px; height:60px; color:green; border: 1px solid blue;');
            const contentWrapper = document.createElement('div');
            contentWrapper.setAttribute('style', 'width:80px; height:80px; color:gray;');
            contentWrapper.classList.add('contentWrapper');
            contentWrapper.appendChild(compElement);
            document.body.appendChild(contentWrapper);

            const horAl = Object.keys(HorizontalAlignment).filter(key => !isNaN(Number(HorizontalAlignment[key])));
            const verAl = Object.keys(VerticalAlignment).filter(key => !isNaN(Number(VerticalAlignment[key])));
            const targetEl: HTMLElement = <HTMLElement>document.getElementsByClassName('300_button')[0];

            fixture.detectChanges();
            // loop trough and test all possible combinations (count 81) for StartPoint and Direction.
            for (let lsp = 0; lsp < horAl.length; lsp++) {
                for (let tsp = 0; tsp < verAl.length; tsp++) {
                    for (let i = 0; i < horAl.length; i++) {
                        for (let j = 0; j < verAl.length; j++) {
                            // start Point is static Top/Left at 300/300
                            const positionSettings2 = {
                                target: targetEl,
                                horizontalDirection: HorizontalAlignment[horAl[i]],
                                verticalDirection: VerticalAlignment[verAl[j]],
                                element: null,
                                horizontalStartPoint: HorizontalAlignment[horAl[lsp]],
                                verticalStartPoint: VerticalAlignment[verAl[tsp]],
                            };
                            const strategy = new ConnectedPositioningStrategy(positionSettings2);
                            strategy.position(contentWrapper, size);
                            fixture.detectChanges();
                            expect(contentWrapper.style.top).toBe((expectedTopForPoint[j] + 30 * tsp) + 'px');
                            expect(contentWrapper.style.left).toBe((expectedLeftForPoint[i] + 50 * lsp) + 'px');
                        }
                    }
                }
            }
        });

        // 1.3 AutoPosition (fit the shown component into the visible window.)
        it('igx-overlay is rendered on top of all other views/components (any previously existing html on the page) etc.', () => {
            const fix = TestBed.createComponent(EmptyPageComponent);
            fix.detectChanges();
            const overlaySettings: OverlaySettings = {
                positionStrategy: new GlobalPositionStrategy(),
                scrollStrategy: new NoOpScrollStrategy(),
                modal: false,
                closeOnOutsideClick: false
            };
            const positionSettings: PositionSettings = {
                horizontalDirection: HorizontalAlignment.Right,
                verticalDirection: VerticalAlignment.Bottom,
                target: fix.componentInstance.buttonElement.nativeElement,
                horizontalStartPoint: HorizontalAlignment.Left,
                verticalStartPoint: VerticalAlignment.Top
            };
            overlaySettings.positionStrategy = new AutoPositionStrategy(positionSettings);
            fix.componentInstance.overlay.show(SimpleDynamicComponent, overlaySettings);
            fix.whenStable().then(() => {
                fix.detectChanges();
                const wrapper = document.getElementsByClassName(CLASS_OVERLAY_WRAPPER)[0];
                expect(wrapper).toBeDefined();
                expect(wrapper.classList).toContain(CLASS_OVERLAY_WRAPPER);
            });
        });

        it('igx-overlay covers the whole window 100% width and height', () => {
            const fix = TestBed.createComponent(EmptyPageComponent);
            fix.detectChanges();
            const overlaySettings: OverlaySettings = {
                positionStrategy: new GlobalPositionStrategy(),
                scrollStrategy: new NoOpScrollStrategy(),
                modal: false,
                closeOnOutsideClick: false
            };
            const positionSettings: PositionSettings = {
                horizontalDirection: HorizontalAlignment.Right,
                verticalDirection: VerticalAlignment.Bottom,
                target: fix.componentInstance.buttonElement.nativeElement,
                horizontalStartPoint: HorizontalAlignment.Left,
                verticalStartPoint: VerticalAlignment.Top
            };
            overlaySettings.positionStrategy = new AutoPositionStrategy(positionSettings);
            fix.componentInstance.overlay.show(SimpleDynamicComponent, overlaySettings);
            fix.whenStable().then(() => {
                fix.detectChanges();
                const wrapper = document.getElementsByClassName(CLASS_OVERLAY_WRAPPER)[0];
                const body = document.getElementsByTagName('body')[0];
                expect(wrapper.clientHeight).toEqual(body.clientHeight);
                expect(wrapper.clientWidth).toEqual(body.clientWidth);
            });
        });

        it('The shown component is inside the igx-overlay as a last child.', () => {
            const fix = TestBed.createComponent(EmptyPageComponent);
            fix.detectChanges();
            const overlaySettings: OverlaySettings = {
                positionStrategy: new GlobalPositionStrategy(),
                scrollStrategy: new NoOpScrollStrategy(),
                modal: false,
                closeOnOutsideClick: false
            };
            const positionSettings: PositionSettings = {
                horizontalDirection: HorizontalAlignment.Right,
                verticalDirection: VerticalAlignment.Bottom,
                target: fix.componentInstance.buttonElement.nativeElement,
                horizontalStartPoint: HorizontalAlignment.Left,
                verticalStartPoint: VerticalAlignment.Top
            };
            overlaySettings.positionStrategy = new AutoPositionStrategy(positionSettings);
            fix.componentInstance.overlay.show(SimpleDynamicComponent, overlaySettings);
            fix.whenStable().then(() => {
                fix.detectChanges();
                const wrappers = document.getElementsByClassName(CLASS_OVERLAY_CONTENT);
                const wrapperContent = wrappers[wrappers.length - 1];
                expect(wrapperContent.children.length).toEqual(1);
                expect(wrapperContent.lastElementChild.getAttribute('style'))
                    .toEqual('position: absolute; width:100px; height: 100px; background-color: red');
            });
        });

        it('Should show the component inside of the viewport if it would normally be outside of bounds, BOTTOM + RIGHT', () => {
            // WIP
            const fix = TestBed.createComponent(DownRightButtonComponent);
            fix.detectChanges();
            const currentElement = fix.componentInstance;
            const buttonElement = fix.componentInstance.buttonElement.nativeElement;
            fix.detectChanges();
            currentElement.ButtonPositioningSettings.horizontalDirection = HorizontalAlignment.Right;
            currentElement.ButtonPositioningSettings.verticalDirection = VerticalAlignment.Bottom;
            currentElement.ButtonPositioningSettings.verticalStartPoint = VerticalAlignment.Bottom;
            currentElement.ButtonPositioningSettings.horizontalStartPoint = HorizontalAlignment.Right;
            currentElement.ButtonPositioningSettings.target = buttonElement;
            buttonElement.click();
            fix.detectChanges();
            fix.whenStable().then(() => {
                fix.detectChanges();
                const wrappers = document.getElementsByClassName(CLASS_OVERLAY_CONTENT);
                const wrapperContent = wrappers[wrappers.length - 1] as HTMLElement;
                const expectedStyle = 'position: absolute; width:100px; height: 100px; background-color: red';
                expect(wrapperContent.lastElementChild.getAttribute('style')).toEqual(expectedStyle);
                const buttonLeft = buttonElement.offsetLeft;
                const buttonTop = buttonElement.offsetTop;
                const expectedLeft = buttonLeft - wrapperContent.lastElementChild.clientWidth;
                const expectedTop = buttonTop - wrapperContent.lastElementChild.clientHeight;
                const wrapperLeft = wrapperContent.offsetLeft;
                const wrapperTop = wrapperContent.offsetTop;
                expect(wrapperTop).toEqual(expectedTop);
                expect(wrapperLeft).toEqual(expectedLeft);
            });
        });

        it('Should show the component inside of the viewport if it would normally be outside of bounds, TOP + LEFT', () => {
            const fix = TestBed.overrideComponent(DownRightButtonComponent, {
                set: {
                    styles: [`button {
                position: absolute;
                top: 16px;
                left: 16px;
                width: 84px;
                height: 84px;
                padding: 0px;
                margin: 0px;
                border: 0px;
            }`]
                }
            }).createComponent(DownRightButtonComponent);
            clearOverlay();
            fix.detectChanges();
            const currentElement = fix.componentInstance;
            const buttonElement = fix.componentInstance.buttonElement.nativeElement;
            fix.detectChanges();
            currentElement.ButtonPositioningSettings.horizontalDirection = HorizontalAlignment.Left;
            currentElement.ButtonPositioningSettings.verticalDirection = VerticalAlignment.Top;
            currentElement.ButtonPositioningSettings.verticalStartPoint = VerticalAlignment.Top;
            currentElement.ButtonPositioningSettings.horizontalStartPoint = HorizontalAlignment.Left;
            currentElement.ButtonPositioningSettings.target = buttonElement;
            buttonElement.click();
            fix.detectChanges();
            fix.whenStable().then(() => {
                fix.detectChanges();
                const wrappers = document.getElementsByClassName(CLASS_OVERLAY_CONTENT);
                const wrapperContent = wrappers[wrappers.length - 1] as HTMLElement;
                // expect(wrapperContent.children.length).toEqual(1);
                const expectedStyle = 'position: absolute; width:100px; height: 100px; background-color: red';
                expect(wrapperContent.lastElementChild.getAttribute('style')).toEqual(expectedStyle);
                const buttonLeft = buttonElement.offsetLeft;
                const buttonTop = buttonElement.offsetTop;
                const expectedLeft = buttonLeft + buttonElement.clientWidth; // To the right of the button
                const expectedTop = buttonTop + buttonElement.clientHeight; // Bottom of the button
                const wrapperLeft = wrapperContent.offsetLeft;
                const wrapperTop = wrapperContent.offsetTop;
                expect(wrapperTop).toEqual(expectedTop);
                expect(wrapperLeft).toEqual(expectedLeft);
            });
        });

        it('Should show the component inside of the viewport if it would normally be outside of bounds, TOP + RIGHT', () => {
            const fix = TestBed.overrideComponent(DownRightButtonComponent, {
                set: {
                    styles: [`button {
                position: absolute;
                top: 16px;
                right: 16px;
                width: 84px;
                height: 84px;
                padding: 0px;
                margin: 0px;
                border: 0px;
            }`]
                }
            }).createComponent(DownRightButtonComponent);
            clearOverlay();
            fix.detectChanges();
            const currentElement = fix.componentInstance;
            const buttonElement = fix.componentInstance.buttonElement.nativeElement;
            fix.detectChanges();
            currentElement.ButtonPositioningSettings.horizontalDirection = HorizontalAlignment.Right;
            currentElement.ButtonPositioningSettings.verticalDirection = VerticalAlignment.Top;
            currentElement.ButtonPositioningSettings.verticalStartPoint = VerticalAlignment.Top;
            currentElement.ButtonPositioningSettings.horizontalStartPoint = HorizontalAlignment.Right;
            currentElement.ButtonPositioningSettings.target = buttonElement;
            buttonElement.click();
            fix.detectChanges();
            fix.whenStable().then(() => {
                fix.detectChanges();
                const wrappers = document.getElementsByClassName(CLASS_OVERLAY_CONTENT);
                const wrapperContent = wrappers[wrappers.length - 1] as HTMLElement;
                const expectedStyle = 'position: absolute; width:100px; height: 100px; background-color: red';
                expect(wrapperContent.lastElementChild.getAttribute('style')).toEqual(expectedStyle);
                const buttonLeft = buttonElement.offsetLeft;
                const buttonTop = buttonElement.offsetTop;
                const expectedLeft = buttonLeft - wrapperContent.lastElementChild.clientWidth; // To the left of the button
                const expectedTop = buttonTop + buttonElement.clientHeight; // Bottom of the button
                const wrapperLeft = wrapperContent.offsetLeft;
                const wrapperTop = wrapperContent.offsetTop;
                expect(wrapperTop).toEqual(expectedTop);
                expect(wrapperLeft).toEqual(expectedLeft);
            });
        });

        it('Should show the component inside of the viewport if it would normally be outside of bounds, BOTTOM + LEFT', () => {
            const fix = TestBed.overrideComponent(DownRightButtonComponent, {
                set: {
                    styles: [`button {
                position: absolute;
                bottom: 16px;
                left: 16px;
                width: 84px;
                height: 84px;
                padding: 0px;
                margin: 0px;
                border: 0px;
            }`]
                }
            }).createComponent(DownRightButtonComponent);
            clearOverlay();
            fix.detectChanges();
            const currentElement = fix.componentInstance;
            const buttonElement = fix.componentInstance.buttonElement.nativeElement;
            fix.detectChanges();
            currentElement.ButtonPositioningSettings.horizontalDirection = HorizontalAlignment.Left;
            currentElement.ButtonPositioningSettings.verticalDirection = VerticalAlignment.Bottom;
            currentElement.ButtonPositioningSettings.verticalStartPoint = VerticalAlignment.Bottom;
            currentElement.ButtonPositioningSettings.horizontalStartPoint = HorizontalAlignment.Left;
            currentElement.ButtonPositioningSettings.target = buttonElement;
            buttonElement.click();
            fix.detectChanges();
            fix.whenStable().then(() => {
                fix.detectChanges();
                const wrappers = document.getElementsByClassName(CLASS_OVERLAY_CONTENT);
                const wrapperContent = wrappers[wrappers.length - 1] as HTMLElement;
                const expectedStyle = 'position: absolute; width:100px; height: 100px; background-color: red';
                expect(wrapperContent.lastElementChild.getAttribute('style')).toEqual(expectedStyle);
                const buttonLeft = buttonElement.offsetLeft;
                const buttonTop = buttonElement.offsetTop;
                const expectedLeft = buttonLeft + buttonElement.clientWidth; // To the right of the button
                const expectedTop = buttonTop - wrapperContent.lastElementChild.clientHeight; // On top of the button
                const wrapperLeft = wrapperContent.offsetLeft;
                const wrapperTop = wrapperContent.offsetTop;
                expect(wrapperTop).toEqual(expectedTop);
                expect(wrapperLeft).toEqual(expectedLeft);
            });
        });

        xit('igx-overlay displays each shown component based on the options specified if the component fits into the visible window.',
            () => {
                // TO DO
            });

        xit('The component is repositioned and rendered correctly in the window, even when the rendering options passed ' +
            ' should result in otherwise a partially hidden component. No scrollbars should appear.', () => {
                // TO DO
            });

        xit('igx-overlay margins should be rendered correctly', () => {
            // TO DO
        });

        xit('igx-overlay displays each shown component in the browsers visible window and tries to fit it in case of AutoPosition.', () => {
            // TO DO
        });

        // When adding more than one component to show in igx-overlay:
        it('When the options used fit the component in the window - adding a new instance of the component with the ' +
            ' same options will render it on top of the previous one.', () => {
                const fix = TestBed.createComponent(EmptyPageComponent);
                fix.detectChanges();
                const button = fix.componentInstance.buttonElement.nativeElement;
                const positionSettings: PositionSettings = {
                    horizontalDirection: HorizontalAlignment.Right,
                    verticalDirection: VerticalAlignment.Bottom,
                    target: button,
                    horizontalStartPoint: HorizontalAlignment.Center,
                    verticalStartPoint: VerticalAlignment.Bottom
                };
                const overlaySettings: OverlaySettings = {
                    positionStrategy: new AutoPositionStrategy(positionSettings),
                    scrollStrategy: new NoOpScrollStrategy(),
                    modal: false,
                    closeOnOutsideClick: false
                };
                fix.componentInstance.overlay.show(SimpleDynamicComponent, overlaySettings);
                fix.componentInstance.overlay.show(SimpleDynamicComponent, overlaySettings);
                fix.detectChanges();
                fix.whenStable().then(() => {
                    const buttonRect = button.getBoundingClientRect();
                    const overlayWrapper_1 = document.getElementsByClassName(CLASS_OVERLAY_WRAPPER)[0];
                    const componentEl_1 = overlayWrapper_1.children[0].children[0];
                    const overlayWrapper_2 = document.getElementsByClassName(CLASS_OVERLAY_WRAPPER)[1];
                    const componentEl_2 = overlayWrapper_2.children[0].children[0];
                    const componentRect_1 = componentEl_1.getBoundingClientRect();
                    const componentRect_2 = componentEl_2.getBoundingClientRect();
                    expect(componentRect_1.left).toEqual(buttonRect.left + buttonRect.width / 2);
                    expect(componentRect_1.left).toEqual(componentRect_2.left);
                    expect(componentRect_1.top).toEqual(buttonRect.top + buttonRect.height);
                    expect(componentRect_1.top).toEqual(componentRect_2.top);
                    expect(componentRect_1.width).toEqual(componentRect_2.width);
                    expect(componentRect_1.height).toEqual(componentRect_2.height);
                });
            });

        // When adding more than one component to show in igx-overlay and the options used will not fit the component in the
        // window, so AutoPosition is used.
        it('adding a new instance of the component with the same options, will render it on top of the previous one.', fakeAsync(() => {
            const fix = TestBed.createComponent(EmptyPageComponent);
            fix.detectChanges();
            // const offset = 16;
            const button = fix.componentInstance.buttonElement.nativeElement;
            const positionSettings: PositionSettings = {
                horizontalDirection: HorizontalAlignment.Left,
                verticalDirection: VerticalAlignment.Top,
                target: button,
                horizontalStartPoint: HorizontalAlignment.Left,
                verticalStartPoint: VerticalAlignment.Top
            };
            const overlaySettings: OverlaySettings = {
                positionStrategy: new AutoPositionStrategy(positionSettings),
                scrollStrategy: new NoOpScrollStrategy(),
                modal: false,
                closeOnOutsideClick: false
            };
            fix.componentInstance.overlay.show(SimpleDynamicComponent, overlaySettings);
            tick();
            fix.componentInstance.overlay.show(SimpleDynamicComponent, overlaySettings);
            tick();
            const buttonRect = button.getBoundingClientRect();
            const overlayWrapper_1 = document.getElementsByClassName(CLASS_OVERLAY_WRAPPER)[0];
            const componentEl_1 = overlayWrapper_1.children[0].children[0];
            const overlayWrapper_2 = document.getElementsByClassName(CLASS_OVERLAY_WRAPPER)[1];
            const componentEl_2 = overlayWrapper_2.children[0].children[0];
            const componentRect_1 = componentEl_1.getBoundingClientRect();
            const componentRect_2 = componentEl_2.getBoundingClientRect();
            expect(componentRect_1.left).toEqual(buttonRect.right); // Will be positioned on the right of the button
            expect(componentRect_1.left).toEqual(componentRect_2.left); // Are on the same spot
            // expect(componentRect_1.top).toEqual(buttonRect.top - componentEl_1.clientHeight); // Will be positioned on top of button
            expect(componentRect_1.top).toEqual(componentRect_2.top); // Will have the same top
            expect(componentRect_1.width).toEqual(componentRect_2.width); // Will have the same width
            expect(componentRect_1.height).toEqual(componentRect_2.height); // Will have the same height
        }));

        // When adding a component like Menu that has a sub-menu near the visible window, upon opening the sub-menu,
        // no scrollbar will appear but the sub-menus are rearranged in order to fit in the visible window.
        xit('If the width/height allows, the sub-menu should be shown in the window. If not, it should be AutoPositioned', () => {
            // TO DO
        });

        // 2. Scroll Strategy
        // 2.1. Scroll Strategy - None
        it('The component do not scroll with the window. No scrolling happens.', fakeAsync(() => {
            // In progress
            const fixture = TestBed.overrideComponent(EmptyPageComponent, {
                set: {
                    styles: [`button {
                        position: absolute;
                        top: 98%;
                        left:98%;
                    }`]
                }
            }).createComponent(EmptyPageComponent);

            const noScroll = new NoOpScrollStrategy();
            const overlaySettings: OverlaySettings = {
                modal: false,
            };
            const overlay = fixture.componentInstance.overlay;
            spyOn(noScroll, 'initialize').and.callThrough();
            spyOn(noScroll, 'attach').and.callThrough();
            spyOn(noScroll, 'detach').and.callThrough();

            overlay.show(SimpleDynamicComponent, overlaySettings);

            tick();
            const contentWrapper = document.getElementsByClassName(CLASS_OVERLAY_CONTENT)[0];
            const element = contentWrapper.firstChild as HTMLElement;
            const elementRect = element.getBoundingClientRect();

            expect(noScroll.initialize).toHaveBeenCalledTimes(0);
            expect(noScroll.attach).toHaveBeenCalledTimes(0);
            expect(noScroll.detach).toHaveBeenCalledTimes(0);
            document.documentElement.scrollTop = 100;
            document.documentElement.scrollLeft = 50;
            document.documentElement.dispatchEvent(new Event('scroll'));
            tick();

            expect(elementRect).toEqual(element.getBoundingClientRect());
            expect(document.documentElement.scrollTop).toEqual(100);
            expect(document.documentElement.scrollLeft).toEqual(50);
        }));

        xit('The component shown in igx-overlay do not close.(example: expanded DropDown stays expanded during a scrolling attempt.)',
            () => {
                // TO DO
            });

        // 2.2 Scroll Strategy - Closing. (Uses a tolerance and closes an expanded component upon scrolling if the tolerance is exceeded.)
        // (example: DropDown or Dialog component collapse/closes after scrolling 10px.)
        xit('Until the set tolerance is exceeded scrolling is possible.', () => {
            // TO DO
        });

        xit('The component shown in igx-overlay do not change its state until it exceeds the scrolling tolerance set.', () => {
            // TO DO
        });

        xit('The component shown in igx-overlay changes its state when it exceeds the scrolling tolerance set ' +
            '(an expanded DropDown, Menu, DatePicker, etc. collapses).', () => {
                // TO DO
            });

        // 2.3 Scroll Strategy - Fixed.
        xit('When scrolling, the component stays static and only the background scrolls', () => {
            // TO DO
        });

        xit('Component persist open state (expanded DropDown remains expanded)', () => {
            // TO DO
        });

        // 2.4. Scroll Strategy - Absolute.
        xit('Scrolls everything.', () => {
            // TO DO
        });

        xit('Components persist open state.', () => {
            // TO DO
        });

        // 3. Interaction
        // 3.1 Modal
        xit('igx-overlay applies a greyed our mask layers', () => {
            // TO DO
        });

        xit('Interaction is allowed only for the shown modal dialog component', () => {
            // TO DO
        });

        xit('Esc key closes the dialog.', () => {
            // TO DO
        });

        xit('Enter selects', () => {
            // TO DO
        });

        xit('Clicking outside the dialog does not close it', () => {
            // TO DO
        });

        // 3.2 Non - Modal
        xit('igx-overlay do not apply a greyed our mask layer', () => {
            // TO DO
        });

        xit('Tab allows changing focus to other components/elements on the window which are not shown via the igx-overlay', () => {
            // TO DO
        });

        xit('Clicking outside the component it collapses/closes (DropDown, DatePicker, NavBar etc.)', () => {
            // TO DO
        });

        xit('Escape - closes (DropDown, Dialog, etc.).', () => {
            // TO DO
        });

        // 4. Css
        xit('All appropriate css classes should be applied on igx-overlay initialization. ' +
            '(class overlay, incl. position, width, height, etc.)', () => {
                // TO DO
            });

        xit('All css properties set should be actually applied.', () => {
            // TO DO
        });

        xit('Css should not leak: From igx-overlay to the inner components (greyed out modal).', () => {
            // TO DO
        });

        xit('Css should not leak: From shown components to igx-overlay.', () => {
            // TO DO
        });

        it('Components with 100% width/height should use their initial container\'s properties when placed inside of the overlay element',
            fakeAsync(() => {
                const fixture = TestBed.createComponent(WidthTestOverlayComponent);
                fixture.detectChanges();
                expect(fixture.componentInstance.customComponent).toBeDefined();
                expect(fixture.componentInstance.customComponent.nativeElement.style.width).toEqual('100%');
                expect(fixture.componentInstance.customComponent.nativeElement.getBoundingClientRect().width).toEqual(420);
                expect(fixture.componentInstance.customComponent.nativeElement.style.height).toEqual('100%');
                expect(fixture.componentInstance.customComponent.nativeElement.getBoundingClientRect().height).toEqual(280);
                fixture.componentInstance.buttonElement.nativeElement.click();
                tick();
                const overlayContent = document.getElementsByClassName(CLASS_OVERLAY_CONTENT)[0] as HTMLElement;
                const overlayChild = overlayContent.lastElementChild as HTMLElement;
                expect(overlayChild).toBeDefined();
                expect(overlayChild.style.width).toEqual('100%');
                expect(overlayChild.getBoundingClientRect().width).toEqual(420);
                expect(overlayChild.style.height).toEqual('100%');
                expect(overlayChild.getBoundingClientRect().height).toEqual(280);
            }));
    });
});


@Component({
    template: '<div style=\'position: absolute; width:100px; height: 100px; background-color: red\'></div>'
})
export class SimpleDynamicComponent { }

@Component({
    template: '<div #item style=\'position: absolute; width:100px; height: 100px; background-color: red\'></div>'
})
export class SimpleRefComponent {
    @ViewChild('item')
    public item: ElementRef;

    constructor(@Inject(IgxOverlayService) public overlay: IgxOverlayService) { }
}

@Component({
    template: '<div style=\'position: absolute; width:3000px; height: 1000px; background-color: red\'></div>'
})
export class SimpleBigSizeComponent { }

@Component({
    template: `
        <div igxToggle>
            <div *ngIf='visible' style=\'position: absolute; width:100px; height: 100px; background-color: red\'></div>
        </div>`
})
export class SimpleDynamicWithDirectiveComponent {
    public visible = false;

    @ViewChild(IgxToggleDirective)
    private _overlay: IgxToggleDirective;

    public get overlay(): IgxToggleDirective {
        return this._overlay;
    }

    show() {
        this.overlay.open();
        this.visible = true;
    }

    hide() {
        this.overlay.close();
        this.visible = false;
    }
}

@Component({
    template: `<button #button (click)=\'click($event)\' class='button'>Show Overlay</button>`
})
export class EmptyPageComponent {
    constructor(@Inject(IgxOverlayService) public overlay: IgxOverlayService) { }

    @ViewChild('button') buttonElement: ElementRef;

    click(event) {
        this.overlay.show(SimpleDynamicComponent);
    }
}

@Component({
    template: `<button #button (click)=\'click($event)\'>Show Overlay</button>`,
    styles: [`button {
        position: absolute;
        bottom: 0px;
        right: 0px;
        width: 84px;
        height: 84px;
        padding: 0px;
        margin: 0px;
        border: 0px;
    }`]
})
export class DownRightButtonComponent {
    constructor(@Inject(IgxOverlayService) public overlay: IgxOverlayService) { }

    @ViewChild('button') buttonElement: ElementRef;

    public ButtonPositioningSettings: PositionSettings = {
        horizontalDirection: HorizontalAlignment.Right,
        verticalDirection: VerticalAlignment.Bottom,
        target: null,
        horizontalStartPoint: HorizontalAlignment.Left,
        verticalStartPoint: VerticalAlignment.Top
    };
    click(event) {
        const positionStrategy = new AutoPositionStrategy(this.ButtonPositioningSettings);
        this.overlay.show(SimpleDynamicComponent, {
            positionStrategy: positionStrategy,
            scrollStrategy: new NoOpScrollStrategy(),
            modal: false,
            closeOnOutsideClick: false
        });
    }
}
@Component({
    template: `<button class='300_button' #button (click)=\'click($event)\'>Show Overlay</button>`,
    styles: [`button {
        position: absolute;
        top: 300px;
        left: 300px;
        width: 100px;
        height: 60px;
        border: 0px;
    }`]
})
export class TopLeftOffsetComponent {

    constructor(@Inject(IgxOverlayService) public overlay: IgxOverlayService) { }

    @ViewChild('button') buttonElement: ElementRef;
    click(event) {
        const positionStrategy = new ConnectedPositioningStrategy();
        this.overlay.show(SimpleDynamicComponent);
    }
}

@Component({
<<<<<<< HEAD
    template: `
    <div>
        <button class='buttonOne' (click)=\'clickOne($event)\'>Show first Overlay</button>
    </div>
    <div (click)=\'divClick($event)\'>
        <button class='buttonTwo' (click)=\'clickOne($event)\'>Show second Overlay</button>
    </div>`
})
export class TwoButtonsComponent {
    private _setting: OverlaySettings = { modal: false };

    constructor(@Inject(IgxOverlayService) public overlay: IgxOverlayService) { }

    clickOne() {
        this.overlay.show(SimpleDynamicComponent, this._setting);
    }

    clickTwo() {
        this.overlay.show(SimpleDynamicComponent, this._setting);
    }

    divClick(ev: Event) {
        ev.stopPropagation();
=======
    template: `<div style="width: 420px; height: 280px;">
    <button class='300_button' igxToggle #button (click)=\'click($event)\'>Show Overlay</button>
        <div #myCustomComponent class="customList" style="width: 100%; height: 100%;">
            Some Content
        </div>
    <div>`,
    styles: [`button {
        position: absolute;
        top: 300px;
        left: 300px;
        width: 100px;
        height: 60px;
        border: 0px;
    }`]
})
export class WidthTestOverlayComponent {

    constructor(@Inject(IgxOverlayService) public overlay: IgxOverlayService) { }

    @ViewChild('button') buttonElement: ElementRef;
    @ViewChild('myCustomComponent') customComponent: ElementRef;
    click(event) {
        const overlaySettings: OverlaySettings = {
            positionStrategy: new ConnectedPositioningStrategy(),
            scrollStrategy: new NoOpScrollStrategy(),
            closeOnOutsideClick: true,
            modal: false
        };

        overlaySettings.positionStrategy.settings.target = this.buttonElement.nativeElement;
        this.overlay.show(this.customComponent, overlaySettings);
>>>>>>> fcbd9934
    }
}

const DYNAMIC_COMPONENTS = [
    EmptyPageComponent,
    SimpleRefComponent,
    SimpleDynamicComponent,
    SimpleBigSizeComponent,
    DownRightButtonComponent,
    TopLeftOffsetComponent,
<<<<<<< HEAD
    TwoButtonsComponent
=======
    WidthTestOverlayComponent
>>>>>>> fcbd9934
];

const DIRECTIVE_COMPONENTS = [
    SimpleDynamicWithDirectiveComponent
];

@NgModule({
    imports: [BrowserModule],
    declarations: [DYNAMIC_COMPONENTS],
    exports: [DYNAMIC_COMPONENTS],
    entryComponents: [DYNAMIC_COMPONENTS]
})
export class DynamicModule { }<|MERGE_RESOLUTION|>--- conflicted
+++ resolved
@@ -1906,7 +1906,6 @@
 }
 
 @Component({
-<<<<<<< HEAD
     template: `
     <div>
         <button class='buttonOne' (click)=\'clickOne($event)\'>Show first Overlay</button>
@@ -1930,7 +1929,10 @@
 
     divClick(ev: Event) {
         ev.stopPropagation();
-=======
+    }
+}
+
+@Component({
     template: `<div style="width: 420px; height: 280px;">
     <button class='300_button' igxToggle #button (click)=\'click($event)\'>Show Overlay</button>
         <div #myCustomComponent class="customList" style="width: 100%; height: 100%;">
@@ -1962,7 +1964,6 @@
 
         overlaySettings.positionStrategy.settings.target = this.buttonElement.nativeElement;
         this.overlay.show(this.customComponent, overlaySettings);
->>>>>>> fcbd9934
     }
 }
 
@@ -1973,11 +1974,8 @@
     SimpleBigSizeComponent,
     DownRightButtonComponent,
     TopLeftOffsetComponent,
-<<<<<<< HEAD
-    TwoButtonsComponent
-=======
+    TwoButtonsComponent,
     WidthTestOverlayComponent
->>>>>>> fcbd9934
 ];
 
 const DIRECTIVE_COMPONENTS = [
