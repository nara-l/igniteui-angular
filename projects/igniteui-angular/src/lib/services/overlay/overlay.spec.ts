import {
    Component,
    ElementRef,
    Inject,
    NgModule,
    ViewChild
} from '@angular/core';
import { TestBed, fakeAsync, tick } from '@angular/core/testing';
import { BrowserModule, By } from '@angular/platform-browser';
import { NoopAnimationsModule } from '@angular/platform-browser/animations';
import { IgxOverlayService } from './overlay';
import { IgxToggleDirective, IgxToggleModule } from './../../directives/toggle/toggle.directive';
import { AutoPositionStrategy } from './position/auto-position-strategy';
import { ConnectedPositioningStrategy } from './position/connected-positioning-strategy';
import { GlobalPositionStrategy } from './position/global-position-strategy';
import { PositionSettings, HorizontalAlignment, VerticalAlignment, OverlaySettings, Point } from './utilities';
import { NoOpScrollStrategy } from './scroll/NoOpScrollStrategy';
import { scaleInVerTop, scaleOutVerTop } from 'projects/igniteui-angular/src/lib/animations/main';

function clearOverlay() {
    const overlay = document.getElementsByClassName('igx-overlay__content')[0] as HTMLElement;
    if (overlay) {
        overlay.remove();
    }
}
describe('igxOverlay', () => {
    beforeEach(async () => {
        TestBed.configureTestingModule({
            imports: [IgxToggleModule, DynamicModule, NoopAnimationsModule],
            declarations: DIRECTIVE_COMPONENTS
        }).compileComponents();
    });

    xit('Unit - OverlayElement should return a div attached to Document\'s body', () => {
        const fixture = TestBed.createComponent(EmptyPageComponent);
        fixture.detectChanges();

        fixture.componentInstance.buttonElement.nativeElement.click();
        fixture.whenStable().then(() => {
            const overlayDiv = fixture.debugElement.nativeElement.parentElement.lastChild;
            expect(overlayDiv).toBeDefined();
            expect(overlayDiv.style.visibility).toEqual('visible');
            expect(overlayDiv.classList.contains('overlay')).toBeTruthy();
            fixture.componentInstance.overlay.hideAll();
        });
    });

    xit('Unit - Should show component passed to overlay', () => {
        const fixture = TestBed.createComponent(EmptyPageComponent);
        fixture.detectChanges();

        fixture.componentInstance.buttonElement.nativeElement.click();
        fixture.whenStable().then(() => {
            const overlayDiv = fixture.debugElement.nativeElement.parentElement.lastChild;
            expect(overlayDiv).toBeDefined();
            expect(overlayDiv.style.visibility).toEqual('visible');
            expect(overlayDiv.children.length).toEqual(1);
            expect(overlayDiv.children[0].localName).toEqual('div');

            fixture.componentInstance.overlay.hideAll();
        });
    });

    xit('Unit - Hide() should hide component and overlay', () => {
        const fixture = TestBed.createComponent(EmptyPageComponent);
        fixture.detectChanges();

        fixture.componentInstance.overlay.show(SimpleDynamicComponent, 'id_1');
        fixture.componentInstance.overlay.show(SimpleDynamicComponent, 'id_2');
        fixture.whenStable().then(() => {
            fixture.detectChanges();
            const overlayDiv = fixture.debugElement.nativeElement.parentElement.lastChild;
            expect(overlayDiv).toBeDefined();
            expect(overlayDiv.style.visibility).toEqual('visible');
            expect(overlayDiv.children.length).toEqual(2);
            expect(overlayDiv.children[0].localName).toEqual('div');
            expect(overlayDiv.children[1].localName).toEqual('div');

            fixture.componentInstance.overlay.hide('id_1');
            return fixture.whenStable();
        }).then(() => {
            fixture.detectChanges();
            const overlayDiv = fixture.debugElement.nativeElement.parentElement.lastChild;
            expect(overlayDiv).toBeDefined();
            expect(overlayDiv.style.visibility).toEqual('visible');
            expect(overlayDiv.children.length).toEqual(1);
            expect(overlayDiv.children[0].localName).toEqual('div');

            fixture.componentInstance.overlay.hide('id_2');
            return fixture.whenStable();
        }).then(() => {
            fixture.detectChanges();
            const overlayDiv = fixture.debugElement.nativeElement.parentElement.lastChild;
            expect(overlayDiv).toBeDefined();
            expect(overlayDiv.style.visibility).toEqual('hidden');
            expect(overlayDiv.children.length).toEqual(0);
        });

    });

    xit('Unit - HideAll() should hide all components and overlay', () => {
        const fixture = TestBed.createComponent(EmptyPageComponent);
        fixture.detectChanges();
        fixture.componentInstance.overlay.show(SimpleDynamicComponent, 'id_1');
        fixture.componentInstance.overlay.show(SimpleDynamicComponent, 'id_2');
        fixture.whenStable().then(() => {
            fixture.detectChanges();
            const overlayDiv = fixture.debugElement.nativeElement.parentElement.lastChild;
            expect(overlayDiv).toBeDefined();
            expect(overlayDiv.style.visibility).toEqual('visible');
            expect(overlayDiv.children.length).toEqual(2);
            expect(overlayDiv.children[0].localName).toEqual('div');
            expect(overlayDiv.children[1].localName).toEqual('div');

            fixture.componentInstance.overlay.hideAll();
            return fixture.whenStable();
        }).then(() => {
            fixture.detectChanges();
            const overlayDiv = fixture.debugElement.nativeElement.parentElement.lastChild;
            expect(overlayDiv).toBeDefined();
            expect(overlayDiv.style.visibility).toEqual('hidden');
            expect(overlayDiv.children.length).toEqual(0);
        });
    });

    xit('Unit - Should show and hide component via directive', () => {
        const fixture = TestBed.createComponent(SimpleDynamicWithDirectiveComponent);
        fixture.detectChanges();
        fixture.componentInstance.show();
        fixture.whenStable().then(() => {
            fixture.detectChanges();
            const overlayDiv = fixture.debugElement.nativeElement.parentElement.lastChild;
            expect(overlayDiv).toBeDefined();
            expect(overlayDiv.style.visibility).toEqual('visible');
            expect(overlayDiv.children.length).toEqual(1);
            expect(overlayDiv.children[0].localName).toEqual('div');

            fixture.componentInstance.hide();
            return fixture.whenStable();
        }).then(() => {
            fixture.detectChanges();
            const overlayDiv = fixture.debugElement.nativeElement.parentElement.lastChild;
            expect(overlayDiv).toBeDefined();
            expect(overlayDiv.style.visibility).toEqual('hidden');
            expect(overlayDiv.children.length).toEqual(0);
        });
    });

    it('Unit - OVERLAY SERVICE should properly emit events', fakeAsync(() => {
        const fix = TestBed.createComponent(EmptyPageComponent);
        fix.detectChanges();
        const overlayInstance = fix.componentInstance.overlay;
        spyOn(overlayInstance.onClosed, 'emit').and.callThrough();
        spyOn(overlayInstance.onClosing, 'emit').and.callThrough();
        spyOn(overlayInstance.onOpened, 'emit').and.callThrough();
        spyOn(overlayInstance.onOpening, 'emit').and.callThrough();

        overlayInstance.show(SimpleDynamicComponent, 'id_1');
        expect(overlayInstance.onOpening.emit).toHaveBeenCalledTimes(1);

        tick();
        expect(overlayInstance.onOpened.emit).toHaveBeenCalledTimes(1);
        overlayInstance.hide('id_1');
        expect(overlayInstance.onClosing.emit).toHaveBeenCalledTimes(1);

        tick();
        expect(overlayInstance.onClosed.emit).toHaveBeenCalledTimes(1);
    }));

    it('Unit - should properly emit events', fakeAsync(() => {
        const fix = TestBed.createComponent(SimpleDynamicWithDirectiveComponent);
        fix.detectChanges();
        spyOn(fix.componentInstance.overlay.onClosing, 'emit').and.callThrough();
        spyOn(fix.componentInstance.overlay.onClosed, 'emit').and.callThrough();
        spyOn(fix.componentInstance.overlay.onOpening, 'emit').and.callThrough();
        spyOn(fix.componentInstance.overlay.onOpened, 'emit').and.callThrough();
        fix.componentInstance.show();
        expect(fix.componentInstance.overlay.onOpening.emit).toHaveBeenCalledTimes(0);
        tick();
        expect(fix.componentInstance.overlay.onOpened.emit).toHaveBeenCalledTimes(0);

        fix.componentInstance.hide();
        expect(fix.componentInstance.overlay.onClosing.emit).toHaveBeenCalledTimes(0);
        tick();
        expect(fix.componentInstance.overlay.onClosed.emit).toHaveBeenCalledTimes(0);

        fix.componentInstance.overlay.open(true);
        expect(fix.componentInstance.overlay.onOpening.emit).toHaveBeenCalledTimes(1);
        tick();
        expect(fix.componentInstance.overlay.onOpened.emit).toHaveBeenCalledTimes(1);

        fix.componentInstance.overlay.close(true);
        expect(fix.componentInstance.overlay.onClosing.emit).toHaveBeenCalledTimes(1);
        tick();
        expect(fix.componentInstance.overlay.onClosed.emit).toHaveBeenCalledTimes(1);
    }));

    xit('Unit - Should properly call position method - GlobalPosition', () => {

    });

    xit('Unit - Should properly call position method - ConnectedPosition', () => {

    });

    it('Unit - Should properly call position method - AutoPosition', () => {
        const mockParent = jasmine.createSpyObj('parentElement', ['style']);
        const mockItem = { parentElement: mockParent } as HTMLElement;
        spyOn<any>(mockItem, 'parentElement').and.returnValue(mockParent);
        const mockPositioningSettings1: PositionSettings = {
            horizontalDirection: HorizontalAlignment.Right,
            verticalDirection: VerticalAlignment.Bottom,
            target: mockItem,
            horizontalStartPoint: HorizontalAlignment.Left,
            verticalStartPoint: VerticalAlignment.Top
        };
        const autoStrat1 = new AutoPositionStrategy(mockPositioningSettings1);
        spyOn(autoStrat1, 'getViewPort').and.returnValue(jasmine.createSpyObj('obj', ['left', 'top', 'right', 'bottom']));
        spyOn(ConnectedPositioningStrategy.prototype, 'position');

        autoStrat1.position(mockItem.parentElement, null, null);
        expect(ConnectedPositioningStrategy.prototype.position).toHaveBeenCalledTimes(1);
        expect(ConnectedPositioningStrategy.prototype.position).toHaveBeenCalledWith(mockItem.parentElement, null);
        expect(autoStrat1.getViewPort).toHaveBeenCalledWith(null);
        expect(autoStrat1.getViewPort).toHaveBeenCalledTimes(1);

        const mockPositioningSettings2: PositionSettings = {
            horizontalDirection: HorizontalAlignment.Left,
            verticalDirection: VerticalAlignment.Top,
            target: mockItem,
            horizontalStartPoint: HorizontalAlignment.Left,
            verticalStartPoint: VerticalAlignment.Top
        };
        const autoStrat2 = new AutoPositionStrategy(mockPositioningSettings2);
        spyOn(autoStrat2, 'getViewPort').and.returnValue(jasmine.createSpyObj('obj', ['left', 'top', 'right', 'bottom']));

        autoStrat2.position(mockItem.parentElement, null, null);
        expect(ConnectedPositioningStrategy.prototype.position).toHaveBeenCalledTimes(2);
        expect(autoStrat2.getViewPort).toHaveBeenCalledWith(null);
        expect(autoStrat2.getViewPort).toHaveBeenCalledTimes(1);

        const mockPositioningSettings3: PositionSettings = {
            horizontalDirection: HorizontalAlignment.Center,
            verticalDirection: VerticalAlignment.Middle,
            target: mockItem,
            horizontalStartPoint: HorizontalAlignment.Left,
            verticalStartPoint: VerticalAlignment.Top
        };
        const autoStrat3 = new AutoPositionStrategy(mockPositioningSettings3);
        spyOn(autoStrat3, 'getViewPort').and.returnValue(jasmine.createSpyObj('obj', ['left', 'top', 'right', 'bottom']));

        autoStrat3.position(mockItem.parentElement, null, null);
        expect(ConnectedPositioningStrategy.prototype.position).toHaveBeenCalledTimes(3);
        expect(autoStrat3.getViewPort).toHaveBeenCalledWith(null);
        expect(autoStrat3.getViewPort).toHaveBeenCalledTimes(1);
    });

    it('Unit - Should properly call AutoPosition getViewPort', () => {
        const autoStrat1 = new AutoPositionStrategy();
        const docSpy = {
            documentElement: {
                getBoundingClientRect: () => {
                    return {
                        top: 1920,
                        left: 768
                    };
                }
            }
        };
        spyOn(document, 'documentElement').and.returnValue(1);
        spyOnProperty(window, 'innerWidth', 'get').and.returnValue(1);
        spyOnProperty(window, 'innerHeight', 'get').and.returnValue(1);
        // autoStrat1.getViewPort(docSpy);
        expect(autoStrat1.getViewPort(docSpy)).toEqual({
            top: -1920,
            left: -768,
            bottom: -1919,
            right: -767,
            height: 1,
            width: 1
        });
    });

    xit('Unit - Should properly call position method - DEFAULT', () => {

    });

    // 1. Positioning Strategies
    // 1.1 Global (show components in the window center - default).
    xit('igx-overlay is rendered on top of all other views/components (any previously existing html on the page) etc.', () => {
        // TO DO
    });

    xit('igx-overlay covers the whole window 100% width and height', () => {
        // TO DO
    });

    it('The shown component is inside the igx-overlay wrapper as a content last child.', () => {
        const fixture = TestBed.createComponent(EmptyPageComponent);
        fixture.detectChanges();
        const overlaySettings: OverlaySettings = {
            positionStrategy: new GlobalPositionStrategy(),
            scrollStrategy: new NoOpScrollStrategy(),
            modal: false,
            closeOnOutsideClick: false
        };
        fixture.componentInstance.overlay.show(SimpleDynamicComponent, 'id_1', overlaySettings);
        fixture.whenStable().then(() => {
            fixture.detectChanges();
            const overlayWrapper = fixture.debugElement.nativeElement.parentElement.lastChild.firstChild;
            const content = overlayWrapper.firstChild;
            const componentEl = content.lastChild;

            expect(overlayWrapper.localName).toEqual('div');
            expect(overlayWrapper.firstChild.localName).toEqual('div');
            expect(componentEl.localName === 'div').toBeTruthy();
        });
    });

    xit('The overlay wrapper div element, have the corresponding inline css applied for each alignment ', () => {
        const fixture = TestBed.createComponent(EmptyPageComponent);
        fixture.detectChanges();

        const overlaySettings: OverlaySettings = {
            positionStrategy: new GlobalPositionStrategy(),
            scrollStrategy: new NoOpScrollStrategy(),
            modal: false,
            closeOnOutsideClick: false
        };
        const positionSettings: PositionSettings = {
            target: new Point(0, 0),
            horizontalDirection: HorizontalAlignment.Left,
            verticalDirection: VerticalAlignment.Top,
            horizontalStartPoint: HorizontalAlignment.Left,
            verticalStartPoint: VerticalAlignment.Top
        };

        const horAl = Object.keys(HorizontalAlignment).filter(key => !isNaN(Number(HorizontalAlignment[key])));
        const verAl = Object.keys(VerticalAlignment).filter(key => !isNaN(Number(VerticalAlignment[key])));
        const cssStyles: Array<string> = ['flex-start', 'center', 'flex-end'];

        for (let i = 0; i < horAl.length; i++) {
            positionSettings.horizontalDirection = HorizontalAlignment[horAl[i]];
            for (let j = 0; j < verAl.length; j++) {
                positionSettings.verticalDirection = VerticalAlignment[verAl[j]];
                overlaySettings.positionStrategy = new GlobalPositionStrategy(positionSettings);
                fixture.componentInstance.overlay.show(SimpleDynamicComponent, 'id_1', overlaySettings);
                fixture.detectChanges();

                const overlayWrapper = fixture.debugElement.nativeElement.parentElement.lastChild.lastChild;
                fixture.detectChanges();
                expect(overlayWrapper.style.justifyContent).toBe(cssStyles[i]);
                expect(overlayWrapper.style.alignItems).toBe(cssStyles[j]);
            }
        }
    });

    xit('The shown component is in the center of igx-overlay (visible window) - default.', () => {
        // TO DO
    });

    xit('When adding a new instance of a component with the same options, it is rendered exactly on top of the previous one.', () => {
        // TO DO
    });
    // adding more than one component to show in igx-overlay:
    xit('When adding a component near the window borders(left,right,up,down), it should be rendered in the igx-overlay center ' +
        '- default', () => {
            // TO DO --> Relevant no more.
        });

    xit('If the shown component is bigger than the visible window, than it should be centered and scrollbars should appear.', () => {
        // TO DO
    });
    // 1.1.1 Global Css
    it('css class should be applied on igx-overlay component div wrapper.' +
        'Test defaults: When no positionStrategy is passed use GlobalPositionStrategy with default PositionSettings and css class', () => {
            const fixture = TestBed.createComponent(EmptyPageComponent);
            fixture.detectChanges();
            fixture.componentInstance.overlay.show(SimpleDynamicComponent, 'id_1');
            fixture.whenStable().then(() => {
                fixture.detectChanges();
                const overlayWrapper = fixture.debugElement.nativeElement.parentElement.lastChild.firstChild;
                expect(overlayWrapper.classList.contains('igx-overlay__wrapper')).toBeTruthy();
                expect(overlayWrapper.localName).toEqual('div');
            });
        });

    it('css class should be applied on igx-overlay component inner div wrapper', () => {
        const fixture = TestBed.createComponent(EmptyPageComponent);
        fixture.detectChanges();
        const overlaySettings: OverlaySettings = {
            positionStrategy: new GlobalPositionStrategy(),
            scrollStrategy: new NoOpScrollStrategy(),
            modal: false,
            closeOnOutsideClick: false
        };
        fixture.componentInstance.overlay.show(SimpleDynamicComponent, 'id_1', overlaySettings);
        fixture.whenStable().then(() => {
            fixture.detectChanges();
            const overlayWrapper = fixture.debugElement.nativeElement.parentElement.lastChild.firstChild;
            const content = overlayWrapper.firstChild;
            const componentEl = content.lastChild;
            expect(content.classList.contains('igx-overlay__content')).toBeTruthy();
            expect(content.localName).toEqual('div');
        });
    });
    // 1.2 ConnectedPositioningStrategy(show components based on a specified position base point, horizontal and vertical alignment)
    xit('igx-overlay is rendered on top of all other views/components (any previously existing html on the page) etc.', () => {
        // TO DO
    });

    xit('igx-overlay covers the whole window 100% width and height.', () => {
        // TO DO
    });

    xit('The shown component is inside the igx-overlay wrapper as a content last child.', () => {
        const fixture = TestBed.createComponent(EmptyPageComponent);
        fixture.detectChanges();
        const overlaySettings: OverlaySettings = {
            positionStrategy: new GlobalPositionStrategy(),
            scrollStrategy: new NoOpScrollStrategy(),
            modal: false,
            closeOnOutsideClick: false
        };
        overlaySettings.positionStrategy = new ConnectedPositioningStrategy();

        fixture.componentInstance.overlay.show(SimpleDynamicComponent, 'id_1', overlaySettings);
        fixture.whenStable().then(() => {
            fixture.detectChanges();
            const overlayWrapper = fixture.debugElement.nativeElement.parentElement.lastChild.firstChild;
            const content = overlayWrapper.firstChild;
            const componentEl = content.lastChild;
            expect(overlayWrapper.localName).toEqual('div');
            expect(overlayWrapper.firstChild.localName).toEqual('div');
            expect(componentEl.localName === 'ng-component').toBeTruthy();
        });
    });

    xit('The shown component is positioned according to the options passed (base point/Left, Center, Right/Top, Middle, Bottom).', () => {
        // TO DO --> covered with position method tests.
    });

    it('If using a ConnectedPositioningStrategy without passing other but target element options, the omitted options default to:' +
    'StartPoint:Left/Bottom, Direction Right/Bottom and openAnimation: scaleInVerTop, closeAnimation: scaleOutVerTop', () => {
        const fixture = TestBed.createComponent(TopLeftOffsetComponent);

        const targetEl: HTMLElement = <HTMLElement>document.getElementsByClassName('300_button')[0];
        const positionSettings2 = {
            target: targetEl
        };

        const strategy = new ConnectedPositioningStrategy(positionSettings2);

        const expectedDefaults = {
            target: targetEl,
            horizontalDirection: HorizontalAlignment.Right,
            verticalDirection: VerticalAlignment.Bottom,
            horizontalStartPoint: HorizontalAlignment.Left,
            verticalStartPoint: VerticalAlignment.Bottom,
            openAnimation: scaleInVerTop,
            closeAnimation: scaleOutVerTop
        };

        expect(strategy.settings).toEqual(expectedDefaults);
    });

    it('If using a ConnectedPositioningStrategy without passing options, the omitted options default to: target: new Point(0, 0),' +
    'StartPoint:Left/Bottom, Direction Right/Bottom and openAnimation: scaleInVerTop, closeAnimation: scaleOutVerTop', () => {
        const fixture = TestBed.createComponent(TopLeftOffsetComponent);
        const strategy = new ConnectedPositioningStrategy();

        const expectedDefaults = {
            target: new Point(0, 0),
            horizontalDirection: HorizontalAlignment.Right,
            verticalDirection: VerticalAlignment.Bottom,
            horizontalStartPoint: HorizontalAlignment.Left,
            verticalStartPoint: VerticalAlignment.Bottom,
            openAnimation: scaleInVerTop,
            closeAnimation: scaleOutVerTop
        };

        expect(strategy.settings).toEqual(expectedDefaults);
    });

    // In Progress
    xit('If using a ConnectedPositioningStrategy passing only target element the component is rendered based on defaults' +
    '(StartPoint:Left/Bottom, Direction Right/Bottom and openAnimation: scaleInVerTop, closeAnimation: scaleOutVerTop)' , () => {

    });

    // In Progress
    xit('If using a ConnectedPositioningStrategy without passing options, the component is rendered based on defaults:' +
    'target: new Point(0, 0), StartPoint:Left/Bottom, Direction Right/Bottom and openAnimation: scaleInVerTop, ' +
    'closeAnimation: scaleOutVerTop', () => {
    });

    xit('When adding a new component it should be rendered where expected based on the options passed.', () => {
        // TO DO --> covered with position method tests.
    });

    // adding more than one component to show in igx-overlay:
    xit('When adding a new instance of component with the same options, it is rendered exactly on top of the previous one.', () => {
        // TO DO
    });

    // If adding a component near the visible window borders(left,right,up,down) it should be partially hidden and based on scroll strategy:
    xit('Scroll Strategy None: no scrolling possible.', () => {
        // TO DO
    });

    xit('closingScrollStrategy: no scrolling possible. The component changes ' +
        'state to closed when reaching the threshold (example: expanded DropDown collapses).', () => {
            // TO DO
        });

    xit('Scroll Strategy Fixed: it should be partially hidden. When scrolling, the component stays static. ' +
        'Component state remains the same (example: expanded DropDown remains expanded).', () => {
            // TO DO
        });

    xit('Scroll Strategy Absolute: can scroll it into view. Component persist state. ' +
        '(example: expanded DropDown remains expanded)', () => {
            // TO DO
        });
    // 1.2.1 Connected Css
    it('css class should be applied on igx-overlay component div wrapper', () => {
        const fixture = TestBed.createComponent(EmptyPageComponent);
        fixture.detectChanges();
        const overlaySettings: OverlaySettings = {
            positionStrategy: new ConnectedPositioningStrategy(),
            scrollStrategy: new NoOpScrollStrategy(),
            modal: false,
            closeOnOutsideClick: false
        };

        fixture.componentInstance.overlay.show(SimpleDynamicComponent, 'id_1', overlaySettings);
        fixture.whenStable().then(() => {
            fixture.detectChanges();
            const overlayWrapper = fixture.debugElement.nativeElement.parentElement.lastChild.firstChild;
            expect(overlayWrapper.classList.contains('igx-overlay__wrapper')).toBeTruthy();
            expect(overlayWrapper.localName).toEqual('div');
        });
    });

    // 1.2.2 Connected strategy position method
    it('Connected strategy position method. Position component based on Point only', () => {
        const fixture = TestBed.createComponent(EmptyPageComponent);
        fixture.detectChanges();
        // for a Point(300,300);
        const expectedTopForPoint: Array<string> = ['240px', '270px', '300px'];  // top/middle/bottom/
        const expectedLeftForPoint: Array<string> = ['240px', '270px', '300px']; // left/center/right/

        const size = { width: 60, height: 60 };
        const compElement = document.createElement('div');
        compElement.setAttribute('style', 'width:60px; height:60px; color:green; border: 1px solid blue;');
        const contentWrapper = document.createElement('div');
        contentWrapper.setAttribute('style', 'width:80px; height:80px; color:gray;');
        contentWrapper.classList.add('contentWrapper');
        contentWrapper.appendChild(compElement);
        document.body.appendChild(contentWrapper);

        const horAl = Object.keys(HorizontalAlignment).filter(key => !isNaN(Number(HorizontalAlignment[key])));
        const verAl = Object.keys(VerticalAlignment).filter(key => !isNaN(Number(VerticalAlignment[key])));

        fixture.detectChanges();
        for (let i = 0; i < horAl.length; i++) {
            for (let j = 0; j < verAl.length; j++) {
                // start Point is static Top/Left at 300/300
                const positionSettings2 = {
                    target: new Point(300, 300),
                    horizontalDirection: HorizontalAlignment[horAl[i]],
                    verticalDirection: VerticalAlignment[verAl[j]],
                    element: null,
                    horizontalStartPoint: HorizontalAlignment.Left,
                    verticalStartPoint: VerticalAlignment.Top
                };

                const strategy = new ConnectedPositioningStrategy(positionSettings2);
<<<<<<< HEAD
                strategy.position(contentWrapper, size);
=======
                strategy.position(compElement, size);
>>>>>>> 35c51f4c
                fixture.detectChanges();
                expect(contentWrapper.style.top).toBe(expectedTopForPoint[j]);
                expect(contentWrapper.style.left).toBe(expectedLeftForPoint[i]);
            }
        }
    });

    it('Connected strategy position method. Position component based on Element', () => {
        const fixture = TestBed.createComponent(TopLeftOffsetComponent);
        fixture.detectChanges();
        // for a Point(300,300);
        const expectedTopForPoint: Array<number> = [240, 270, 300];  // top/middle/bottom/
        const expectedLeftForPoint: Array<number> = [240, 270, 300]; // left/center/right/
        const expectedTopStartingPoint: Array<number> = [300, 330, 360]; // top/middle/bottom/
        const expectedLeftStartingPoint: Array<number> = [300, 350, 400]; // left/center/right/

        const size = { width: 60, height: 60 };
        const compElement = document.createElement('div');
        compElement.setAttribute('style', 'width:60px; height:60px; color:green; border: 1px solid blue;');
        const contentWrapper = document.createElement('div');
        contentWrapper.setAttribute('style', 'width:80px; height:80px; color:gray;');
        contentWrapper.classList.add('contentWrapper');
        contentWrapper.appendChild(compElement);
        document.body.appendChild(contentWrapper);

        const horAl = Object.keys(HorizontalAlignment).filter(key => !isNaN(Number(HorizontalAlignment[key])));
        const verAl = Object.keys(VerticalAlignment).filter(key => !isNaN(Number(VerticalAlignment[key])));
        const targetEl: HTMLElement = <HTMLElement>document.getElementsByClassName('300_button')[0];

        fixture.detectChanges();
        // loop trough and test all possible combinations (count 81) for StartPoint and Direction.
        for (let lsp = 0; lsp < horAl.length; lsp++) {
            for (let tsp = 0; tsp < verAl.length; tsp++) {
                for (let i = 0; i < horAl.length; i++) {
                    for (let j = 0; j < verAl.length; j++) {
                        // start Point is static Top/Left at 300/300
                        const positionSettings2 = {
                            target: targetEl,
                            horizontalDirection: HorizontalAlignment[horAl[i]],
                            verticalDirection: VerticalAlignment[verAl[j]],
                            element: null,
                            horizontalStartPoint: HorizontalAlignment[horAl[lsp]],
                            verticalStartPoint: VerticalAlignment[verAl[tsp]],
                        };
                        const strategy = new ConnectedPositioningStrategy(positionSettings2);
<<<<<<< HEAD
                        strategy.position(contentWrapper, size);
=======
                        strategy.position(compElement, size);
>>>>>>> 35c51f4c
                        fixture.detectChanges();
                        expect(contentWrapper.style.top).toBe((expectedTopForPoint[j] + 30 * tsp) + 'px');
                        expect(contentWrapper.style.left).toBe((expectedLeftForPoint[i] + 50 * lsp) + 'px');
                    }
                }
            }
        }
    });


    // 1.3 AutoPosition (fit the shown component into the visible window.)
    it('igx-overlay is rendered on top of all other views/components (any previously existing html on the page) etc.', () => {
        const fix = TestBed.createComponent(EmptyPageComponent);
        fix.detectChanges();
        const overlaySettings: OverlaySettings = {
            positionStrategy: new GlobalPositionStrategy(),
            scrollStrategy: new NoOpScrollStrategy(),
            modal: false,
            closeOnOutsideClick: false
        };
        const positionSettings: PositionSettings = {
            horizontalDirection: HorizontalAlignment.Right,
            verticalDirection: VerticalAlignment.Bottom,
            target: fix.componentInstance.buttonElement.nativeElement,
            horizontalStartPoint: HorizontalAlignment.Left,
            verticalStartPoint: VerticalAlignment.Top
        };
        overlaySettings.positionStrategy = new AutoPositionStrategy(positionSettings);
        fix.componentInstance.overlay.show(SimpleDynamicComponent, 'id_1', overlaySettings);
        fix.whenStable().then(() => {
            fix.detectChanges();
            const wrapper = fix.debugElement.nativeElement.parentElement.lastChild as HTMLElement;
            expect(wrapper.classList).toContain('igx-overlay');
        });
    });

    it('igx-overlay covers the whole window 100% width and height', () => {
        // TO DO
        const fix = TestBed.createComponent(EmptyPageComponent);
        fix.detectChanges();
        const overlaySettings: OverlaySettings = {
            positionStrategy: new GlobalPositionStrategy(),
            scrollStrategy: new NoOpScrollStrategy(),
            modal: false,
            closeOnOutsideClick: false
        };
        const positionSettings: PositionSettings = {
            horizontalDirection: HorizontalAlignment.Right,
            verticalDirection: VerticalAlignment.Bottom,
            target: fix.componentInstance.buttonElement.nativeElement,
            horizontalStartPoint: HorizontalAlignment.Left,
            verticalStartPoint: VerticalAlignment.Top
        };
        overlaySettings.positionStrategy = new AutoPositionStrategy(positionSettings);
        fix.componentInstance.overlay.show(SimpleDynamicComponent, 'id_1', overlaySettings);
        fix.whenStable().then(() => {
            fix.detectChanges();
            const wrapper = fix.debugElement.nativeElement.parentElement.lastChild as HTMLElement;
            const body = document.getElementsByTagName('body')[0];
            expect(wrapper.clientHeight).toEqual(body.clientHeight);
            expect(wrapper.clientWidth).toEqual(body.clientWidth);
        });
    });

    it('The shown component is inside the igx-overlay as a last child.', () => {
        const fix = TestBed.createComponent(EmptyPageComponent);
        fix.detectChanges();
        const overlaySettings: OverlaySettings = {
            positionStrategy: new GlobalPositionStrategy(),
            scrollStrategy: new NoOpScrollStrategy(),
            modal: false,
            closeOnOutsideClick: false
        };
        const positionSettings: PositionSettings = {
            horizontalDirection: HorizontalAlignment.Right,
            verticalDirection: VerticalAlignment.Bottom,
            target: fix.componentInstance.buttonElement.nativeElement,
            horizontalStartPoint: HorizontalAlignment.Left,
            verticalStartPoint: VerticalAlignment.Top
        };
        overlaySettings.positionStrategy = new AutoPositionStrategy(positionSettings);
        fix.componentInstance.overlay.show(SimpleDynamicComponent, 'id_1', overlaySettings);
        fix.whenStable().then(() => {
            fix.detectChanges();
            const wrappers = document.getElementsByClassName('igx-overlay__content--no-modal');
            const wrapperContent = wrappers[wrappers.length - 1];
            expect(wrapperContent.children.length).toEqual(1);
            expect(wrapperContent.lastElementChild.getAttribute('style'))
                .toEqual('position: absolute; width:100px; height: 100px; background-color: red');
        });
    });

    it('Should show the component inside of the viewport if it would normally be outside of bounds, BOTTOM + RIGHT', () => {
        // WIP
        const fix = TestBed.createComponent(DownRightButtonComponent);
        fix.detectChanges();
        const currentElement = fix.componentInstance;
        const buttonElement = fix.componentInstance.buttonElement.nativeElement;
        fix.detectChanges();
        currentElement.ButtonPositioningSettings.horizontalDirection = HorizontalAlignment.Right;
        currentElement.ButtonPositioningSettings.verticalDirection = VerticalAlignment.Bottom;
        currentElement.ButtonPositioningSettings.verticalStartPoint = VerticalAlignment.Bottom;
        currentElement.ButtonPositioningSettings.horizontalStartPoint = HorizontalAlignment.Left;
        currentElement.ButtonPositioningSettings.target = buttonElement;
        buttonElement.click();
        fix.detectChanges();
        fix.whenStable().then(() => {
            fix.detectChanges();
            const wrappers = document.getElementsByClassName('igx-overlay__content--no-modal');
            const wrapperContent = wrappers[wrappers.length - 1] as HTMLElement;
            // expect(wrapperContent.children.length).toEqual(1);
            const expectedStyle = 'position: absolute; width:100px; height: 100px; background-color: red';
            expect(wrapperContent.lastElementChild.getAttribute('style')).toEqual(expectedStyle);
            const buttonLeft = buttonElement.offsetLeft;
            // The top is always misaligned by 16px, not sure why, offsetPadding? Shouldn't be
            const buttonTop = buttonElement.offsetTop - 16;
            // tslint:disable:radix
            const wrapperLeft = parseInt(wrapperContent.style.left);
            expect(wrapperContent.style.top).toBeDefined();
            expect(typeof wrapperContent.style.top).toEqual('string');
            const wrapperTop = wrapperContent.offsetTop;
            expect(wrapperTop).toEqual(buttonTop);
            expect(wrapperLeft).toEqual(buttonLeft);
        });
    });

    it('Should show the component inside of the viewport if it would normally be outside of bounds, TOP + LEFT', () => {
        const fix = TestBed.overrideComponent(DownRightButtonComponent, {
            set: {
                styles: [`button {
                position: absolute;
                top: 16px;
                left: 16px;
                width: 84px;
                height: 84px;
                padding: 0px;
                margin: 0px;
                border: 0px;
            }`]
            }
        }).createComponent(DownRightButtonComponent);
        clearOverlay();
        fix.detectChanges();
        const currentElement = fix.componentInstance;
        const buttonElement = fix.componentInstance.buttonElement.nativeElement;
        fix.detectChanges();
        currentElement.ButtonPositioningSettings.horizontalDirection = HorizontalAlignment.Left;
        currentElement.ButtonPositioningSettings.verticalDirection = VerticalAlignment.Top;
        currentElement.ButtonPositioningSettings.verticalStartPoint = VerticalAlignment.Top;
        currentElement.ButtonPositioningSettings.horizontalStartPoint = HorizontalAlignment.Left;
        currentElement.ButtonPositioningSettings.target = buttonElement;
        buttonElement.click();
        fix.detectChanges();
        fix.whenStable().then(() => {
            fix.detectChanges();
            const wrappers = document.getElementsByClassName('igx-overlay__content--no-modal');
            const wrapperContent = wrappers[wrappers.length - 1] as HTMLElement;
            // expect(wrapperContent.children.length).toEqual(1);
            const expectedStyle = 'position: absolute; width:100px; height: 100px; background-color: red';
            expect(wrapperContent.lastElementChild.getAttribute('style')).toEqual(expectedStyle);
            // const buttonLeft = buttonElement.offsetLeft;
            // The top is always misaligned by 16px, not sure why, offsetPadding? Shouldn't be
            // const buttonTop = buttonElement.offsetTop - 16;
            // tslint:disable:radix
            const wrapperLeft = parseInt(wrapperContent.style.left);
            expect(wrapperContent.style.top).toBeDefined();
            expect(typeof wrapperContent.style.top).toEqual('string');
            const wrapperTop = wrapperContent.offsetTop;
            // Expecting the red div to be out of bound top and left and to be readjusted with padding accordingly.
            expect(wrapperTop).toEqual(16);
            expect(wrapperLeft).toEqual(16);
        });
    });

    it('Should show the component inside of the viewport if it would normally be outside of bounds, TOP + RIGHT', () => {
        const fix = TestBed.overrideComponent(DownRightButtonComponent, {
            set: {
                styles: [`button {
                position: absolute;
                top: 16px;
                right: 16px;
                width: 84px;
                height: 84px;
                padding: 0px;
                margin: 0px;
                border: 0px;
            }`]
            }
        }).createComponent(DownRightButtonComponent);
        clearOverlay();
        fix.detectChanges();
        const currentElement = fix.componentInstance;
        const buttonElement = fix.componentInstance.buttonElement.nativeElement;
        fix.detectChanges();
        currentElement.ButtonPositioningSettings.horizontalDirection = HorizontalAlignment.Right;
        currentElement.ButtonPositioningSettings.verticalDirection = VerticalAlignment.Top;
        currentElement.ButtonPositioningSettings.verticalStartPoint = VerticalAlignment.Top;
        currentElement.ButtonPositioningSettings.horizontalStartPoint = HorizontalAlignment.Right;
        currentElement.ButtonPositioningSettings.target = buttonElement;
        buttonElement.click();
        fix.detectChanges();
        fix.whenStable().then(() => {
            fix.detectChanges();
            const wrappers = document.getElementsByClassName('igx-overlay__content--no-modal');
            const wrapperContent = wrappers[wrappers.length - 1] as HTMLElement;
            // expect(wrapperContent.children.length).toEqual(1);
            const expectedStyle = 'position: absolute; width:100px; height: 100px; background-color: red';
            expect(wrapperContent.lastElementChild.getAttribute('style')).toEqual(expectedStyle);
            // const buttonLeft = buttonElement.offsetLeft;
            // The top is always misaligned by 16px, not sure why, offsetPadding? Shouldn't be
            // const buttonTop = buttonElement.offsetTop - 16;
            // tslint:disable:radix
            const wrapperLeft = wrapperContent.offsetLeft;
            expect(wrapperContent.style.top).toBeDefined();
            expect(typeof wrapperContent.style.top).toEqual('string');
            const wrapperTop = wrapperContent.offsetTop;
            const buttonLeft = buttonElement.offsetLeft;
            expect(wrapperTop).toEqual(16);
            const delta = 1;
            expect(wrapperLeft === buttonLeft || wrapperLeft + delta === buttonLeft || wrapperLeft - delta === buttonLeft).toBeTruthy();
        });
    });

    it('Should show the component inside of the viewport if it would normally be outside of bounds, BOTTOM + LEFT', () => {
        const fix = TestBed.overrideComponent(DownRightButtonComponent, {
            set: {
                styles: [`button {
                position: absolute;
                bottom: 16px;
                left: 16px;
                width: 84px;
                height: 84px;
                padding: 0px;
                margin: 0px;
                border: 0px;
            }`]
            }
        }).createComponent(DownRightButtonComponent);
        clearOverlay();
        fix.detectChanges();
        const currentElement = fix.componentInstance;
        const buttonElement = fix.componentInstance.buttonElement.nativeElement;
        fix.detectChanges();
        currentElement.ButtonPositioningSettings.horizontalDirection = HorizontalAlignment.Left;
        currentElement.ButtonPositioningSettings.verticalDirection = VerticalAlignment.Bottom;
        currentElement.ButtonPositioningSettings.verticalStartPoint = VerticalAlignment.Bottom;
        currentElement.ButtonPositioningSettings.horizontalStartPoint = HorizontalAlignment.Left;
        currentElement.ButtonPositioningSettings.target = buttonElement;
        buttonElement.click();
        fix.detectChanges();
        fix.whenStable().then(() => {
            fix.detectChanges();
            const wrappers = document.getElementsByClassName('igx-overlay__content--no-modal');
            const wrapperContent = wrappers[wrappers.length - 1] as HTMLElement;
            // expect(wrapperContent.children.length).toEqual(1);
            const expectedStyle = 'position: absolute; width:100px; height: 100px; background-color: red';
            expect(wrapperContent.lastElementChild.getAttribute('style')).toEqual(expectedStyle);
            // const buttonLeft = buttonElement.offsetLeft;
            // The top is always misaligned by 16px, not sure why, offsetPadding? Shouldn't be
            // const buttonTop = buttonElement.offsetTop - 16;
            // tslint:disable:radix
            const wrapperLeft = parseInt(wrapperContent.style.left);
            expect(wrapperContent.style.top).toBeDefined();
            expect(typeof wrapperContent.style.top).toEqual('string');
            const wrapperTop = wrapperContent.offsetTop;
            // Expecting the red div to be out of bound top and left and to be readjusted with padding accordingly.
            expect(wrapperLeft).toEqual(16);
            expect(wrapperTop).toEqual(buttonElement.offsetTop - 16);
        });
    });

    xit('igx-overlay displays each shown component based on the options specified if the component fits into the visible window.', () => {
        // TO DO
    });

    xit('The component is repositioned and rendered correctly in the window, even when the rendering options passed ' +
        ' should result in otherwise a partially hidden component. No scrollbars should appear.', () => {
            // TO DO
        });

    xit('igx-overlay margins should be rendered correctly', () => {
        // TO DO
    });

    xit('igx-overlay displays each shown component in the browsers visible window and tries to fit it in case of AutoPosition.', () => {
        // TO DO
    });

    // When adding more than one component to show in igx-overlay:
    xit('When the options used fit the component in the window - adding a new instance of the component with the ' +
        ' same options will render it on top of the previous one.', () => {
            // TO DO
        });

    // When adding more than one component to show in igx-overlay and the options used will not fit the component in the
    // window, so AutoPosition is used.
    xit('adding a new instance of the component with the same options, will render it on top of the previous one.', () => {
        // TO DO
    });

    // When adding a component like Menu that has a sub-menu near the visible window, upon opening the sub-menu,
    // no scrollbar will appear but the sub-menus are rearranged in order to fit in the visible window.
    xit('If the width/height allows, the sub-menu should be shown in the window. If not, it should be AutoPositioned', () => {
        // TO DO
    });

    // 2. Scroll Strategy
    // 2.1. Scroll Strategy - None
    xit('The component do not scroll with the window. The event is canceled. No scrolling happens.', () => {
        // TO DO
    });

    xit('The component shown in igx-overlay do not close.(example: expanded DropDown stays expanded during a scrolling attempt.)', () => {
        // TO DO
    });

    // 2.2 Scroll Strategy - Closing. (Uses a tolerance and closes an expanded component upon scrolling if the tolerance is exceeded.)
    // (example: DropDown or Dialog component collapse/closes after scrolling 10px.)
    xit('Until the set tolerance is exceeded scrolling is possible.', () => {
        // TO DO
    });

    xit('The component shown in igx-overlay do not change its state until it exceeds the scrolling tolerance set.', () => {
        // TO DO
    });

    xit('The component shown in igx-overlay changes its state when it exceeds the scrolling tolerance set ' +
        '(an expanded DropDown, Menu, DatePicker, etc. collapses).', () => {
            // TO DO
        });

    // 2.3 Scroll Strategy - Fixed.
    xit('When scrolling, the component stays static and only the background scrolls', () => {
        // TO DO
    });

    xit('Component persist open state (expanded DropDown remains expanded)', () => {
        // TO DO
    });

    // 2.4. Scroll Strategy - Absolute.
    xit('Scrolls everything.', () => {
        // TO DO
    });

    xit('Components persist open state.', () => {
        // TO DO
    });

    // 3. Interaction
    // 3.1 Modal
    xit('igx-overlay applies a greyed our mask layers', () => {
        // TO DO
    });

    xit('Interaction is allowed only for the shown modal dialog component', () => {
        // TO DO
    });

    xit('Esc key closes the dialog.', () => {
        // TO DO
    });

    xit('Enter selects', () => {
        // TO DO
    });

    xit('Clicking outside the dialog does not close it', () => {
        // TO DO
    });

    // 3.2 Non - Modal
    xit('igx-overlay do not apply a greyed our mask layer', () => {
        // TO DO
    });

    xit('Tab allows changing focus to other components/elements on the window which are not shown via the igx-overlay', () => {
        // TO DO
    });

    xit('Clicking outside the component it collapses/closes (DropDown, DatePicker, NavBar etc.)', () => {
        // TO DO
    });

    xit('Escape - closes (DropDown, Dialog, etc.).', () => {
        // TO DO
    });

    // 4. Css
    xit('All appropriate css classes should be applied on igx-overlay initialization. ' +
        '(class overlay, incl. position, width, height, etc.)', () => {
            // TO DO
        });

    xit('All css properties set should be actually applied.', () => {
        // TO DO
    });

    xit('Css should not leak: From igx-overlay to the inner components (greyed out modal).', () => {
        // TO DO
    });

    xit('Css should not leak: From shown components to igx-overlay.', () => {
        // TO DO
    });

});

@Component({
    template: '<div style=\'position: absolute; width:100px; height: 100px; background-color: red\'></div>'
})
export class SimpleDynamicComponent { }

@Component({
    template: `
        <div igxToggle>
            <div *ngIf='visible' style=\'position: absolute; width:100px; height: 100px; background-color: red\'></div>
        </div>`
})
export class SimpleDynamicWithDirectiveComponent {
    public visible = false;

    @ViewChild(IgxToggleDirective)
    private _overlay: IgxToggleDirective;

    public get overlay(): IgxToggleDirective {
        return this._overlay;
    }

    show() {
        this.overlay.open();
        this.visible = true;
    }

    hide() {
        this.overlay.close();
        this.visible = false;
    }
}

@Component({
    template: `<button #button (click)=\'click($event)\'>Show Overlay</button>`
})
export class EmptyPageComponent {
    constructor(@Inject(IgxOverlayService) public overlay: IgxOverlayService) { }

    @ViewChild('button') buttonElement: ElementRef;

    click(event) {
        this.overlay.show(SimpleDynamicComponent, 'id_1');
    }
}

@Component({
    template: `<button #button (click)=\'click($event)\'>Show Overlay</button>`,
    styles: [`button {
        position: absolute;
        bottom: 16px;
        right: 16px;
        width: 84px;
        height: 84px;
        padding: 0px;
        margin: 0px;
        border: 0px;
    }`]
})
export class DownRightButtonComponent {
    constructor(@Inject(IgxOverlayService) public overlay: IgxOverlayService) { }

    @ViewChild('button') buttonElement: ElementRef;

    public ButtonPositioningSettings: PositionSettings = {
        horizontalDirection: HorizontalAlignment.Right,
        verticalDirection: VerticalAlignment.Bottom,
        target: null,
        horizontalStartPoint: HorizontalAlignment.Left,
        verticalStartPoint: VerticalAlignment.Top
    };
    click(event) {
        const positionStrategy = new AutoPositionStrategy(this.ButtonPositioningSettings);
        this.overlay.show(SimpleDynamicComponent, 'id_1', {
            positionStrategy: positionStrategy,
            scrollStrategy: new NoOpScrollStrategy(),
            modal: false,
            closeOnOutsideClick: false
        });
    }
}
@Component({
    template: `<button class='300_button' #button (click)=\'click($event)\'>Show Overlay</button>`,
    styles: [`button {
        position: absolute;
        top: 300px;
        left: 300px;
        width: 100px;
        height: 60px;
        border: 0px;
    }`]
})
export class TopLeftOffsetComponent {

    constructor(@Inject(IgxOverlayService) public overlay: IgxOverlayService) { }

    @ViewChild('button') buttonElement: ElementRef;
    click(event) {
        const positionStrategy = new ConnectedPositioningStrategy();
        this.overlay.show(SimpleDynamicComponent);
    }
}

const DYNAMIC_COMPONENTS = [
    EmptyPageComponent,
    SimpleDynamicComponent,
    DownRightButtonComponent,
    TopLeftOffsetComponent
];

const DIRECTIVE_COMPONENTS = [
    SimpleDynamicWithDirectiveComponent
];

@NgModule({
    imports: [BrowserModule],
    declarations: [DYNAMIC_COMPONENTS],
    exports: [DYNAMIC_COMPONENTS],
    entryComponents: [DYNAMIC_COMPONENTS]
})
export class DynamicModule { }<|MERGE_RESOLUTION|>--- conflicted
+++ resolved
@@ -576,11 +576,7 @@
                 };
 
                 const strategy = new ConnectedPositioningStrategy(positionSettings2);
-<<<<<<< HEAD
                 strategy.position(contentWrapper, size);
-=======
-                strategy.position(compElement, size);
->>>>>>> 35c51f4c
                 fixture.detectChanges();
                 expect(contentWrapper.style.top).toBe(expectedTopForPoint[j]);
                 expect(contentWrapper.style.left).toBe(expectedLeftForPoint[i]);
@@ -626,11 +622,7 @@
                             verticalStartPoint: VerticalAlignment[verAl[tsp]],
                         };
                         const strategy = new ConnectedPositioningStrategy(positionSettings2);
-<<<<<<< HEAD
                         strategy.position(contentWrapper, size);
-=======
-                        strategy.position(compElement, size);
->>>>>>> 35c51f4c
                         fixture.detectChanges();
                         expect(contentWrapper.style.top).toBe((expectedTopForPoint[j] + 30 * tsp) + 'px');
                         expect(contentWrapper.style.left).toBe((expectedLeftForPoint[i] + 50 * lsp) + 'px');
