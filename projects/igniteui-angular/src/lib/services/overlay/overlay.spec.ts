import {
    Component,
    ElementRef,
    Inject,
    NgModule,
    ViewChild,
    ComponentRef,
    HostBinding
} from '@angular/core';
import { async as asyncWrapper, TestBed, fakeAsync, tick, async } from '@angular/core/testing';
import { BrowserModule } from '@angular/platform-browser';
import { NoopAnimationsModule } from '@angular/platform-browser/animations';
import { IgxOverlayService } from './overlay';
import { IgxToggleDirective, IgxToggleModule, IgxOverlayOutletDirective } from './../../directives/toggle/toggle.directive';
import { AutoPositionStrategy } from './position/auto-position-strategy';
import { ConnectedPositioningStrategy } from './position/connected-positioning-strategy';
import { GlobalPositionStrategy } from './position/global-position-strategy';
import { ElasticPositionStrategy } from './position/elastic-position-strategy';
import {
    PositionSettings,
    HorizontalAlignment,
    VerticalAlignment,
    OverlaySettings,
    Point,
    OverlayEventArgs,
    OverlayCancelableEventArgs
} from './utilities';
import * as utilities from './utilities';
import { NoOpScrollStrategy } from './scroll/NoOpScrollStrategy';
import { BlockScrollStrategy } from './scroll/block-scroll-strategy';
import { AbsoluteScrollStrategy } from './scroll/absolute-scroll-strategy';
import { CloseScrollStrategy } from './scroll/close-scroll-strategy';
import { scaleInVerTop, scaleOutVerTop } from 'projects/igniteui-angular/src/lib/animations/main';
import { UIInteractions } from '../../test-utils/ui-interactions.spec';

import { configureTestSuite } from '../../test-utils/configure-suite';
import { IgxCalendarComponent, IgxCalendarModule } from '../../calendar/index';
import { IgxAvatarComponent, IgxAvatarModule } from '../../avatar/avatar.component';
import { IgxDatePickerComponent, IgxDatePickerModule } from '../../date-picker/date-picker.component';
import { IPositionStrategy } from './position/IPositionStrategy';

const CLASS_OVERLAY_CONTENT = 'igx-overlay__content';
const CLASS_OVERLAY_CONTENT_MODAL = 'igx-overlay__content--modal';
const CLASS_OVERLAY_WRAPPER = 'igx-overlay__wrapper';
const CLASS_OVERLAY_WRAPPER_MODAL = 'igx-overlay__wrapper--modal';
const CLASS_OVERLAY_MAIN = 'igx-overlay';

// Utility function to get all applied to element css from all sources.
function css(element) {
    const sheets = document.styleSheets, ret = [];
    element.matches = element.matches || element.webkitMatchesSelector || element.mozMatchesSelector
        || element.msMatchesSelector || element.oMatchesSelector;
    for (const key in sheets) {
        if (sheets.hasOwnProperty(key)) {
            const sheet = <CSSStyleSheet>sheets[key];
            const rules: any = sheet.rules || sheet.cssRules;

            for (const r in rules) {
                if (element.matches(rules[r].selectorText)) {
                    ret.push(rules[r].cssText);
                }
            }
        }
    }
    return ret;
}

function addScrollDivToElement(parent) {
    const scrollDiv = document.createElement('div');
    scrollDiv.style.width = '100px';
    scrollDiv.style.height = '100px';
    scrollDiv.style.top = '10000px';
    scrollDiv.style.left = '10000px';
    scrollDiv.style.position = 'absolute';
    parent.appendChild(scrollDiv);

}

function getExpectedTopPosition(verticalAlignment: VerticalAlignment, elementRect: DOMRect): number {
    let expectedTop: number;
    switch (verticalAlignment) {
        case VerticalAlignment.Bottom: {
            expectedTop = elementRect.top + elementRect.height;
            break;
        }
        case VerticalAlignment.Middle: {
            expectedTop = elementRect.top + elementRect.height / 2;
            break;
        }
        default: {
            expectedTop = elementRect.top;
            break;
        }
    }
    return expectedTop;
}

function getExpectedLeftPosition(horizontalAlignment: HorizontalAlignment, elementRect: DOMRect): number {
    let expectedLeft: number;
    switch (horizontalAlignment) {
        case HorizontalAlignment.Right: {
            expectedLeft = elementRect.left + elementRect.width;
            break;
        }
        case HorizontalAlignment.Center: {
            expectedLeft = elementRect.left + elementRect.width / 2;
            break;
        }
        default: {
            expectedLeft = elementRect.left;
            break;
        }
    }
    return expectedLeft;
}

fdescribe('igxOverlay', () => {
    beforeEach(async(() => {
        UIInteractions.clearOverlay();
    }));

    afterAll(() => {
        UIInteractions.clearOverlay();
    });

    describe('Unit Tests: ', () => {
        configureTestSuite();
        beforeEach(async(() => {
            TestBed.configureTestingModule({
                imports: [IgxToggleModule, DynamicModule, NoopAnimationsModule],
                declarations: DIRECTIVE_COMPONENTS
            }).compileComponents();
        }));

        it('OverlayElement should return a div attached to Document\'s body.', fakeAsync(() => {
            const fixture = TestBed.createComponent(EmptyPageComponent);
            fixture.detectChanges();

            fixture.componentInstance.buttonElement.nativeElement.click();
            tick();
            const overlayDiv = document.getElementsByClassName(CLASS_OVERLAY_MAIN)[0];
            expect(overlayDiv).toBeDefined();
            expect(overlayDiv.classList.contains('igx-overlay')).toBeTruthy();
        }));

        it('Should attach to setting target or default to body', fakeAsync(() => {
            const fixture = TestBed.createComponent(EmptyPageComponent);
            const button = fixture.componentInstance.buttonElement;
            const overlay = fixture.componentInstance.overlay;
            fixture.detectChanges();

            overlay.show(SimpleDynamicComponent, {
                outlet: button,
                modal: false
            });
            tick();
            let wrapper = document.getElementsByClassName(CLASS_OVERLAY_WRAPPER)[0];
            expect(wrapper).toBeDefined();
            expect(wrapper.parentNode).toBe(button.nativeElement);
            overlay.hideAll();

            overlay.show(SimpleDynamicComponent, { modal: false });
            tick();
            wrapper = document.getElementsByClassName(CLASS_OVERLAY_WRAPPER)[0];
            expect(wrapper).toBeDefined();
            expect(wrapper.parentElement.classList).toContain('igx-overlay');
            expect(wrapper.parentElement.parentElement).toBe(document.body);
            overlay.hideAll();

            const outlet = document.createElement('div');
            fixture.debugElement.nativeElement.appendChild(outlet);
            overlay.show(SimpleDynamicComponent, {
                modal: false,
                outlet: new IgxOverlayOutletDirective(new ElementRef(outlet))
            });
            tick();
            wrapper = document.getElementsByClassName(CLASS_OVERLAY_WRAPPER)[0];
            expect(wrapper).toBeDefined();
            expect(wrapper.parentNode).toBe(outlet);
        }));

        it('Should show component passed to overlay.', fakeAsync(() => {
            const fixture = TestBed.createComponent(EmptyPageComponent);
            fixture.detectChanges();

            fixture.componentInstance.buttonElement.nativeElement.click();
            tick();
            const overlayDiv = document.getElementsByClassName(CLASS_OVERLAY_MAIN)[0];
            expect(overlayDiv).toBeDefined();
            expect(overlayDiv.children.length).toEqual(1);
            const wrapperDiv = overlayDiv.children[0];
            expect(wrapperDiv).toBeDefined();
            expect(wrapperDiv.classList.contains(CLASS_OVERLAY_WRAPPER_MODAL)).toBeTruthy();
            expect(wrapperDiv.children[0].localName).toEqual('div');

            const contentDiv = wrapperDiv.children[0];
            expect(contentDiv).toBeDefined();
            expect(contentDiv.classList.contains(CLASS_OVERLAY_CONTENT_MODAL)).toBeTruthy();
        }));

        it('Should hide component and the overlay when Hide() is called.', fakeAsync(() => {
            const fixture = TestBed.createComponent(EmptyPageComponent);
            fixture.detectChanges();
            let overlayDiv: Element;

            fixture.componentInstance.overlay.show(SimpleDynamicComponent);
            tick();

            fixture.componentInstance.overlay.show(SimpleDynamicComponent);
            tick();

            overlayDiv = document.getElementsByClassName(CLASS_OVERLAY_MAIN)[0];
            expect(overlayDiv).toBeDefined();
            expect(overlayDiv.children.length).toEqual(2);
            expect(overlayDiv.children[0].localName).toEqual('div');
            expect(overlayDiv.children[1].localName).toEqual('div');

            fixture.componentInstance.overlay.hide('0');
            tick();

            overlayDiv = document.getElementsByClassName(CLASS_OVERLAY_MAIN)[0];
            expect(overlayDiv).toBeDefined();
            expect(Array.from(overlayDiv.classList).indexOf(CLASS_OVERLAY_MAIN) > -1).toBeTruthy();
            expect(overlayDiv.children.length).toEqual(1);
            expect(overlayDiv.children[0].localName).toEqual('div');

            fixture.componentInstance.overlay.hide('1');
            tick();

            overlayDiv = document.getElementsByClassName(CLASS_OVERLAY_MAIN)[0];
            expect(overlayDiv).toBeUndefined();
        }));

        it('Should hide all components and the overlay when HideAll() is called.', fakeAsync(() => {
            const fixture = TestBed.createComponent(EmptyPageComponent);
            fixture.detectChanges();
            let overlayDiv: Element;
            fixture.componentInstance.overlay.show(SimpleDynamicComponent);
            fixture.componentInstance.overlay.show(SimpleDynamicComponent);
            tick();
            fixture.detectChanges();
            overlayDiv = document.getElementsByClassName(CLASS_OVERLAY_MAIN)[0];
            expect(overlayDiv).toBeDefined();
            expect(overlayDiv.children.length).toEqual(2);
            expect(overlayDiv.children[0].localName).toEqual('div');
            expect(overlayDiv.children[1].localName).toEqual('div');

            fixture.componentInstance.overlay.hideAll();
            tick();
            overlayDiv = document.getElementsByClassName(CLASS_OVERLAY_MAIN)[0];
            expect(overlayDiv).toBeUndefined();
        }));

        it('Should show and hide component via directive.', fakeAsync(() => {
            const fixture = TestBed.createComponent(SimpleDynamicWithDirectiveComponent);
            fixture.detectChanges();
            let overlayDiv: Element;
            fixture.componentInstance.show();
            tick();
            overlayDiv = document.getElementsByClassName(CLASS_OVERLAY_MAIN)[0];
            expect(overlayDiv).toBeDefined();
            expect(overlayDiv.children.length).toEqual(1);
            expect(overlayDiv.children[0].localName).toEqual('div');

            fixture.componentInstance.hide();
            tick();
            overlayDiv = document.getElementsByClassName(CLASS_OVERLAY_MAIN)[0];
            expect(overlayDiv).toBeUndefined();
        }));

        it('Should properly emit events.', fakeAsync(() => {
            const fix = TestBed.createComponent(SimpleRefComponent);
            fix.detectChanges();
            const overlayInstance = fix.componentInstance.overlay;
            spyOn(overlayInstance.onClosed, 'emit');
            spyOn(overlayInstance.onClosing, 'emit');
            spyOn(overlayInstance.onOpened, 'emit');
            spyOn(overlayInstance.onOpening, 'emit');
            spyOn(overlayInstance.onAnimation, 'emit');

            const firstCallId = overlayInstance.show(SimpleDynamicComponent);
            tick();

            expect(overlayInstance.onOpening.emit).toHaveBeenCalledTimes(1);
            expect(overlayInstance.onOpening.emit)
                .toHaveBeenCalledWith({ id: firstCallId, componentRef: jasmine.any(ComponentRef), cancel: false });
            const args: OverlayEventArgs = (overlayInstance.onOpening.emit as jasmine.Spy).calls.mostRecent().args[0];
            expect(args.componentRef.instance).toEqual(jasmine.any(SimpleDynamicComponent));
            expect(overlayInstance.onAnimation.emit).toHaveBeenCalledTimes(1);

            tick();
            expect(overlayInstance.onOpened.emit).toHaveBeenCalledTimes(1);
            expect(overlayInstance.onOpened.emit).toHaveBeenCalledWith({ id: firstCallId, componentRef: jasmine.any(ComponentRef) });
            overlayInstance.hide(firstCallId);

            tick();
            expect(overlayInstance.onClosing.emit).toHaveBeenCalledTimes(1);
            expect(overlayInstance.onClosing.emit)
                .toHaveBeenCalledWith({ id: firstCallId, componentRef: jasmine.any(ComponentRef), cancel: false });
            expect(overlayInstance.onAnimation.emit).toHaveBeenCalledTimes(2);

            tick();
            expect(overlayInstance.onClosed.emit).toHaveBeenCalledTimes(1);
            expect(overlayInstance.onClosed.emit).toHaveBeenCalledWith({ id: firstCallId, componentRef: jasmine.any(ComponentRef) });

            const secondCallId = overlayInstance.show(fix.componentInstance.item);
            tick();
            expect(overlayInstance.onOpening.emit).toHaveBeenCalledTimes(2);
            expect(overlayInstance.onOpening.emit).toHaveBeenCalledWith({ componentRef: undefined, id: secondCallId, cancel: false });
            expect(overlayInstance.onAnimation.emit).toHaveBeenCalledTimes(3);

            tick();
            expect(overlayInstance.onOpened.emit).toHaveBeenCalledTimes(2);
            expect(overlayInstance.onOpened.emit).toHaveBeenCalledWith({ componentRef: undefined, id: secondCallId });

            overlayInstance.hide(secondCallId);
            tick();
            expect(overlayInstance.onClosing.emit).toHaveBeenCalledTimes(2);
            expect(overlayInstance.onClosing.emit).toHaveBeenCalledWith({ componentRef: undefined, id: secondCallId, cancel: false });
            expect(overlayInstance.onAnimation.emit).toHaveBeenCalledTimes(4);

            tick();
            expect(overlayInstance.onClosed.emit).toHaveBeenCalledTimes(2);
            expect(overlayInstance.onClosed.emit).toHaveBeenCalledWith({ componentRef: undefined, id: secondCallId });
        }));

        it('Should properly set style on position method call - GlobalPosition.', () => {
            const mockParent = document.createElement('div');
            const mockItem = document.createElement('div');
            mockParent.appendChild(mockItem);

            const mockPositioningSettings1: PositionSettings = {
                horizontalDirection: HorizontalAlignment.Right,
                verticalDirection: VerticalAlignment.Bottom,
                target: mockItem
            };

            const horAl = Object.keys(HorizontalAlignment).filter(key => !isNaN(Number(HorizontalAlignment[key])));
            const verAl = Object.keys(VerticalAlignment).filter(key => !isNaN(Number(VerticalAlignment[key])));

            const mockDirection: string[] = ['flex-start', 'center', 'flex-end'];

            for (let i = 0; i < mockDirection.length; i++) {
                for (let j = 0; j < mockDirection.length; j++) {
                    mockPositioningSettings1.horizontalDirection = HorizontalAlignment[horAl[i]];
                    mockPositioningSettings1.verticalDirection = VerticalAlignment[verAl[j]];
                    const globalStrat1 = new GlobalPositionStrategy(mockPositioningSettings1);
                    globalStrat1.position(mockItem);
                    expect(mockParent.style.justifyContent).toEqual(mockDirection[i]);
                    expect(mockParent.style.alignItems).toEqual(mockDirection[j]);
                }
            }
        });

        it('Should properly set style on position method call - ConnectedPosition.', () => {
            const mockParent = jasmine.createSpyObj('parentElement', ['style', 'lastElementChild']);
            const mockItem = document.createElement('div');
            let width = 200;
            let height = 0;
            let right = 0;
            let bottom = 0;
            spyOn(mockItem, 'getBoundingClientRect').and.callFake(() => {
                return {
                    width, height, right, bottom
                };
            });
            spyOn<any>(mockItem, 'parentElement').and.returnValue(mockParent);
            const mockPositioningSettings1: PositionSettings = {
                horizontalDirection: HorizontalAlignment.Right,
                verticalDirection: VerticalAlignment.Bottom,
                target: mockItem,
                horizontalStartPoint: HorizontalAlignment.Left,
                verticalStartPoint: VerticalAlignment.Top
            };
            const connectedStrat1 = new ConnectedPositioningStrategy(mockPositioningSettings1);
            connectedStrat1.position(mockItem, { width: 200, height: 200 });
            expect(mockItem.style.transform).toEqual('translateX(-200px) translateY(0px)');

            connectedStrat1.settings.horizontalStartPoint = HorizontalAlignment.Center;
            connectedStrat1.position(mockItem, { width: 200, height: 200 });
            expect(mockItem.style.transform).toEqual('translateX(-100px) translateY(0px)');

            connectedStrat1.settings.horizontalStartPoint = HorizontalAlignment.Right;
            connectedStrat1.position(mockItem, { width: 200, height: 200 });
            expect(mockItem.style.transform).toEqual('translateX(0px) translateY(0px)');

            right = 0;
            bottom = 0;
            width = 0;
            height = 200;
            connectedStrat1.settings.verticalStartPoint = VerticalAlignment.Top;
            connectedStrat1.position(mockItem, { width: 200, height: 200 });
            expect(mockItem.style.transform).toEqual('translateX(0px) translateY(-200px)');
            connectedStrat1.settings.verticalStartPoint = VerticalAlignment.Middle;
            connectedStrat1.position(mockItem, { width: 200, height: 200 });
            expect(mockItem.style.transform).toEqual('translateX(0px) translateY(-100px)');

            connectedStrat1.settings.verticalStartPoint = VerticalAlignment.Bottom;
            connectedStrat1.position(mockItem, { width: 200, height: 200 });
            expect(mockItem.style.transform).toEqual('translateX(0px) translateY(0px)');

            right = 0;
            bottom = 0;
            width = 0;
            height = 0;
            connectedStrat1.settings.verticalDirection = VerticalAlignment.Top;
            connectedStrat1.position(mockItem, { width: 200, height: 200 });
            expect(mockItem.style.transform).toEqual('translateX(0px) translateY(-200px)');

            connectedStrat1.settings.verticalDirection = VerticalAlignment.Middle;
            connectedStrat1.position(mockItem, { width: 200, height: 200 });
            expect(mockItem.style.transform).toEqual('translateX(0px) translateY(-100px)');

            connectedStrat1.settings.verticalDirection = VerticalAlignment.Bottom;
            connectedStrat1.position(mockItem, { width: 200, height: 200 });
            expect(mockItem.style.transform).toEqual('translateX(0px) translateY(0px)');

            right = 0;
            bottom = 0;
            width = 0;
            height = 0;
            connectedStrat1.settings.horizontalDirection = HorizontalAlignment.Left;
            connectedStrat1.position(mockItem, { width: 200, height: 200 });
            expect(mockItem.style.transform).toEqual('translateX(-200px) translateY(0px)');

            connectedStrat1.settings.horizontalDirection = HorizontalAlignment.Center;
            connectedStrat1.position(mockItem, { width: 200, height: 200 });
            expect(mockItem.style.transform).toEqual('translateX(-100px) translateY(0px)');

            connectedStrat1.settings.horizontalDirection = HorizontalAlignment.Right;
            connectedStrat1.position(mockItem, { width: 200, height: 200 });
            expect(mockItem.style.transform).toEqual('translateX(0px) translateY(0px)');

            // If target is Point
            connectedStrat1.settings.target = new Point(0, 0);
            connectedStrat1.position(mockItem, { width: 200, height: 200 });
            expect(mockItem.style.transform).toEqual('translateX(0px) translateY(0px)');

            // If target is not point or html element, should fallback to new Point(0,0)
            connectedStrat1.settings.target = <any>'g';
            connectedStrat1.position(mockItem, { width: 200, height: 200 });
            expect(mockItem.style.transform).toEqual('translateX(0px) translateY(0px)');
        });

        it('Should properly call position method - AutoPosition.', () => {
            const mockParent = jasmine.createSpyObj('parentElement', ['style', 'lastElementChild', 'getBoundingClientRect']);
            const mockItem = { parentElement: mockParent, clientHeight: 0, clientWidth: 0 } as HTMLElement;
            spyOn<any>(mockItem, 'parentElement').and.returnValue(mockParent);
            const mockPositioningSettings1: PositionSettings = {
                horizontalDirection: HorizontalAlignment.Right,
                verticalDirection: VerticalAlignment.Bottom,
                target: mockItem,
                horizontalStartPoint: HorizontalAlignment.Left,
                verticalStartPoint: VerticalAlignment.Top
            };
            const autoStrat1 = new AutoPositionStrategy(mockPositioningSettings1);
            spyOn(ConnectedPositioningStrategy.prototype, 'position');
            mockParent.getBoundingClientRect.and.returnValue(jasmine.createSpyObj('obj', ['left', 'top']));

            autoStrat1.position(mockItem.parentElement, null, null, true, null);
            expect(ConnectedPositioningStrategy.prototype.position).toHaveBeenCalledTimes(1);
            expect(ConnectedPositioningStrategy.prototype.position).toHaveBeenCalledWith(mockItem.parentElement, null);

            const mockPositioningSettings2: PositionSettings = {
                horizontalDirection: HorizontalAlignment.Left,
                verticalDirection: VerticalAlignment.Top,
                target: mockItem,
                horizontalStartPoint: HorizontalAlignment.Left,
                verticalStartPoint: VerticalAlignment.Top
            };
            const autoStrat2 = new AutoPositionStrategy(mockPositioningSettings2);

            autoStrat2.position(mockItem.parentElement, null, null, true, null);
            expect(ConnectedPositioningStrategy.prototype.position).toHaveBeenCalledTimes(2);

            const mockPositioningSettings3: PositionSettings = {
                horizontalDirection: HorizontalAlignment.Center,
                verticalDirection: VerticalAlignment.Middle,
                target: mockItem,
                horizontalStartPoint: HorizontalAlignment.Left,
                verticalStartPoint: VerticalAlignment.Top
            };
            const autoStrat3 = new AutoPositionStrategy(mockPositioningSettings3);

            autoStrat3.position(mockItem.parentElement, null, null);
            expect(ConnectedPositioningStrategy.prototype.position).toHaveBeenCalledTimes(3);
        });

        it('Should properly call position method - ElasticPosition.', () => {
            const mockParent = jasmine.createSpyObj('parentElement', ['style', 'lastElementChild', 'getBoundingClientRect']);
            const mockItem = { parentElement: mockParent, clientHeight: 0, clientWidth: 0 } as HTMLElement;
            spyOn<any>(mockItem, 'parentElement').and.returnValue(mockParent);
            const mockPositioningSettings1: PositionSettings = {
                horizontalDirection: HorizontalAlignment.Right,
                verticalDirection: VerticalAlignment.Bottom,
                target: mockItem,
                horizontalStartPoint: HorizontalAlignment.Left,
                verticalStartPoint: VerticalAlignment.Top
            };
            const autoStrat1 = new ElasticPositionStrategy(mockPositioningSettings1);
            spyOn(ConnectedPositioningStrategy.prototype, 'position');
            mockParent.getBoundingClientRect.and.returnValue(jasmine.createSpyObj('obj', ['left', 'top']));

            autoStrat1.position(mockItem.parentElement, null, null, true, null);
            expect(ConnectedPositioningStrategy.prototype.position).toHaveBeenCalledTimes(1);
            expect(ConnectedPositioningStrategy.prototype.position).toHaveBeenCalledWith(mockItem.parentElement, null);

            const mockPositioningSettings2: PositionSettings = {
                horizontalDirection: HorizontalAlignment.Left,
                verticalDirection: VerticalAlignment.Top,
                target: mockItem,
                horizontalStartPoint: HorizontalAlignment.Left,
                verticalStartPoint: VerticalAlignment.Top
            };
            const autoStrat2 = new ElasticPositionStrategy(mockPositioningSettings2);

            autoStrat2.position(mockItem.parentElement, null, null, true, null);
            expect(ConnectedPositioningStrategy.prototype.position).toHaveBeenCalledTimes(2);

            const mockPositioningSettings3: PositionSettings = {
                horizontalDirection: HorizontalAlignment.Center,
                verticalDirection: VerticalAlignment.Middle,
                target: mockItem,
                horizontalStartPoint: HorizontalAlignment.Left,
                verticalStartPoint: VerticalAlignment.Top
            };
            const autoStrat3 = new ElasticPositionStrategy(mockPositioningSettings3);

            autoStrat3.position(mockItem.parentElement, null, null);
            expect(ConnectedPositioningStrategy.prototype.position).toHaveBeenCalledTimes(3);
        });

        it('fix for #1690 - click on second filter does not close first one.', fakeAsync(() => {
            const fixture = TestBed.createComponent(TwoButtonsComponent);
            const button1 = fixture.nativeElement.getElementsByClassName('buttonOne')[0];
            const button2 = fixture.nativeElement.getElementsByClassName('buttonTwo')[0];

            button1.click();
            tick();

            const overlayDiv = document.getElementsByClassName(CLASS_OVERLAY_MAIN)[0];
            const wrapper = overlayDiv.children[0];
            expect(wrapper.classList).toContain(CLASS_OVERLAY_WRAPPER);

            button2.click();
            tick();
            expect(overlayDiv.children.length).toBe(1);
        }));

        it('fix for #1692 - scroll strategy closes overlay when shown component is scrolled.', fakeAsync(() => {
            const fixture = TestBed.createComponent(SimpleDynamicWithDirectiveComponent);
            const overlaySettings: OverlaySettings = { scrollStrategy: new CloseScrollStrategy() };
            fixture.componentInstance.show(overlaySettings);
            tick();

            let overlayDiv = document.getElementsByClassName(CLASS_OVERLAY_MAIN)[0];
            expect(overlayDiv).toBeDefined();

            const scrollableDiv = document.getElementsByClassName('scrollableDiv')[0];
            scrollableDiv.scrollTop += 5;
            scrollableDiv.dispatchEvent(new Event('scroll'));
            tick();

            overlayDiv = document.getElementsByClassName(CLASS_OVERLAY_MAIN)[0];
            expect(overlayDiv).toBeDefined();

            scrollableDiv.scrollTop += 100;
            scrollableDiv.dispatchEvent(new Event('scroll'));
            tick();

            overlayDiv = document.getElementsByClassName(CLASS_OVERLAY_MAIN)[0];
            expect(overlayDiv).toBeDefined();
            fixture.componentInstance.hide();
        }));

        it('fix for #1799 - content div should reposition on window resize.', fakeAsync(() => {
            let point: Point = new Point(50, 50);
            const getPointSpy = spyOn(utilities, 'getPointFromPositionsSettings').and.returnValue(point);
            const fix = TestBed.createComponent(FlexContainerComponent);
            fix.detectChanges();
            const overlayInstance = fix.componentInstance.overlay;
            const buttonElement: HTMLElement = fix.componentInstance.buttonElement.nativeElement;

            const id = overlayInstance.show(
                SimpleDynamicComponent,
                { positionStrategy: new ConnectedPositioningStrategy({ target: buttonElement }) });
            tick();

            let contentRect = document.getElementsByClassName(CLASS_OVERLAY_CONTENT_MODAL)[0].getBoundingClientRect();

            expect(50).toEqual(contentRect.left);
            expect(50).toEqual(contentRect.top);

            point = new Point(200, 200);
            getPointSpy.and.callThrough().and.returnValue(point);
            window.resizeBy(200, 200);
            window.dispatchEvent(new Event('resize'));
            tick();

            contentRect = document.getElementsByClassName(CLASS_OVERLAY_CONTENT_MODAL)[0].getBoundingClientRect();
            expect(200).toEqual(contentRect.left);
            expect(200).toEqual(contentRect.top);

            overlayInstance.hide(id);
        }));

        it('fix for #2475 - An error is thrown for IgxOverlay when showing a component' +
            'instance that is not attached to the DOM', fakeAsync(() => {
                const fix = TestBed.createComponent(SimpleRefComponent);
                fix.detectChanges();
                fix.elementRef.nativeElement.parentElement.removeChild(fix.elementRef.nativeElement);
                fix.componentInstance.overlay.show(fix.elementRef);

                tick();
                const overlayDiv = document.getElementsByClassName(CLASS_OVERLAY_MAIN)[0];
                expect(overlayDiv).toBeDefined();
                expect(overlayDiv.children.length).toEqual(1);
                const wrapperDiv = overlayDiv.children[0];
                expect(wrapperDiv).toBeDefined();
                expect(wrapperDiv.classList.contains(CLASS_OVERLAY_WRAPPER_MODAL)).toBeTruthy();
                expect(wrapperDiv.children[0].localName).toEqual('div');

                const contentDiv = wrapperDiv.children[0];
                expect(contentDiv).toBeDefined();
                expect(contentDiv.classList.contains(CLASS_OVERLAY_CONTENT_MODAL)).toBeTruthy();
            }));

        it('fix for #2486 - filtering dropdown is not correctly positioned', fakeAsync(() => {
            const fix = TestBed.createComponent(WidthTestOverlayComponent);
            fix.debugElement.nativeElement.style.transform = 'translatex(100px)';

            fix.detectChanges();
            tick();

            fix.componentInstance.overlaySettings.outlet = fix.componentInstance.elementRef;

            const buttonElement: HTMLElement = fix.componentInstance.buttonElement.nativeElement;
            buttonElement.click();

            fix.detectChanges();
            tick();

            const wrapper = document.getElementsByClassName(CLASS_OVERLAY_WRAPPER)[0];
            expect(wrapper.getBoundingClientRect().left).toBe(100);
            expect(fix.componentInstance.customComponent.nativeElement.getBoundingClientRect().left).toBe(400);
        }));

        it('fix for #2798 - Allow canceling of open and close of IgxDropDown through onOpening and onClosing events', fakeAsync(() => {
            const fix = TestBed.createComponent(SimpleRefComponent);
            fix.detectChanges();
            const overlayInstance = fix.componentInstance.overlay;

            overlayInstance.onClosing.subscribe((e: OverlayCancelableEventArgs) => {
                e.cancel = true;
            });

            spyOn(overlayInstance.onClosed, 'emit').and.callThrough();
            spyOn(overlayInstance.onClosing, 'emit').and.callThrough();
            spyOn(overlayInstance.onOpened, 'emit').and.callThrough();
            spyOn(overlayInstance.onOpening, 'emit').and.callThrough();

            const firstCallId = overlayInstance.show(SimpleDynamicComponent);
            tick();

            expect(overlayInstance.onOpening.emit).toHaveBeenCalledTimes(1);
            expect(overlayInstance.onOpened.emit).toHaveBeenCalledTimes(1);

            overlayInstance.hide(firstCallId);
            tick();

            expect(overlayInstance.onClosing.emit).toHaveBeenCalledTimes(1);
            expect(overlayInstance.onClosed.emit).toHaveBeenCalledTimes(0);

            overlayInstance.onOpening.subscribe((e: OverlayCancelableEventArgs) => {
                e.cancel = true;
            });

            overlayInstance.show(fix.componentInstance.item);
            tick();

            expect(overlayInstance.onOpening.emit).toHaveBeenCalledTimes(2);
            expect(overlayInstance.onOpened.emit).toHaveBeenCalledTimes(1);
        }));
    });

    describe('Unit Tests - Scroll Strategies: ', () => {
        configureTestSuite();
        beforeEach(async(() => {
            TestBed.configureTestingModule({
                imports: [IgxToggleModule, DynamicModule, NoopAnimationsModule],
                declarations: DIRECTIVE_COMPONENTS
            });
        }));
        afterAll(() => {
            TestBed.resetTestingModule();
        });
        it('Should properly initialize Scroll Strategy - Block.', fakeAsync(async () => {
            TestBed.overrideComponent(EmptyPageComponent, {
                set: {
                    styles: [`button {
                position: absolute,
                bottom: 200%;
            }`]
                }
            });
            await TestBed.compileComponents();
            const fixture = TestBed.createComponent(EmptyPageComponent);
            fixture.detectChanges();

            const scrollStrat = new BlockScrollStrategy();
            const overlaySettings: OverlaySettings = {
                positionStrategy: new GlobalPositionStrategy(),
                scrollStrategy: scrollStrat,
                modal: false,
                closeOnOutsideClick: false
            };
            const overlay = fixture.componentInstance.overlay;
            spyOn(scrollStrat, 'initialize').and.callThrough();
            spyOn(scrollStrat, 'attach').and.callThrough();
            spyOn(scrollStrat, 'detach').and.callThrough();
            const scrollSpy = spyOn<any>(scrollStrat, 'onScroll').and.callThrough();
            const wheelSpy = spyOn<any>(scrollStrat, 'onWheel').and.callThrough();
            overlay.show(SimpleDynamicComponent, overlaySettings);
            tick();

            expect(scrollStrat.attach).toHaveBeenCalledTimes(1);
            expect(scrollStrat.initialize).toHaveBeenCalledTimes(1);
            expect(scrollStrat.detach).toHaveBeenCalledTimes(0);
            document.dispatchEvent(new Event('scroll'));

            expect(scrollSpy).toHaveBeenCalledTimes(1);

            document.dispatchEvent(new Event('wheel'));
            expect(wheelSpy).toHaveBeenCalledTimes(1);
            overlay.hide('0');
            tick();
            expect(scrollStrat.detach).toHaveBeenCalledTimes(1);
        }));

        it('Should properly initialize Scroll Strategy - Absolute.', fakeAsync(async () => {
            TestBed.overrideComponent(EmptyPageComponent, {
                set: {
                    styles: [`button {
                position: absolute,
                bottom: 200%;
            }`]
                }
            });
            await TestBed.compileComponents();
            const fixture = TestBed.createComponent(EmptyPageComponent);
            fixture.detectChanges();

            const scrollStrat = new AbsoluteScrollStrategy();
            const overlaySettings: OverlaySettings = {
                positionStrategy: new GlobalPositionStrategy(),
                scrollStrategy: scrollStrat,
                modal: false,
                closeOnOutsideClick: false
            };
            const overlay = fixture.componentInstance.overlay;
            spyOn(scrollStrat, 'initialize').and.callThrough();
            spyOn(scrollStrat, 'attach').and.callThrough();
            spyOn(scrollStrat, 'detach').and.callThrough();
            const scrollSpy = spyOn<any>(scrollStrat, 'onScroll').and.callThrough();
            overlay.show(SimpleDynamicComponent, overlaySettings);
            tick();

            expect(scrollStrat.attach).toHaveBeenCalledTimes(1);
            expect(scrollStrat.initialize).toHaveBeenCalledTimes(1);
            expect(scrollStrat.detach).toHaveBeenCalledTimes(0);
            document.dispatchEvent(new Event('scroll'));
            expect(scrollSpy).toHaveBeenCalledTimes(1);
            overlay.hide('0');
            tick();
            expect(scrollStrat.detach).toHaveBeenCalledTimes(1);
        }));

        it('Should properly initialize Scroll Strategy - Close.', fakeAsync(async () => {
            TestBed.overrideComponent(EmptyPageComponent, {
                set: {
                    styles: [`button {
                position: absolute,
                bottom: 200%;
            }`]
                }
            });
            await TestBed.compileComponents();
            const fixture = TestBed.createComponent(EmptyPageComponent);
            fixture.detectChanges();
            const scrollStrat = new CloseScrollStrategy();
            const overlaySettings: OverlaySettings = {
                positionStrategy: new GlobalPositionStrategy(),
                scrollStrategy: scrollStrat,
                modal: false,
                closeOnOutsideClick: false
            };
            const overlay = fixture.componentInstance.overlay;
            spyOn(scrollStrat, 'initialize').and.callThrough();
            spyOn(scrollStrat, 'attach').and.callThrough();
            spyOn(scrollStrat, 'detach').and.callThrough();
            const scrollSpy = spyOn<any>(scrollStrat, 'onScroll').and.callThrough();
            overlay.show(SimpleDynamicComponent, overlaySettings);
            tick();

            expect(scrollStrat.attach).toHaveBeenCalledTimes(1);
            expect(scrollStrat.initialize).toHaveBeenCalledTimes(1);
            expect(scrollStrat.detach).toHaveBeenCalledTimes(0);
            document.dispatchEvent(new Event('scroll'));

            expect(scrollSpy).toHaveBeenCalledTimes(1);
            overlay.hide('0');
            tick();
            expect(scrollStrat.detach).toHaveBeenCalledTimes(1);
        }));
    });

    describe('Integration tests: ', () => {
        configureTestSuite();
        beforeEach(async(() => {
            TestBed.configureTestingModule({
                imports: [IgxToggleModule, DynamicModule, NoopAnimationsModule],
                declarations: DIRECTIVE_COMPONENTS
            }).compileComponents();
        }));

        // 1. Positioning Strategies
        // 1.1 Global (show components in the window center - default).
        it('Should correctly render igx-overlay', fakeAsync(() => {
            const fixture = TestBed.createComponent(EmptyPageComponent);
            fixture.detectChanges();
            const overlaySettings: OverlaySettings = {
                positionStrategy: new GlobalPositionStrategy(),
                scrollStrategy: new NoOpScrollStrategy(),
                modal: false,
                closeOnOutsideClick: false
            };
            const positionSettings: PositionSettings = {
                horizontalDirection: HorizontalAlignment.Right,
                verticalDirection: VerticalAlignment.Bottom,
                target: fixture.componentInstance.buttonElement.nativeElement,
                horizontalStartPoint: HorizontalAlignment.Left,
                verticalStartPoint: VerticalAlignment.Top
            };
            overlaySettings.positionStrategy = new GlobalPositionStrategy(positionSettings);
            fixture.componentInstance.overlay.show(SimpleDynamicComponent, overlaySettings);
            tick();
            fixture.detectChanges();
            const overlayDiv = document.getElementsByClassName(CLASS_OVERLAY_MAIN)[0];
            const wrapper = overlayDiv.children[0];
            expect(wrapper.classList).toContain(CLASS_OVERLAY_WRAPPER);
        }));

        it('Should cover the whole window 100% width and height.', fakeAsync(() => {
            const fixture = TestBed.createComponent(EmptyPageComponent);
            fixture.detectChanges();

            fixture.componentInstance.buttonElement.nativeElement.click();
            tick();

            fixture.detectChanges();
            const overlayDiv = document.getElementsByClassName(CLASS_OVERLAY_MAIN)[0];
            const overlayWrapper = overlayDiv.children[0];
            const overlayRect = overlayWrapper.getBoundingClientRect();
            expect(overlayRect.width).toEqual(window.innerWidth);
            expect(overlayRect.height).toEqual(window.innerHeight);
            expect(overlayRect.left).toEqual(0);
            expect(overlayRect.top).toEqual(0);
        }));

        it('Should show the component inside the igx-overlay wrapper as a content last child.', fakeAsync(() => {
            const fixture = TestBed.createComponent(EmptyPageComponent);
            fixture.detectChanges();
            const overlaySettings: OverlaySettings = {
                positionStrategy: new GlobalPositionStrategy(),
                scrollStrategy: new NoOpScrollStrategy(),
                modal: false,
                closeOnOutsideClick: false
            };
            fixture.componentInstance.overlay.show(SimpleDynamicComponent, overlaySettings);
            tick();
            const overlayDiv = document.getElementsByClassName(CLASS_OVERLAY_MAIN)[0];
            const overlayWrapper = overlayDiv.children[0];
            const content = overlayWrapper.firstChild;
            const componentEl = content.lastChild.lastChild; // wrapped in 'NG-COMPONENT'

            expect(overlayWrapper.nodeName).toEqual('DIV');
            expect(overlayWrapper.firstChild.nodeName).toEqual('DIV');
            expect(componentEl.nodeName).toEqual('DIV');
        }));

        it('Should apply the corresponding inline css to the overlay wrapper div element for each alignment.', fakeAsync(() => {
            const fixture = TestBed.createComponent(EmptyPageComponent);
            fixture.detectChanges();

            const overlaySettings: OverlaySettings = {
                positionStrategy: new GlobalPositionStrategy(),
                scrollStrategy: new NoOpScrollStrategy(),
                modal: false,
                closeOnOutsideClick: false
            };
            const positionSettings: PositionSettings = {
                target: new Point(0, 0),
                horizontalDirection: HorizontalAlignment.Left,
                verticalDirection: VerticalAlignment.Top,
                horizontalStartPoint: HorizontalAlignment.Left,
                verticalStartPoint: VerticalAlignment.Top
            };

            const horAl = Object.keys(HorizontalAlignment).filter(key => !isNaN(Number(HorizontalAlignment[key])));
            const verAl = Object.keys(VerticalAlignment).filter(key => !isNaN(Number(VerticalAlignment[key])));
            const cssStyles: Array<string> = ['flex-start', 'center', 'flex-end'];

            for (let i = 0; i < horAl.length; i++) {
                positionSettings.horizontalDirection = HorizontalAlignment[horAl[i]];
                for (let j = 0; j < verAl.length; j++) {
                    positionSettings.verticalDirection = VerticalAlignment[verAl[j]];
                    overlaySettings.positionStrategy = new GlobalPositionStrategy(positionSettings);
                    fixture.componentInstance.overlay.show(SimpleDynamicComponent, overlaySettings);
                    tick();

                    const overlayDiv = document.getElementsByClassName(CLASS_OVERLAY_MAIN)[0];
                    const overlayWrapper = overlayDiv.children[i * 3 + j] as HTMLDivElement;
                    expect(overlayWrapper.style.justifyContent).toBe(cssStyles[i]);
                    expect(overlayWrapper.style.alignItems).toBe(cssStyles[j]);
                }
            }
        }));

        it('Should center the shown component in the igx-overlay (visible window) - default.', fakeAsync(() => {
            const fixture = TestBed.createComponent(EmptyPageComponent);
            fixture.detectChanges();
            fixture.componentInstance.overlay.show(SimpleDynamicComponent);
            tick();
            const overlayDiv = document.getElementsByClassName(CLASS_OVERLAY_MAIN)[0];
            const overlayWrapper = overlayDiv.children[0] as HTMLElement;
            const componentEl = overlayWrapper.children[0].children[0];
            const componentRect = componentEl.getBoundingClientRect();
            expect((window.innerWidth - componentRect.width) / 2).toEqual(componentRect.left);
            expect((window.innerHeight - componentRect.height) / 2).toEqual(componentRect.top);
        }));

        it('Should display a new instance of the same component/options exactly on top of the previous one.', fakeAsync(() => {
            const fixture = TestBed.createComponent(EmptyPageComponent);
            fixture.detectChanges();
            fixture.componentInstance.overlay.show(SimpleDynamicComponent);
            fixture.componentInstance.overlay.show(SimpleDynamicComponent);
            tick();
            const overlayDiv = document.getElementsByClassName(CLASS_OVERLAY_MAIN)[0];
            const overlayWrapper_1 = overlayDiv.children[0];
            const componentEl_1 = overlayWrapper_1.children[0].children[0];
            const overlayWrapper_2 = overlayDiv.children[1];
            const componentEl_2 = overlayWrapper_2.children[0].children[0];
            const componentRect_1 = componentEl_1.getBoundingClientRect();
            const componentRect_2 = componentEl_2.getBoundingClientRect();
            expect(componentRect_1.left).toEqual(componentRect_2.left);
            expect(componentRect_1.top).toEqual(componentRect_2.top);
            expect(componentRect_1.width).toEqual(componentRect_2.width);
            expect(componentRect_1.height).toEqual(componentRect_2.height);
        }));

        it('Should show a component bigger than the visible window as centered and scrollbars should not appear.', fakeAsync(() => {

            // overlay div is forced to has width and height equal to 0. This will prevent body
            // to show any scrollbars whatever the size of the component is.
            const fixture = TestBed.createComponent(EmptyPageComponent);
            fixture.detectChanges();
            let hasScrollbar = document.body.scrollHeight > document.body.clientHeight;
            expect(hasScrollbar).toBeFalsy();
            fixture.componentInstance.overlay.show(SimpleBigSizeComponent);
            tick();
            const overlayDiv = document.getElementsByClassName(CLASS_OVERLAY_MAIN)[0];
            const overlayWrapper = overlayDiv.children[0];
            const componentEl = overlayWrapper.children[0].children[0].lastElementChild; // Wrapped in 'NG-COMPONENT'
            const wrapperRect = overlayWrapper.getBoundingClientRect();
            const componentRect = componentEl.getBoundingClientRect();

            // display:flex parent will keep the content container within the wrapper in width (x, left = 0, right = width)
            expect(componentRect.left).toBe(0);
            expect(wrapperRect.width).toEqual(wrapperRect.right);
            expect(wrapperRect.height).toEqual(wrapperRect.bottom);
            expect(componentRect.top).toBeLessThan(0);
            expect(wrapperRect.height / 2).toEqual(componentRect.top + componentRect.height / 2);
            hasScrollbar = document.body.scrollHeight > document.body.clientHeight;
            expect(hasScrollbar).toBeFalsy();
        }));

        // 1.1.1 Global Css
        it('Should apply the css class on igx-overlay component div wrapper.' +
            'Test defaults: When no positionStrategy is passed use GlobalPositionStrategy with default PositionSettings and css class.',
            fakeAsync(() => {
                const fixture = TestBed.createComponent(EmptyPageComponent);
                fixture.detectChanges();
                fixture.componentInstance.overlay.show(SimpleDynamicComponent);
                tick();
                fixture.detectChanges();

                // overlay container IS NOT a child of the debugElement (attached to body, not app-root)
                const overlayWrapper = document.getElementsByClassName(CLASS_OVERLAY_WRAPPER_MODAL)[0];
                expect(overlayWrapper).toBeTruthy();
                expect(overlayWrapper.localName).toEqual('div');
            })
        );

        it('Should apply css class on igx-overlay component inner div wrapper.', fakeAsync(() => {
            const fixture = TestBed.createComponent(EmptyPageComponent);
            fixture.detectChanges();
            const overlaySettings: OverlaySettings = {
                positionStrategy: new GlobalPositionStrategy(),
                scrollStrategy: new NoOpScrollStrategy(),
                modal: false,
                closeOnOutsideClick: false
            };
            fixture.componentInstance.overlay.show(SimpleDynamicComponent, overlaySettings);
            tick();
            fixture.detectChanges();
            const content = document.getElementsByClassName(CLASS_OVERLAY_CONTENT)[0];
            expect(content).toBeTruthy();
            expect(content.localName).toEqual('div');
        }));

        // 1.2 ConnectedPositioningStrategy(show components based on a specified position base point, horizontal and vertical alignment)
        it('Should correctly render igx-overlay', fakeAsync(() => {
            const fixture = TestBed.createComponent(EmptyPageComponent);
            fixture.detectChanges();
            const overlaySettings: OverlaySettings = {
                positionStrategy: new ConnectedPositioningStrategy(),
                scrollStrategy: new NoOpScrollStrategy(),
                modal: false,
                closeOnOutsideClick: false
            };
            const positionSettings: PositionSettings = {
                horizontalDirection: HorizontalAlignment.Right,
                verticalDirection: VerticalAlignment.Bottom,
                target: fixture.componentInstance.buttonElement.nativeElement,
                horizontalStartPoint: HorizontalAlignment.Left,
                verticalStartPoint: VerticalAlignment.Top
            };
            overlaySettings.positionStrategy = new ConnectedPositioningStrategy(positionSettings);
            fixture.componentInstance.overlay.show(SimpleDynamicComponent, overlaySettings);
            tick();
            const wrapper = document.getElementsByClassName(CLASS_OVERLAY_MAIN)[0];
            expect(wrapper).toBeDefined();
            expect(wrapper.classList).toContain(CLASS_OVERLAY_MAIN);
        }));

        it('Should cover the whole window 100% width and height.', fakeAsync(() => {
            const fixture = TestBed.createComponent(EmptyPageComponent);
            fixture.detectChanges();
            const overlaySettings: OverlaySettings = {
                positionStrategy: new GlobalPositionStrategy(),
                scrollStrategy: new NoOpScrollStrategy(),
                modal: false,
                closeOnOutsideClick: false
            };
            const positionSettings: PositionSettings = {
                horizontalDirection: HorizontalAlignment.Right,
                verticalDirection: VerticalAlignment.Bottom,
                target: fixture.componentInstance.buttonElement.nativeElement,
                horizontalStartPoint: HorizontalAlignment.Left,
                verticalStartPoint: VerticalAlignment.Top
            };
            overlaySettings.positionStrategy = new ConnectedPositioningStrategy(positionSettings);
            fixture.componentInstance.overlay.show(SimpleDynamicComponent, overlaySettings);
            tick();
            const wrapper = document.getElementsByClassName(CLASS_OVERLAY_WRAPPER)[0];
            expect(wrapper.clientHeight).toEqual(window.innerHeight);
            expect(wrapper.clientWidth).toEqual(window.innerWidth);
        }));

        it('It should position the shown component inside the igx-overlay wrapper as a content last child.', fakeAsync(() => {
            const fixture = TestBed.createComponent(EmptyPageComponent);
            fixture.detectChanges();
            const overlaySettings: OverlaySettings = {
                positionStrategy: new GlobalPositionStrategy(),
                scrollStrategy: new NoOpScrollStrategy(),
                modal: false,
                closeOnOutsideClick: false
            };
            overlaySettings.positionStrategy = new ConnectedPositioningStrategy();

            fixture.componentInstance.overlay.show(SimpleDynamicComponent, overlaySettings);
            tick();
            const overlayWrapper = document.getElementsByClassName(CLASS_OVERLAY_WRAPPER)[0];
            const content = overlayWrapper.firstChild;
            const componentEl = content.lastChild.lastChild; // wrapped in 'NG-COMPONENT'
            expect(overlayWrapper.nodeName).toEqual('DIV');
            expect(overlayWrapper.firstChild.nodeName).toEqual('DIV');
            expect(componentEl.nodeName).toEqual('DIV');
        }));

        it(`Should use StartPoint:Left/Bottom, Direction Right/Bottom and openAnimation: scaleInVerTop, closeAnimation: scaleOutVerTop
            as default options when using a ConnectedPositioningStrategy without passing other but target element options.`, () => {
                const targetEl: HTMLElement = <HTMLElement>document.getElementsByClassName('300_button')[0];
                const positionSettings2 = {
                    target: targetEl
                };

                const strategy = new ConnectedPositioningStrategy(positionSettings2);

                const expectedDefaults = {
                    target: targetEl,
                    horizontalDirection: HorizontalAlignment.Right,
                    verticalDirection: VerticalAlignment.Bottom,
                    horizontalStartPoint: HorizontalAlignment.Left,
                    verticalStartPoint: VerticalAlignment.Bottom,
                    openAnimation: scaleInVerTop,
                    closeAnimation: scaleOutVerTop,
                    minSize: { width: 0, height: 0 }
                };

                expect(strategy.settings).toEqual(expectedDefaults);
            });

        it(`Should use target: null StartPoint:Left/Bottom, Direction Right/Bottom and openAnimation: scaleInVerTop,
            closeAnimation: scaleOutVerTop as default options when using a ConnectedPositioningStrategy without passing options.`, () => {
                const strategy = new ConnectedPositioningStrategy();

                const expectedDefaults = {
                    target: null,
                    horizontalDirection: HorizontalAlignment.Right,
                    verticalDirection: VerticalAlignment.Bottom,
                    horizontalStartPoint: HorizontalAlignment.Left,
                    verticalStartPoint: VerticalAlignment.Bottom,
                    openAnimation: scaleInVerTop,
                    closeAnimation: scaleOutVerTop,
                    minSize: { width: 0, height: 0 }
                };

                expect(strategy.settings).toEqual(expectedDefaults);
            });

        // adding more than one component to show in igx-overlay:
        it('Should render the component exactly on top of the previous one when adding a new instance with default settings.', () => {
            const fixture = TestBed.createComponent(TopLeftOffsetComponent);
            const overlaySettings: OverlaySettings = {
                positionStrategy: new ConnectedPositioningStrategy()
            };
            fixture.componentInstance.overlay.show(SimpleDynamicComponent, overlaySettings);
            fixture.componentInstance.overlay.show(SimpleDynamicComponent, overlaySettings);
            fixture.detectChanges();

            const overlayWrapper_1 = document.getElementsByClassName(CLASS_OVERLAY_WRAPPER_MODAL)[0];
            const componentEl_1 = overlayWrapper_1.children[0].children[0];
            const overlayWrapper_2 = document.getElementsByClassName(CLASS_OVERLAY_WRAPPER_MODAL)[1];
            const componentEl_2 = overlayWrapper_2.children[0].children[0];
            const componentRect_1 = componentEl_1.getBoundingClientRect();
            const componentRect_2 = componentEl_2.getBoundingClientRect();
            expect(componentRect_1.left).toEqual(0);
            expect(componentRect_1.left).toEqual(componentRect_2.left);
            expect(componentRect_1.top).toEqual(0);
            expect(componentRect_1.top).toEqual(componentRect_2.top);
            expect(componentRect_1.width).toEqual(componentRect_2.width);
            expect(componentRect_1.height).toEqual(componentRect_2.height);
        });

        it('Should render the component exactly on top of the previous one when adding a new instance with the same options.', () => {
            const fixture = TestBed.createComponent(TopLeftOffsetComponent);
            const x = 200;
            const y = 300;
            const positionSettings: PositionSettings = {
                target: new Point(x, y),
                horizontalDirection: HorizontalAlignment.Left,
                verticalDirection: VerticalAlignment.Top,
                horizontalStartPoint: HorizontalAlignment.Left,
                verticalStartPoint: VerticalAlignment.Bottom,
            };
            const overlaySettings: OverlaySettings = {
                positionStrategy: new ConnectedPositioningStrategy(positionSettings)
            };
            fixture.componentInstance.overlay.show(SimpleDynamicComponent, overlaySettings);
            fixture.componentInstance.overlay.show(SimpleDynamicComponent, overlaySettings);
            fixture.detectChanges();

            const overlayWrapper_1 = document.getElementsByClassName(CLASS_OVERLAY_WRAPPER_MODAL)[0];
            const componentEl_1 = overlayWrapper_1.children[0].children[0];
            const overlayWrapper_2 = document.getElementsByClassName(CLASS_OVERLAY_WRAPPER_MODAL)[1];
            const componentEl_2 = overlayWrapper_2.children[0].children[0];
            const componentRect_1 = componentEl_1.getBoundingClientRect();
            const componentRect_2 = componentEl_2.getBoundingClientRect();
            expect(componentRect_1.left).toEqual(x - componentRect_1.width);
            expect(componentRect_1.left).toEqual(componentRect_2.left);
            expect(componentRect_1.top).toEqual(y - componentRect_1.height);
            expect(componentRect_1.top).toEqual(componentRect_2.top);
            expect(componentRect_1.width).toEqual(componentRect_2.width);
            expect(componentRect_1.height).toEqual(componentRect_2.height);
        });

        it(`Should change the state of the component to closed when reaching threshold and closing scroll strategy is used.`,
            fakeAsync(() => {
                const fixture = TestBed.createComponent(EmptyPageComponent);

                //  add one div far away to the right and to the bottom in order scrollbars to appear on page
                addScrollDivToElement(fixture.nativeElement);

                const scrollStrat = new CloseScrollStrategy();
                fixture.detectChanges();
                const overlaySettings: OverlaySettings = {
                    positionStrategy: new GlobalPositionStrategy(),
                    scrollStrategy: scrollStrat,
                    modal: false,
                    closeOnOutsideClick: false
                };
                const overlay = fixture.componentInstance.overlay;
                overlay.show(SimpleDynamicComponent, overlaySettings);
                tick();

                expect(document.documentElement.scrollTop).toEqual(0);
                document.documentElement.scrollTop += 9;
                document.dispatchEvent(new Event('scroll'));
                tick();
                expect(document.documentElement.scrollTop).toEqual(9);
                expect(document.getElementsByClassName(CLASS_OVERLAY_WRAPPER).length).toEqual(1);
                document.documentElement.scrollTop += 25;
                document.dispatchEvent(new Event('scroll'));
                tick();
                expect(document.getElementsByClassName(CLASS_OVERLAY_WRAPPER).length).toEqual(0);
            }));

        it('Should scroll component with the scrolling container when absolute scroll strategy is used.', fakeAsync(() => {
            const fixture = TestBed.createComponent(EmptyPageComponent);

            //  add one div far away to the right and to the bottom in order scrollbars to appear on page
            addScrollDivToElement(fixture.nativeElement);
            const scrollStrat = new AbsoluteScrollStrategy();
            fixture.detectChanges();
            const overlaySettings: OverlaySettings = {
                positionStrategy: new ConnectedPositioningStrategy(),
                scrollStrategy: scrollStrat,
                modal: false,
                closeOnOutsideClick: false
            };
            const buttonElement = fixture.componentInstance.buttonElement.nativeElement;
            const overlay = fixture.componentInstance.overlay;
            overlay.show(SimpleDynamicComponent, overlaySettings);
            tick();

            expect(document.documentElement.scrollTop).toEqual(0);
            let overlayElement = document.getElementsByClassName(CLASS_OVERLAY_CONTENT)[0] as HTMLElement;
            let overlayChildPosition: DOMRect = overlayElement.lastElementChild.getBoundingClientRect() as DOMRect;
            expect(overlayChildPosition.y).toEqual(0);
            expect(buttonElement.getBoundingClientRect().y).toEqual(0);
            document.dispatchEvent(new Event('scroll'));
            tick();
            expect(document.documentElement.scrollTop).toEqual(0);

            document.documentElement.scrollTop += 25;
            document.dispatchEvent(new Event('scroll'));
            tick();
            expect(document.documentElement.scrollTop).toEqual(25);
            overlayElement = document.getElementsByClassName(CLASS_OVERLAY_WRAPPER)[0] as HTMLElement;
            overlayChildPosition = overlayElement.lastElementChild.getBoundingClientRect() as DOMRect;
            expect(overlayChildPosition.y).toEqual(0);
            expect(buttonElement.getBoundingClientRect().y).toEqual(-25);

            document.documentElement.scrollTop += 500;
            document.dispatchEvent(new Event('scroll'));
            tick();
            overlayElement = document.getElementsByClassName(CLASS_OVERLAY_WRAPPER)[0] as HTMLElement;
            overlayChildPosition = overlayElement.lastElementChild.getBoundingClientRect() as DOMRect;
            expect(overlayChildPosition.y).toEqual(0);
            expect(buttonElement.getBoundingClientRect().y).toEqual(-525);
            expect(document.documentElement.scrollTop).toEqual(525);
            expect(document.getElementsByClassName(CLASS_OVERLAY_WRAPPER).length).toEqual(1);
            scrollStrat.detach();
            document.documentElement.scrollTop = 0;
        }));

        // 1.2.1 Connected Css
        it('Should apply css class on igx-overlay component div wrapper.', fakeAsync(() => {
            const fixture = TestBed.createComponent(EmptyPageComponent);
            fixture.detectChanges();
            const overlaySettings: OverlaySettings = {
                positionStrategy: new ConnectedPositioningStrategy(),
                scrollStrategy: new NoOpScrollStrategy(),
                modal: false,
                closeOnOutsideClick: false
            };

            fixture.componentInstance.overlay.show(SimpleDynamicComponent, overlaySettings);
            tick();

            // overlay container IS NOT a child of the debugElement (attached to body, not app-root)
            const overlayWrapper = document.getElementsByClassName(CLASS_OVERLAY_CONTENT)[0];
            expect(overlayWrapper).toBeTruthy();
            expect(overlayWrapper.localName).toEqual('div');
        }));

        // 1.2.2 Connected strategy position method
        it('Should position component based on Point only when connected position strategy is used.', () => {
            const fixture = TestBed.createComponent(EmptyPageComponent);
            fixture.detectChanges();

            // for a Point(300,300);
            const expectedTopForPoint: Array<string> = ['240px', '270px', '300px'];  // top/middle/bottom/
            const expectedLeftForPoint: Array<string> = ['240px', '270px', '300px']; // left/center/right/

            const size = { width: 60, height: 60 };
            const compElement = document.createElement('div');
            compElement.setAttribute('style', 'width:60px; height:60px; color:green; border: 1px solid blue;');
            const contentWrapper = document.createElement('div');
            contentWrapper.setAttribute('style', 'width:80px; height:80px; color:gray;');
            contentWrapper.classList.add('contentWrapper');
            contentWrapper.appendChild(compElement);
            document.body.appendChild(contentWrapper);

            const horAl = Object.keys(HorizontalAlignment).filter(key => !isNaN(Number(HorizontalAlignment[key])));
            const verAl = Object.keys(VerticalAlignment).filter(key => !isNaN(Number(VerticalAlignment[key])));

            fixture.detectChanges();
            for (let i = 0; i < horAl.length; i++) {
                for (let j = 0; j < verAl.length; j++) {

                    // start Point is static Top/Left at 300/300
                    const positionSettings2 = {
                        target: new Point(300, 300),
                        horizontalDirection: HorizontalAlignment[horAl[i]],
                        verticalDirection: VerticalAlignment[verAl[j]],
                        element: null,
                        horizontalStartPoint: HorizontalAlignment.Left,
                        verticalStartPoint: VerticalAlignment.Top
                    };

                    const strategy = new ConnectedPositioningStrategy(positionSettings2);
                    strategy.position(contentWrapper, size);
                    fixture.detectChanges();
                    const transform = `translateX(${expectedLeftForPoint[i]}) translateY(${expectedTopForPoint[j]})`;
                    expect(contentWrapper.style.transform).toBe(transform);
                }
            }
            document.body.removeChild(contentWrapper);
        });

        it('Should position component based on element and start point when connected position strategy is used.', () => {
            const fixture = TestBed.createComponent(TopLeftOffsetComponent);
            fixture.detectChanges();

            // for a Point(300,300);
            const expectedTopForPoint: Array<number> = [240, 270, 300];  // top/middle/bottom/
            const expectedLeftForPoint: Array<number> = [240, 270, 300]; // left/center/right/

            const size = { width: 60, height: 60 };
            const compElement = document.createElement('div');
            compElement.setAttribute('style', 'width:60px; height:60px; color:green; border: 1px solid blue;');
            const contentWrapper = document.createElement('div');
            contentWrapper.setAttribute('style', 'width:80px; height:80px; color:gray;');
            contentWrapper.classList.add('contentWrapper');
            contentWrapper.appendChild(compElement);
            document.body.appendChild(contentWrapper);

            const horAl = Object.keys(HorizontalAlignment).filter(key => !isNaN(Number(HorizontalAlignment[key])));
            const verAl = Object.keys(VerticalAlignment).filter(key => !isNaN(Number(VerticalAlignment[key])));
            const targetEl: HTMLElement = <HTMLElement>document.getElementsByClassName('300_button')[0];

            fixture.detectChanges();

            // loop trough and test all possible combinations (count 81) for StartPoint and Direction.
            for (let lsp = 0; lsp < horAl.length; lsp++) {
                for (let tsp = 0; tsp < verAl.length; tsp++) {
                    for (let i = 0; i < horAl.length; i++) {
                        for (let j = 0; j < verAl.length; j++) {
                            // TODO: add additional check for different start points
                            // start Point is static Top/Left at 300/300
                            const positionSettings2 = {
                                target: targetEl,
                                horizontalDirection: HorizontalAlignment[horAl[i]],
                                verticalDirection: VerticalAlignment[verAl[j]],
                                element: null,
                                horizontalStartPoint: HorizontalAlignment[horAl[lsp]],
                                verticalStartPoint: VerticalAlignment[verAl[tsp]],
                            };
                            const strategy = new ConnectedPositioningStrategy(positionSettings2);
                            strategy.position(contentWrapper, size);
                            fixture.detectChanges();
                            const translateY = (expectedTopForPoint[j] + 30 * tsp) + 'px';
                            const translateX = (expectedLeftForPoint[i] + 50 * lsp) + 'px';
                            const transform = `translateX(${translateX}) translateY(${translateY})`;
                            expect(contentWrapper.style.transform).toBe(transform);
                        }
                    }
                }
            }
            document.body.removeChild(contentWrapper);
        });

        // 1.3 AutoPosition (fit the shown component into the visible window.)
        it('Should correctly render igx-overlay', fakeAsync(() => {
            const fix = TestBed.createComponent(EmptyPageComponent);
            fix.detectChanges();
            const overlaySettings: OverlaySettings = {
                positionStrategy: new AutoPositionStrategy(),
                scrollStrategy: new NoOpScrollStrategy(),
                modal: false,
                closeOnOutsideClick: false
            };

            const positionSettings: PositionSettings = {
                horizontalDirection: HorizontalAlignment.Right,
                verticalDirection: VerticalAlignment.Bottom,
                target: fix.componentInstance.buttonElement.nativeElement,
                horizontalStartPoint: HorizontalAlignment.Left,
                verticalStartPoint: VerticalAlignment.Top
            };
            overlaySettings.positionStrategy = new AutoPositionStrategy(positionSettings);
            fix.componentInstance.overlay.show(SimpleDynamicComponent, overlaySettings);
            tick();
            fix.detectChanges();
            const wrapper = document.getElementsByClassName(CLASS_OVERLAY_WRAPPER)[0];
            expect(wrapper).toBeDefined();
            expect(wrapper.classList).toContain(CLASS_OVERLAY_WRAPPER);
        }));

        it('Should cover the whole window 100% width and height.', fakeAsync(() => {
            const fix = TestBed.createComponent(EmptyPageComponent);
            fix.detectChanges();
            const overlaySettings: OverlaySettings = {
                positionStrategy: new GlobalPositionStrategy(),
                scrollStrategy: new NoOpScrollStrategy(),
                modal: false,
                closeOnOutsideClick: false
            };
            const positionSettings: PositionSettings = {
                horizontalDirection: HorizontalAlignment.Right,
                verticalDirection: VerticalAlignment.Bottom,
                target: fix.componentInstance.buttonElement.nativeElement,
                horizontalStartPoint: HorizontalAlignment.Left,
                verticalStartPoint: VerticalAlignment.Top
            };
            overlaySettings.positionStrategy = new AutoPositionStrategy(positionSettings);
            fix.componentInstance.overlay.show(SimpleDynamicComponent, overlaySettings);
            tick();
            fix.detectChanges();
            const wrapper = document.getElementsByClassName(CLASS_OVERLAY_WRAPPER)[0];
            expect(wrapper.clientHeight).toEqual(window.innerHeight);
            expect(wrapper.clientWidth).toEqual(window.innerWidth);
        }));

        it('Should append the shown component inside the igx-overlay as a last child.', fakeAsync(() => {
            const fix = TestBed.createComponent(EmptyPageComponent);
            fix.detectChanges();
            const overlaySettings: OverlaySettings = {
                positionStrategy: new GlobalPositionStrategy(),
                scrollStrategy: new NoOpScrollStrategy(),
                modal: false,
                closeOnOutsideClick: false
            };
            const positionSettings: PositionSettings = {
                horizontalDirection: HorizontalAlignment.Right,
                verticalDirection: VerticalAlignment.Bottom,
                target: fix.componentInstance.buttonElement.nativeElement,
                horizontalStartPoint: HorizontalAlignment.Left,
                verticalStartPoint: VerticalAlignment.Top
            };
            overlaySettings.positionStrategy = new AutoPositionStrategy(positionSettings);
            fix.componentInstance.overlay.show(SimpleDynamicComponent, overlaySettings);
            tick();

            fix.detectChanges();
            const wrappers = document.getElementsByClassName(CLASS_OVERLAY_CONTENT);
            const wrapperContent = wrappers[wrappers.length - 1].lastElementChild; // wrapped in NG-COMPONENT
            expect(wrapperContent.children.length).toEqual(1);
            expect(wrapperContent.lastElementChild.getAttribute('style'))
                .toEqual('position: absolute; width:100px; height: 100px; background-color: red');
        }));

        it('Should show the component inside of the viewport if it would normally be outside of bounds, BOTTOM + RIGHT.', fakeAsync(() => {
            const fix = TestBed.createComponent(DownRightButtonComponent);
            fix.detectChanges();

            fix.componentInstance.positionStrategy = new AutoPositionStrategy();
            const currentElement = fix.componentInstance;
            const buttonElement = fix.componentInstance.buttonElement.nativeElement;
            fix.detectChanges();
            currentElement.ButtonPositioningSettings.horizontalDirection = HorizontalAlignment.Right;
            currentElement.ButtonPositioningSettings.verticalDirection = VerticalAlignment.Bottom;
            currentElement.ButtonPositioningSettings.verticalStartPoint = VerticalAlignment.Bottom;
            currentElement.ButtonPositioningSettings.horizontalStartPoint = HorizontalAlignment.Right;
            currentElement.ButtonPositioningSettings.target = buttonElement;
            buttonElement.click();
            fix.detectChanges();
            tick();

            fix.detectChanges();
            const wrappers = document.getElementsByClassName(CLASS_OVERLAY_CONTENT);
            const wrapperContent = wrappers[wrappers.length - 1] as HTMLElement; // wrapped in NG-COMPONENT
            const expectedStyle = 'position: absolute; width:100px; height: 100px; background-color: red';
            expect(wrapperContent.lastElementChild.lastElementChild.getAttribute('style')).toEqual(expectedStyle);
            const buttonLeft = buttonElement.offsetLeft;
            const buttonTop = buttonElement.offsetTop;
            const expectedLeft = buttonLeft - wrapperContent.lastElementChild.lastElementChild.clientWidth;
            const expectedTop = buttonTop - wrapperContent.lastElementChild.lastElementChild.clientHeight;
            const wrapperLeft = wrapperContent.getBoundingClientRect().left;
            const wrapperTop = wrapperContent.getBoundingClientRect().top;
            expect(wrapperTop).toEqual(expectedTop);
            expect(wrapperLeft).toEqual(expectedLeft);
        }));

        it('Should display each shown component based on the options specified if the component fits into the visible window.',
            fakeAsync(() => {
                const fix = TestBed.createComponent(EmptyPageComponent);
                fix.detectChanges();
                const button = fix.componentInstance.buttonElement.nativeElement;
                const positionSettings: PositionSettings = {
                    target: button
                };
                const overlaySettings: OverlaySettings = {
                    positionStrategy: new AutoPositionStrategy(positionSettings),
                    modal: false,
                    closeOnOutsideClick: false
                };
                const hAlignmentArray = Object.keys(HorizontalAlignment).filter(key => !isNaN(Number(HorizontalAlignment[key])));
                const vAlignmentArray = Object.keys(VerticalAlignment).filter(key => !isNaN(Number(VerticalAlignment[key])));
                vAlignmentArray.forEach(function (vAlignment) {
                    verifyOverlayBoundingSizeAndPosition(HorizontalAlignment.Left, VerticalAlignment.Bottom,
                        HorizontalAlignment.Right, VerticalAlignment[vAlignment]);
                    hAlignmentArray.forEach(function (hAlignment) {
                        verifyOverlayBoundingSizeAndPosition(HorizontalAlignment.Right, VerticalAlignment.Bottom,
                            HorizontalAlignment[hAlignment], VerticalAlignment[vAlignment]);
                    });
                });

                // TODO: refactor this function and use it in all tests when needed
                function verifyOverlayBoundingSizeAndPosition(horizontalDirection, verticalDirection,
                    horizontalAlignment, verticalAlignment) {
                    positionSettings.horizontalDirection = horizontalDirection;
                    positionSettings.verticalDirection = verticalDirection;
                    positionSettings.horizontalStartPoint = horizontalAlignment;
                    positionSettings.verticalStartPoint = verticalAlignment;
                    overlaySettings.positionStrategy = new AutoPositionStrategy(positionSettings);
                    fix.componentInstance.overlay.show(SimpleDynamicComponent, overlaySettings);
                    tick();
                    const buttonRect = button.getBoundingClientRect();
                    const overlayElement = document.getElementsByClassName(CLASS_OVERLAY_CONTENT)[0];
                    const overlayRect = overlayElement.getBoundingClientRect();
                    const expectedTop = getExpectedTopPosition(verticalAlignment, buttonRect);
                    const expectedLeft = horizontalDirection === HorizontalAlignment.Left ?
                        buttonRect.right - overlayRect.width :
                        getExpectedLeftPosition(horizontalAlignment, buttonRect);
                    expect(overlayRect.top.toFixed(1)).toEqual(expectedTop.toFixed(1));
                    expect(overlayRect.bottom.toFixed(1)).toEqual((overlayRect.top + overlayRect.height).toFixed(1));
                    expect(overlayRect.left.toFixed(1)).toEqual(expectedLeft.toFixed(1));
                    expect(overlayRect.right.toFixed(1)).toEqual((overlayRect.left + overlayRect.width).toFixed(1));
                    fix.componentInstance.overlay.hideAll();
                }
            }));

        it(`Should reposition the component and render it correctly in the window, even when the rendering options passed
            should result in otherwise a partially hidden component. No scrollbars should appear.`,
            fakeAsync(() => {
                const fix = TestBed.createComponent(EmptyPageComponent);
                fix.detectChanges();
                const button = fix.componentInstance.buttonElement.nativeElement;
                const positionSettings: PositionSettings = {
                    target: button
                };
                const overlaySettings: OverlaySettings = {
                    positionStrategy: new AutoPositionStrategy(positionSettings),
                    modal: false,
                    closeOnOutsideClick: false
                };
                const hAlignmentArray = Object.keys(HorizontalAlignment).filter(key => !isNaN(Number(HorizontalAlignment[key])));
                const vAlignmentArray = Object.keys(VerticalAlignment).filter(key => !isNaN(Number(VerticalAlignment[key])));
                hAlignmentArray.forEach(function (hAlignment) {
                    vAlignmentArray.forEach(function (vAlignment) {
                        if (hAlignment === 'Center') {
                            verifyOverlayBoundingSizeAndPosition(HorizontalAlignment.Left, VerticalAlignment.Bottom,
                                HorizontalAlignment.Center, VerticalAlignment[vAlignment]);
                        }
                        if (vAlignment !== 'Top') {
                            verifyOverlayBoundingSizeAndPosition(HorizontalAlignment.Right, VerticalAlignment.Top,
                                HorizontalAlignment[hAlignment], VerticalAlignment[vAlignment]);
                            if (hAlignment !== 'Left') {
                                verifyOverlayBoundingSizeAndPosition(HorizontalAlignment.Left, VerticalAlignment.Top,
                                    HorizontalAlignment[hAlignment], VerticalAlignment[vAlignment]);
                            }
                        }
                    });
                });

                // TODO: refactor this function and use it in all tests when needed
                function verifyOverlayBoundingSizeAndPosition(horizontalDirection, verticalDirection,
                    horizontalAlignment, verticalAlignment) {
                    positionSettings.horizontalDirection = horizontalDirection;
                    positionSettings.verticalDirection = verticalDirection;
                    positionSettings.horizontalStartPoint = horizontalAlignment;
                    positionSettings.verticalStartPoint = verticalAlignment;
                    overlaySettings.positionStrategy = new AutoPositionStrategy(positionSettings);
                    fix.componentInstance.overlay.show(SimpleDynamicComponent, overlaySettings);
                    tick();
                    fix.detectChanges();
                    const buttonRect = button.getBoundingClientRect();
                    const overlayElement = document.getElementsByClassName(CLASS_OVERLAY_CONTENT)[0];
                    const overlayRect = overlayElement.getBoundingClientRect();
                    const expectedTop = verticalDirection === VerticalAlignment.Top ?
                        buttonRect.top + buttonRect.height :
                        getExpectedTopPosition(verticalAlignment, buttonRect);
                    const expectedLeft = (horizontalDirection === HorizontalAlignment.Left &&
                        verticalDirection === VerticalAlignment.Top &&
                        horizontalAlignment === HorizontalAlignment.Right) ?
                        buttonRect.right - overlayRect.width :
                        (horizontalDirection === HorizontalAlignment.Right &&
                            verticalDirection === VerticalAlignment.Top) ?
                            getExpectedLeftPosition(horizontalAlignment, buttonRect) :
                            buttonRect.right;
                    expect(overlayRect.top.toFixed(1)).toEqual(expectedTop.toFixed(1));
                    expect(overlayRect.bottom.toFixed(1)).toEqual((overlayRect.top + overlayRect.height).toFixed(1));
                    expect(overlayRect.left.toFixed(1)).toEqual(expectedLeft.toFixed(1));
                    expect(overlayRect.right.toFixed(1)).toEqual((overlayRect.left + overlayRect.width).toFixed(1));
                    expect(document.body.scrollHeight > document.body.clientHeight).toBeFalsy(); // check scrollbar
                    fix.componentInstance.overlay.hideAll();
                }
            }));

        it('Should render margins correctly.', fakeAsync(() => {
            const expectedMargin = '0px';
            const fix = TestBed.createComponent(EmptyPageComponent);
            fix.detectChanges();
            const button = fix.componentInstance.buttonElement.nativeElement;
            const positionSettings: PositionSettings = {
                target: button
            };
            const overlaySettings: OverlaySettings = {
                positionStrategy: new AutoPositionStrategy(positionSettings),
                scrollStrategy: new NoOpScrollStrategy(),
                modal: false,
                closeOnOutsideClick: false
            };
            const hAlignmentArray = Object.keys(HorizontalAlignment).filter(key => !isNaN(Number(HorizontalAlignment[key])));
            const vAlignmentArray = Object.keys(VerticalAlignment).filter(key => !isNaN(Number(VerticalAlignment[key])));

            hAlignmentArray.forEach(function (hDirection) {
                vAlignmentArray.forEach(function (vDirection) {
                    hAlignmentArray.forEach(function (hAlignment) {
                        vAlignmentArray.forEach(function (vAlignment) {
                            verifyOverlayMargins(hDirection, vDirection, hAlignment, vAlignment);
                        });
                    });
                });
            });

            function verifyOverlayMargins(horizontalDirection, verticalDirection, horizontalAlignment, verticalAlignment) {
                positionSettings.horizontalDirection = horizontalDirection;
                positionSettings.verticalDirection = verticalDirection;
                positionSettings.horizontalStartPoint = horizontalAlignment;
                positionSettings.verticalStartPoint = verticalAlignment;
                overlaySettings.positionStrategy = new AutoPositionStrategy(positionSettings);
                fix.componentInstance.overlay.show(SimpleDynamicComponent, overlaySettings);
                tick();
                fix.detectChanges();
                const overlayWrapper = document.getElementsByClassName(CLASS_OVERLAY_WRAPPER)[0];
                const overlayContent = document.getElementsByClassName(CLASS_OVERLAY_CONTENT)[0];
                const overlayElement = overlayContent.children[0];
                const wrapperMargin = window.getComputedStyle(overlayWrapper, null).getPropertyValue('margin');
                const contentMargin = window.getComputedStyle(overlayContent, null).getPropertyValue('margin');
                const elementMargin = window.getComputedStyle(overlayElement, null).getPropertyValue('margin');
                expect(wrapperMargin).toEqual(expectedMargin);
                expect(contentMargin).toEqual(expectedMargin);
                expect(elementMargin).toEqual(expectedMargin);
                fix.componentInstance.overlay.hideAll();
            }
        }));

        // When adding more than one component to show in igx-overlay:
        it('When the options used to fit the component in the window - adding a new instance of the component with the ' +
            ' same options will render it on top of the previous one.', fakeAsync(() => {
                const fix = TestBed.createComponent(EmptyPageComponent);
                fix.detectChanges();
                const button = fix.componentInstance.buttonElement.nativeElement;
                const positionSettings: PositionSettings = {
                    horizontalDirection: HorizontalAlignment.Right,
                    verticalDirection: VerticalAlignment.Bottom,
                    target: button,
                    horizontalStartPoint: HorizontalAlignment.Center,
                    verticalStartPoint: VerticalAlignment.Bottom
                };
                const overlaySettings: OverlaySettings = {
                    positionStrategy: new AutoPositionStrategy(positionSettings),
                    scrollStrategy: new NoOpScrollStrategy(),
                    modal: false,
                    closeOnOutsideClick: false
                };
                fix.componentInstance.overlay.show(SimpleDynamicComponent, overlaySettings);
                fix.componentInstance.overlay.show(SimpleDynamicComponent, overlaySettings);
                fix.detectChanges();
                tick();

                const buttonRect = button.getBoundingClientRect();
                const overlayWrapper_1 = document.getElementsByClassName(CLASS_OVERLAY_WRAPPER)[0];
                const componentEl_1 = overlayWrapper_1.children[0].children[0];
                const overlayWrapper_2 = document.getElementsByClassName(CLASS_OVERLAY_WRAPPER)[1];
                const componentEl_2 = overlayWrapper_2.children[0].children[0];
                const componentRect_1 = componentEl_1.getBoundingClientRect();
                const componentRect_2 = componentEl_2.getBoundingClientRect();
                expect(componentRect_1.left.toFixed(1)).toEqual((buttonRect.left + buttonRect.width / 2).toFixed(1));
                expect(componentRect_1.left.toFixed(1)).toEqual(componentRect_2.left.toFixed(1));
                expect(componentRect_1.top.toFixed(1)).toEqual((buttonRect.top + buttonRect.height).toFixed(1));
                expect(componentRect_1.top.toFixed(1)).toEqual(componentRect_2.top.toFixed(1));
                expect(componentRect_1.width.toFixed(1)).toEqual(componentRect_2.width.toFixed(1));
                expect(componentRect_1.height.toFixed(1)).toEqual(componentRect_2.height.toFixed(1));
            }));

        // When adding more than one component to show in igx-overlay and the options used will not fit the component in the
        // window, so AutoPosition is used.
        it('When adding a new instance of the component with the same options, will render it on top of the previous one.',
            fakeAsync(() => {
                const fix = TestBed.createComponent(EmptyPageComponent);
                fix.detectChanges();
                const button = fix.componentInstance.buttonElement.nativeElement;
                const positionSettings: PositionSettings = {
                    horizontalDirection: HorizontalAlignment.Left,
                    verticalDirection: VerticalAlignment.Top,
                    target: button,
                    horizontalStartPoint: HorizontalAlignment.Left,
                    verticalStartPoint: VerticalAlignment.Top
                };
                const overlaySettings: OverlaySettings = {
                    positionStrategy: new AutoPositionStrategy(positionSettings),
                    scrollStrategy: new NoOpScrollStrategy(),
                    modal: false,
                    closeOnOutsideClick: false
                };
                fix.componentInstance.overlay.show(SimpleDynamicComponent, overlaySettings);
                fix.detectChanges();
                tick();
                fix.componentInstance.overlay.show(SimpleDynamicComponent, overlaySettings);
                fix.detectChanges();
                tick();
                const buttonRect = button.getBoundingClientRect();
                const overlayWrapper_1 = document.getElementsByClassName(CLASS_OVERLAY_WRAPPER)[0];
                const componentEl_1 = overlayWrapper_1.children[0].children[0];
                const overlayWrapper_2 = document.getElementsByClassName(CLASS_OVERLAY_WRAPPER)[1];
                const componentEl_2 = overlayWrapper_2.children[0].children[0];
                const componentRect_1 = componentEl_1.getBoundingClientRect();
                const componentRect_2 = componentEl_2.getBoundingClientRect();
                expect(componentRect_1.left).toEqual(buttonRect.right); // Will be positioned on the right of the button
                expect(componentRect_1.left).toEqual(componentRect_2.left); // Are on the same spot
                // expect(componentRect_1.top).toEqual(buttonRect.top - componentEl_1.clientHeight); // Will be positioned on top of button
                expect(componentRect_1.top).toEqual(componentRect_2.top); // Will have the same top
                expect(componentRect_1.width).toEqual(componentRect_2.width); // Will have the same width
                expect(componentRect_1.height).toEqual(componentRect_2.height); // Will have the same height
            }));

        it(`Should persist the component's open state when scrolling, when scrolling and noOP scroll strategy is used
        (expanded DropDown remains expanded).`, fakeAsync(() => {
                // TO DO replace Spies with css class and/or getBoundingClientRect.
                const fixture = TestBed.createComponent(EmptyPageComponent);
                const scrollTolerance = 10;
                const scrollStrategy = new BlockScrollStrategy();
                const overlay = fixture.componentInstance.overlay;
                const overlaySettings: OverlaySettings = {
                    modal: false,
                    scrollStrategy: scrollStrategy,
                    positionStrategy: new GlobalPositionStrategy()
                };

                spyOn(scrollStrategy, 'initialize').and.callThrough();
                spyOn(scrollStrategy, 'attach').and.callThrough();
                spyOn(scrollStrategy, 'detach').and.callThrough();
                spyOn(overlay, 'hide').and.callThrough();

                const scrollSpy = spyOn<any>(scrollStrategy, 'onScroll').and.callThrough();

                overlay.show(SimpleDynamicComponent, overlaySettings);
                tick();
                expect(scrollStrategy.initialize).toHaveBeenCalledTimes(1);
                expect(scrollStrategy.attach).toHaveBeenCalledTimes(1);
                expect(scrollStrategy.detach).toHaveBeenCalledTimes(0);
                expect(overlay.hide).toHaveBeenCalledTimes(0);
                document.documentElement.scrollTop += scrollTolerance;
                document.dispatchEvent(new Event('scroll'));
                tick();
                expect(scrollSpy).toHaveBeenCalledTimes(1);
                expect(overlay.hide).toHaveBeenCalledTimes(0);
                expect(scrollStrategy.detach).toHaveBeenCalledTimes(0);
            }));

        it('Should persist the component open state when scrolling and absolute scroll strategy is used.', fakeAsync(() => {
            // TO DO replace Spies with css class and/or getBoundingClientRect.
            const fixture = TestBed.createComponent(EmptyPageComponent);
            const scrollTolerance = 10;
            const scrollStrategy = new AbsoluteScrollStrategy();
            const overlay = fixture.componentInstance.overlay;
            const overlaySettings: OverlaySettings = {
                closeOnOutsideClick: false,
                modal: false,
                positionStrategy: new GlobalPositionStrategy(),
                scrollStrategy: scrollStrategy
            };

            spyOn(scrollStrategy, 'initialize').and.callThrough();
            spyOn(scrollStrategy, 'attach').and.callThrough();
            spyOn(scrollStrategy, 'detach').and.callThrough();
            spyOn(overlay, 'hide').and.callThrough();

            const scrollSpy = spyOn<any>(scrollStrategy, 'onScroll').and.callThrough();

            overlay.show(SimpleDynamicComponent, overlaySettings);
            tick();
            expect(scrollStrategy.initialize).toHaveBeenCalledTimes(1);
            expect(scrollStrategy.attach).toHaveBeenCalledTimes(1);

            document.documentElement.scrollTop += scrollTolerance;
            document.dispatchEvent(new Event('scroll'));
            tick();
            expect(scrollSpy).toHaveBeenCalledTimes(1);
            expect(scrollStrategy.detach).toHaveBeenCalledTimes(0);
            expect(overlay.hide).toHaveBeenCalledTimes(0);
        }));

        // 1.4 ElasticPosition (resize shown component to fit into visible window)
        it('Should correctly render igx-overlay', fakeAsync(() => {
            const fix = TestBed.createComponent(EmptyPageComponent);
            fix.detectChanges();
            const overlaySettings: OverlaySettings = {
                positionStrategy: new ElasticPositionStrategy(),
                scrollStrategy: new NoOpScrollStrategy(),
                modal: false,
                closeOnOutsideClick: false
            };

            const positionSettings: PositionSettings = {
                horizontalDirection: HorizontalAlignment.Right,
                verticalDirection: VerticalAlignment.Bottom,
                target: fix.componentInstance.buttonElement.nativeElement,
                horizontalStartPoint: HorizontalAlignment.Left,
                verticalStartPoint: VerticalAlignment.Top
            };
            overlaySettings.positionStrategy = new ElasticPositionStrategy(positionSettings);
            fix.componentInstance.overlay.show(SimpleDynamicComponent, overlaySettings);
            tick();
            fix.detectChanges();
            const wrapper = document.getElementsByClassName(CLASS_OVERLAY_WRAPPER)[0];
            expect(wrapper).toBeDefined();
            expect(wrapper.classList).toContain(CLASS_OVERLAY_WRAPPER);
        }));

        it('Should cover the whole window 100% width and height.', fakeAsync(() => {
            const fix = TestBed.createComponent(EmptyPageComponent);
            fix.detectChanges();
            const overlaySettings: OverlaySettings = {
                positionStrategy: new GlobalPositionStrategy(),
                scrollStrategy: new NoOpScrollStrategy(),
                modal: false,
                closeOnOutsideClick: false
            };
            const positionSettings: PositionSettings = {
                horizontalDirection: HorizontalAlignment.Right,
                verticalDirection: VerticalAlignment.Bottom,
                target: fix.componentInstance.buttonElement.nativeElement,
                horizontalStartPoint: HorizontalAlignment.Left,
                verticalStartPoint: VerticalAlignment.Top
            };
            overlaySettings.positionStrategy = new ElasticPositionStrategy(positionSettings);
            fix.componentInstance.overlay.show(SimpleDynamicComponent, overlaySettings);
            tick();
            fix.detectChanges();
            const wrapper = document.getElementsByClassName(CLASS_OVERLAY_WRAPPER)[0];
            expect(wrapper.clientHeight).toEqual(window.innerHeight);
            expect(wrapper.clientWidth).toEqual(window.innerWidth);
        }));

        it('Should append the shown component inside the igx-overlay as a last child.', fakeAsync(() => {
            const fix = TestBed.createComponent(EmptyPageComponent);
            fix.detectChanges();
            const overlaySettings: OverlaySettings = {
                positionStrategy: new ElasticPositionStrategy(),
                scrollStrategy: new NoOpScrollStrategy(),
                modal: false,
                closeOnOutsideClick: false
            };
            const positionSettings: PositionSettings = {
                horizontalDirection: HorizontalAlignment.Right,
                verticalDirection: VerticalAlignment.Bottom,
                target: fix.componentInstance.buttonElement.nativeElement,
                horizontalStartPoint: HorizontalAlignment.Left,
                verticalStartPoint: VerticalAlignment.Top
            };
            overlaySettings.positionStrategy = new ElasticPositionStrategy(positionSettings);
            fix.componentInstance.overlay.show(SimpleDynamicComponent, overlaySettings);
            tick();

            fix.detectChanges();
            const wrappers = document.getElementsByClassName(CLASS_OVERLAY_CONTENT);
            const wrapperContent = wrappers[wrappers.length - 1].lastElementChild; // wrapped in NG-COMPONENT
            expect(wrapperContent.children.length).toEqual(1);
            expect(wrapperContent.lastElementChild.getAttribute('style'))
                .toEqual('position: absolute; width:100px; height: 100px; background-color: red');
        }));

        it('Should show the component inside of the viewport if it would normally be outside of bounds, BOTTOM + RIGHT.', fakeAsync(() => {
            const fix = TestBed.createComponent(DownRightButtonComponent);
            fix.detectChanges();

            fix.componentInstance.positionStrategy = new ElasticPositionStrategy();
            const component = fix.componentInstance;
            const buttonElement = fix.componentInstance.buttonElement.nativeElement;
            component.ButtonPositioningSettings.horizontalDirection = HorizontalAlignment.Right;
            component.ButtonPositioningSettings.verticalDirection = VerticalAlignment.Bottom;
            component.ButtonPositioningSettings.verticalStartPoint = VerticalAlignment.Bottom;
            component.ButtonPositioningSettings.horizontalStartPoint = HorizontalAlignment.Right;
            component.ButtonPositioningSettings.target = buttonElement;
            component.ButtonPositioningSettings.minSize = { width: 80, height: 80 };
            buttonElement.click();
            tick();
            fix.detectChanges();

            const wrappers = document.getElementsByClassName(CLASS_OVERLAY_CONTENT);
            const wrapperContent = wrappers[wrappers.length - 1] as HTMLElement; // wrapped in NG-COMPONENT
            expect(wrapperContent.lastElementChild.clientWidth).toEqual(80);
            expect(wrapperContent.lastElementChild.clientHeight).toEqual(80);
            const expectedLeft = buttonElement.offsetLeft + buttonElement.offsetWidth;
            const expectedTop = buttonElement.offsetTop + buttonElement.offsetHeight;
            const wrapperLeft = wrapperContent.getBoundingClientRect().left;
            const wrapperTop = wrapperContent.getBoundingClientRect().top;
            expect(wrapperTop).toEqual(expectedTop);
            expect(wrapperLeft).toEqual(expectedLeft);
        }));

        it('Should display each shown component based on the options specified if the component fits into the visible window.',
            fakeAsync(() => {
                const fix = TestBed.createComponent(EmptyPageComponent);
                fix.detectChanges();
                const button = fix.componentInstance.buttonElement.nativeElement;
                const positionSettings: PositionSettings = {
                    target: button
                };
                const overlaySettings: OverlaySettings = {
                    positionStrategy: new ElasticPositionStrategy(positionSettings),
                    modal: false,
                    closeOnOutsideClick: false
                };
                const hAlignmentArray = Object.keys(HorizontalAlignment).filter(key => !isNaN(Number(HorizontalAlignment[key])));
                const vAlignmentArray = Object.keys(VerticalAlignment).filter(key => !isNaN(Number(VerticalAlignment[key])));
                vAlignmentArray.forEach(function (vAlignment) {
                    verifyOverlayBoundingSizeAndPosition(HorizontalAlignment.Left, VerticalAlignment.Bottom,
                        HorizontalAlignment.Right, VerticalAlignment[vAlignment]);
                    hAlignmentArray.forEach(function (hAlignment) {
                        verifyOverlayBoundingSizeAndPosition(HorizontalAlignment.Right, VerticalAlignment.Bottom,
                            HorizontalAlignment[hAlignment], VerticalAlignment[vAlignment]);
                    });
                });

                // TODO: refactor this function and use it in all tests when needed
                function verifyOverlayBoundingSizeAndPosition(horizontalDirection, verticalDirection,
                    horizontalAlignment, verticalAlignment) {
                    positionSettings.horizontalDirection = horizontalDirection;
                    positionSettings.verticalDirection = verticalDirection;
                    positionSettings.horizontalStartPoint = horizontalAlignment;
                    positionSettings.verticalStartPoint = verticalAlignment;
                    overlaySettings.positionStrategy = new ElasticPositionStrategy(positionSettings);
                    fix.componentInstance.overlay.show(SimpleDynamicComponent, overlaySettings);
                    tick();
                    const buttonRect = button.getBoundingClientRect();
                    const overlayElement = document.getElementsByClassName(CLASS_OVERLAY_CONTENT)[0];
                    const overlayRect = overlayElement.getBoundingClientRect();
                    const expectedTop = getExpectedTopPosition(verticalAlignment, buttonRect);
                    const expectedLeft = horizontalDirection === HorizontalAlignment.Left ?
                        buttonRect.right - overlayRect.width :
                        getExpectedLeftPosition(horizontalAlignment, buttonRect);
                    expect(overlayRect.top.toFixed(1)).toEqual(expectedTop.toFixed(1));
                    expect(overlayRect.bottom.toFixed(1)).toEqual((overlayRect.top + overlayRect.height).toFixed(1));
                    expect(overlayRect.left.toFixed(1)).toEqual(expectedLeft.toFixed(1));
                    expect(overlayRect.right.toFixed(1)).toEqual((overlayRect.left + overlayRect.width).toFixed(1));
                    fix.componentInstance.overlay.hideAll();
                }
            }));

        it('Should render margins correctly.', fakeAsync(() => {
            const expectedMargin = '0px';
            const fix = TestBed.createComponent(EmptyPageComponent);
            fix.detectChanges();
            const button = fix.componentInstance.buttonElement.nativeElement;
            const positionSettings: PositionSettings = {
                target: button
            };
            const overlaySettings: OverlaySettings = {
                positionStrategy: new ElasticPositionStrategy(positionSettings),
                scrollStrategy: new NoOpScrollStrategy(),
                modal: false,
                closeOnOutsideClick: false
            };
            const hAlignmentArray = Object.keys(HorizontalAlignment).filter(key => !isNaN(Number(HorizontalAlignment[key])));
            const vAlignmentArray = Object.keys(VerticalAlignment).filter(key => !isNaN(Number(VerticalAlignment[key])));

            hAlignmentArray.forEach(function (hDirection) {
                vAlignmentArray.forEach(function (vDirection) {
                    hAlignmentArray.forEach(function (hAlignment) {
                        vAlignmentArray.forEach(function (vAlignment) {
                            verifyOverlayMargins(hDirection, vDirection, hAlignment, vAlignment);
                        });
                    });
                });
            });

            function verifyOverlayMargins(horizontalDirection, verticalDirection, horizontalAlignment, verticalAlignment) {
                positionSettings.horizontalDirection = horizontalDirection;
                positionSettings.verticalDirection = verticalDirection;
                positionSettings.horizontalStartPoint = horizontalAlignment;
                positionSettings.verticalStartPoint = verticalAlignment;
                overlaySettings.positionStrategy = new ElasticPositionStrategy(positionSettings);
                fix.componentInstance.overlay.show(SimpleDynamicComponent, overlaySettings);
                tick();
                fix.detectChanges();
                const overlayWrapper = document.getElementsByClassName(CLASS_OVERLAY_WRAPPER)[0];
                const overlayContent = document.getElementsByClassName(CLASS_OVERLAY_CONTENT)[0];
                const overlayElement = overlayContent.children[0];
                const wrapperMargin = window.getComputedStyle(overlayWrapper, null).getPropertyValue('margin');
                const contentMargin = window.getComputedStyle(overlayContent, null).getPropertyValue('margin');
                const elementMargin = window.getComputedStyle(overlayElement, null).getPropertyValue('margin');
                expect(wrapperMargin).toEqual(expectedMargin);
                expect(contentMargin).toEqual(expectedMargin);
                expect(elementMargin).toEqual(expectedMargin);
                fix.componentInstance.overlay.hideAll();
            }
        }));

        // When adding more than one component to show in igx-overlay:
        it('When the options used to fit the component in the window - adding a new instance of the component with the ' +
            ' same options will render it on top of the previous one.', fakeAsync(() => {
                const fix = TestBed.createComponent(EmptyPageComponent);
                fix.detectChanges();
                const button = fix.componentInstance.buttonElement.nativeElement;
                const positionSettings: PositionSettings = {
                    horizontalDirection: HorizontalAlignment.Right,
                    verticalDirection: VerticalAlignment.Bottom,
                    target: button,
                    horizontalStartPoint: HorizontalAlignment.Center,
                    verticalStartPoint: VerticalAlignment.Bottom
                };
                const overlaySettings: OverlaySettings = {
                    positionStrategy: new ElasticPositionStrategy(positionSettings),
                    scrollStrategy: new NoOpScrollStrategy(),
                    modal: false,
                    closeOnOutsideClick: false
                };
                fix.componentInstance.overlay.show(SimpleDynamicComponent, overlaySettings);
                fix.componentInstance.overlay.show(SimpleDynamicComponent, overlaySettings);
                fix.detectChanges();
                tick();

                const buttonRect = button.getBoundingClientRect();
                const overlayWrapper_1 = document.getElementsByClassName(CLASS_OVERLAY_WRAPPER)[0];
                const componentEl_1 = overlayWrapper_1.children[0].children[0];
                const overlayWrapper_2 = document.getElementsByClassName(CLASS_OVERLAY_WRAPPER)[1];
                const componentEl_2 = overlayWrapper_2.children[0].children[0];
                const componentRect_1 = componentEl_1.getBoundingClientRect();
                const componentRect_2 = componentEl_2.getBoundingClientRect();
                expect(componentRect_1.left.toFixed(1)).toEqual((buttonRect.left + buttonRect.width / 2).toFixed(1));
                expect(componentRect_1.left.toFixed(1)).toEqual(componentRect_2.left.toFixed(1));
                expect(componentRect_1.top.toFixed(1)).toEqual((buttonRect.top + buttonRect.height).toFixed(1));
                expect(componentRect_1.top.toFixed(1)).toEqual(componentRect_2.top.toFixed(1));
                expect(componentRect_1.width.toFixed(1)).toEqual(componentRect_2.width.toFixed(1));
                expect(componentRect_1.height.toFixed(1)).toEqual(componentRect_2.height.toFixed(1));
            }));

        // When adding more than one component to show in igx-overlay and the options used will not fit the component in the
        // window, so element is resized.
        it('When adding a new instance of the component with the same options, will render it on top of the previous one.',
            fakeAsync(() => {
                const fix = TestBed.createComponent(EmptyPageComponent);
                fix.detectChanges();
                const button = fix.componentInstance.buttonElement.nativeElement;
                const positionSettings: PositionSettings = {
                    horizontalDirection: HorizontalAlignment.Left,
                    verticalDirection: VerticalAlignment.Top,
                    target: button,
                    horizontalStartPoint: HorizontalAlignment.Left,
                    verticalStartPoint: VerticalAlignment.Top,
                    minSize: { width: 80, height: 80 }
                };
                const overlaySettings: OverlaySettings = {
                    positionStrategy: new ElasticPositionStrategy(positionSettings),
                    scrollStrategy: new NoOpScrollStrategy(),
                    modal: false,
                    closeOnOutsideClick: false
                };
                fix.componentInstance.overlay.show(SimpleDynamicComponent, overlaySettings);
                fix.detectChanges();
                tick();

                fix.componentInstance.overlay.show(SimpleDynamicComponent, overlaySettings);
                fix.detectChanges();
                tick();

                const buttonRect = button.getBoundingClientRect();
                const overlayWrapper_1 = document.getElementsByClassName(CLASS_OVERLAY_WRAPPER)[0];
                const componentEl_1 = overlayWrapper_1.children[0].children[0];
                const overlayWrapper_2 = document.getElementsByClassName(CLASS_OVERLAY_WRAPPER)[1];
                const componentEl_2 = overlayWrapper_2.children[0].children[0];
                const componentRect_1 = componentEl_1.getBoundingClientRect();
                const componentRect_2 = componentEl_2.getBoundingClientRect();
                expect(componentRect_1.left).toEqual(buttonRect.left - positionSettings.minSize.width);
                expect(componentRect_1.left).toEqual(componentRect_2.left);
                expect(componentRect_1.top).toEqual(componentRect_2.top);
                expect(componentRect_1.width).toEqual(componentRect_2.width);
                expect(componentRect_1.height).toEqual(componentRect_2.height);
            }));

        it(`Should persist the component's open state when scrolling, when scrolling and noOP scroll strategy is used
        (expanded DropDown remains expanded).`, fakeAsync(() => {
                // TO DO replace Spies with css class and/or getBoundingClientRect.
                const fixture = TestBed.createComponent(EmptyPageComponent);
                const scrollTolerance = 10;
                const scrollStrategy = new BlockScrollStrategy();
                const overlay = fixture.componentInstance.overlay;
                const overlaySettings: OverlaySettings = {
                    modal: false,
                    scrollStrategy: scrollStrategy,
                    positionStrategy: new ElasticPositionStrategy()
                };

                spyOn(scrollStrategy, 'initialize').and.callThrough();
                spyOn(scrollStrategy, 'attach').and.callThrough();
                spyOn(scrollStrategy, 'detach').and.callThrough();
                spyOn(overlay, 'hide').and.callThrough();

                const scrollSpy = spyOn<any>(scrollStrategy, 'onScroll').and.callThrough();

                overlay.show(SimpleDynamicComponent, overlaySettings);
                tick();
                expect(scrollStrategy.initialize).toHaveBeenCalledTimes(1);
                expect(scrollStrategy.attach).toHaveBeenCalledTimes(1);
                expect(scrollStrategy.detach).toHaveBeenCalledTimes(0);
                expect(overlay.hide).toHaveBeenCalledTimes(0);
                document.documentElement.scrollTop += scrollTolerance;
                document.dispatchEvent(new Event('scroll'));
                tick();
                expect(scrollSpy).toHaveBeenCalledTimes(1);
                expect(overlay.hide).toHaveBeenCalledTimes(0);
                expect(scrollStrategy.detach).toHaveBeenCalledTimes(0);
            }));

        it('Should persist the component open state when scrolling and absolute scroll strategy is used.', fakeAsync(() => {
            // TO DO replace Spies with css class and/or getBoundingClientRect.
            const fixture = TestBed.createComponent(EmptyPageComponent);
            const scrollTolerance = 10;
            const scrollStrategy = new AbsoluteScrollStrategy();
            const overlay = fixture.componentInstance.overlay;
            const overlaySettings: OverlaySettings = {
                closeOnOutsideClick: false,
                modal: false,
                positionStrategy: new ElasticPositionStrategy(),
                scrollStrategy: scrollStrategy
            };

            spyOn(scrollStrategy, 'initialize').and.callThrough();
            spyOn(scrollStrategy, 'attach').and.callThrough();
            spyOn(scrollStrategy, 'detach').and.callThrough();
            spyOn(overlay, 'hide').and.callThrough();

            const scrollSpy = spyOn<any>(scrollStrategy, 'onScroll').and.callThrough();

            overlay.show(SimpleDynamicComponent, overlaySettings);
            tick();
            expect(scrollStrategy.initialize).toHaveBeenCalledTimes(1);
            expect(scrollStrategy.attach).toHaveBeenCalledTimes(1);

            document.documentElement.scrollTop += scrollTolerance;
            document.dispatchEvent(new Event('scroll'));
            tick();
            expect(scrollSpy).toHaveBeenCalledTimes(1);
            expect(scrollStrategy.detach).toHaveBeenCalledTimes(0);
            expect(overlay.hide).toHaveBeenCalledTimes(0);
        }));

        // 3. Interaction
        // 3.1 Modal
        it('Should apply a greyed-out mask layers when is modal.', fakeAsync(() => {
            const fixture = TestBed.createComponent(EmptyPageComponent);
            const overlaySettings: OverlaySettings = {
                modal: true,
            };

            fixture.componentInstance.overlay.show(SimpleDynamicComponent, overlaySettings);
            const overlayWrapper = document.getElementsByClassName(CLASS_OVERLAY_WRAPPER_MODAL)[0];
            tick();
            const styles = css(overlayWrapper);
            const expectedBackgroundColor = 'background-color: rgba(0, 0, 0, 0.38)';
            const appliedBackgroundStyles = styles[3];
            expect(appliedBackgroundStyles).toContain(expectedBackgroundColor);
        }));

        it('Should allow interaction only for the shown component when is modal.', fakeAsync(() => {

            // Utility handler meant for later detachment
            // TO DO replace Spies with css class and/or getBoundingClientRect.
            function _handler(event) {
                if (event.which === 1) {
                    fixture.detectChanges();
                    tick();
                    expect(button.click).toHaveBeenCalledTimes(0);
                    expect(button.onclick).toHaveBeenCalledTimes(0);
                    document.removeEventListener('click', _handler);
                    dummy.remove();
                }

                return event;
            }
            const fixture = TestBed.createComponent(EmptyPageComponent);
            const overlay = fixture.componentInstance.overlay;
            const overlaySettings: OverlaySettings = {
                modal: true,
                closeOnOutsideClick: false,
                positionStrategy: new GlobalPositionStrategy()
            };
            const dummy = document.createElement('button');
            dummy.setAttribute('id', 'dummyButton');
            document.body.appendChild(dummy);
            const button = document.getElementById('dummyButton');

            button.addEventListener('click', _handler);

            spyOn(button, 'click').and.callThrough();
            spyOn(button, 'onclick').and.callThrough();
            spyOn(overlay, 'show').and.callThrough();
            spyOn(overlay, 'hide').and.callThrough();

            overlay.show(SimpleDynamicComponent, overlaySettings);
            tick();
            expect(overlay.show).toHaveBeenCalledTimes(1);
            expect(overlay.hide).toHaveBeenCalledTimes(0);

            button.dispatchEvent(new MouseEvent('click'));
        }));

        it('Should closes the component when esc key is pressed.', fakeAsync(() => {
            const fixture = TestBed.createComponent(EmptyPageComponent);
            const overlay = fixture.componentInstance.overlay;
            const overlaySettings: OverlaySettings = {
                modal: true,
                positionStrategy: new GlobalPositionStrategy()
            };

            const targetButton = 'Escape';
            const escEvent = new KeyboardEvent('keydown', {
                key: targetButton
            });

            overlay.show(SimpleDynamicComponent, overlaySettings);
            tick();

            let overlayWrapper = document.getElementsByClassName(CLASS_OVERLAY_WRAPPER_MODAL)[0];
            overlayWrapper.addEventListener('keydown', (event: KeyboardEvent) => {
                if (event.key === targetButton) {
                    overlayWrapper = document.getElementsByClassName(CLASS_OVERLAY_WRAPPER_MODAL)[0];
                }
            });
            tick();
            expect(overlayWrapper).toBeTruthy();
            overlayWrapper.dispatchEvent(escEvent);
            tick();
        }));

        // Test fix for #1883 #1820
        it('It should close the component when esc key is pressed and there were other keys pressed prior to esc.', fakeAsync(() => {
            const fixture = TestBed.createComponent(EmptyPageComponent);
            const overlay = fixture.componentInstance.overlay;
            const overlaySettings: OverlaySettings = {
                modal: true,
                positionStrategy: new GlobalPositionStrategy()
            };

            const escEvent = new KeyboardEvent('keydown', {
                key: 'Escape'
            });
            const enterEvent = new KeyboardEvent('keydown', {
                key: 'Enter'
            });
            const arrowUpEvent = new KeyboardEvent('keydown', {
                key: 'ArrowUp'
            });
            const aEvent = new KeyboardEvent('keydown', {
                key: 'a'
            });

            overlay.show(SimpleDynamicComponent, overlaySettings);
            tick();

            let overlayWrapper = document.getElementsByClassName(CLASS_OVERLAY_WRAPPER_MODAL)[0];
            overlayWrapper.addEventListener('keydown', (event: KeyboardEvent) => {
                if (event.key === 'Escape') {
                    overlayWrapper = document.getElementsByClassName(CLASS_OVERLAY_WRAPPER_MODAL)[0];
                    expect(overlayWrapper).toBeFalsy();
                }
            });
            tick();
            expect(overlayWrapper).toBeTruthy();

            overlayWrapper.dispatchEvent(enterEvent);
            overlayWrapper.dispatchEvent(aEvent);
            overlayWrapper.dispatchEvent(arrowUpEvent);
            overlayWrapper.dispatchEvent(escEvent);
        }));

        // 3.2 Non - Modal
        it('Should not apply a greyed-out mask layer when is not modal', fakeAsync(() => {
            const fixture = TestBed.createComponent(EmptyPageComponent);
            const overlaySettings: OverlaySettings = {
                modal: false,
            };

            fixture.componentInstance.overlay.show(SimpleDynamicComponent, overlaySettings);
            const overlayWrapper = document.getElementsByClassName(CLASS_OVERLAY_WRAPPER)[0];
            tick();
            const styles = css(overlayWrapper);
            const expectedBackgroundColor = 'background-color: rgba(0, 0, 0, 0.38)';
            const appliedBackgroundStyles = styles[3];
            expect(appliedBackgroundStyles).not.toContain(expectedBackgroundColor);
        }));

        it('Should not close when esc key is pressed and is not modal (DropDown, Dialog, etc.).', fakeAsync(() => {

            // Utility handler meant for later detachment
            function _handler(event) {
                if (event.key === targetButton) {
                    overlayWrapper = document.getElementsByClassName(CLASS_OVERLAY_WRAPPER)[0];
                    expect(overlayWrapper).toBeTruthy();
                    document.removeEventListener(targetEvent, _handler);
                }

                return event;
            }

            const fixture = TestBed.createComponent(EmptyPageComponent);
            const overlay = fixture.componentInstance.overlay;
            const overlaySettings: OverlaySettings = {
                modal: false,
                positionStrategy: new GlobalPositionStrategy()
            };
            const targetEvent = 'keydown';
            const targetButton = 'Escape';
            const escEvent = new KeyboardEvent(targetEvent, {
                key: targetButton
            });

            overlay.show(SimpleDynamicComponent, overlaySettings);
            tick();
            let overlayWrapper = document.getElementsByClassName(CLASS_OVERLAY_WRAPPER)[0];
            overlayWrapper.addEventListener(targetEvent, _handler);

            expect(overlayWrapper).toBeTruthy();
            overlayWrapper.dispatchEvent(escEvent);
        }));

        // 4. Css
        it('Should use component initial container\'s properties when is with 100% width/height and show in overlay element',
            fakeAsync(() => {
                const fixture = TestBed.createComponent(WidthTestOverlayComponent);
                fixture.detectChanges();
                expect(fixture.componentInstance.customComponent).toBeDefined();
                expect(fixture.componentInstance.customComponent.nativeElement.style.width).toEqual('100%');
                expect(fixture.componentInstance.customComponent.nativeElement.getBoundingClientRect().width).toEqual(420);
                expect(fixture.componentInstance.customComponent.nativeElement.style.height).toEqual('100%');
                expect(fixture.componentInstance.customComponent.nativeElement.getBoundingClientRect().height).toEqual(280);
                fixture.componentInstance.buttonElement.nativeElement.click();
                tick();
                const overlayContent = document.getElementsByClassName(CLASS_OVERLAY_CONTENT)[0] as HTMLElement;
                const overlayChild = overlayContent.lastElementChild as HTMLElement;
                expect(overlayChild).toBeDefined();
                expect(overlayChild.style.width).toEqual('100%');
                expect(overlayChild.getBoundingClientRect().width).toEqual(420);
                expect(overlayChild.style.height).toEqual('100%');
                expect(overlayChild.getBoundingClientRect().height).toEqual(280);
                fixture.componentInstance.overlay.hideAll();
            }));
    });

    describe('Integration tests - Scroll Strategies: ', () => {
        configureTestSuite();
        beforeEach(async(() => {
            TestBed.configureTestingModule({
                imports: [IgxToggleModule, DynamicModule, NoopAnimationsModule],
                declarations: DIRECTIVE_COMPONENTS
            });
        }));
        // If adding a component near the visible window borders(left,right,up,down)
        // it should be partially hidden and based on scroll strategy:
        it('Should not allow scrolling with scroll strategy is not passed.', fakeAsync(async () => {
            TestBed.overrideComponent(EmptyPageComponent, {
                set: {
                    styles: [`button {
                        position: absolute;
                        top: 850px;
                        left: -30px;
                        width: 100px;
                        height: 60px;
                    }`]
                }
            });
            await TestBed.compileComponents();
            const fixture = TestBed.createComponent(EmptyPageComponent);
            fixture.detectChanges();

            const dummy = document.createElement('div');
            dummy.setAttribute('style',
                'width:60px; height:60px; color:green; position: absolute; top: 3000px; left: 3000px;');
            document.body.appendChild(dummy);

            const targetEl: HTMLElement = <HTMLElement>document.getElementsByClassName('button')[0];
            const positionSettings2 = {
                target: targetEl
            };

            const overlaySettings: OverlaySettings = {
                positionStrategy: new ConnectedPositioningStrategy(positionSettings2),
                scrollStrategy: new NoOpScrollStrategy(),
                modal: false,
                closeOnOutsideClick: false
            };
            const overlay = fixture.componentInstance.overlay;

            overlay.show(SimpleDynamicComponent, overlaySettings);

            tick();
            const contentWrapper = document.getElementsByClassName(CLASS_OVERLAY_CONTENT)[0];
            const element = contentWrapper.firstChild as HTMLElement;
            const elementRect = element.getBoundingClientRect();

            document.documentElement.scrollTop = 100;
            document.documentElement.scrollLeft = 50;
            document.dispatchEvent(new Event('scroll'));
            tick();

            expect(elementRect).toEqual(element.getBoundingClientRect());
            expect(document.documentElement.scrollTop).toEqual(100);
            expect(document.documentElement.scrollLeft).toEqual(50);
            document.body.removeChild(dummy);
        }));

        it('Should retain the component state when scrolling and block scroll strategy is used.', fakeAsync(async () => {
            TestBed.overrideComponent(EmptyPageComponent, {
                set: {
                    styles: [`button { position: absolute, bottom: -2000px; }`]
                }
            });
            await TestBed.compileComponents();
            const fixture = TestBed.createComponent(EmptyPageComponent);
            fixture.detectChanges();

            const scrollStrat = new BlockScrollStrategy();
            fixture.detectChanges();
            const overlaySettings: OverlaySettings = {
                positionStrategy: new ConnectedPositioningStrategy(),
                scrollStrategy: scrollStrat,
                modal: false,
                closeOnOutsideClick: false
            };
            const overlay = fixture.componentInstance.overlay;
            overlay.show(SimpleDynamicComponent, overlaySettings);
            tick();
            expect(document.documentElement.scrollTop).toEqual(0);
            document.dispatchEvent(new Event('scroll'));
            tick();
            expect(document.documentElement.scrollTop).toEqual(0);

            document.documentElement.scrollTop += 25;
            document.dispatchEvent(new Event('scroll'));
            tick();
            expect(document.documentElement.scrollTop).toEqual(0);

            document.documentElement.scrollTop += 1000;
            document.dispatchEvent(new Event('scroll'));
            tick();
            expect(document.documentElement.scrollTop).toEqual(0);
            expect(document.getElementsByClassName(CLASS_OVERLAY_WRAPPER).length).toEqual(1);
            scrollStrat.detach();
        }));

        it(`Should show the component, AutoPositionStrategy, inside of the viewport if it would normally be outside of bounds,
        TOP + LEFT.`, fakeAsync(async () => {
                TestBed.overrideComponent(DownRightButtonComponent, {
                    set: {
                        styles: [`button {
<<<<<<< HEAD
                            position: absolute;
                            top: 16px;
                            left: 16px;
                            width: 84px;
                            height: 84px;
                            padding: 0px;
                            margin: 0px;
                            border: 0px;
                        }`]
                    }
                });
                await TestBed.compileComponents();
                const fix = TestBed.createComponent(DownRightButtonComponent);
                fix.detectChanges();

                fix.componentInstance.positionStrategy = new AutoPositionStrategy();
                UIInteractions.clearOverlay();
                fix.detectChanges();
                const currentElement = fix.componentInstance;
                const buttonElement = fix.componentInstance.buttonElement.nativeElement;
                fix.detectChanges();
                currentElement.ButtonPositioningSettings.horizontalDirection = HorizontalAlignment.Left;
                currentElement.ButtonPositioningSettings.verticalDirection = VerticalAlignment.Top;
                currentElement.ButtonPositioningSettings.verticalStartPoint = VerticalAlignment.Top;
                currentElement.ButtonPositioningSettings.horizontalStartPoint = HorizontalAlignment.Left;
                currentElement.ButtonPositioningSettings.target = buttonElement;
                buttonElement.click();
                fix.detectChanges();
                tick();

                fix.detectChanges();
                const wrappers = document.getElementsByClassName(CLASS_OVERLAY_CONTENT);
                const wrapperContent = wrappers[wrappers.length - 1] as HTMLElement;
                const expectedStyle = 'position: absolute; width:100px; height: 100px; background-color: red';
                expect(wrapperContent.lastElementChild.lastElementChild.getAttribute('style')).toEqual(expectedStyle);
                const buttonLeft = buttonElement.offsetLeft;
                const buttonTop = buttonElement.offsetTop;
                const expectedLeft = buttonLeft + buttonElement.clientWidth; // To the right of the button
                const expectedTop = buttonTop + buttonElement.clientHeight; // Bottom of the button
                const wrapperLeft = wrapperContent.getBoundingClientRect().left;
                const wrapperTop = wrapperContent.getBoundingClientRect().top;
                expect(wrapperTop).toEqual(expectedTop);
                expect(wrapperLeft).toEqual(expectedLeft);
            }));

        it(`Should show the component, AutoPositionStrategy, inside of the viewport if it would normally be outside of bounds,
        TOP + RIGHT.`, fakeAsync(async () => {
                TestBed.overrideComponent(DownRightButtonComponent, {
                    set: {
                        styles: [`button {
=======
>>>>>>> d30b5013
                position: absolute;
                top: 16px;
                right: 16px;
                width: 84px;
                height: 84px;
                padding: 0px;
                margin: 0px;
                border: 0px;
            }`]
                    }
                });
                await TestBed.compileComponents();
                const fix = TestBed.createComponent(DownRightButtonComponent);
                fix.detectChanges();

                fix.componentInstance.positionStrategy = new AutoPositionStrategy();
                UIInteractions.clearOverlay();
                fix.detectChanges();
                const currentElement = fix.componentInstance;
                const buttonElement = fix.componentInstance.buttonElement.nativeElement;
                fix.detectChanges();
<<<<<<< HEAD
                currentElement.ButtonPositioningSettings.horizontalDirection = HorizontalAlignment.Right;
                currentElement.ButtonPositioningSettings.verticalDirection = VerticalAlignment.Top;
                currentElement.ButtonPositioningSettings.verticalStartPoint = VerticalAlignment.Top;
                currentElement.ButtonPositioningSettings.horizontalStartPoint = HorizontalAlignment.Right;
=======
                currentElement.ButtonPositioningSettings.horizontalDirection = HorizontalAlignment.Left;
                currentElement.ButtonPositioningSettings.verticalDirection = VerticalAlignment.Top;
                currentElement.ButtonPositioningSettings.verticalStartPoint = VerticalAlignment.Top;
                currentElement.ButtonPositioningSettings.horizontalStartPoint = HorizontalAlignment.Left;
>>>>>>> d30b5013
                currentElement.ButtonPositioningSettings.target = buttonElement;
                buttonElement.click();
                fix.detectChanges();
                tick();

                fix.detectChanges();
                const wrappers = document.getElementsByClassName(CLASS_OVERLAY_CONTENT);
<<<<<<< HEAD
=======
                const wrapperContent = wrappers[wrappers.length - 1] as HTMLElement;
                const expectedStyle = 'position: absolute; width:100px; height: 100px; background-color: red';
                expect(wrapperContent.lastElementChild.lastElementChild.getAttribute('style')).toEqual(expectedStyle);
                const buttonLeft = buttonElement.offsetLeft;
                const buttonTop = buttonElement.offsetTop;
                const expectedLeft = buttonLeft + buttonElement.clientWidth; // To the right of the button
                const expectedTop = buttonTop + buttonElement.clientHeight; // Bottom of the button
                const wrapperLeft = wrapperContent.getBoundingClientRect().left;
                const wrapperTop = wrapperContent.getBoundingClientRect().top;
                expect(wrapperTop).toEqual(expectedTop);
                expect(wrapperLeft).toEqual(expectedLeft);
            }));

        it(`Should show the component, AutoPositionStrategy, inside of the viewport if it would normally be outside of bounds,
        TOP + RIGHT.`, fakeAsync(async () => {
                TestBed.overrideComponent(DownRightButtonComponent, {
                    set: {
                        styles: [`button {
                position: absolute;
                top: 16px;
                right: 16px;
                width: 84px;
                height: 84px;
                padding: 0px;
                margin: 0px;
                border: 0px;
            }`]
                    }
                });
                await TestBed.compileComponents();
                const fix = TestBed.createComponent(DownRightButtonComponent);
                fix.detectChanges();

                fix.componentInstance.positionStrategy = new AutoPositionStrategy();
                UIInteractions.clearOverlay();
                fix.detectChanges();
                const currentElement = fix.componentInstance;
                const buttonElement = fix.componentInstance.buttonElement.nativeElement;
                fix.detectChanges();
                currentElement.ButtonPositioningSettings.horizontalDirection = HorizontalAlignment.Right;
                currentElement.ButtonPositioningSettings.verticalDirection = VerticalAlignment.Top;
                currentElement.ButtonPositioningSettings.verticalStartPoint = VerticalAlignment.Top;
                currentElement.ButtonPositioningSettings.horizontalStartPoint = HorizontalAlignment.Right;
                currentElement.ButtonPositioningSettings.target = buttonElement;
                buttonElement.click();
                fix.detectChanges();
                tick();

                fix.detectChanges();
                const wrappers = document.getElementsByClassName(CLASS_OVERLAY_CONTENT);
>>>>>>> d30b5013
                const wrapperContent = wrappers[wrappers.length - 1] as HTMLElement; // wrapper in NG-COMPONENT
                const expectedStyle = 'position: absolute; width:100px; height: 100px; background-color: red';
                expect(wrapperContent.lastElementChild.lastElementChild.getAttribute('style')).toEqual(expectedStyle);
                const buttonLeft = buttonElement.offsetLeft;
                const buttonTop = buttonElement.offsetTop;
                const expectedLeft = buttonLeft - wrapperContent.lastElementChild.lastElementChild.clientWidth; // To the left of the button
                const expectedTop = buttonTop + buttonElement.clientHeight; // Bottom of the button
                const wrapperLeft = wrapperContent.getBoundingClientRect().left;
                const wrapperTop = wrapperContent.getBoundingClientRect().top;
                expect(wrapperTop).toEqual(expectedTop);
                expect(wrapperLeft).toEqual(expectedLeft);
            }));

        it(`Should show the component, AutoPositionStrategy, inside of the viewport if it would normally be outside of bounds,
        BOTTOM + LEFT.`, fakeAsync(async () => {
                TestBed.overrideComponent(DownRightButtonComponent, {
                    set: {
                        styles: [`button {
                position: absolute;
                bottom: 16px;
                left: 16px;
                width: 84px;
                height: 84px;
                padding: 0px;
                margin: 0px;
                border: 0px;
            }`]
                    }
                });
                await TestBed.compileComponents();
                const fix = TestBed.createComponent(DownRightButtonComponent);
                fix.detectChanges();

                fix.componentInstance.positionStrategy = new AutoPositionStrategy();
                UIInteractions.clearOverlay();
                fix.detectChanges();
                const currentElement = fix.componentInstance;
                const buttonElement = fix.componentInstance.buttonElement.nativeElement;
                fix.detectChanges();
                currentElement.ButtonPositioningSettings.horizontalDirection = HorizontalAlignment.Left;
                currentElement.ButtonPositioningSettings.verticalDirection = VerticalAlignment.Bottom;
                currentElement.ButtonPositioningSettings.verticalStartPoint = VerticalAlignment.Bottom;
                currentElement.ButtonPositioningSettings.horizontalStartPoint = HorizontalAlignment.Left;
                currentElement.ButtonPositioningSettings.target = buttonElement;
                buttonElement.click();
                fix.detectChanges();
                tick();

                fix.detectChanges();
                const wrappers = document.getElementsByClassName(CLASS_OVERLAY_CONTENT);
                const wrapperContent = wrappers[wrappers.length - 1] as HTMLElement;
                const expectedStyle = 'position: absolute; width:100px; height: 100px; background-color: red';
                expect(wrapperContent.lastElementChild.lastElementChild.getAttribute('style')).toEqual(expectedStyle);
                const buttonLeft = buttonElement.offsetLeft;
                const buttonTop = buttonElement.offsetTop;
                const expectedLeft = buttonLeft + buttonElement.clientWidth; // To the right of the button
                const expectedTop = buttonTop - wrapperContent.lastElementChild.clientHeight; // On top of the button
                const wrapperLeft = wrapperContent.getBoundingClientRect().left;
                const wrapperTop = wrapperContent.getBoundingClientRect().top;
                expect(wrapperTop).toEqual(expectedTop);
                expect(wrapperLeft).toEqual(expectedLeft);
            }));

        it(`Should show the component, ElasticPositionStrategy, inside of the viewport if it would normally be outside of bounds,
        TOP + LEFT.`, fakeAsync(async () => {
                TestBed.overrideComponent(DownRightButtonComponent, {
                    set: {
                        styles: [`button {
<<<<<<< HEAD
                            position: absolute;
                            top: 16px;
                            left: 16px;
                            width: 84px;
                            height: 84px;
                            padding: 0px;
                            margin: 0px;
                            border: 0px;
                        }`]
=======
                position: absolute;
                top: 16px;
                left: 16px;
                width: 84px;
                height: 84px;
                padding: 0px;
                margin: 0px;
                border: 0px;
            }`]
>>>>>>> d30b5013
                    }
                });
                await TestBed.compileComponents();
                const fix = TestBed.createComponent(DownRightButtonComponent);
                fix.detectChanges();

                fix.componentInstance.positionStrategy = new ElasticPositionStrategy();
                UIInteractions.clearOverlay();
                fix.detectChanges();
                const currentElement = fix.componentInstance;
                const buttonElement = fix.componentInstance.buttonElement.nativeElement;
                currentElement.ButtonPositioningSettings.horizontalDirection = HorizontalAlignment.Left;
                currentElement.ButtonPositioningSettings.verticalDirection = VerticalAlignment.Top;
                currentElement.ButtonPositioningSettings.verticalStartPoint = VerticalAlignment.Top;
                currentElement.ButtonPositioningSettings.horizontalStartPoint = HorizontalAlignment.Left;
                currentElement.ButtonPositioningSettings.target = buttonElement;
                currentElement.ButtonPositioningSettings.minSize = { width: 80, height: 80 };
                buttonElement.click();
                tick();
                fix.detectChanges();

                const wrappers = document.getElementsByClassName(CLASS_OVERLAY_CONTENT);
<<<<<<< HEAD
                const wrapperContent = wrappers[wrappers.length - 1]; // wrapper in NG-COMPONENT
                const expectedLeft = buttonElement.offsetLeft - currentElement.ButtonPositioningSettings.minSize.width;
                const expectedTop = buttonElement.offsetTop - currentElement.ButtonPositioningSettings.minSize.height;
                const componentRect = wrapperContent.lastElementChild.getBoundingClientRect();
                expect(componentRect.left).toEqual(expectedLeft);
                expect(componentRect.top).toEqual(expectedTop);
=======
                const wrapperContent = wrappers[wrappers.length - 1] as HTMLElement;
                const buttonLeft = buttonElement.offsetLeft;
                const buttonTop = buttonElement.offsetTop;
                const expectedLeft = buttonLeft + buttonElement.clientWidth; // To the right of the button
                const expectedTop = buttonTop + buttonElement.clientHeight; // Bottom of the button
                const wrapperLeft = wrapperContent.getBoundingClientRect().left;
                const wrapperTop = wrapperContent.getBoundingClientRect().top;
                expect(wrapperTop).toEqual(expectedTop);
                expect(wrapperLeft).toEqual(expectedLeft);
>>>>>>> d30b5013
            }));

        it(`Should show the component, ElasticPositionStrategy, inside of the viewport if it would normally be outside of bounds,
        TOP + RIGHT.`, fakeAsync(async () => {
                TestBed.overrideComponent(DownRightButtonComponent, {
                    set: {
                        styles: [`button {
<<<<<<< HEAD
                            position: absolute;
                            top: 16px;
                            right: 16px;
                            width: 84px;
                            height: 84px;
                            padding: 0px;
                            margin: 0px;
                            border: 0px;
                        }`]
=======
                position: absolute;
                top: 16px;
                right: 16px;
                width: 84px;
                height: 84px;
                padding: 0px;
                margin: 0px;
                border: 0px;
            }`]
>>>>>>> d30b5013
                    }
                });
                await TestBed.compileComponents();
                const fix = TestBed.createComponent(DownRightButtonComponent);
                fix.detectChanges();

                fix.componentInstance.positionStrategy = new ElasticPositionStrategy();
                UIInteractions.clearOverlay();
                fix.detectChanges();
                const currentElement = fix.componentInstance;
                const buttonElement = fix.componentInstance.buttonElement.nativeElement;
                fix.detectChanges();
                currentElement.ButtonPositioningSettings.horizontalDirection = HorizontalAlignment.Right;
                currentElement.ButtonPositioningSettings.verticalDirection = VerticalAlignment.Top;
                currentElement.ButtonPositioningSettings.verticalStartPoint = VerticalAlignment.Top;
                currentElement.ButtonPositioningSettings.horizontalStartPoint = HorizontalAlignment.Right;
                currentElement.ButtonPositioningSettings.target = buttonElement;
<<<<<<< HEAD
                currentElement.ButtonPositioningSettings.minSize = { width: 80, height: 80 };
                buttonElement.click();
                fix.detectChanges();
                tick();
                fix.detectChanges();

                const wrappers = document.getElementsByClassName(CLASS_OVERLAY_CONTENT);
                const wrapperContent = wrappers[wrappers.length - 1]; // wrapper in NG-COMPONENT
                const expectedLeft = buttonElement.offsetLeft + buttonElement.clientWidth;
                const expectedTop = buttonElement.offsetTop - currentElement.ButtonPositioningSettings.minSize.height;
                const componentRect = wrapperContent.lastElementChild.getBoundingClientRect();
                expect(componentRect.left).toEqual(expectedLeft);
                expect(componentRect.top).toEqual(expectedTop);
=======
                buttonElement.click();
                fix.detectChanges();
                tick();

                fix.detectChanges();
                const wrappers = document.getElementsByClassName(CLASS_OVERLAY_CONTENT);
                const wrapperContent = wrappers[wrappers.length - 1] as HTMLElement; // wrapper in NG-COMPONENT
                const expectedStyle = 'position: absolute; width:100px; height: 100px; background-color: red';
                expect(wrapperContent.lastElementChild.lastElementChild.getAttribute('style')).toEqual(expectedStyle);
                const buttonLeft = buttonElement.offsetLeft;
                const buttonTop = buttonElement.offsetTop;
                const expectedLeft = buttonLeft - wrapperContent.lastElementChild.lastElementChild.clientWidth; // To the left of the button
                const expectedTop = buttonTop + buttonElement.clientHeight; // Bottom of the button
                const wrapperLeft = wrapperContent.getBoundingClientRect().left;
                const wrapperTop = wrapperContent.getBoundingClientRect().top;
                expect(wrapperTop).toEqual(expectedTop);
                expect(wrapperLeft).toEqual(expectedLeft);
>>>>>>> d30b5013
            }));

        it(`Should show the component, ElasticPositionStrategy, inside of the viewport if it would normally be outside of bounds,
        BOTTOM + LEFT.`, fakeAsync(async () => {
                TestBed.overrideComponent(DownRightButtonComponent, {
                    set: {
                        styles: [`button {
<<<<<<< HEAD
                            position: absolute;
                            bottom: 16px;
                            left: 16px;
                            width: 84px;
                            height: 84px;
                            padding: 0px;
                            margin: 0px;
                            border: 0px;
                        }`]
=======
                position: absolute;
                bottom: 16px;
                left: 16px;
                width: 84px;
                height: 84px;
                padding: 0px;
                margin: 0px;
                border: 0px;
            }`]
>>>>>>> d30b5013
                    }
                });
                await TestBed.compileComponents();
                const fix = TestBed.createComponent(DownRightButtonComponent);
                fix.detectChanges();

                fix.componentInstance.positionStrategy = new ElasticPositionStrategy();
                UIInteractions.clearOverlay();
                fix.detectChanges();
                const currentElement = fix.componentInstance;
                const buttonElement = fix.componentInstance.buttonElement.nativeElement;
                fix.detectChanges();
                currentElement.ButtonPositioningSettings.horizontalDirection = HorizontalAlignment.Left;
                currentElement.ButtonPositioningSettings.verticalDirection = VerticalAlignment.Bottom;
                currentElement.ButtonPositioningSettings.verticalStartPoint = VerticalAlignment.Bottom;
                currentElement.ButtonPositioningSettings.horizontalStartPoint = HorizontalAlignment.Left;
                currentElement.ButtonPositioningSettings.target = buttonElement;
<<<<<<< HEAD
                currentElement.ButtonPositioningSettings.minSize = { width: 80, height: 80 };
                buttonElement.click();
                fix.detectChanges();
                tick();
                fix.detectChanges();

                const wrappers = document.getElementsByClassName(CLASS_OVERLAY_CONTENT);
                const wrapperContent = wrappers[wrappers.length - 1]; // wrapper in NG-COMPONENT
                const expectedLeft = buttonElement.offsetLeft - currentElement.ButtonPositioningSettings.minSize.width;
                const expectedTop = buttonElement.offsetTop + buttonElement.offsetHeight;
                const componentRect = wrapperContent.lastElementChild.getBoundingClientRect();
                expect(componentRect.left).toEqual(expectedLeft);
                expect(componentRect.top).toEqual(expectedTop);
=======
                buttonElement.click();
                fix.detectChanges();
                tick();

                fix.detectChanges();
                const wrappers = document.getElementsByClassName(CLASS_OVERLAY_CONTENT);
                const wrapperContent = wrappers[wrappers.length - 1] as HTMLElement;
                const expectedStyle = 'position: absolute; width:100px; height: 100px; background-color: red';
                expect(wrapperContent.lastElementChild.lastElementChild.getAttribute('style')).toEqual(expectedStyle);
                const buttonLeft = buttonElement.offsetLeft;
                const buttonTop = buttonElement.offsetTop;
                const expectedLeft = buttonLeft + buttonElement.clientWidth; // To the right of the button
                const expectedTop = buttonTop - wrapperContent.lastElementChild.clientHeight; // On top of the button
                const wrapperLeft = wrapperContent.getBoundingClientRect().left;
                const wrapperTop = wrapperContent.getBoundingClientRect().top;
                expect(wrapperTop).toEqual(expectedTop);
                expect(wrapperLeft).toEqual(expectedLeft);
>>>>>>> d30b5013
            }));

        // 2. Scroll Strategy (test with GlobalPositionStrategy(default))
        // 2.1. Scroll Strategy - None
        it('Should not scroll component, nor the window when none scroll strategy is passed. No scrolling happens.', fakeAsync(async () => {
            TestBed.overrideComponent(EmptyPageComponent, {
                set: {
                    styles: [`button {
                        position: absolute;
                        top: 120%;
                        left:120%;
                    }`]
                }
            });
            await TestBed.compileComponents();
            const fixture = TestBed.createComponent(EmptyPageComponent);
            fixture.detectChanges();

            const overlaySettings: OverlaySettings = {
                modal: false,
            };
            const overlay = fixture.componentInstance.overlay;
            overlay.show(SimpleDynamicComponent, overlaySettings);
            tick();
            const contentWrapper = document.getElementsByClassName(CLASS_OVERLAY_CONTENT)[0];
            const element = contentWrapper.firstChild as HTMLElement;
            const elementRect = element.getBoundingClientRect();

            document.documentElement.scrollTop = 100;
            document.documentElement.scrollLeft = 50;
            document.dispatchEvent(new Event('scroll'));
            tick();

            expect(elementRect).toEqual(element.getBoundingClientRect());
            expect(document.documentElement.scrollTop).toEqual(100);
            expect(document.documentElement.scrollLeft).toEqual(50);
            overlay.hideAll();
        }));

        it(`Should not close the shown component when none scroll strategy is passed.
        (example: expanded DropDown stays expanded during a scrolling attempt.)`,
            fakeAsync(async () => {
                TestBed.overrideComponent(EmptyPageComponent, {
                    set: {
                        styles: [`button {
                        position: absolute;
                        top: 120%;
                        left:120%;
                    }`]
                    }
                });
                await TestBed.compileComponents();
                const fixture = TestBed.createComponent(EmptyPageComponent);
                fixture.detectChanges();

                const overlaySettings: OverlaySettings = {
                    modal: false,
                };
                const overlay = fixture.componentInstance.overlay;

                overlay.show(SimpleDynamicComponent, overlaySettings);
                tick();
                const contentWrapper = document.getElementsByClassName(CLASS_OVERLAY_CONTENT)[0];
                const element = contentWrapper.firstChild as HTMLElement;
                const elementRect = element.getBoundingClientRect();

                document.documentElement.scrollTop = 40;
                document.documentElement.scrollLeft = 30;
                document.dispatchEvent(new Event('scroll'));
                tick();

                expect(elementRect).toEqual(element.getBoundingClientRect());
                expect(document.documentElement.scrollTop).toEqual(40);
                expect(document.documentElement.scrollLeft).toEqual(30);
                expect(document.getElementsByClassName(CLASS_OVERLAY_WRAPPER).length).toEqual(1);
            }));

        // 2.2 Scroll Strategy - Closing. (Uses a tolerance and closes an expanded component upon scrolling if the tolerance is exceeded.)
        // (example: DropDown or Dialog component collapse/closes after scrolling 10px.)
        it('Should scroll until the set threshold is exceeded, and closing scroll strategy is used.',
            fakeAsync(async () => {
                TestBed.overrideComponent(EmptyPageComponent, {
                    set: {
                        styles: [
                            'button { position: absolute; top: 100%; left: 90% }'
                        ]
                    }
                });
                await TestBed.compileComponents();
                const fixture = TestBed.createComponent(EmptyPageComponent);
                fixture.detectChanges();

                const scrollTolerance = 10;
                const scrollStrategy = new CloseScrollStrategy();
                const overlay = fixture.componentInstance.overlay;
                const overlaySettings: OverlaySettings = {
                    positionStrategy: new GlobalPositionStrategy(),
                    scrollStrategy: scrollStrategy,
                    modal: false
                };

                overlay.show(SimpleDynamicComponent, overlaySettings);
                tick();

                document.documentElement.scrollTop = scrollTolerance;
                document.dispatchEvent(new Event('scroll'));
                tick();
                expect(document.documentElement.scrollTop).toEqual(scrollTolerance);
                expect(document.getElementsByClassName(CLASS_OVERLAY_WRAPPER).length).toEqual(1);

                document.documentElement.scrollTop = scrollTolerance * 2;
                document.dispatchEvent(new Event('scroll'));
                tick();
                expect(document.getElementsByClassName(CLASS_OVERLAY_WRAPPER).length).toEqual(0);

            }));

        it(`Should not change the shown component shown state until it exceeds the scrolling tolerance set,
        and closing scroll strategy is used.`,
            fakeAsync(async () => {
                TestBed.overrideComponent(EmptyPageComponent, {
                    set: {
                        styles: [
                            'button { position: absolute; top: 200%; left: 90% }'
                        ]
                    }
                });
                await TestBed.compileComponents();
                const fixture = TestBed.createComponent(EmptyPageComponent);
                fixture.detectChanges();

                const scrollTolerance = 10;
                const scrollStrategy = new CloseScrollStrategy();
                const overlay = fixture.componentInstance.overlay;
                const overlaySettings: OverlaySettings = {
                    positionStrategy: new GlobalPositionStrategy(),
                    scrollStrategy: scrollStrategy,
                    closeOnOutsideClick: false,
                    modal: false
                };

                overlay.show(SimpleDynamicComponent, overlaySettings);
                tick();
                expect(document.documentElement.scrollTop).toEqual(0);

                document.documentElement.scrollTop += scrollTolerance;
                document.dispatchEvent(new Event('scroll'));
                tick();
                expect(document.documentElement.scrollTop).toEqual(scrollTolerance);
                expect(document.getElementsByClassName(CLASS_OVERLAY_WRAPPER).length).toEqual(1);
                fixture.destroy();
            }));

        it(`Should close the shown component shown when it exceeds the scrolling threshold set, and closing scroll strategy is used.
            (an expanded DropDown, Menu, DatePicker, etc. collapses).`, fakeAsync(async () => {
                TestBed.overrideComponent(EmptyPageComponent, {
                    set: {
                        styles: [
                            'button { position: absolute; top: 100%; left: 90% }'
                        ]
                    }
                });
                await TestBed.compileComponents();
                const fixture = TestBed.createComponent(EmptyPageComponent);
                fixture.detectChanges();

                const scrollTolerance = 10;
                const scrollStrategy = new CloseScrollStrategy();
                const overlay = fixture.componentInstance.overlay;
                const overlaySettings: OverlaySettings = {
                    positionStrategy: new GlobalPositionStrategy(),
                    scrollStrategy: scrollStrategy,
                    modal: false
                };

                overlay.show(SimpleDynamicComponent, overlaySettings);
                tick();
                expect(document.documentElement.scrollTop).toEqual(0);

                document.documentElement.scrollTop += scrollTolerance;
                document.dispatchEvent(new Event('scroll'));
                tick();
                expect(document.getElementsByClassName(CLASS_OVERLAY_WRAPPER).length).toEqual(1);
                expect(document.documentElement.scrollTop).toEqual(scrollTolerance);

                document.documentElement.scrollTop += scrollTolerance * 2;
                document.dispatchEvent(new Event('scroll'));
                tick();
                expect(document.getElementsByClassName(CLASS_OVERLAY_WRAPPER).length).toEqual(0);
            }));

        // 2.3 Scroll Strategy - NoOp.
        it('Should retain the component static and only the background scrolls, when scrolling and noOP scroll strategy is used.',
            fakeAsync(async () => {
                TestBed.overrideComponent(EmptyPageComponent, {
                    set: {
                        styles: [
                            'button { position: absolute; top: 200%; left: 90%; }'
                        ]
                    }
                });
                await TestBed.compileComponents();
                const fixture = TestBed.createComponent(EmptyPageComponent);
                fixture.detectChanges();

                const scrollTolerance = 10;
                const scrollStrategy = new NoOpScrollStrategy();
                const overlay = fixture.componentInstance.overlay;
                const overlaySettings: OverlaySettings = {
                    modal: false,
                    scrollStrategy: scrollStrategy,
                    positionStrategy: new GlobalPositionStrategy()
                };

                overlay.show(SimpleDynamicComponent, overlaySettings);
                tick();
                expect(document.getElementsByClassName(CLASS_OVERLAY_WRAPPER).length).toEqual(1);

                const contentWrapper = document.getElementsByClassName(CLASS_OVERLAY_CONTENT)[0];
                const element = contentWrapper.firstChild as HTMLElement;
                const elementRect = element.getBoundingClientRect();

                document.documentElement.scrollTop += scrollTolerance;
                document.dispatchEvent(new Event('scroll'));
                tick();
                expect(document.documentElement.scrollTop).toEqual(scrollTolerance);
                expect(document.getElementsByClassName(CLASS_OVERLAY_WRAPPER).length).toEqual(1);
                expect(element.getBoundingClientRect()).toEqual(elementRect);
            }));

        // 2.4. Scroll Strategy - Absolute.
        it('Should scroll everything except component when scrolling and absolute scroll strategy is used.', fakeAsync(async () => {

            // Should behave as NoOpScrollStrategy
            TestBed.overrideComponent(EmptyPageComponent, {
                set: {
                    styles: [
                        'button { position: absolute; top:200%; left: 100%; }',
                    ]
                }
            });
            await TestBed.compileComponents();
            const fixture = TestBed.createComponent(EmptyPageComponent);
            fixture.detectChanges();

            const scrollTolerance = 10;
            const scrollStrategy = new NoOpScrollStrategy();
            const overlay = fixture.componentInstance.overlay;
            const overlaySettings: OverlaySettings = {
                closeOnOutsideClick: false,
                modal: false,
                positionStrategy: new ConnectedPositioningStrategy(),
                scrollStrategy: scrollStrategy
            };

            overlay.show(SimpleDynamicComponent, overlaySettings);
            tick();
            expect(document.getElementsByClassName(CLASS_OVERLAY_WRAPPER).length).toEqual(1);

            const contentWrapper = document.getElementsByClassName(CLASS_OVERLAY_CONTENT)[0];
            const element = contentWrapper.firstChild as HTMLElement;
            const elementRect = element.getBoundingClientRect() as DOMRect;

            document.documentElement.scrollTop += scrollTolerance;
            document.dispatchEvent(new Event('scroll'));
            tick();
            const newElementRect = element.getBoundingClientRect() as DOMRect;
            expect(document.documentElement.scrollTop).toEqual(scrollTolerance);
            expect(newElementRect.top).toEqual(elementRect.top);
        }));

        it('Should collapse/close the component when click outside it (DropDown, DatePicker, NavBar etc.)', fakeAsync(async () => {
            // TO DO replace Spies with css class and/or getBoundingClientRect.
            TestBed.overrideComponent(EmptyPageComponent, {
                set: {
                    styles: [
                        'button { position: absolute; top: 90%; left: 100%; }'
                    ]
                }
            });
            await TestBed.compileComponents();
            const fixture = TestBed.createComponent(EmptyPageComponent);
            fixture.detectChanges();

            const overlay = fixture.componentInstance.overlay;
            const overlaySettings: OverlaySettings = {
                modal: false,
                closeOnOutsideClick: true,
                positionStrategy: new GlobalPositionStrategy()
            };

            spyOn(overlay, 'show').and.callThrough();
            spyOn(overlay, 'hide').and.callThrough();

            overlay.show(SimpleDynamicComponent, overlaySettings);
            tick();
            expect(overlay.show).toHaveBeenCalledTimes(1);
            expect(overlay.hide).toHaveBeenCalledTimes(0);

            fixture.componentInstance.buttonElement.nativeElement.click();
            tick();
            expect(overlay.hide).toHaveBeenCalledTimes(1);
        }));

    });

    describe('Integration tests p3 (IgniteUI components): ', () => {
        beforeAll(() => {
            TestBed.resetTestingModule();
        });
        beforeEach(async(() => {
            TestBed.configureTestingModule({
                imports: [IgxToggleModule, DynamicModule, NoopAnimationsModule, IgxComponentsModule],
                declarations: DIRECTIVE_COMPONENTS
            }).compileComponents();
        }));
        it(`Should properly be able to render components that have no initial content (IgxCalendar, IgxAvatar)`, fakeAsync(() => {
            const fixture = TestBed.createComponent(SimpleRefComponent);
            fixture.detectChanges();
            const IGX_CALENDAR_CLASS = `.igx-calendar`;
            const IGX_AVATAR_CLASS = `.igx-avatar`;
            const IGX_DATEPICKER_CLASS = `.igx-date-picker`;
            const overlay = fixture.componentInstance.overlay;
            expect(document.querySelectorAll((IGX_CALENDAR_CLASS)).length).toEqual(0);
            expect(document.querySelectorAll((IGX_AVATAR_CLASS)).length).toEqual(0);
            expect(document.querySelectorAll((IGX_DATEPICKER_CLASS)).length).toEqual(0);
            overlay.show(IgxCalendarComponent);
            // EXPECT
            fixture.detectChanges();
            expect(document.querySelectorAll((IGX_CALENDAR_CLASS)).length).toEqual(1);
            overlay.hideAll();
            tick();
            fixture.detectChanges();
            expect(document.querySelectorAll((IGX_CALENDAR_CLASS)).length).toEqual(0);
            // Expect
            overlay.show(IgxAvatarComponent);
            fixture.detectChanges();
            expect(document.querySelectorAll((IGX_AVATAR_CLASS)).length).toEqual(1);
            // Expect
            overlay.hideAll();
            tick();
            fixture.detectChanges();
            expect(document.querySelectorAll((IGX_AVATAR_CLASS)).length).toEqual(0);
            overlay.show(IgxDatePickerComponent);
            fixture.detectChanges();
            expect(document.querySelectorAll((IGX_DATEPICKER_CLASS)).length).toEqual(1);
            overlay.hideAll();
            tick();
            fixture.detectChanges();
            expect(document.querySelectorAll((IGX_DATEPICKER_CLASS)).length).toEqual(0);
            // Expect
        }));
    });
});
@Component({
    // tslint:disable-next-line:component-selector
    selector: `simple-dynamic-component`,
    template: '<div style=\'position: absolute; width:100px; height: 100px; background-color: red\'></div>'
})
export class SimpleDynamicComponent {
    @HostBinding('style.display')
    public hostDisplay = 'block';
    @HostBinding('style.position')
    public hostPosition = 'absolute';
    @HostBinding('style.width')
    @HostBinding('style.height')
    public hostDimenstions = '100px';
}

@Component({
    template: '<div #item style=\'position: absolute; width:100px; height: 100px; background-color: red\'></div>'
})
export class SimpleRefComponent {
    @ViewChild('item')
    public item: ElementRef;

    constructor(@Inject(IgxOverlayService) public overlay: IgxOverlayService) { }
}

@Component({
    template: '<div style=\'position: absolute; width:3000px; height: 1000px; background-color: red\'></div>'
})
export class SimpleBigSizeComponent {
    @HostBinding('style.display')
    public hostDisplay = 'block';
    @HostBinding('style.position')
    public hostPosition = 'absolute';
    @HostBinding('style.height')
    public hostHeight = '1000px';
    @HostBinding('style.width')
    public hostWidth = '3000px';
}

@Component({
    template: `
        <div igxToggle>
            <div class='scrollableDiv' *ngIf='visible' style=\'position: absolute; width: 200px; height: 200px;
                    overflow-y:scroll; background-color: red\'>
                <p>AAAAA</p>
                <p>AAAAA</p>
                <p>AAAAA</p>
                <p>AAAAA</p>
                <p>AAAAA</p>
                <p>AAAAA</p>
                <p>AAAAA</p>
                <p>AAAAA</p>
                <p>AAAAA</p>
            </div>
        </div>`
})
export class SimpleDynamicWithDirectiveComponent {
    public visible = false;

    @ViewChild(IgxToggleDirective)
    private _overlay: IgxToggleDirective;

    public get overlay(): IgxToggleDirective {
        return this._overlay;
    }

    show(overlaySettings?: OverlaySettings) {
        this.visible = true;
        this.overlay.open(overlaySettings);
    }

    hide() {
        this.visible = false;
        this.overlay.close();
    }
}

@Component({
    template: `<button #button (click)=\'click($event)\' class='button'>Show Overlay</button>`
})
export class EmptyPageComponent {
    constructor(@Inject(IgxOverlayService) public overlay: IgxOverlayService) { }

    @ViewChild('button') buttonElement: ElementRef;

    click(event) {
        this.overlay.show(SimpleDynamicComponent);
    }
}

@Component({
    template: `<button #button (click)='click($event)'>Show Overlay</button>`,
    styles: [`button {
        position: absolute;
        bottom: 0px;
        right: 0px;
        width: 84px;
        height: 84px;
        padding: 0px;
        margin: 0px;
        border: 0px;
    }`]
})
export class DownRightButtonComponent {
    constructor(@Inject(IgxOverlayService) public overlay: IgxOverlayService) { }

    public positionStrategy: IPositionStrategy;

    @ViewChild('button') buttonElement: ElementRef;

    public ButtonPositioningSettings: PositionSettings = {
        horizontalDirection: HorizontalAlignment.Right,
        verticalDirection: VerticalAlignment.Bottom,
        target: null,
        horizontalStartPoint: HorizontalAlignment.Left,
        verticalStartPoint: VerticalAlignment.Top
    };

    click(event) {
        this.positionStrategy.settings = this.ButtonPositioningSettings;
        this.overlay.show(SimpleDynamicComponent, {
            positionStrategy: this.positionStrategy,
            scrollStrategy: new NoOpScrollStrategy(),
            modal: false,
            closeOnOutsideClick: false
        });
    }
}
@Component({
    template: `<button class='300_button' #button (click)=\'click($event)\'>Show Overlay</button>`,
    styles: [`button {
        position: absolute;
        top: 300px;
        left: 300px;
        width: 100px;
        height: 60px;
        border: 0px;
    }`]
})
export class TopLeftOffsetComponent {

    constructor(@Inject(IgxOverlayService) public overlay: IgxOverlayService) { }

    @ViewChild('button') buttonElement: ElementRef;
    click(event) {
        this.overlay.show(SimpleDynamicComponent);
    }
}

@Component({
    template: `
    <div>
        <button class='buttonOne' (click)=\'clickOne($event)\'>Show first Overlay</button>
    </div>
    <div (click)=\'divClick($event)\'>
        <button class='buttonTwo' (click)=\'clickTwo($event)\'>Show second Overlay</button>
    </div>`
})
export class TwoButtonsComponent {
    private _setting: OverlaySettings = { modal: false };

    constructor(@Inject(IgxOverlayService) public overlay: IgxOverlayService) { }

    clickOne() {
        this.overlay.show(SimpleDynamicComponent, this._setting);
    }

    clickTwo() {
        this.overlay.show(SimpleDynamicComponent, this._setting);
    }

    divClick(ev: Event) {
        ev.stopPropagation();
    }
}

@Component({
    template: `<div style="width: 420px; height: 280px;">
    <button class='300_button' igxToggle #button (click)=\'click($event)\'>Show Overlay</button>
        <div #myCustomComponent class="customList" style="width: 100%; height: 100%;">
            Some Content
        </div>
    <div>`,
    styles: [`button {
        position: absolute;
        top: 300px;
        left: 300px;
        width: 100px;
        height: 60px;
        border: 0px;
    }`]
})
export class WidthTestOverlayComponent {

    constructor(
        @Inject(IgxOverlayService) public overlay: IgxOverlayService,
        public elementRef: ElementRef
    ) { }

    @ViewChild('button') buttonElement: ElementRef;
    @ViewChild('myCustomComponent') customComponent: ElementRef;
    public overlaySettings: OverlaySettings = {};
    click(event) {
        this.overlaySettings.positionStrategy = new ConnectedPositioningStrategy();
        this.overlaySettings.scrollStrategy = new NoOpScrollStrategy();
        this.overlaySettings.closeOnOutsideClick = true;
        this.overlaySettings.modal = false;

        this.overlaySettings.positionStrategy.settings.target = this.buttonElement.nativeElement;
        this.overlay.show(this.customComponent, this.overlaySettings);
    }
}

@Component({
    template: `
    <div igxToggle>
        <div class='scrollableDiv' *ngIf='visible' style=\'width:200px; height:200px; overflow-y:scroll;\'>
            <p>AAAAA</p>
            <p>AAAAA</p>
            <p>AAAAA</p>
            <p>AAAAA</p>
            <p>AAAAA</p>
            <p>AAAAA</p>
            <p>AAAAA</p>
            <p>AAAAA</p>
            <p>AAAAA</p>
        </div>
    </div>`
})
export class ScrollableComponent {
    public visible = false;

    @ViewChild(IgxToggleDirective)
    private _toggle: IgxToggleDirective;

    public get toggle(): IgxToggleDirective {
        return this._toggle;
    }

    show() {
        this.visible = true;
        const settings: OverlaySettings = { scrollStrategy: new CloseScrollStrategy() };
        this.toggle.open(settings);
    }

    hide() {
        this.toggle.close();
        this.visible = false;
    }

}

@Component({
    template: `
    <div style=\'display:flex; width:100%; height:500px; justify-content:center;\'>
        <button #button style=\'display:inline-flex; width:150px; height:30px;\' (click)=\'click($event)\' class=\'button\'>
            Show Overlay
        </button>
    </div>
    `
})
export class FlexContainerComponent {
    public overlaySettings: OverlaySettings = {};
    constructor(@Inject(IgxOverlayService) public overlay: IgxOverlayService) { }

    @ViewChild('button') buttonElement: ElementRef;
    click(event) {
        this.overlay.show(SimpleDynamicComponent, this.overlaySettings);
    }
}

const DYNAMIC_COMPONENTS = [
    EmptyPageComponent,
    SimpleRefComponent,
    SimpleDynamicComponent,
    SimpleBigSizeComponent,
    DownRightButtonComponent,
    TopLeftOffsetComponent,
    TwoButtonsComponent,
    WidthTestOverlayComponent,
    ScrollableComponent,
    FlexContainerComponent
];

const IgniteUIComponents = [
    IgxCalendarComponent,
    IgxAvatarComponent,
    IgxDatePickerComponent
];

const DIRECTIVE_COMPONENTS = [
    SimpleDynamicWithDirectiveComponent
];

@NgModule({
    imports: [BrowserModule],
    declarations: [DYNAMIC_COMPONENTS],
    exports: [DYNAMIC_COMPONENTS],
    entryComponents: [DYNAMIC_COMPONENTS]
})
export class DynamicModule { }

@NgModule({
    imports: [IgxCalendarModule, IgxAvatarModule, IgxDatePickerModule],
    entryComponents: IgniteUIComponents
})
export class IgxComponentsModule {
}<|MERGE_RESOLUTION|>--- conflicted
+++ resolved
@@ -2470,7 +2470,6 @@
                 TestBed.overrideComponent(DownRightButtonComponent, {
                     set: {
                         styles: [`button {
-<<<<<<< HEAD
                             position: absolute;
                             top: 16px;
                             left: 16px;
@@ -2503,67 +2502,6 @@
 
                 fix.detectChanges();
                 const wrappers = document.getElementsByClassName(CLASS_OVERLAY_CONTENT);
-                const wrapperContent = wrappers[wrappers.length - 1] as HTMLElement;
-                const expectedStyle = 'position: absolute; width:100px; height: 100px; background-color: red';
-                expect(wrapperContent.lastElementChild.lastElementChild.getAttribute('style')).toEqual(expectedStyle);
-                const buttonLeft = buttonElement.offsetLeft;
-                const buttonTop = buttonElement.offsetTop;
-                const expectedLeft = buttonLeft + buttonElement.clientWidth; // To the right of the button
-                const expectedTop = buttonTop + buttonElement.clientHeight; // Bottom of the button
-                const wrapperLeft = wrapperContent.getBoundingClientRect().left;
-                const wrapperTop = wrapperContent.getBoundingClientRect().top;
-                expect(wrapperTop).toEqual(expectedTop);
-                expect(wrapperLeft).toEqual(expectedLeft);
-            }));
-
-        it(`Should show the component, AutoPositionStrategy, inside of the viewport if it would normally be outside of bounds,
-        TOP + RIGHT.`, fakeAsync(async () => {
-                TestBed.overrideComponent(DownRightButtonComponent, {
-                    set: {
-                        styles: [`button {
-=======
->>>>>>> d30b5013
-                position: absolute;
-                top: 16px;
-                right: 16px;
-                width: 84px;
-                height: 84px;
-                padding: 0px;
-                margin: 0px;
-                border: 0px;
-            }`]
-                    }
-                });
-                await TestBed.compileComponents();
-                const fix = TestBed.createComponent(DownRightButtonComponent);
-                fix.detectChanges();
-
-                fix.componentInstance.positionStrategy = new AutoPositionStrategy();
-                UIInteractions.clearOverlay();
-                fix.detectChanges();
-                const currentElement = fix.componentInstance;
-                const buttonElement = fix.componentInstance.buttonElement.nativeElement;
-                fix.detectChanges();
-<<<<<<< HEAD
-                currentElement.ButtonPositioningSettings.horizontalDirection = HorizontalAlignment.Right;
-                currentElement.ButtonPositioningSettings.verticalDirection = VerticalAlignment.Top;
-                currentElement.ButtonPositioningSettings.verticalStartPoint = VerticalAlignment.Top;
-                currentElement.ButtonPositioningSettings.horizontalStartPoint = HorizontalAlignment.Right;
-=======
-                currentElement.ButtonPositioningSettings.horizontalDirection = HorizontalAlignment.Left;
-                currentElement.ButtonPositioningSettings.verticalDirection = VerticalAlignment.Top;
-                currentElement.ButtonPositioningSettings.verticalStartPoint = VerticalAlignment.Top;
-                currentElement.ButtonPositioningSettings.horizontalStartPoint = HorizontalAlignment.Left;
->>>>>>> d30b5013
-                currentElement.ButtonPositioningSettings.target = buttonElement;
-                buttonElement.click();
-                fix.detectChanges();
-                tick();
-
-                fix.detectChanges();
-                const wrappers = document.getElementsByClassName(CLASS_OVERLAY_CONTENT);
-<<<<<<< HEAD
-=======
                 const wrapperContent = wrappers[wrappers.length - 1] as HTMLElement;
                 const expectedStyle = 'position: absolute; width:100px; height: 100px; background-color: red';
                 expect(wrapperContent.lastElementChild.lastElementChild.getAttribute('style')).toEqual(expectedStyle);
@@ -2603,6 +2541,56 @@
                 const currentElement = fix.componentInstance;
                 const buttonElement = fix.componentInstance.buttonElement.nativeElement;
                 fix.detectChanges();
+                currentElement.ButtonPositioningSettings.horizontalDirection = HorizontalAlignment.Left;
+                currentElement.ButtonPositioningSettings.verticalDirection = VerticalAlignment.Top;
+                currentElement.ButtonPositioningSettings.verticalStartPoint = VerticalAlignment.Top;
+                currentElement.ButtonPositioningSettings.horizontalStartPoint = HorizontalAlignment.Left;
+                currentElement.ButtonPositioningSettings.target = buttonElement;
+                buttonElement.click();
+                fix.detectChanges();
+                tick();
+
+                fix.detectChanges();
+                const wrappers = document.getElementsByClassName(CLASS_OVERLAY_CONTENT);
+                const wrapperContent = wrappers[wrappers.length - 1] as HTMLElement;
+                const expectedStyle = 'position: absolute; width:100px; height: 100px; background-color: red';
+                expect(wrapperContent.lastElementChild.lastElementChild.getAttribute('style')).toEqual(expectedStyle);
+                const buttonLeft = buttonElement.offsetLeft;
+                const buttonTop = buttonElement.offsetTop;
+                const expectedLeft = buttonLeft + buttonElement.clientWidth; // To the right of the button
+                const expectedTop = buttonTop + buttonElement.clientHeight; // Bottom of the button
+                const wrapperLeft = wrapperContent.getBoundingClientRect().left;
+                const wrapperTop = wrapperContent.getBoundingClientRect().top;
+                expect(wrapperTop).toEqual(expectedTop);
+                expect(wrapperLeft).toEqual(expectedLeft);
+            }));
+
+        it(`Should show the component, AutoPositionStrategy, inside of the viewport if it would normally be outside of bounds,
+        TOP + RIGHT.`, fakeAsync(async () => {
+                TestBed.overrideComponent(DownRightButtonComponent, {
+                    set: {
+                        styles: [`button {
+                position: absolute;
+                top: 16px;
+                right: 16px;
+                width: 84px;
+                height: 84px;
+                padding: 0px;
+                margin: 0px;
+                border: 0px;
+            }`]
+                    }
+                });
+                await TestBed.compileComponents();
+                const fix = TestBed.createComponent(DownRightButtonComponent);
+                fix.detectChanges();
+
+                fix.componentInstance.positionStrategy = new AutoPositionStrategy();
+                UIInteractions.clearOverlay();
+                fix.detectChanges();
+                const currentElement = fix.componentInstance;
+                const buttonElement = fix.componentInstance.buttonElement.nativeElement;
+                fix.detectChanges();
                 currentElement.ButtonPositioningSettings.horizontalDirection = HorizontalAlignment.Right;
                 currentElement.ButtonPositioningSettings.verticalDirection = VerticalAlignment.Top;
                 currentElement.ButtonPositioningSettings.verticalStartPoint = VerticalAlignment.Top;
@@ -2614,7 +2602,6 @@
 
                 fix.detectChanges();
                 const wrappers = document.getElementsByClassName(CLASS_OVERLAY_CONTENT);
->>>>>>> d30b5013
                 const wrapperContent = wrappers[wrappers.length - 1] as HTMLElement; // wrapper in NG-COMPONENT
                 const expectedStyle = 'position: absolute; width:100px; height: 100px; background-color: red';
                 expect(wrapperContent.lastElementChild.lastElementChild.getAttribute('style')).toEqual(expectedStyle);
@@ -2683,7 +2670,6 @@
                 TestBed.overrideComponent(DownRightButtonComponent, {
                     set: {
                         styles: [`button {
-<<<<<<< HEAD
                             position: absolute;
                             top: 16px;
                             left: 16px;
@@ -2693,17 +2679,6 @@
                             margin: 0px;
                             border: 0px;
                         }`]
-=======
-                position: absolute;
-                top: 16px;
-                left: 16px;
-                width: 84px;
-                height: 84px;
-                padding: 0px;
-                margin: 0px;
-                border: 0px;
-            }`]
->>>>>>> d30b5013
                     }
                 });
                 await TestBed.compileComponents();
@@ -2726,24 +2701,12 @@
                 fix.detectChanges();
 
                 const wrappers = document.getElementsByClassName(CLASS_OVERLAY_CONTENT);
-<<<<<<< HEAD
                 const wrapperContent = wrappers[wrappers.length - 1]; // wrapper in NG-COMPONENT
                 const expectedLeft = buttonElement.offsetLeft - currentElement.ButtonPositioningSettings.minSize.width;
                 const expectedTop = buttonElement.offsetTop - currentElement.ButtonPositioningSettings.minSize.height;
                 const componentRect = wrapperContent.lastElementChild.getBoundingClientRect();
                 expect(componentRect.left).toEqual(expectedLeft);
                 expect(componentRect.top).toEqual(expectedTop);
-=======
-                const wrapperContent = wrappers[wrappers.length - 1] as HTMLElement;
-                const buttonLeft = buttonElement.offsetLeft;
-                const buttonTop = buttonElement.offsetTop;
-                const expectedLeft = buttonLeft + buttonElement.clientWidth; // To the right of the button
-                const expectedTop = buttonTop + buttonElement.clientHeight; // Bottom of the button
-                const wrapperLeft = wrapperContent.getBoundingClientRect().left;
-                const wrapperTop = wrapperContent.getBoundingClientRect().top;
-                expect(wrapperTop).toEqual(expectedTop);
-                expect(wrapperLeft).toEqual(expectedLeft);
->>>>>>> d30b5013
             }));
 
         it(`Should show the component, ElasticPositionStrategy, inside of the viewport if it would normally be outside of bounds,
@@ -2751,7 +2714,6 @@
                 TestBed.overrideComponent(DownRightButtonComponent, {
                     set: {
                         styles: [`button {
-<<<<<<< HEAD
                             position: absolute;
                             top: 16px;
                             right: 16px;
@@ -2761,17 +2723,6 @@
                             margin: 0px;
                             border: 0px;
                         }`]
-=======
-                position: absolute;
-                top: 16px;
-                right: 16px;
-                width: 84px;
-                height: 84px;
-                padding: 0px;
-                margin: 0px;
-                border: 0px;
-            }`]
->>>>>>> d30b5013
                     }
                 });
                 await TestBed.compileComponents();
@@ -2789,7 +2740,6 @@
                 currentElement.ButtonPositioningSettings.verticalStartPoint = VerticalAlignment.Top;
                 currentElement.ButtonPositioningSettings.horizontalStartPoint = HorizontalAlignment.Right;
                 currentElement.ButtonPositioningSettings.target = buttonElement;
-<<<<<<< HEAD
                 currentElement.ButtonPositioningSettings.minSize = { width: 80, height: 80 };
                 buttonElement.click();
                 fix.detectChanges();
@@ -2803,25 +2753,6 @@
                 const componentRect = wrapperContent.lastElementChild.getBoundingClientRect();
                 expect(componentRect.left).toEqual(expectedLeft);
                 expect(componentRect.top).toEqual(expectedTop);
-=======
-                buttonElement.click();
-                fix.detectChanges();
-                tick();
-
-                fix.detectChanges();
-                const wrappers = document.getElementsByClassName(CLASS_OVERLAY_CONTENT);
-                const wrapperContent = wrappers[wrappers.length - 1] as HTMLElement; // wrapper in NG-COMPONENT
-                const expectedStyle = 'position: absolute; width:100px; height: 100px; background-color: red';
-                expect(wrapperContent.lastElementChild.lastElementChild.getAttribute('style')).toEqual(expectedStyle);
-                const buttonLeft = buttonElement.offsetLeft;
-                const buttonTop = buttonElement.offsetTop;
-                const expectedLeft = buttonLeft - wrapperContent.lastElementChild.lastElementChild.clientWidth; // To the left of the button
-                const expectedTop = buttonTop + buttonElement.clientHeight; // Bottom of the button
-                const wrapperLeft = wrapperContent.getBoundingClientRect().left;
-                const wrapperTop = wrapperContent.getBoundingClientRect().top;
-                expect(wrapperTop).toEqual(expectedTop);
-                expect(wrapperLeft).toEqual(expectedLeft);
->>>>>>> d30b5013
             }));
 
         it(`Should show the component, ElasticPositionStrategy, inside of the viewport if it would normally be outside of bounds,
@@ -2829,7 +2760,6 @@
                 TestBed.overrideComponent(DownRightButtonComponent, {
                     set: {
                         styles: [`button {
-<<<<<<< HEAD
                             position: absolute;
                             bottom: 16px;
                             left: 16px;
@@ -2839,17 +2769,6 @@
                             margin: 0px;
                             border: 0px;
                         }`]
-=======
-                position: absolute;
-                bottom: 16px;
-                left: 16px;
-                width: 84px;
-                height: 84px;
-                padding: 0px;
-                margin: 0px;
-                border: 0px;
-            }`]
->>>>>>> d30b5013
                     }
                 });
                 await TestBed.compileComponents();
@@ -2867,7 +2786,6 @@
                 currentElement.ButtonPositioningSettings.verticalStartPoint = VerticalAlignment.Bottom;
                 currentElement.ButtonPositioningSettings.horizontalStartPoint = HorizontalAlignment.Left;
                 currentElement.ButtonPositioningSettings.target = buttonElement;
-<<<<<<< HEAD
                 currentElement.ButtonPositioningSettings.minSize = { width: 80, height: 80 };
                 buttonElement.click();
                 fix.detectChanges();
@@ -2881,25 +2799,6 @@
                 const componentRect = wrapperContent.lastElementChild.getBoundingClientRect();
                 expect(componentRect.left).toEqual(expectedLeft);
                 expect(componentRect.top).toEqual(expectedTop);
-=======
-                buttonElement.click();
-                fix.detectChanges();
-                tick();
-
-                fix.detectChanges();
-                const wrappers = document.getElementsByClassName(CLASS_OVERLAY_CONTENT);
-                const wrapperContent = wrappers[wrappers.length - 1] as HTMLElement;
-                const expectedStyle = 'position: absolute; width:100px; height: 100px; background-color: red';
-                expect(wrapperContent.lastElementChild.lastElementChild.getAttribute('style')).toEqual(expectedStyle);
-                const buttonLeft = buttonElement.offsetLeft;
-                const buttonTop = buttonElement.offsetTop;
-                const expectedLeft = buttonLeft + buttonElement.clientWidth; // To the right of the button
-                const expectedTop = buttonTop - wrapperContent.lastElementChild.clientHeight; // On top of the button
-                const wrapperLeft = wrapperContent.getBoundingClientRect().left;
-                const wrapperTop = wrapperContent.getBoundingClientRect().top;
-                expect(wrapperTop).toEqual(expectedTop);
-                expect(wrapperLeft).toEqual(expectedLeft);
->>>>>>> d30b5013
             }));
 
         // 2. Scroll Strategy (test with GlobalPositionStrategy(default))
