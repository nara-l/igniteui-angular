import {
    Component,
    ElementRef,
    Inject,
    NgModule,
    ViewChild
} from '@angular/core';
import { TestBed } from '@angular/core/testing';
import { BrowserModule, By } from '@angular/platform-browser';
import { IgxOverlayService } from './overlay';

fdescribe('igxOverlay', () => {
    beforeEach(async () => {
        TestBed.configureTestingModule({
            imports: [
                DynamicModule
            ],
            declarations: [
                EmptyPageComponent
            ],
            providers: [IgxOverlayService]
        }).compileComponents();
    });
    it('Unit - OverlayElement should return a div attached to Document\'s body', () => {
        const fixture = TestBed.createComponent(EmptyPageComponent);
        fixture.detectChanges();

        fixture.componentInstance.buttonElement.nativeElement.click();
        fixture.whenStable().then(() => {
            const overlayDiv = fixture.debugElement.nativeElement.parentElement.lastChild;
            expect(overlayDiv).toBeDefined();
            expect(overlayDiv.style.display).toEqual('block');
            expect(overlayDiv.classList.contains('overlay')).toBeTruthy();
            fixture.componentInstance.overlay.hideAll();
        });
    });
<<<<<<< HEAD

// 1. Positioning Strategies
    // 1.1 Center (show components in the window center).
    xit('igx-overlay is rendered on top of all other views/components (any previously existing html on the page) etc.', () => {
        // TO DO
    });

    xit('igx-overlay covers the whole window 100% width and height', () => {
        // TO DO
    });

    xit('The shown component is inside the igx-overlay as a last child.', () => {
        // TO DO
    });

    xit('The shown component is in the center of igx-overlay (visible window).', () => {
        // TO DO
    });

    xit('When adding a new instance of a component with the same options, it is rendered exactly on top of the previous one.', () => {
        // TO DO
    });
    // adding more than one component to show in igx-overlay:
    xit('When adding a component near the window borders(left,right,up,down), it should be rendered in the igx-overlay center', () => {
        // TO DO
    });

    xit('If the shown component is bigger than the visible window, than it should be centered and scrollbars should appear.', () => {
        // TO DO
    });

    // 1.2 ConnectedPositioningStrategy(show components based on a specified position base point, horizontal and vertical alignment)
    xit('igx-overlay is rendered on top of all other views/components (any previously existing html on the page) etc.', () => {
        // TO DO
    });

    xit('igx-overlay covers the whole window 100% width and height.', () => {
        // TO DO
    });

    xit('The shown component is inside the igx-overlay as a last child.', () => {
        // TO DO
    });

    xit('The shown component is positioned according to the options passed (base point/Left, Center, Right/Top, Middle, Bottom).', () => {
        // TO DO
    });

    xit('If using a ConnectedPositioningStrategy without passing options, the omitted ones default to ' +
    '(Window center point, Center, Middle).', () => {
        // TO DO
    });

    xit('When adding a new component it should be rendered where expected based on the options passed.', () => {
        // TO DO
    });

    // adding more than one component to show in igx-overlay:
    xit('When adding a new instance of component with the same options, it is rendered exactly on top of the previous one.', () => {
        // TO DO
    });

    // If adding a component near the visible window borders(left,right,up,down) it should be partially hidden and based on scroll strategy:
    xit('Scroll Strategy None: no scrolling possible.', () => {
        // TO DO
    });

    xit('closingScrollStrategy: no scrolling possible. The component changes ' +
    'state to closed when reaching the threshold (example: expanded DropDown collapses).', () => {
        // TO DO
    });

    xit('Scroll Strategy Fixed: it should be partially hidden. When scrolling, the component stays static. ' +
    'Component state remains the same (example: expanded DropDown remains expanded).', () => {
        // TO DO
    });

    xit('Scroll Strategy Absolute: can scroll it into view. Component persist state. ' +
    '(example: expanded DropDown remains expanded)', () => {
        // TO DO
    });

    // 1.3 AutoPosition (fit the shown component into the visible window.)
    xit('igx-overlay is rendered on top of all other views/components (any previously existing html on the page) etc.', () => {
        // TO DO
    });

    xit('igx-overlay covers the whole window 100% width and height', () => {
        // TO DO
    });

    xit('The shown component is inside the igx-overlay as a last child.', () => {
        // TO DO
    });

    xit('igx-overlay displays each shown component based on the options specified if the component fits into the visible window.', () => {
        // TO DO
    });

    xit('The component is repositioned and rendered correctly in the window, even when the rendering options passed ' +
    ' should result in otherwise a partially hidden component. No scrollbars should appear.', () => {
        // TO DO
    });

    xit('igx-overlay margins should be rendered correctly', () => {
        // TO DO
    });

    xit('igx-overlay displays each shown component in the browser’s visible window and tries to fit it in case of AutoPosition.', () => {
        // TO DO
    });

    // When adding more than one component to show in igx-overlay:
    xit('When the options used fit the component in the window - adding a new instance of the component with the ' +
    ' same options will render it on top of the previous one.', () => {
        // TO DO
    });

    // When adding more than one component to show in igx-overlay and the options used will not fit the component in the
    // window, so AutoPosition is used.
    xit('adding a new instance of the component with the same options, will render it on top of the previous one.', () => {
        // TO DO
    });

    // When adding a component like Menu that has a sub-menu near the visible window, upon opening the sub-menu,
    // no scrollbar will appear but the sub-menus are rearranged in order to fit in the visible window.
    xit('If the width/height allows, the sub-menu should be shown in the window. If not, it should be AutoPositioned', () => {
        // TO DO
    });

    // 2. Scroll Strategy
    // 2.1. Scroll Strategy - None
    xit('The component do not scroll with the window. The event is canceled. No scrolling happens.', () => {
        // TO DO
    });

    xit('The component shown in igx-overlay do not close.(example: expanded DropDown stays expanded during a scrolling attempt.)', () => {
        // TO DO
    });

    // 2.2 Scroll Strategy - Closing. (Uses a tolerance and closes an expanded component upon scrolling if the tolerance is exceeded.)
    // (example: DropDown or Dialog component collapse/closes after scrolling 10px.)
    xit('Until the set tolerance is exceeded scrolling is possible.', () => {
        // TO DO
    });

    xit('The component shown in igx-overlay do not change its state until it exceeds the scrolling tolerance set.', () => {
        // TO DO
    });

    xit('The component shown in igx-overlay changes its state when it exceeds the scrolling tolerance set ' +
    '(an expanded DropDown, Menu, DatePicker, etc. collapses).', () => {
        // TO DO
    });

    // 2.3 Scroll Strategy - Fixed.
    xit('When scrolling, the component stays static and only the background scrolls', () => {
        // TO DO
    });

    xit('Component persist open state (expanded DropDown remains expanded)', () => {
        // TO DO
    });

    // 2.4. Scroll Strategy - Absolute.
    xit('Scrolls everything.', () => {
        // TO DO
    });

    xit('Components persist open state.', () => {
        // TO DO
    });

    // 3. Interaction
    // 3.1 Modal
    xit('igx-overlay applies a greyed our mask layers', () => {
        // TO DO
    });

    xit('Interaction is allowed only for the shown modal dialog component', () => {
        // TO DO
    });

    xit('Esc key closes the dialog.', () => {
        // TO DO
    });

    xit('Enter selects', () => {
        // TO DO
    });

    xit('Clicking outside the dialog does not close it', () => {
        // TO DO
    });

    // 3.2 Non - Modal
    xit('igx-overlay do not apply a greyed our mask layer', () => {
        // TO DO
    });

    xit('Tab allows changing focus to other components/elements on the window which are not shown via the igx-overlay', () => {
        // TO DO
    });

    xit('Clicking outside the component it collapses/closes (DropDown, DatePicker, NavBar etc.)', () => {
        // TO DO
    });

    xit('Escape - closes (DropDown, Dialog, etc.).', () => {
        // TO DO
    });

    // 4. Css
    xit('All appropriate css classes should be applied on igx-overlay initialization. ' +
    '(“class overlay”, incl. position, width, height, etc.)', () => {
        // TO DO
    });

    xit('All css properties set should be actually applied.', () => {
        // TO DO
    });

    xit('Css should not leak: From igx-overlay to the inner components (greyed out modal).', () => {
        // TO DO
    });

    xit('Css should not leak: From shown components to igx-overlay.', () => {
        // TO DO
=======
    it('Unit - Should show component passed to overlay',  () => {
        const fixture = TestBed.createComponent(EmptyPageComponent);
        fixture.detectChanges();

        fixture.componentInstance.buttonElement.nativeElement.click();
        fixture.whenStable().then(() => {
            const overlayDiv = fixture.debugElement.nativeElement.parentElement.lastChild;
            expect(overlayDiv).toBeDefined();
            expect(overlayDiv.style.display).toEqual('block');
            expect(overlayDiv.children.length).toEqual(1);
            expect(overlayDiv.children[0].localName).toEqual('ng-component');

            fixture.componentInstance.overlay.hideAll();
        });
    });
    fit('Unit - Hide() should hide component and overlay',  () => {
        const fixture = TestBed.createComponent(EmptyPageComponent);
        fixture.detectChanges();

        fixture.componentInstance.overlay.show(SimpleDynamicComponent);
        fixture.componentInstance.overlay.show(SimpleDynamicComponent);
        fixture.whenStable().then(() => {
            fixture.detectChanges();
            const overlayDiv = fixture.debugElement.nativeElement.parentElement.lastChild;
            expect(overlayDiv).toBeDefined();
            expect(overlayDiv.style.display).toEqual('block');
            expect(overlayDiv.children.length).toEqual(2);
            expect(overlayDiv.children[0].localName).toEqual('ng-component');
            expect(overlayDiv.children[1].localName).toEqual('ng-component');

            fixture.componentInstance.overlay.hide(1);
            return fixture.whenStable();
        }).then(() => {
            fixture.detectChanges();
            const overlayDiv = fixture.debugElement.nativeElement.parentElement.lastChild;
            expect(overlayDiv).toBeDefined();
            expect(overlayDiv.style.display).toEqual('block');
            expect(overlayDiv.children.length).toEqual(1);
            expect(overlayDiv.children[0].localName).toEqual('ng-component');

            fixture.componentInstance.overlay.hide(0);
            return fixture.whenStable();
        }).then(() => {
            fixture.detectChanges();
            const overlayDiv = fixture.debugElement.nativeElement.parentElement.lastChild;
            expect(overlayDiv).toBeDefined();
            expect(overlayDiv.style.display).toEqual('none');
            expect(overlayDiv.children.length).toEqual(0);
        });
    });
    fit('Unit - HideAll() should hide all components and overlay',  () => {
        const fixture = TestBed.createComponent(EmptyPageComponent);
        fixture.detectChanges();
        fixture.componentInstance.overlay.show(SimpleDynamicComponent);
        fixture.componentInstance.overlay.show(SimpleDynamicComponent);
        fixture.whenStable().then(() => {
            fixture.detectChanges();
            const overlayDiv = fixture.debugElement.nativeElement.parentElement.lastChild;
            expect(overlayDiv).toBeDefined();
            expect(overlayDiv.style.display).toEqual('block');
            expect(overlayDiv.children.length).toEqual(2);
            expect(overlayDiv.children[0].localName).toEqual('ng-component');
            expect(overlayDiv.children[1].localName).toEqual('ng-component');

            fixture.componentInstance.overlay.hideAll();
            return fixture.whenStable();
        }).then(() => {
            fixture.detectChanges();
            const overlayDiv = fixture.debugElement.nativeElement.parentElement.lastChild;
            expect(overlayDiv).toBeDefined();
            expect(overlayDiv.style.display).toEqual('none');
            expect(overlayDiv.children.length).toEqual(0);
        });
>>>>>>> 73dbd22e
    });
});

@Component({
    template: '<button #button (click)=\'click($event)\'>Show Overlay</button>'
})
export class EmptyPageComponent {
    constructor(@Inject(IgxOverlayService) public overlay: IgxOverlayService) { }

    @ViewChild('button') buttonElement: ElementRef;

    click(event) {
        this.overlay.show(SimpleDynamicComponent);
    }
}

@Component({
    template: '<div style=\'position: absolute; width:100px; height: 100px; background-color: red\'></div>'
})
export class SimpleDynamicComponent { }

const TEST_COMPONENTS = [
    SimpleDynamicComponent
];

@NgModule({
    imports: [BrowserModule],
    declarations: [TEST_COMPONENTS],
    exports: [TEST_COMPONENTS],
    // bootstrap: [TEST_COMPONENTS],
    entryComponents: [TEST_COMPONENTS]
})
export class DynamicModule { }<|MERGE_RESOLUTION|>--- conflicted
+++ resolved
@@ -34,236 +34,6 @@
             fixture.componentInstance.overlay.hideAll();
         });
     });
-<<<<<<< HEAD
-
-// 1. Positioning Strategies
-    // 1.1 Center (show components in the window center).
-    xit('igx-overlay is rendered on top of all other views/components (any previously existing html on the page) etc.', () => {
-        // TO DO
-    });
-
-    xit('igx-overlay covers the whole window 100% width and height', () => {
-        // TO DO
-    });
-
-    xit('The shown component is inside the igx-overlay as a last child.', () => {
-        // TO DO
-    });
-
-    xit('The shown component is in the center of igx-overlay (visible window).', () => {
-        // TO DO
-    });
-
-    xit('When adding a new instance of a component with the same options, it is rendered exactly on top of the previous one.', () => {
-        // TO DO
-    });
-    // adding more than one component to show in igx-overlay:
-    xit('When adding a component near the window borders(left,right,up,down), it should be rendered in the igx-overlay center', () => {
-        // TO DO
-    });
-
-    xit('If the shown component is bigger than the visible window, than it should be centered and scrollbars should appear.', () => {
-        // TO DO
-    });
-
-    // 1.2 ConnectedPositioningStrategy(show components based on a specified position base point, horizontal and vertical alignment)
-    xit('igx-overlay is rendered on top of all other views/components (any previously existing html on the page) etc.', () => {
-        // TO DO
-    });
-
-    xit('igx-overlay covers the whole window 100% width and height.', () => {
-        // TO DO
-    });
-
-    xit('The shown component is inside the igx-overlay as a last child.', () => {
-        // TO DO
-    });
-
-    xit('The shown component is positioned according to the options passed (base point/Left, Center, Right/Top, Middle, Bottom).', () => {
-        // TO DO
-    });
-
-    xit('If using a ConnectedPositioningStrategy without passing options, the omitted ones default to ' +
-    '(Window center point, Center, Middle).', () => {
-        // TO DO
-    });
-
-    xit('When adding a new component it should be rendered where expected based on the options passed.', () => {
-        // TO DO
-    });
-
-    // adding more than one component to show in igx-overlay:
-    xit('When adding a new instance of component with the same options, it is rendered exactly on top of the previous one.', () => {
-        // TO DO
-    });
-
-    // If adding a component near the visible window borders(left,right,up,down) it should be partially hidden and based on scroll strategy:
-    xit('Scroll Strategy None: no scrolling possible.', () => {
-        // TO DO
-    });
-
-    xit('closingScrollStrategy: no scrolling possible. The component changes ' +
-    'state to closed when reaching the threshold (example: expanded DropDown collapses).', () => {
-        // TO DO
-    });
-
-    xit('Scroll Strategy Fixed: it should be partially hidden. When scrolling, the component stays static. ' +
-    'Component state remains the same (example: expanded DropDown remains expanded).', () => {
-        // TO DO
-    });
-
-    xit('Scroll Strategy Absolute: can scroll it into view. Component persist state. ' +
-    '(example: expanded DropDown remains expanded)', () => {
-        // TO DO
-    });
-
-    // 1.3 AutoPosition (fit the shown component into the visible window.)
-    xit('igx-overlay is rendered on top of all other views/components (any previously existing html on the page) etc.', () => {
-        // TO DO
-    });
-
-    xit('igx-overlay covers the whole window 100% width and height', () => {
-        // TO DO
-    });
-
-    xit('The shown component is inside the igx-overlay as a last child.', () => {
-        // TO DO
-    });
-
-    xit('igx-overlay displays each shown component based on the options specified if the component fits into the visible window.', () => {
-        // TO DO
-    });
-
-    xit('The component is repositioned and rendered correctly in the window, even when the rendering options passed ' +
-    ' should result in otherwise a partially hidden component. No scrollbars should appear.', () => {
-        // TO DO
-    });
-
-    xit('igx-overlay margins should be rendered correctly', () => {
-        // TO DO
-    });
-
-    xit('igx-overlay displays each shown component in the browser’s visible window and tries to fit it in case of AutoPosition.', () => {
-        // TO DO
-    });
-
-    // When adding more than one component to show in igx-overlay:
-    xit('When the options used fit the component in the window - adding a new instance of the component with the ' +
-    ' same options will render it on top of the previous one.', () => {
-        // TO DO
-    });
-
-    // When adding more than one component to show in igx-overlay and the options used will not fit the component in the
-    // window, so AutoPosition is used.
-    xit('adding a new instance of the component with the same options, will render it on top of the previous one.', () => {
-        // TO DO
-    });
-
-    // When adding a component like Menu that has a sub-menu near the visible window, upon opening the sub-menu,
-    // no scrollbar will appear but the sub-menus are rearranged in order to fit in the visible window.
-    xit('If the width/height allows, the sub-menu should be shown in the window. If not, it should be AutoPositioned', () => {
-        // TO DO
-    });
-
-    // 2. Scroll Strategy
-    // 2.1. Scroll Strategy - None
-    xit('The component do not scroll with the window. The event is canceled. No scrolling happens.', () => {
-        // TO DO
-    });
-
-    xit('The component shown in igx-overlay do not close.(example: expanded DropDown stays expanded during a scrolling attempt.)', () => {
-        // TO DO
-    });
-
-    // 2.2 Scroll Strategy - Closing. (Uses a tolerance and closes an expanded component upon scrolling if the tolerance is exceeded.)
-    // (example: DropDown or Dialog component collapse/closes after scrolling 10px.)
-    xit('Until the set tolerance is exceeded scrolling is possible.', () => {
-        // TO DO
-    });
-
-    xit('The component shown in igx-overlay do not change its state until it exceeds the scrolling tolerance set.', () => {
-        // TO DO
-    });
-
-    xit('The component shown in igx-overlay changes its state when it exceeds the scrolling tolerance set ' +
-    '(an expanded DropDown, Menu, DatePicker, etc. collapses).', () => {
-        // TO DO
-    });
-
-    // 2.3 Scroll Strategy - Fixed.
-    xit('When scrolling, the component stays static and only the background scrolls', () => {
-        // TO DO
-    });
-
-    xit('Component persist open state (expanded DropDown remains expanded)', () => {
-        // TO DO
-    });
-
-    // 2.4. Scroll Strategy - Absolute.
-    xit('Scrolls everything.', () => {
-        // TO DO
-    });
-
-    xit('Components persist open state.', () => {
-        // TO DO
-    });
-
-    // 3. Interaction
-    // 3.1 Modal
-    xit('igx-overlay applies a greyed our mask layers', () => {
-        // TO DO
-    });
-
-    xit('Interaction is allowed only for the shown modal dialog component', () => {
-        // TO DO
-    });
-
-    xit('Esc key closes the dialog.', () => {
-        // TO DO
-    });
-
-    xit('Enter selects', () => {
-        // TO DO
-    });
-
-    xit('Clicking outside the dialog does not close it', () => {
-        // TO DO
-    });
-
-    // 3.2 Non - Modal
-    xit('igx-overlay do not apply a greyed our mask layer', () => {
-        // TO DO
-    });
-
-    xit('Tab allows changing focus to other components/elements on the window which are not shown via the igx-overlay', () => {
-        // TO DO
-    });
-
-    xit('Clicking outside the component it collapses/closes (DropDown, DatePicker, NavBar etc.)', () => {
-        // TO DO
-    });
-
-    xit('Escape - closes (DropDown, Dialog, etc.).', () => {
-        // TO DO
-    });
-
-    // 4. Css
-    xit('All appropriate css classes should be applied on igx-overlay initialization. ' +
-    '(“class overlay”, incl. position, width, height, etc.)', () => {
-        // TO DO
-    });
-
-    xit('All css properties set should be actually applied.', () => {
-        // TO DO
-    });
-
-    xit('Css should not leak: From igx-overlay to the inner components (greyed out modal).', () => {
-        // TO DO
-    });
-
-    xit('Css should not leak: From shown components to igx-overlay.', () => {
-        // TO DO
-=======
     it('Unit - Should show component passed to overlay',  () => {
         const fixture = TestBed.createComponent(EmptyPageComponent);
         fixture.detectChanges();
@@ -337,7 +107,235 @@
             expect(overlayDiv.style.display).toEqual('none');
             expect(overlayDiv.children.length).toEqual(0);
         });
->>>>>>> 73dbd22e
+    });
+
+// 1. Positioning Strategies
+    // 1.1 Center (show components in the window center).
+    xit('igx-overlay is rendered on top of all other views/components (any previously existing html on the page) etc.', () => {
+        // TO DO
+    });
+
+    xit('igx-overlay covers the whole window 100% width and height', () => {
+        // TO DO
+    });
+
+    xit('The shown component is inside the igx-overlay as a last child.', () => {
+        // TO DO
+    });
+
+    xit('The shown component is in the center of igx-overlay (visible window).', () => {
+        // TO DO
+    });
+
+    xit('When adding a new instance of a component with the same options, it is rendered exactly on top of the previous one.', () => {
+        // TO DO
+    });
+    // adding more than one component to show in igx-overlay:
+    xit('When adding a component near the window borders(left,right,up,down), it should be rendered in the igx-overlay center', () => {
+        // TO DO
+    });
+
+    xit('If the shown component is bigger than the visible window, than it should be centered and scrollbars should appear.', () => {
+        // TO DO
+    });
+
+    // 1.2 ConnectedPositioningStrategy(show components based on a specified position base point, horizontal and vertical alignment)
+    xit('igx-overlay is rendered on top of all other views/components (any previously existing html on the page) etc.', () => {
+        // TO DO
+    });
+
+    xit('igx-overlay covers the whole window 100% width and height.', () => {
+        // TO DO
+    });
+
+    xit('The shown component is inside the igx-overlay as a last child.', () => {
+        // TO DO
+    });
+
+    xit('The shown component is positioned according to the options passed (base point/Left, Center, Right/Top, Middle, Bottom).', () => {
+        // TO DO
+    });
+
+    xit('If using a ConnectedPositioningStrategy without passing options, the omitted ones default to ' +
+    '(Window center point, Center, Middle).', () => {
+        // TO DO
+    });
+
+    xit('When adding a new component it should be rendered where expected based on the options passed.', () => {
+        // TO DO
+    });
+
+    // adding more than one component to show in igx-overlay:
+    xit('When adding a new instance of component with the same options, it is rendered exactly on top of the previous one.', () => {
+        // TO DO
+    });
+
+    // If adding a component near the visible window borders(left,right,up,down) it should be partially hidden and based on scroll strategy:
+    xit('Scroll Strategy None: no scrolling possible.', () => {
+        // TO DO
+    });
+
+    xit('closingScrollStrategy: no scrolling possible. The component changes ' +
+    'state to closed when reaching the threshold (example: expanded DropDown collapses).', () => {
+        // TO DO
+    });
+
+    xit('Scroll Strategy Fixed: it should be partially hidden. When scrolling, the component stays static. ' +
+    'Component state remains the same (example: expanded DropDown remains expanded).', () => {
+        // TO DO
+    });
+
+    xit('Scroll Strategy Absolute: can scroll it into view. Component persist state. ' +
+    '(example: expanded DropDown remains expanded)', () => {
+        // TO DO
+    });
+
+    // 1.3 AutoPosition (fit the shown component into the visible window.)
+    xit('igx-overlay is rendered on top of all other views/components (any previously existing html on the page) etc.', () => {
+        // TO DO
+    });
+
+    xit('igx-overlay covers the whole window 100% width and height', () => {
+        // TO DO
+    });
+
+    xit('The shown component is inside the igx-overlay as a last child.', () => {
+        // TO DO
+    });
+
+    xit('igx-overlay displays each shown component based on the options specified if the component fits into the visible window.', () => {
+        // TO DO
+    });
+
+    xit('The component is repositioned and rendered correctly in the window, even when the rendering options passed ' +
+    ' should result in otherwise a partially hidden component. No scrollbars should appear.', () => {
+        // TO DO
+    });
+
+    xit('igx-overlay margins should be rendered correctly', () => {
+        // TO DO
+    });
+
+    xit('igx-overlay displays each shown component in the browsers visible window and tries to fit it in case of AutoPosition.', () => {
+        // TO DO
+    });
+
+    // When adding more than one component to show in igx-overlay:
+    xit('When the options used fit the component in the window - adding a new instance of the component with the ' +
+    ' same options will render it on top of the previous one.', () => {
+        // TO DO
+    });
+
+    // When adding more than one component to show in igx-overlay and the options used will not fit the component in the
+    // window, so AutoPosition is used.
+    xit('adding a new instance of the component with the same options, will render it on top of the previous one.', () => {
+        // TO DO
+    });
+
+    // When adding a component like Menu that has a sub-menu near the visible window, upon opening the sub-menu,
+    // no scrollbar will appear but the sub-menus are rearranged in order to fit in the visible window.
+    xit('If the width/height allows, the sub-menu should be shown in the window. If not, it should be AutoPositioned', () => {
+        // TO DO
+    });
+
+    // 2. Scroll Strategy
+    // 2.1. Scroll Strategy - None
+    xit('The component do not scroll with the window. The event is canceled. No scrolling happens.', () => {
+        // TO DO
+    });
+
+    xit('The component shown in igx-overlay do not close.(example: expanded DropDown stays expanded during a scrolling attempt.)', () => {
+        // TO DO
+    });
+
+    // 2.2 Scroll Strategy - Closing. (Uses a tolerance and closes an expanded component upon scrolling if the tolerance is exceeded.)
+    // (example: DropDown or Dialog component collapse/closes after scrolling 10px.)
+    xit('Until the set tolerance is exceeded scrolling is possible.', () => {
+        // TO DO
+    });
+
+    xit('The component shown in igx-overlay do not change its state until it exceeds the scrolling tolerance set.', () => {
+        // TO DO
+    });
+
+    xit('The component shown in igx-overlay changes its state when it exceeds the scrolling tolerance set ' +
+    '(an expanded DropDown, Menu, DatePicker, etc. collapses).', () => {
+        // TO DO
+    });
+
+    // 2.3 Scroll Strategy - Fixed.
+    xit('When scrolling, the component stays static and only the background scrolls', () => {
+        // TO DO
+    });
+
+    xit('Component persist open state (expanded DropDown remains expanded)', () => {
+        // TO DO
+    });
+
+    // 2.4. Scroll Strategy - Absolute.
+    xit('Scrolls everything.', () => {
+        // TO DO
+    });
+
+    xit('Components persist open state.', () => {
+        // TO DO
+    });
+
+    // 3. Interaction
+    // 3.1 Modal
+    xit('igx-overlay applies a greyed our mask layers', () => {
+        // TO DO
+    });
+
+    xit('Interaction is allowed only for the shown modal dialog component', () => {
+        // TO DO
+    });
+
+    xit('Esc key closes the dialog.', () => {
+        // TO DO
+    });
+
+    xit('Enter selects', () => {
+        // TO DO
+    });
+
+    xit('Clicking outside the dialog does not close it', () => {
+        // TO DO
+    });
+
+    // 3.2 Non - Modal
+    xit('igx-overlay do not apply a greyed our mask layer', () => {
+        // TO DO
+    });
+
+    xit('Tab allows changing focus to other components/elements on the window which are not shown via the igx-overlay', () => {
+        // TO DO
+    });
+
+    xit('Clicking outside the component it collapses/closes (DropDown, DatePicker, NavBar etc.)', () => {
+        // TO DO
+    });
+
+    xit('Escape - closes (DropDown, Dialog, etc.).', () => {
+        // TO DO
+    });
+
+    // 4. Css
+    xit('All appropriate css classes should be applied on igx-overlay initialization. ' +
+    '(class overlay, incl. position, width, height, etc.)', () => {
+        // TO DO
+    });
+
+    xit('All css properties set should be actually applied.', () => {
+        // TO DO
+    });
+
+    xit('Css should not leak: From igx-overlay to the inner components (greyed out modal).', () => {
+        // TO DO
+    });
+
+    xit('Css should not leak: From shown components to igx-overlay.', () => {
+        // TO DO
     });
 });
 
