--- conflicted
+++ resolved
@@ -35,7 +35,6 @@
     document.documentElement.scrollTop = 0;
     document.documentElement.scrollLeft = 0;
 }
-<<<<<<< HEAD
 // Utility function to get all applied to element css from all sources.
 function css(element) {
     const sheets = document.styleSheets, ret = [];
@@ -55,7 +54,6 @@
     }
     return ret;
 }
-=======
 
 function addScrollDivToElement(parent) {
     const scrollDiv = document.createElement('div');
@@ -68,7 +66,6 @@
 
 }
 
->>>>>>> a0968121
 describe('igxOverlay', () => {
     beforeEach(async () => {
         TestBed.configureTestingModule({
@@ -1050,22 +1047,6 @@
             document.body.removeChild(dummy);
         }));
 
-<<<<<<< HEAD
-        // TODO: Should test with ConnectedPositioningStrategy
-        it('closingScrollStrategy: The component changes state to closed when reaching the threshold' +
-            '(example: expanded DropDown collapses).', fakeAsync(() => {
-                const fixture = TestBed.overrideComponent(EmptyPageComponent, {
-                    set: {
-                        styles: [`button {
-                    position: absolute,
-                    bottom: 200%;
-                }
-                body {
-                    bottom: -2000px;
-                }`]
-                    }
-                }).createComponent(EmptyPageComponent);
-=======
         it('closingScrollStrategy: no scrolling possible. The component changes ' +
             'state to closed when reaching the threshold (example: expanded DropDown collapses).', fakeAsync(() => {
                 const fixture = TestBed.createComponent(EmptyPageComponent);
@@ -1073,7 +1054,6 @@
                 //  add one div far away to the right and to the bottom in order scrollbars to appear on page
                 addScrollDivToElement(fixture.nativeElement);
 
->>>>>>> a0968121
                 const scrollStrat = new CloseScrollStrategy();
                 fixture.detectChanges();
                 const overlaySettings: OverlaySettings = {
