import { DOCUMENT } from '@angular/common';
import { IPositionStrategy } from './position/IPositionStrategy';
import { GlobalPositionStrategy } from './position/global-position-strategy';
import { PositionSettings } from './position/utilities';

import {
    ApplicationRef,
    ComponentFactory,
    ComponentFactoryResolver,
    ElementRef,
    Inject,
    Injectable,
    Injector
} from '@angular/core';

@Injectable({ providedIn: 'root' })
export class IgxOverlayService {
    private _componentId = 0;
    private _elements = [];
    private _overlayElement: HTMLElement;

    /**
     * Creates, sets up, and return a DIV HTMLElement attached to document's body
     */
    private get OverlayElement(): HTMLElement {
        if (!this._overlayElement) {
            this._overlayElement = this._document.createElement('div');
            // this._overlayElement.addEventListener("click", (event) => {
            //     let lastChild: Node = this._overlayElement.lastChild;
            //     while (lastChild) {
            //         this._overlayElement.removeChild(lastChild);
            //         lastChild = this._overlayElement.lastChild;
            //     }

            //     this._overlayElement.style.display = "none";
            // });

            this._overlayElement.style.position = 'fixed';
            this._overlayElement.style.top = '0';
            this._overlayElement.style.left = '0';
            this._overlayElement.style.width = '100%';
            this._overlayElement.style.height = '100%';
            // this._overlayElement.style.backgroundColor = 'rgba(0,0,0,0.63)';
            this._overlayElement.style.display = 'none';
            this._overlayElement.classList.add('overlay');
            this._document.body.appendChild(this._overlayElement);
        }

        return this._overlayElement;
    }

    /**
     * Create, set up, and return a DIV HTMLElement wrapper around the component. Attach it to overlay div element.
     */


    constructor(
        private _factoryResolver: ComponentFactoryResolver,
        private _appRef: ApplicationRef,
        private _injector: Injector,
        @Inject(DOCUMENT) private _document: any) { }
    /**
     * Attaches provided component's native element to the OverlayElement
     * @param component Component to show in the overlay
     */

    show(component, positionStrategy?: IPositionStrategy): number {
        const element = this.getElement(component);

<<<<<<< HEAD
        // Default to GlobalPositionStrategy.
        } else {
            this._positionStrategy = new GlobalPositionStrategy();
            this._componentWrapper = this._document.createElement('div');
            this._componentWrapper.appendChild(element);
        }
=======
        const componentWrapper = this._document.createElement('div');
        componentWrapper.appendChild(element);

        positionStrategy = this.getPositionStrategy(positionStrategy);
>>>>>>> a5151cd0

        // Call the strategy to attach the needed css class.
        positionStrategy.position(element);

        this.OverlayElement.style.display = 'block';
        this.OverlayElement.appendChild(componentWrapper);
        return this._componentId++;
    }

    hide(id: number) {
        // cleanup

        const children = this.OverlayElement.childNodes;
        if (children.length <= id) {
            throw new Error('There is no element with such index. Cannot remove the item from igxOverlay!');
        }

        const child = children[id];
        this.OverlayElement.removeChild(child);
        this._componentId--;

        if (children.length === 0) {
            this._overlayElement.style.display = 'none';
        }
    }

    hideAll() {
        while (this._componentId > 0) {
            this.hide(this._componentId - 1);
        }
    }

    private getElement(component: any): HTMLElement {
        let element: HTMLElement;

        if (component instanceof ElementRef) {
            element = component.nativeElement;
            return element;
        }

        let dynamicFactory: ComponentFactory<{}>;
        try {
            dynamicFactory = this._factoryResolver.resolveComponentFactory(component);
        } catch (error) {
            console.log(error);
            return null;
        }

        const dc = dynamicFactory.create(this._injector);
        this._appRef.attachView(dc.hostView);
        element = dc.location.nativeElement;
        return element;
    }

    private getPositionStrategy(positionStrategy: IPositionStrategy): IPositionStrategy {
        if (positionStrategy) {
            return positionStrategy;
        } else {
            return new GlobalPositionStrategy(this._document);
        }
    }

    private EraseMe(nativeElement, x?, y?) {
        // nativeElement.style.position = "fixed";
        // nativeElement.style.top = x ? x : "500px";
        // nativeElement.style.left = y ? y : "400px";
        // nativeElement.style.height = "300px";
        // nativeElement.style.width = "500px";
        // nativeElement.style.backgroundColor = "white";
        // nativeElement.style.overflowY = "auto";
    }
}<|MERGE_RESOLUTION|>--- conflicted
+++ resolved
@@ -67,19 +67,10 @@
     show(component, positionStrategy?: IPositionStrategy): number {
         const element = this.getElement(component);
 
-<<<<<<< HEAD
-        // Default to GlobalPositionStrategy.
-        } else {
-            this._positionStrategy = new GlobalPositionStrategy();
-            this._componentWrapper = this._document.createElement('div');
-            this._componentWrapper.appendChild(element);
-        }
-=======
         const componentWrapper = this._document.createElement('div');
         componentWrapper.appendChild(element);
 
         positionStrategy = this.getPositionStrategy(positionStrategy);
->>>>>>> a5151cd0
 
         // Call the strategy to attach the needed css class.
         positionStrategy.position(element);
