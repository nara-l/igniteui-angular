--- conflicted
+++ resolved
@@ -66,11 +66,7 @@
      * Attaches provided component's native element to the OverlayElement
      * @param component Component to show in the overlay
      */
-<<<<<<< HEAD
-    // optionally et component and _document from the current context and get
-    // positionStrategy passed from overlay.directive.ts
-=======
->>>>>>> d5a59093
+
     show(component, positionStrategy?: IPositionStrategy): number {
         let element;
         if (component instanceof ElementRef) {
@@ -97,11 +93,7 @@
 
         // Default to GlobalPositionStrategy.
         } else {
-<<<<<<< HEAD
             this._positionStrategy = new GlobalPositionStrategy(this._document);
-=======
-            this._positionStrategy = new CenterPositionStrategy();
->>>>>>> d5a59093
         }
 
         this._positionStrategy.position(element);
