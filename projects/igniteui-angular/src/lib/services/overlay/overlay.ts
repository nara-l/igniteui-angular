--- conflicted
+++ resolved
@@ -112,10 +112,7 @@
         this.onClosing.emit({ id, componentRef: info.componentRef });
         info.settings.scrollStrategy.detach();
         this.removeOutsideClickListener(info);
-<<<<<<< HEAD
         this.removeResizeHandler(info.id);
-        this.playCloseAnimation(info);
-=======
 
         const child: HTMLElement = info.elementRef.nativeElement;
         if (info.settings.modal) {
@@ -130,7 +127,6 @@
         } else {
             this.onCloseDone(info);
         }
->>>>>>> baf9cd8a
     }
 
     hideAll() {
@@ -245,9 +241,6 @@
         }
     }
 
-<<<<<<< HEAD
-    // TODO: refactor playAnimation methods and allow null animations
-=======
     private setupModalWrapper(info: OverlayInfo) {
         const wrapperElement = info.elementRef.nativeElement.parentElement.parentElement;
         fromEvent(wrapperElement, 'keydown')
@@ -262,39 +255,6 @@
         wrapperElement.classList.add('igx-overlay__wrapper--modal');
     }
 
-    private addOutsideClickListener(info: OverlayInfo) {
-        if (info.settings.closeOnOutsideClick) {
-            if (info.settings.modal) {
-                fromEvent(info.elementRef.nativeElement.parentElement.parentElement, 'click')
-                    .pipe(take(1))
-                    .subscribe(() => this.hide(info.id));
-            } else if (
-                //  if all overlays minus closing overlays equals one add the handler
-                this._overlayInfos.filter(x => x.settings.closeOnOutsideClick && !x.settings.modal).length -
-                this._overlayInfos.filter(x => x.settings.closeOnOutsideClick && !x.settings.modal &&
-                    x.closeAnimationPlayer &&
-                    x.closeAnimationPlayer.hasStarted()).length === 1) {
-                (<HTMLElement>this._document).addEventListener('click', this.documentClicked, true);
-            }
-        }
-
-    }
-
-    private removeOutsideClickListener(info: OverlayInfo) {
-        if (info.settings.modal === false) {
-            let shouldRemoveClickEventListener = true;
-            this._overlayInfos.forEach(o => {
-                if (o.settings.modal === false && o.id !== info.id) {
-                    shouldRemoveClickEventListener = false;
-                }
-            });
-
-            if (shouldRemoveClickEventListener) {
-                (<HTMLElement>this._document).removeEventListener('click', this.documentClicked, true);
-            }
-        }
-    }
-
     private onCloseDone(info: OverlayInfo) {
         const child: HTMLElement = info.elementRef.nativeElement;
         if (!this._overlayElement.contains(child)) {
@@ -315,7 +275,7 @@
 
         if (info.settings.closeOnOutsideClick) {
             if (this._overlayInfos.filter(x => x.settings.closeOnOutsideClick && !x.settings.modal).length === 1) {
-                (<HTMLElement>this._document).removeEventListener('click', this.documentClicked, true);
+                this._document.removeEventListener('click', this.documentClicked, true);
             }
         }
 
@@ -329,7 +289,6 @@
         this.onClosed.emit({ id: info.id, componentRef: info.componentRef });
     }
 
->>>>>>> baf9cd8a
     private playOpenAnimation(info: OverlayInfo) {
 
         const animationBuilder = this.builder.build(info.settings.positionStrategy.settings.openAnimation);
@@ -351,40 +310,7 @@
         info.closeAnimationPlayer.onDone(() => {
             info.closeAnimationPlayer.reset();
             info.closeAnimationPlayer = null;
-<<<<<<< HEAD
-            if (!this._overlayElement.contains(child)) {
-                console.warn('Component with id:' + info.id + ' is already removed!');
-                return;
-            }
-
-            this._overlayElement.removeChild(child.parentNode.parentNode);
-            if (info.componentRef) {
-                this._appRef.detachView(info.componentRef.hostView);
-                info.componentRef.destroy();
-            }
-
-            if (info.hook) {
-                info.hook.parentElement.insertBefore(info.elementRef.nativeElement, info.hook);
-                info.hook.parentElement.removeChild(info.hook);
-            }
-
-            if (info.settings.closeOnOutsideClick) {
-                if (this._overlayInfos.filter(x => x.settings.closeOnOutsideClick && !x.settings.modal).length === 1) {
-                    this._document.removeEventListener('click', this.documentClicked, true);
-                }
-            }
-
-            const index = this._overlayInfos.indexOf(info);
-            this._overlayInfos.splice(index, 1);
-            if (this._overlayInfos.length === 0 && this._overlayElement.parentElement) {
-                this._overlayElement.parentElement.removeChild(this._overlayElement);
-                this._overlayElement = null;
-            }
-
-            this.onClosed.emit({ id: info.id, componentRef: info.componentRef });
-=======
             this.onCloseDone(info);
->>>>>>> baf9cd8a
         });
 
         info.closeAnimationPlayer.play();
