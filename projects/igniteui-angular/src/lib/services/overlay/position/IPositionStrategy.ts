import { PositionSettings, Size } from './../utilities';

/**
 * [Documentation](https://www.infragistics.com/products/ignite-ui-angular/angular/components/overlay_position.html)
 * Position strategies determine where to display the component in the provided IgxOverlayService.
 */
export interface IPositionStrategy {
    /**
     * PositionSettings to use when position the component in the overlay
     */
    settings: PositionSettings;

    /**
     * Position the element based on the PositionStrategy implementing this interface.
     * @param contentElement The HTML element to be positioned
     * @param size Size of the element
     * @param document reference to the Document object
     * @param initialCall should be true if this is the initial call to the method
     * @param minSize the size up to which element could be reduced
     * ```typescript
     * settings.positionStrategy.position(content, size, document, true);
     * ```
     */
<<<<<<< HEAD
     position(contentElement: HTMLElement, size?: Size, document?: Document, initialCall?: boolean, minSize?: Size): void;
=======
    position(contentElement: HTMLElement, size?: Size, document?: Document, initialCall?: boolean): void;
>>>>>>> fb3ac475
}<|MERGE_RESOLUTION|>--- conflicted
+++ resolved
@@ -21,9 +21,5 @@
      * settings.positionStrategy.position(content, size, document, true);
      * ```
      */
-<<<<<<< HEAD
      position(contentElement: HTMLElement, size?: Size, document?: Document, initialCall?: boolean, minSize?: Size): void;
-=======
-    position(contentElement: HTMLElement, size?: Size, document?: Document, initialCall?: boolean): void;
->>>>>>> fb3ac475
 }