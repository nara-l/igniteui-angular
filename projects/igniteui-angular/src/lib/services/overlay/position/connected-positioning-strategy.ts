import { IPositionStrategy } from './IPositionStrategy';
import { PositionSettings, Point, HorizontalAlignment, VerticalAlignment, getPointFromPositionsSettings, Size } from './../utilities';
import { scaleInVerTop, scaleOutVerTop } from '../../../animations/main';

export class ConnectedPositioningStrategy implements IPositionStrategy {
  private _defaultSettings: PositionSettings = {
    // default Point(0, 0) in getPointFromPositionsSettings
    target: null,
    horizontalDirection: HorizontalAlignment.Right,
    verticalDirection: VerticalAlignment.Bottom,
    horizontalStartPoint: HorizontalAlignment.Left,
    verticalStartPoint: VerticalAlignment.Bottom,
    openAnimation: scaleInVerTop,
    closeAnimation: scaleOutVerTop,
    minSize: { width: 0, height: 0 }
  };

  /** @inheritdoc */
  public settings: PositionSettings;

  constructor(settings?: PositionSettings) {
    this.settings = Object.assign({}, this._defaultSettings, settings);
  }

<<<<<<< HEAD
  position(contentElement: HTMLElement, size: Size, document?: Document, initialCall?: boolean, minSize?: Size): void {
=======
  // we no longer use the element inside the position() as its dimensions are cached in rect
  /** @inheritdoc */
  position(contentElement: HTMLElement, size?: Size, document?: Document, initialCall?: boolean): void {
>>>>>>> fb3ac475
    const startPoint = getPointFromPositionsSettings(this.settings, contentElement.parentElement);

    //  TODO: extract transform setting in util function
    let transformString = '';
    transformString += `translateX(${startPoint.x + this.settings.horizontalDirection * size.width}px) `;
    transformString += `translateY(${startPoint.y + this.settings.verticalDirection * size.height}px)`;
    contentElement.style.transform = transformString.trim();
  }
}
<|MERGE_RESOLUTION|>--- conflicted
+++ resolved
@@ -22,13 +22,7 @@
     this.settings = Object.assign({}, this._defaultSettings, settings);
   }
 
-<<<<<<< HEAD
   position(contentElement: HTMLElement, size: Size, document?: Document, initialCall?: boolean, minSize?: Size): void {
-=======
-  // we no longer use the element inside the position() as its dimensions are cached in rect
-  /** @inheritdoc */
-  position(contentElement: HTMLElement, size?: Size, document?: Document, initialCall?: boolean): void {
->>>>>>> fb3ac475
     const startPoint = getPointFromPositionsSettings(this.settings, contentElement.parentElement);
 
     //  TODO: extract transform setting in util function
