import { IPositionStrategy } from './IPositionStrategy';
<<<<<<< HEAD
import { PositionSettings, HorizontalAlignment, VerticalAlignment } from './../utilities';
=======
import { PositionSettings, Point, HorizontalAlignment, VerticalAlignment } from './../utilities';
>>>>>>> 8e6289b7

export class GlobalPositionStrategy implements IPositionStrategy {
    private _defaultSettings: PositionSettings = {
        point: new Point(0, 0),
        horizontalDirection: HorizontalAlignment.Center,
        verticalDirection: VerticalAlignment.Middle,
        element: null,
        horizontalStartPoint: HorizontalAlignment.Center,
        verticalStartPoint: VerticalAlignment.Middle
    };

    public settings: PositionSettings;
    constructor(settings?: PositionSettings) {
        this.settings = Object.assign(this._defaultSettings, settings);
    }

    position(element: HTMLElement, wrapper: HTMLElement, size: {}): void {
<<<<<<< HEAD
        switch (this._settings.horizontalDirection) {
            case HorizontalAlignment.Left:
            wrapper.parentElement.style.justifyContent = 'flex-start';
                break;
            case HorizontalAlignment.Center:
            wrapper.parentElement.style.justifyContent = 'center';
                break;
            case HorizontalAlignment.Right:
            wrapper.parentElement.style.justifyContent = 'flex-end';
=======
        switch (this.settings.horizontalDirection) {
            case -1:
                wrapper.parentElement.style.justifyContent = 'flex-start';
                break;
            case -0.5:
                wrapper.parentElement.style.justifyContent = 'center';
                break;
            case 0:
                wrapper.parentElement.style.justifyContent = 'flex-end';
>>>>>>> 8e6289b7
                break;
            default:
                break;
        }

<<<<<<< HEAD
        switch (this._settings.verticalDirection) {
            case VerticalAlignment.Top:
            wrapper.parentElement.style.alignItems = 'flex-start';
                break;
            case VerticalAlignment.Middle:
            wrapper.parentElement.style.alignItems = 'center';
                break;
            case VerticalAlignment.Bottom:
            wrapper.parentElement.style.alignItems = 'flex-end';
=======
        switch (this.settings.verticalDirection) {
            case -1:
                wrapper.parentElement.style.alignItems = 'flex-start';
                break;
            case -0.5:
                wrapper.parentElement.style.alignItems = 'center';
                break;
            case 0:
                wrapper.parentElement.style.alignItems = 'flex-end';
>>>>>>> 8e6289b7
                break;
            default:
                break;
        }
    }
}
<|MERGE_RESOLUTION|>--- conflicted
+++ resolved
@@ -1,9 +1,5 @@
 import { IPositionStrategy } from './IPositionStrategy';
-<<<<<<< HEAD
-import { PositionSettings, HorizontalAlignment, VerticalAlignment } from './../utilities';
-=======
 import { PositionSettings, Point, HorizontalAlignment, VerticalAlignment } from './../utilities';
->>>>>>> 8e6289b7
 
 export class GlobalPositionStrategy implements IPositionStrategy {
     private _defaultSettings: PositionSettings = {
@@ -21,53 +17,29 @@
     }
 
     position(element: HTMLElement, wrapper: HTMLElement, size: {}): void {
-<<<<<<< HEAD
-        switch (this._settings.horizontalDirection) {
+        switch (this.settings.horizontalDirection) {
             case HorizontalAlignment.Left:
-            wrapper.parentElement.style.justifyContent = 'flex-start';
+                wrapper.parentElement.style.justifyContent = 'flex-start';
                 break;
             case HorizontalAlignment.Center:
-            wrapper.parentElement.style.justifyContent = 'center';
+                wrapper.parentElement.style.justifyContent = 'center';
                 break;
             case HorizontalAlignment.Right:
-            wrapper.parentElement.style.justifyContent = 'flex-end';
-=======
-        switch (this.settings.horizontalDirection) {
-            case -1:
-                wrapper.parentElement.style.justifyContent = 'flex-start';
-                break;
-            case -0.5:
-                wrapper.parentElement.style.justifyContent = 'center';
-                break;
-            case 0:
                 wrapper.parentElement.style.justifyContent = 'flex-end';
->>>>>>> 8e6289b7
                 break;
             default:
                 break;
         }
 
-<<<<<<< HEAD
-        switch (this._settings.verticalDirection) {
+        switch (this.settings.verticalDirection) {
             case VerticalAlignment.Top:
-            wrapper.parentElement.style.alignItems = 'flex-start';
+                wrapper.parentElement.style.alignItems = 'flex-start';
                 break;
             case VerticalAlignment.Middle:
-            wrapper.parentElement.style.alignItems = 'center';
+                wrapper.parentElement.style.alignItems = 'center';
                 break;
             case VerticalAlignment.Bottom:
-            wrapper.parentElement.style.alignItems = 'flex-end';
-=======
-        switch (this.settings.verticalDirection) {
-            case -1:
-                wrapper.parentElement.style.alignItems = 'flex-start';
-                break;
-            case -0.5:
-                wrapper.parentElement.style.alignItems = 'center';
-                break;
-            case 0:
                 wrapper.parentElement.style.alignItems = 'flex-end';
->>>>>>> 8e6289b7
                 break;
             default:
                 break;
