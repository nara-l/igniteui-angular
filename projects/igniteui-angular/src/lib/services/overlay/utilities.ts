import { IPositionStrategy } from './position/IPositionStrategy';

import { IScrollStrategy } from './scroll';
import { AnimationReferenceMetadata, AnimationPlayer } from '@angular/animations';
import { ComponentRef, ElementRef } from '@angular/core';
import { IgxOverlayOutletDirective } from '../../directives/toggle/toggle.directive';
import { CancelableEventArgs, CancelableBrowserEventArgs, cloneValue } from '../../core/utils';

export enum HorizontalAlignment {
    Left = -1,
    Center = -0.5,
    Right = 0
}

export enum VerticalAlignment {
    Top = -1,
    Middle = -0.5,
    Bottom = 0
}

export class Point {
    constructor(public x: number, public y: number) { }
}

export interface PositionSettings {
    /** Attaching target for the component to show */
    target?: Point | HTMLElement;
    /** Direction in which the component should show */
    horizontalDirection?: HorizontalAlignment;
    /** Direction in which the component should show */
    verticalDirection?: VerticalAlignment;
    /** Target's starting point */
    horizontalStartPoint?: HorizontalAlignment;
    /** Target's starting point */
    verticalStartPoint?: VerticalAlignment;
    /** Animation applied while overlay opens */
    openAnimation?: AnimationReferenceMetadata;
    /** Animation applied while overlay closes */
    closeAnimation?: AnimationReferenceMetadata;
    /** The size up to which element may shrink when shown in elastic position strategy */
    minSize?: Size;
}

export interface OverlaySettings {
    /** Position strategy to use with this settings */
    positionStrategy?: IPositionStrategy;
    /** Scroll strategy to use with this settings */
    scrollStrategy?: IScrollStrategy;
    /** Set if the overlay should be in modal mode */
    modal?: boolean;
    /** Set if the overlay should closed on outside click */
    closeOnOutsideClick?: boolean;
    /** Set the outlet container to attach the overlay to */
    outlet?: IgxOverlayOutletDirective | ElementRef;
    /**
     * @hidden @internal
     * Exclude the position strategy target for outside clicks
     */
    excludePositionTarget?: boolean;
}

export interface OverlayEventArgs {
    /** Id of the overlay generated with `attach()` method */
    id: string;
    /** Available when `Type<T>` is provided to the `attach()` method and allows access to the created Component instance */
    componentRef?: ComponentRef<{}>;
}

export interface OverlayCancelableEventArgs extends OverlayEventArgs, CancelableEventArgs {
}

export interface OverlayClosingEventArgs extends OverlayEventArgs, CancelableBrowserEventArgs {
}

export interface OverlayAnimationEventArgs {
    /** Id of the overlay generated with `attach()` method */
    id: string;
    /** Animation player that will play the animation */
    animationPlayer: AnimationPlayer;
    /** Type of animation to be played. It should be either 'open' or 'close' */
    animationType: 'open' | 'close';
}

export interface Size {
    /** Gets or sets the horizontal component of Size */
    width: number;

    /** Gets or sets the vertical component of Size */
    height: number;
}

/** @hidden */
export function getPointFromPositionsSettings(settings: PositionSettings, overlayWrapper: HTMLElement): Point {
    let result: Point = new Point(0, 0);

    if (settings.target instanceof HTMLElement) {
        const rect = (<HTMLElement>settings.target).getBoundingClientRect();
        result.x = rect.right + rect.width * settings.horizontalStartPoint;
        result.y = rect.bottom + rect.height * settings.verticalStartPoint;
    } else if (settings.target instanceof Point) {
        result = settings.target;
    }

    //  if for some reason overlayWrapper is not at 0,0 position, e.g. overlay is in outlet
    //  which is in element with transform,perspective or filter set, we should translate the result
    //  accordingly
    if (overlayWrapper) {
        const overlayWrapperPosition = overlayWrapper.getBoundingClientRect();
        result.x -= overlayWrapperPosition.left;
        result.y -= overlayWrapperPosition.top;
    }

    return result;
}

/** @hidden */
export interface OverlayInfo {
    id?: string;
    elementRef?: ElementRef;
    componentRef?: ComponentRef<{}>;
    settings?: OverlaySettings;
    initialSize?: Size;
    hook?: HTMLElement;
    openAnimationPlayer?: AnimationPlayer;
    closeAnimationPlayer?: AnimationPlayer;
    openAnimationInnerPlayer?: any;
    closeAnimationInnerPlayer?: any;
}

/** @hidden @internal */
export function getViewportRect(document: Document): ClientRect {
    const width = document.documentElement.clientWidth;
    const height = document.documentElement.clientHeight;
    const scrollPosition = getViewportScrollPosition();

    return {
        top: scrollPosition.y,
        left: scrollPosition.x,
        right: scrollPosition.x + width,
        bottom: scrollPosition.y + height,
        width: width,
        height: height,
    };
}

/** @hidden @internal */
export function getViewportScrollPosition(): Point {
    const documentElement = document.documentElement;
    const documentRect = documentElement.getBoundingClientRect();

    const horizontalScrollPosition = -documentRect.left || document.body.scrollLeft || window.scrollX || documentElement.scrollLeft || 0;
    const verticalScrollPosition = -documentRect.top || document.body.scrollTop || window.scrollY || documentElement.scrollTop || 0;

    return new Point(horizontalScrollPosition, verticalScrollPosition);
<<<<<<< HEAD
  }

  /** @hidden @internal*/
export function cloneInstance(object) {
    const clonedObj = Object.assign(Object.create(Object.getPrototypeOf(object)), object);
    clonedObj.settings = cloneValue(clonedObj.settings);
    return clonedObj;
=======
>>>>>>> b9c791c2
}<|MERGE_RESOLUTION|>--- conflicted
+++ resolved
@@ -152,7 +152,6 @@
     const verticalScrollPosition = -documentRect.top || document.body.scrollTop || window.scrollY || documentElement.scrollTop || 0;
 
     return new Point(horizontalScrollPosition, verticalScrollPosition);
-<<<<<<< HEAD
   }
 
   /** @hidden @internal*/
@@ -160,6 +159,4 @@
     const clonedObj = Object.assign(Object.create(Object.getPrototypeOf(object)), object);
     clonedObj.settings = cloneValue(clonedObj.settings);
     return clonedObj;
-=======
->>>>>>> b9c791c2
 }