import { Directive } from '@angular/core';
import { IBaseEventArgs } from '../core/utils';

/**
 * Template directive that allows you to set a custom template representing the lower label value of the {@link IgxSliderComponent}
 *
 *```html
 * <igx-slider>
 *  <ng-template igxSliderThumbFrom let-value let-labels>{{value}}</ng-template>
 * </igx-slider>
 * ```
 *
 * @context {@link IgxSliderComponent.context}
 */
@Directive({
    selector: '[igxSliderThumbFrom]'
})
export class IgxThumbFromTemplateDirective {}

/**
 * Template directive that allows you to set a custom template representing the upper label value of the {@link IgxSliderComponent}
 *
 * ```html
 * <igx-slider>
 *  <ng-template igxSliderThumbTo let-value let-labels>{{value}}</ng-template>
 * </igx-slider>
 * ```
 *
 * @context {@link IgxSliderComponent.context}
 */
@Directive({
    selector: '[igxSliderThumbTo]'
})
export class IgxThumbToTemplateDirective {}

/**
<<<<<<< HEAD
 * Template directive allowing you to set a custom template represeting primary/secondary ticks of the {@link IgxSliderComponent}
=======
 * Template directive that allows you to set a custom template, represeting primary/secondary tick labels of the {@link IgxSliderComponent}
>>>>>>> c36b2576
 *
 * @context {@link IgxTicksComponent.context}
 */
@Directive({
    selector: '[igxSliderTickLabel]'
})
export class IgxTickLabelTemplateDirective {}

export interface IRangeSliderValue {
    lower: number;
    upper: number;
}

export interface ISliderValueChangeEventArgs extends IBaseEventArgs {
    oldValue: number | IRangeSliderValue;
    value: number | IRangeSliderValue;
}

export enum SliderType {
    /**
     * Slider with single thumb.
     */
    SLIDER,
    /**
     *  Range slider with multiple thumbs, that can mark the range.
     */
    RANGE
}

export enum SliderHandle {
    FROM,
    TO
}

/**
 * Slider Tick labels Orientation
 */
export enum TickLabelsOrientation {
    horizontal,
    toptobottom,
    bottomtotop
}

/**
 * Slider Ticks orientation
 */
export enum TicksOrientation {
    top,
    bottom,
    mirror
}<|MERGE_RESOLUTION|>--- conflicted
+++ resolved
@@ -34,11 +34,7 @@
 export class IgxThumbToTemplateDirective {}
 
 /**
-<<<<<<< HEAD
- * Template directive allowing you to set a custom template represeting primary/secondary ticks of the {@link IgxSliderComponent}
-=======
  * Template directive that allows you to set a custom template, represeting primary/secondary tick labels of the {@link IgxSliderComponent}
->>>>>>> c36b2576
  *
  * @context {@link IgxTicksComponent.context}
  */
