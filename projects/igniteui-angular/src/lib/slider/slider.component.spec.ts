--- conflicted
+++ resolved
@@ -1,29 +1,18 @@
-<<<<<<< HEAD
-import { Component, ViewChild} from '@angular/core';
-=======
 import { Component, ViewChild, ElementRef} from '@angular/core';
->>>>>>> c45d18a4
 import { async, TestBed, ComponentFixture } from '@angular/core/testing';
 import { By, HammerModule } from '@angular/platform-browser';
 import { IgxSliderComponent, IgxSliderModule } from './slider.component';
 import { UIInteractions, wait } from '../test-utils/ui-interactions.spec';
 import { NoopAnimationsModule } from '@angular/platform-browser/animations';
 import { configureTestSuite } from '../test-utils/configure-suite';
-<<<<<<< HEAD
-import { SliderType, IRangeSliderValue } from './slider.common';
-import { FormsModule } from '@angular/forms';
-=======
 import { SliderType, IRangeSliderValue, TicksOrientation, TickLabelsOrientation } from './slider.common';
 import { FormsModule } from '@angular/forms';
 import { IgxTicksComponent } from './ticks/ticks.component';
->>>>>>> c45d18a4
 
 declare var Simulator: any;
 const SLIDER_CLASS = '.igx-slider';
 const THUMB_TO_CLASS = '.igx-slider__thumb-to';
 const THUMB_FROM_CLASS = '.igx-slider__thumb-from';
-<<<<<<< HEAD
-=======
 const SLIDER_TICKS_ELEMENT = '.igx-slider__ticks';
 const SLIDER_TICKS_TOP_ELEMENT = '.igx-slider__ticks--top';
 const SLIDER_PRIMARY_GROUP_TICKS_CLASS = '.igx-slider__ticks-group--tall';
@@ -32,7 +21,6 @@
 const SLIDER_TICK_LABELS_HIDDEN_CLASS = '.igx-slider__tick-label--hidden';
 const TOP_TO_BOTTOM_TICK_LABLES = '.igx-slider__tick-labels--top-bottom';
 const BOTTOM_TO_TOP_TICK_LABLES = '.igx-slider__tick-labels--bottom-top';
->>>>>>> c45d18a4
 describe('IgxSlider', () => {
     configureTestSuite();
     beforeEach(async(() => {
@@ -1339,15 +1327,6 @@
         });
     });
 
-<<<<<<< HEAD
-    // describe('igxSlider ticks', () => {
-    //     let fixture: ComponentFixture<>;
-    //     let slider: IgxSliderComponent;
-
-    //     beforeEach(() => {
-    //     })
-    // })
-=======
     describe('igxSlider ticks', () => {
         let fixture: ComponentFixture<SliderTicksComponent>;
         let slider: IgxSliderComponent;
@@ -1567,7 +1546,6 @@
             expect(labelsBottomTop).toBeNull();
         });
     });
->>>>>>> c45d18a4
 
     describe('EditorProvider', () => {
         it('Should return correct edit element (single)', () => {
@@ -1612,9 +1590,6 @@
 @Component({
     selector: 'igx-slider-ticks',
     template: `
-<<<<<<< HEAD
-        <igx-slider [primaryTicks]="primaryTicks" [secondaryTicks]="secondaryTicks"></igx-slider>
-=======
         <igx-slider
             [primaryTicks]="primaryTicks"
             [secondaryTicks]="secondaryTicks"
@@ -1623,7 +1598,6 @@
             [primaryTickLabels]="primaryTickLabels"
             [secondaryTickLabels]="secondaryTickLabels"
             [tickLabelsOrientation]="tickLabelsOrientation"></igx-slider>
->>>>>>> c45d18a4
     `
 })
 export class SliderTicksComponent {
@@ -1632,14 +1606,11 @@
 
     public primaryTicks = 0;
     public secondaryTicks = 0;
-<<<<<<< HEAD
-=======
     public showTicks = true;
     public ticksOrientation = TicksOrientation.bottom;
     public primaryTickLabels = true;
     public secondaryTickLabels = true;
     public tickLabelsOrientation = TickLabelsOrientation.horizontal;
->>>>>>> c45d18a4
 }
 @Component({
     selector: 'igx-slider-test-component',
