import { Component, ViewChild} from '@angular/core';
import { async, TestBed, ComponentFixture } from '@angular/core/testing';
import { By, HammerModule } from '@angular/platform-browser';
import { IgxSliderComponent, IgxSliderModule } from './slider.component';
import { UIInteractions, wait } from '../test-utils/ui-interactions.spec';
import { NoopAnimationsModule } from '@angular/platform-browser/animations';
import { configureTestSuite } from '../test-utils/configure-suite';
import { SliderType, IRangeSliderValue } from './slider.common';
import { FormsModule } from '@angular/forms';

declare var Simulator: any;
const SLIDER_CLASS = '.igx-slider';
const THUMB_TO_CLASS = '.igx-slider__thumb-to';
const THUMB_FROM_CLASS = '.igx-slider__thumb-from';
describe('IgxSlider', () => {
    configureTestSuite();
    beforeEach(async(() => {
        TestBed.configureTestingModule({
            declarations: [
                SliderInitializeTestComponent,
                SliderMinMaxComponent,
                SliderTestComponent,
                SliderWithLabelsComponent,
                RangeSliderWithLabelsComponent,
                RangeSliderWithCustomTemplateComponent
            ],
            imports: [
                IgxSliderModule, NoopAnimationsModule, FormsModule, HammerModule
            ]
        }).compileComponents();
    }));

    describe('Base tests', () => {
        let fixture: ComponentFixture<SliderInitializeTestComponent>;
        let slider: IgxSliderComponent;

        beforeEach(() => {
            fixture = TestBed.createComponent(SliderInitializeTestComponent);
            slider = fixture.componentInstance.slider;
            fixture.detectChanges();
        });

        it('should have lower bound equal to min value when lower bound is not set', () => {
            const domSlider = fixture.debugElement.query(By.css(SLIDER_CLASS)).nativeElement;

            expect(slider.id).toContain('igx-slider-');
            expect(domSlider.id).toContain('igx-slider-');
            expect(slider.lowerBound).toBe(slider.minValue);
        });

        it('should have upper bound equal to max value when upper bound is not set', () => {
            expect(slider.upperBound).toBe(slider.maxValue);
        });

        it(`should have upper value equal to lower bound when
            lower value is not set and slider type is SLIDER`, () => {
                slider.type = SliderType.SLIDER;
                fixture.detectChanges();

                expect(slider.value).toBe(slider.lowerBound);
            });

        it('should change minValue', () => {
            const expectedMinValue = 3;
            slider.minValue = expectedMinValue;

            fixture.detectChanges();
            expect(slider.minValue).toBe(expectedMinValue);
        });

        it('should change maxValue', () => {
            const expectedMaxValue = 15;
            slider.maxValue = expectedMaxValue;

            fixture.detectChanges();
            expect(slider.maxValue).toBe(expectedMaxValue);
        });

        it('should prevent setting minValue when greater than maxValue', () => {
            slider.maxValue = 6;
            slider.minValue = 10;

            const expectedMinValue = 0;
            fixture.detectChanges();

            expect(slider.minValue).toBe(expectedMinValue);
            expect(slider.minValue).toBeLessThan(slider.maxValue);
        });

        it('should prevent setting maxValue when lower than minValue', () => {
            slider.minValue = 3;
            slider.maxValue = -5;

            const expectedMaxValue = 100;
            fixture.detectChanges();

            expect(slider.maxValue).toBe(expectedMaxValue);
            expect(slider.maxValue).toBeGreaterThan(slider.minValue);
        });

        it('should change lowerBound', () => {
            const expectedLowerBound = 3;
            slider.lowerBound = expectedLowerBound;
            slider.upperBound = 20;

            fixture.detectChanges();

            expect(slider.lowerBound).toBe(expectedLowerBound);
        });

        it('should change upperBound', () => {
            const expectedUpperBound = 40;
            slider.upperBound = expectedUpperBound;
            slider.lowerBound = 2;

            fixture.detectChanges();

            expect(slider.upperBound).toBe(expectedUpperBound);
        });

        it('should set lowerBound to be same as minValue if exceeds upperBound', () => {
            slider.upperBound = 20;
            slider.lowerBound = 40;

            fixture.detectChanges();

            expect(slider.lowerBound).toBe(slider.minValue);
            expect(slider.lowerBound).toBeLessThan(slider.upperBound);
        });

        it('should set upperBound to be same as maxValue if exceeds lowerBound', () => {
            slider.lowerBound = 40;
            slider.upperBound = 20;

            fixture.detectChanges();

            expect(slider.upperBound).toBe(slider.maxValue);
            expect(slider.upperBound).toBeGreaterThan(slider.lowerBound);
        });

        it('should set upperBound to be same as maxValue if exceeds lowerBound', () => {
            slider.lowerBound = 40;
            slider.upperBound = 20;
            fixture.detectChanges();
            expect(slider.upperBound).toBe(slider.maxValue);
            expect(slider.upperBound).toBeGreaterThan(slider.lowerBound);
        });


        it('should not set upper value outside bounds slider when slider is SLIDER', () => {
            slider.lowerBound = 10;
            slider.upperBound = 40;
            fixture.detectChanges();

            slider.value = 20;
            fixture.detectChanges();
            expect(fixture.componentInstance.slider.value).toBe(20);

            slider.value = 45;
            fixture.detectChanges();
            expect(fixture.componentInstance.slider.value).toBe(40);
        });

        it('should not set upper value to outside bounds slider when slider is RANGE', () => {
            slider.lowerBound = 10;
            slider.upperBound = 40;
            slider.type = SliderType.RANGE;

            fixture.detectChanges();

            slider.value = {
                lower: 20,
                upper: 30
            };

            fixture.detectChanges();
            expect(slider.value.lower).toBe(20);
            expect(slider.value.upper).toBe(30);

            slider.value = {
                lower: 20,
                upper: 50
            };

            fixture.detectChanges();
            expect(slider.value.lower).toBe(20);
            expect(slider.value.upper).toBe(40);
        });

        it('should not set value upper when is less than lower value when slider is RANGE', () => {
            slider.lowerBound = 10;
            slider.upperBound = 40;
            slider.type = SliderType.RANGE;

            fixture.detectChanges();

            slider.value = {
                lower: 20,
                upper: 30
            };

            fixture.detectChanges();
            expect(slider.value.lower).toBe(20);
            expect(slider.value.upper).toBe(30);

            slider.value = {
                lower: 20,
                upper: 15
            };
            fixture.detectChanges();
            expect(slider.value.lower).toBe(20);
            expect(slider.value.upper).toBe(30);
        });

        it('should not set lower value outside bounds slider when slider is RANGE', () => {
            slider.lowerBound = 10;
            slider.upperBound = 40;
            slider.type = SliderType.RANGE;

            fixture.detectChanges();

            slider.value = {
                lower: 20,
                upper: 30
            };

            fixture.detectChanges();
            expect(slider.value.lower).toBe(20);
            expect(slider.value.upper).toBe(30);

            slider.value = {
                lower: 5,
                upper: 30
            };
            fixture.detectChanges();
            expect(slider.value.lower).toBe(10);
            expect(slider.value.upper).toBe(30);
        });

        it('should not set value lower when is more than upper value when slider is RANGE', () => {
            slider.lowerBound = 10;
            slider.upperBound = 40;
            slider.type = SliderType.RANGE;

            fixture.detectChanges();

            slider.value = {
                lower: 20,
                upper: 30
            };

            fixture.detectChanges();
            expect(slider.value.lower).toBe(20);
            expect(slider.value.upper).toBe(30);

            slider.value = {
                lower: 35,
                upper: 30
            };

            fixture.detectChanges();
            expect(slider.value.lower).toBe(20);
            expect(slider.value.upper).toBe(30);
        });

        it('should set upperBound to be same as maxValue if exceeds lowerBound', () => {
            slider.lowerBound = 40;
            slider.upperBound = 20;

            fixture.detectChanges();
            expect(slider.upperBound).toBe(slider.maxValue);
            expect(slider.upperBound).toBeGreaterThan(slider.lowerBound);
        });

        it('should set slider width', () => {
            expect(slider.upperBound).toBe(slider.maxValue);
            expect(slider.upperBound).toBeGreaterThan(slider.lowerBound);
        });


        it('should change value from 60 to 61 when right arrow is pressed and slider is SLIDER', () => {
            slider.value = 60;
            fixture.detectChanges();

            const fromThumb = fixture.nativeElement.querySelector(THUMB_TO_CLASS);
            fromThumb.focus();
            UIInteractions.triggerKeyDownEvtUponElem('ArrowRight', fromThumb, true);

            fixture.detectChanges();
            expect(Math.round(slider.value as number)).toBe(61);
        });

        it('should change value from 60 to 59 when left arrow is pressed and slider is SLIDER', () => {
            slider.value = 60;
            fixture.detectChanges();

            const toThumb = fixture.nativeElement.querySelector(THUMB_TO_CLASS);
            toThumb.focus();
            UIInteractions.triggerKeyDownEvtUponElem('ArrowLeft', toThumb, true);

            fixture.detectChanges();
            expect(Math.round(slider.value as number)).toBe(59);
        });
    });

    describe('Slider: with set min and max value', () => {
        let fixture: ComponentFixture<SliderMinMaxComponent>;
        let sliderInstance: IgxSliderComponent;

        beforeEach(() => {
            fixture = TestBed.createComponent(SliderMinMaxComponent);
            sliderInstance = fixture.componentInstance.slider;
            fixture.detectChanges();
        });

        it('Value should remain to the max one if it exceeds.', () => {
            let expectedVal = 150;
            let expectedMax = 300;

            expect(sliderInstance.value).toEqual(expectedVal);
            expect(sliderInstance.maxValue).toEqual(expectedMax);

            expectedVal = 250;
            expectedMax = 200;
            sliderInstance.maxValue = expectedMax;
            sliderInstance.value = expectedVal;
            fixture.detectChanges();

            expect(sliderInstance.value).not.toEqual(expectedVal);
            expect(sliderInstance.value).toEqual(expectedMax);
            expect(sliderInstance.maxValue).toEqual(expectedMax);
        });

        it('continuous(smooth) sliding should be allowed', (done) => {
            pending(`panRight trigers pointerdown where we are capturing all pointer events by passing a valid pointerId.
                Pan guesture does not propagate that option. Respectively (no active pointer...) error is thrown.`);
            sliderInstance.continuous = true;
            fixture.detectChanges();

            expect(sliderInstance.continuous).toBe(true);
            expect(sliderInstance.value).toBe(150);
            const sliderEl = fixture.debugElement.query(By.css(SLIDER_CLASS)).nativeElement;
            sliderEl.dispatchEvent(new PointerEvent('pointerdown', { pointerId: 1, clientX: 200 }));
            fixture.detectChanges();
            expect(sliderEl).toBeDefined();
            return panRight(sliderEl, sliderEl.offsetHeight, sliderEl.offsetWidth, 200)
            .then(() => {
                fixture.detectChanges();
                const activeThumb = fixture.debugElement.query(By.css('.igx-slider__thumb-to--active'));
                expect(sliderInstance.value).toBeGreaterThan(150);
                expect(activeThumb).toBeNull();
                done();
            });
        });

        it('should not move thumb slider and value should remain the same when slider is disabled', (done) => {
            pending(`panRight trigers pointerdown where we are capturing all pointer events by passing a valid pointerId.
                Pan guesture does not propagate that option. Respectively (no active pointer...) error is thrown.`);
            sliderInstance.disabled = true;
            fixture.detectChanges();

            const sliderEl = fixture.debugElement.query(By.css(SLIDER_CLASS)).nativeElement;
            sliderEl.dispatchEvent( new MouseEvent('mosedown'));
            fixture.detectChanges();
            expect(sliderEl).toBeDefined();
            return panRight(sliderEl, sliderEl.offsetHeight, sliderEl.offsetWidth, 200)
            .then(() => {
                fixture.detectChanges();
                const activeThumb = fixture.debugElement.query(By.css('.igx-slider__thumb-to--active'));
                expect(activeThumb).toBeDefined();
                expect(sliderInstance.value).toBe(sliderInstance.minValue);
                done();
            });
         });
    });

    describe('RANGE slider Base tests', () => {
        let fixture: ComponentFixture<SliderInitializeTestComponent>;
        let slider: IgxSliderComponent;

        beforeEach(() => {
            fixture = TestBed.createComponent(SliderInitializeTestComponent);
            slider = fixture.componentInstance.slider;
            slider.type = SliderType.RANGE;
            fixture.detectChanges();
        });

        it(`should have lower value equal to lower bound when
            lower value is not set and slider type is RANGE`, () => {

                expect((slider.value as IRangeSliderValue).lower).toBe(slider.lowerBound);
            });

        it(`should have upper value equal to upper bound when
            lower value is not set and slider type is RANGE`, () => {

                expect((slider.value as IRangeSliderValue).upper).toBe(slider.upperBound);
            });

        it('continuous(smooth) sliding should be allowed', (done) => {
            pending(`panRight trigers pointerdown where we are capturing all pointer events by passing a valid pointerId.
                Pan guesture does not propagate that option. Respectively (no active pointer...) error is thrown.`);
            const fromThumb = fixture.debugElement.query(By.css(THUMB_FROM_CLASS)).nativeElement;
            slider.continuous = true;
            fixture.detectChanges();

            expect(slider.continuous).toBe(true);

            const sliderEl = fixture.debugElement.query(By.css(SLIDER_CLASS)).nativeElement;
            sliderEl.dispatchEvent( new PointerEvent('pointerdown', { pointerId: 1 }));
            fixture.detectChanges();
            fromThumb.dispatchEvent(new Event('focus'));
            fixture.detectChanges();

            expect(sliderEl).toBeDefined();
            return panRight(sliderEl, sliderEl.offsetHeight, sliderEl.offsetWidth, 200)
            .then(() => {
                fixture.detectChanges();
                const activetoThumb = fixture.debugElement.query(By.css('.igx-slider__thumb-to--active'));
                const activefromThumb = fixture.debugElement.query(By.css('.igx-slider__thumb-from--active'));
                expect(slider.value).toEqual({ lower: 60, upper: 100 });
                expect(activetoThumb).toBeNull();
                expect(activefromThumb).toBeNull();
                done();
            });
        });

        it('should switch from lower to upper thumb when the lower value is equal to the upper one', () => {
            slider.value = {
                lower: 60,
                upper: 60
            };

            fixture.detectChanges();

            const fromThumb = fixture.nativeElement.querySelector(THUMB_FROM_CLASS);
            fromThumb.dispatchEvent(new Event('focus'));
            fixture.detectChanges();

            UIInteractions.triggerKeyDownEvtUponElem('ArrowRight', fromThumb, true);
            fixture.detectChanges();

            expect((slider.value as IRangeSliderValue).lower).toBe(60);
            expect((slider.value as IRangeSliderValue).upper).toBe(60);
            expect(document.activeElement).toBe(fixture.nativeElement.querySelector(THUMB_TO_CLASS));
        });

        it('should switch from upper to lower thumb when the upper value is equal to the lower one', () => {
            slider.value = {
                lower: 60,
                upper: 60
            };
            fixture.detectChanges();

            const toThumb = fixture.nativeElement.querySelector(THUMB_TO_CLASS);
            toThumb.dispatchEvent(new Event('focus'));
            fixture.detectChanges();

            UIInteractions.triggerKeyDownEvtUponElem('ArrowLeft', toThumb, true);
            fixture.detectChanges();

            expect((slider.value as IRangeSliderValue).lower).toBe(60);
            expect((slider.value as IRangeSliderValue).upper).toBe(60);
            expect(document.activeElement).toBe(fixture.nativeElement.querySelector(THUMB_FROM_CLASS));
        });

        it('should not change value if different key from arrows is pressed and slider is RANGE', () => {
            slider.value = {
                lower: 50,
                upper: 60
            };
            fixture.detectChanges();

            const toThumb = fixture.nativeElement.querySelector(THUMB_TO_CLASS);
            toThumb.focus();
            UIInteractions.triggerKeyDownEvtUponElem('A', toThumb, true);
            fixture.detectChanges();

            expect((slider.value as IRangeSliderValue).lower).toBe(50);
            expect((slider.value as IRangeSliderValue).upper).toBe(60);
            expect(document.activeElement).toBe(fixture.nativeElement.querySelector(THUMB_TO_CLASS));
        });

        it('should increment lower value when lower thumb is focused ' +
            'if right arrow is pressed and slider is RANGE', () => {
                slider.value = {
                    lower: 50,
                    upper: 60
                };
                fixture.detectChanges();

                const fromThumb = fixture.nativeElement.querySelector(THUMB_FROM_CLASS);

                fromThumb.dispatchEvent(new Event('focus'));
                fixture.detectChanges();

                UIInteractions.triggerKeyDownEvtUponElem('ArrowRight', fromThumb, true);
                fixture.detectChanges();

                expect((slider.value as IRangeSliderValue).lower).toBe(51);
                expect((slider.value as IRangeSliderValue).upper).toBe(60);
            });

        it('should increment upper value when upper thumb is focused' +
            'if right arrow is pressed and slider is RANGE', () => {
                slider.value = {
                    lower: 50,
                    upper: 60
                };
                fixture.detectChanges();

                const toThumb = fixture.nativeElement.querySelector(THUMB_TO_CLASS);
                toThumb.dispatchEvent(new Event('focus'));
                fixture.detectChanges();

                UIInteractions.triggerKeyDownEvtUponElem('ArrowRight', toThumb, true);
                fixture.detectChanges();
                expect((slider.value as IRangeSliderValue).lower).toBe(50);
                expect((slider.value as IRangeSliderValue).upper).toBe(61);
            });

        it('should not increment upper value when slider is disabled', () => {
            slider.disabled = true;
            slider.value = {
                lower: 50,
                upper: 60
            };
            fixture.detectChanges();

            const toThumb = fixture.nativeElement.querySelector(THUMB_TO_CLASS);
            toThumb.dispatchEvent(new Event('focus'));
            fixture.detectChanges();

            UIInteractions.triggerKeyDownEvtUponElem('ArrowRight', toThumb, true);
            fixture.detectChanges();
            expect((slider.value as IRangeSliderValue).lower).toBe(50);
            expect((slider.value as IRangeSliderValue).upper).toBe(60);
        });

    });

    describe('Slider - List View', () => {
        let fixture: ComponentFixture<SliderWithLabelsComponent>;
        let slider: IgxSliderComponent;

        beforeEach(() => {
            fixture = TestBed.createComponent(SliderWithLabelsComponent);
            slider = fixture.componentInstance.slider;
            fixture.detectChanges();
        });

        it('labels should show/hide on pointer up/down', async() => {
            const sliderEl = fixture.debugElement.query(By.css(SLIDER_CLASS));
            sliderEl.nativeElement.dispatchEvent( new PointerEvent('pointerdown', { pointerId: 1 }));
            await wait(50);
            fixture.detectChanges();

            expect(sliderEl).toBeDefined();
            let activeThumb = sliderEl.query(By.css('.igx-slider__thumb-to--active'));
            expect(activeThumb).not.toBeNull();

            sliderEl.nativeElement.dispatchEvent( new PointerEvent('pointerup', { pointerId: 1 }));
            await wait(slider.thumbLabelVisibilityDuration + 10);
            fixture.detectChanges();

            activeThumb = fixture.debugElement.query(By.css('.igx-slider__thumb-to--active'));
            expect(activeThumb).toBeNull();
        });

        it('should be able to change thumbLabelVisibilityDuration', async() => {
            const sliderEl = fixture.debugElement.query(By.css(SLIDER_CLASS));
            slider.thumbLabelVisibilityDuration = 1000;
            sliderEl.nativeElement.dispatchEvent( new PointerEvent('pointerdown', { pointerId: 1 }));
            await wait(50);
            fixture.detectChanges();

            expect(sliderEl).toBeDefined();
            let activeThumb = sliderEl.query(By.css('.igx-slider__thumb-to--active'));
            expect(activeThumb).not.toBeNull();

            sliderEl.nativeElement.dispatchEvent( new PointerEvent('pointerup', { pointerId: 1 }));
            await wait(750);
            fixture.detectChanges();

            activeThumb = sliderEl.query(By.css('.igx-slider__thumb-to--active'));
            expect(activeThumb).not.toBeNull();

            await wait(300);
            fixture.detectChanges();
            activeThumb = sliderEl.query(By.css('.igx-slider__thumb-to--active'));
            expect(activeThumb).toBeNull();
        });

        it('rendering of the slider should corresponds to the set labels', () => {
            const thumb = fixture.debugElement.query(By.css(THUMB_TO_CLASS));

            expect(slider).toBeDefined();
            expect(thumb).toBeDefined();
            expect(slider.upperLabel).toEqual('Winter');
            expect(slider.lowerLabel).toEqual('Winter');

            UIInteractions.triggerKeyDownEvtUponElem('ArrowRight', thumb.nativeElement, true);
            fixture.detectChanges();

            expect(slider.upperLabel).toEqual('Spring');
            UIInteractions.triggerKeyDownEvtUponElem('ArrowRight', thumb.nativeElement, true);
            fixture.detectChanges();

            expect(slider.upperLabel).toEqual('Summer');

            UIInteractions.triggerKeyDownEvtUponElem('ArrowRight', thumb.nativeElement, true);
            fixture.detectChanges();

            expect(slider.upperLabel).toEqual('Autumn');

            UIInteractions.triggerKeyDownEvtUponElem('ArrowRight', thumb.nativeElement, true);
            fixture.detectChanges();

            expect(slider.upperLabel).toEqual('Autumn');
        });

        it('when labels are enabled should not be able to set min/max and step', () => {
            slider.step = 5;
            fixture.detectChanges();

            expect(slider.step).toBe(1);

            slider.minValue = 3;
            fixture.detectChanges();

            expect(slider.minValue).toBe(0);

            slider.maxValue = 90;
            expect(slider.maxValue).toBe(3);
        });

        it('tick marks(steps) should be shown equally spread based on labels length', () => {
<<<<<<< HEAD
            const ticks = fixture.nativeElement.querySelector('.igx-slider__ticks');
=======
            const ticks = fixture.nativeElement.querySelector('.igx-slider__track-steps');
>>>>>>> c36b2576
            const sliderWidth = parseInt(fixture.nativeElement.querySelector('igx-slider').clientWidth, 10);

            expect(slider.type).toBe(SliderType.SLIDER);
            expect(ticks).toBeDefined();
            expect(slider.stepDistance).toEqual(sliderWidth / 3);
        });

        it('Upper bounds should be applied correctly', () => {
            const thumb = fixture.debugElement.query(By.css(THUMB_TO_CLASS));
            expect(slider.value).toBe(0);

            slider.lowerBound = 1;
            slider.upperBound = 2;
            fixture.detectChanges();

            expect(slider.upperBound).toBe(2);
            expect(slider.lowerBound).toBe(1);

            UIInteractions.triggerKeyDownEvtUponElem('ArrowRight', thumb.nativeElement, true);
            fixture.detectChanges();

            expect(slider.upperLabel).toEqual('Summer');
            UIInteractions.triggerKeyDownEvtUponElem('ArrowRight', thumb.nativeElement, true);
            fixture.detectChanges();

            expect(slider.upperLabel).toEqual('Summer');

            UIInteractions.triggerKeyDownEvtUponElem('ArrowLeft', thumb.nativeElement, true);
            fixture.detectChanges();

            expect(slider.upperLabel).toEqual('Spring');
            UIInteractions.triggerKeyDownEvtUponElem('ArrowLeft', thumb.nativeElement, true);
            fixture.detectChanges();

            expect(slider.upperLabel).toEqual('Spring');
        });

        it('when you try to set invalid value for lower/upper bound should not reset', () => {
            slider.lowerBound = 1;
            slider.upperBound = 2;
            fixture.detectChanges();

            slider.upperBound = 4;
            fixture.detectChanges();
            expect(slider.upperBound).toBe(2);
            slider.lowerBound = -1;
            fixture.detectChanges();
            expect(slider.lowerBound).toBe(1);

            slider.lowerBound = 3;
            fixture.detectChanges();
            expect(slider.upperBound).toBe(2);
            expect(slider.lowerBound).toBe(1);

            slider.upperBound = 0;
            fixture.detectChanges();
            expect(slider.upperBound).toBe(2);
            expect(slider.lowerBound).toBe(1);
        });

        it('Label view should not be enabled if labels array is set uncorrectly', () => {
            expect(slider.labelsViewEnabled).toBe(true);

            slider.labels = ['Winter'];
            fixture.detectChanges();

            expect(slider.labelsViewEnabled).toBe(false);

            slider.labels = [];
            fixture.detectChanges();

            expect(slider.labelsViewEnabled).toBe(false);

            slider.labels = ['Winter', 'Summer'];
            fixture.detectChanges();

            expect(slider.labelsViewEnabled).toBe(true);

            slider.labels = undefined;
            fixture.detectChanges();

            expect(slider.labelsViewEnabled).toBe(false);

            slider.labels = null;
            fixture.detectChanges();

            expect(slider.labelsViewEnabled).toBe(false);
        });

        it('should be able to track the value changes per every slide action through an event emitter', () => {
            const thumb = fixture.debugElement.query(By.css(THUMB_TO_CLASS));

            expect(slider).toBeDefined();
            expect(slider.upperLabel).toEqual('Winter');
            const valueChangeSpy = spyOn<any>(slider.onValueChange, 'emit').and.callThrough();

            UIInteractions.triggerKeyDownEvtUponElem('ArrowLeft', thumb.nativeElement, true);
            fixture.detectChanges();
            expect(valueChangeSpy).toHaveBeenCalledTimes(0);

            UIInteractions.triggerKeyDownEvtUponElem('ArrowRight', thumb.nativeElement, true);
            fixture.detectChanges();
            expect(valueChangeSpy).toHaveBeenCalledTimes(1);
            expect(valueChangeSpy).toHaveBeenCalledWith({oldValue: 0, value: 1});

            UIInteractions.triggerKeyDownEvtUponElem('ArrowRight', thumb.nativeElement, true);
            fixture.detectChanges();
            expect(valueChangeSpy).toHaveBeenCalledTimes(2);
            expect(valueChangeSpy).toHaveBeenCalledWith({oldValue: 1, value: 2});

            UIInteractions.triggerKeyDownEvtUponElem('ArrowRight', thumb.nativeElement, true);
            fixture.detectChanges();
            expect(valueChangeSpy).toHaveBeenCalledTimes(3);
            expect(valueChangeSpy).toHaveBeenCalledWith({oldValue: 2, value: 3});

            UIInteractions.triggerKeyDownEvtUponElem('ArrowRight', thumb.nativeElement, true);
            fixture.detectChanges();
            expect(valueChangeSpy).toHaveBeenCalledTimes(3);

            UIInteractions.triggerKeyDownEvtUponElem('ArrowLeft', thumb.nativeElement, true);
            fixture.detectChanges();
            expect(valueChangeSpy).toHaveBeenCalledTimes(4);
            expect(valueChangeSpy).toHaveBeenCalledWith({oldValue: 3, value: 2});
        });

        it('Dynamically change the type of the slider SLIDER, RANGE, LABEL', () => {
            expect(slider.type).toBe(SliderType.SLIDER);
            expect(slider.labelsViewEnabled).toBe(true);

            slider.labels = [];
            fixture.detectChanges();

            expect(slider.type).toBe(SliderType.SLIDER);
            expect(slider.labelsViewEnabled).toBe(false);

            let fromThumb = fixture.nativeElement.querySelector(THUMB_FROM_CLASS);
            let toThumb = fixture.nativeElement.querySelector(THUMB_TO_CLASS);

            expect(slider.type).toBe(SliderType.SLIDER);
            expect(toThumb).toBeDefined();
            expect(fromThumb).toBeFalsy();
            expect(slider.upperBound).toBe(slider.maxValue);
            expect(slider.lowerBound).toBe(slider.minValue);

            slider.type = SliderType.RANGE;
            fixture.detectChanges();

            fromThumb = fixture.nativeElement.querySelector(THUMB_FROM_CLASS);
            toThumb = fixture.nativeElement.querySelector(THUMB_TO_CLASS);

            expect(toThumb).toBeDefined();
            expect(fromThumb).toBeDefined();
            expect(slider.upperBound).toBe(100);
            expect(slider.lowerBound).toBe(0);
        });

        it('aria properties should be successfully applied', () => {
            const sliderElement = fixture.nativeElement.querySelector('igx-slider');
            const sliderRole = fixture.nativeElement.querySelector('igx-slider[role="slider"]');

            expect(sliderElement).toBeDefined();
            expect(sliderRole).toBeDefined();

            const minValue = parseInt(sliderElement.getAttribute('aria-valuemin'), 10);
            const maxValue = parseInt(sliderElement.getAttribute('aria-valuemax'), 10);
            const readOnly = sliderElement.getAttribute('aria-readonly');

            expect(minValue).toBe(slider.minValue);
            expect(maxValue).toBe(slider.maxValue);
            expect(readOnly).toBe('false');
        });
    });

    describe('Slider  type: Range - List View', () => {
        let fixture: ComponentFixture<RangeSliderWithLabelsComponent>;
        let slider: IgxSliderComponent;

        beforeEach(() => {
            fixture = TestBed.createComponent(RangeSliderWithLabelsComponent);
            slider = fixture.componentInstance.slider;
            fixture.detectChanges();
        });

        it('labels should show/hide on pointer up/down', async() => {
            const sliderEl = fixture.debugElement.query(By.css(SLIDER_CLASS)).nativeElement;
            sliderEl.dispatchEvent( new PointerEvent('pointerdown', { pointerId: 1 }));
            await wait(100);
            fixture.detectChanges();

            expect(sliderEl).toBeDefined();
            let activeThumb = fixture.debugElement.query(By.css('.igx-slider__thumb-from--active'));
            expect(activeThumb).not.toBeNull();

            sliderEl.dispatchEvent( new PointerEvent('pointerup', { pointerId: 1}));
            await wait(slider.thumbLabelVisibilityDuration + 10);
            fixture.detectChanges();

            activeThumb = fixture.debugElement.query(By.css('.igx-slider__thumb-from--active'));
            expect(activeThumb).toBeNull();
        });

        it('should be able to change thumbLabelVisibilityDuration', async() => {
            const sliderEl = fixture.debugElement.query(By.css(SLIDER_CLASS)).nativeElement;
            slider.thumbLabelVisibilityDuration = 1000;
            sliderEl.dispatchEvent( new PointerEvent('pointerdown', { pointerId: 1 }));
            await wait(50);
            fixture.detectChanges();

            expect(sliderEl).toBeDefined();
            let activeThumb = fixture.debugElement.query(By.css('.igx-slider__thumb-from--active'));
            expect(activeThumb).not.toBeNull();

            sliderEl.dispatchEvent( new PointerEvent('pointerup', { pointerId: 1}));
            await wait(750);
            fixture.detectChanges();

            activeThumb = fixture.debugElement.query(By.css('.igx-slider__thumb-from--active'));
            expect(activeThumb).not.toBeNull();

            await wait(300);
            fixture.detectChanges();
            activeThumb = fixture.debugElement.query(By.css('.igx-slider__thumb-from--active'));
            expect(activeThumb).toBeNull();
        });

        it('rendering of the slider should corresponds to the set labels', () => {
            const fromThumb = fixture.debugElement.query(By.css(THUMB_FROM_CLASS));
            const toThumb = fixture.debugElement.query(By.css(THUMB_TO_CLASS));

            expect(slider).toBeDefined();
            expect(fromThumb).toBeDefined();
            expect(slider.upperLabel).toEqual('Sunday');
            expect(slider.lowerLabel).toEqual('Monday');

            UIInteractions.triggerKeyDownEvtUponElem('ArrowRight', fromThumb.nativeElement, true);
            fixture.detectChanges();
            expect(fixture.componentInstance.label).toEqual({lower: 1, upper: 6});
            expect(slider.lowerLabel).toEqual('Tuesday');

            UIInteractions.triggerKeyDownEvtUponElem('ArrowRight', fromThumb.nativeElement, true);
            fixture.detectChanges();
            expect(fixture.componentInstance.label).toEqual({lower: 2, upper: 6});
            expect(slider.lowerLabel).toEqual('Wednesday');

            UIInteractions.triggerKeyDownEvtUponElem('ArrowRight', fromThumb.nativeElement, true);
            fixture.detectChanges();
            expect(fixture.componentInstance.label).toEqual({lower: 3, upper: 6});
            expect(slider.lowerLabel).toEqual('Thursday');

            UIInteractions.triggerKeyDownEvtUponElem('ArrowRight', fromThumb.nativeElement, true);
            fixture.detectChanges();
            expect(fixture.componentInstance.label).toEqual({lower: 4, upper: 6});
            expect(slider.lowerLabel).toEqual('Friday');

            UIInteractions.triggerKeyDownEvtUponElem('ArrowLeft', toThumb.nativeElement, true);
            fixture.detectChanges();
            expect(fixture.componentInstance.label).toEqual({lower: 4, upper: 5});
            expect(slider.upperLabel).toEqual('Saturday');

            UIInteractions.triggerKeyDownEvtUponElem('ArrowLeft', toThumb.nativeElement, true);
            fixture.detectChanges();
            expect(fixture.componentInstance.label).toEqual({lower: 4, upper: 4});
            expect(slider.upperLabel).toEqual('Friday');
        });

        it('when labels are enabled should not be able to set min/max and step', () => {
            expect(slider.type).toBe(SliderType.RANGE);
            expect(slider.labelsViewEnabled).toBe(true);
            slider.step = 5;
            fixture.detectChanges();

            expect(slider.step).toBe(1);

            slider.minValue = 3;
            fixture.detectChanges();

            expect(slider.minValue).toBe(0);

            slider.maxValue = 90;
            expect(slider.maxValue).toBe(6);
        });

        it('tick marks(steps) should be shown equally spread based on labels length', () => {
<<<<<<< HEAD
            const ticks = fixture.nativeElement.querySelector('.igx-slider__ticks');
=======
            const ticks = fixture.nativeElement.querySelector('.igx-slider__track-steps');
>>>>>>> c36b2576
            const sliderWidth = parseInt(fixture.nativeElement.querySelector('igx-slider').clientWidth, 10);

            expect(slider.type).toBe(SliderType.RANGE);
            expect(ticks).not.toBeNull();
            expect(slider.stepDistance).toEqual(sliderWidth / 6);
        });

        it('upper bounds should be applied correctly', () => {
            const toThumb = fixture.debugElement.query(By.css(THUMB_TO_CLASS));
            const fromThumb = fixture.debugElement.query(By.css(THUMB_FROM_CLASS));
            expect(slider.value).toEqual({lower: 0, upper: 6});

            slider.lowerBound = 1;
            slider.upperBound = 4;
            fixture.detectChanges();

            expect(slider.upperBound).toBe(4);
            expect(slider.lowerBound).toBe(1);

            slider.value = {lower: -1, upper: 3};
            fixture.detectChanges();

            expect(slider.value).toEqual({lower: 1, upper: 3});

            slider.value = {lower: 1, upper: 10};
            fixture.detectChanges();

            expect(slider.value).toEqual({lower: 1, upper: 4});
            UIInteractions.triggerKeyDownEvtUponElem('ArrowRight', toThumb.nativeElement, true);
            fixture.detectChanges();

            expect(slider.upperLabel).toEqual('Friday');
            UIInteractions.triggerKeyDownEvtUponElem('ArrowRight', fromThumb.nativeElement, true);
            fixture.detectChanges();

            expect(slider.lowerLabel).toEqual('Wednesday');

            UIInteractions.triggerKeyDownEvtUponElem('ArrowLeft', fromThumb.nativeElement, true);
            fixture.detectChanges();

            expect(slider.lowerLabel).toEqual('Tuesday');
            UIInteractions.triggerKeyDownEvtUponElem('ArrowLeft', fromThumb.nativeElement, true);
            fixture.detectChanges();

            expect(slider.lowerLabel).toEqual('Tuesday');
        });

        it ('when you try to set invalid value for upper/lower value they should not reset', () => {
            slider.lowerBound = 1;
            slider.upperBound = 4;
            fixture.detectChanges();

            slider.upperBound = 7;
            fixture.detectChanges();
            expect(slider.upperBound).toBe(4);
            slider.lowerBound = -1;
            fixture.detectChanges();
            expect(slider.lowerBound).toBe(1);

            slider.lowerBound = 9;
            fixture.detectChanges();
            expect(slider.upperBound).toBe(4);
            expect(slider.lowerBound).toBe(1);

            slider.upperBound = 0;
            fixture.detectChanges();
            expect(slider.upperBound).toBe(4);
            expect(slider.lowerBound).toBe(1);
        });

        it('label view should not be enabled if labels array is set uncorrectly', async() => {
            expect(slider.labelsViewEnabled).toBe(true);

            slider.labels = ['Winter'];
            fixture.detectChanges();

            expect(slider.labelsViewEnabled).toBe(false);

            slider.labels = [];
            fixture.detectChanges();

            expect(slider.labelsViewEnabled).toBe(false);

            slider.labels = ['Winter', 'Summer'];
            fixture.detectChanges();

            expect(slider.labelsViewEnabled).toBe(true);

            slider.labels = undefined;
            fixture.detectChanges();

            expect(slider.labelsViewEnabled).toBe(false);

            slider.labels = null;
            fixture.detectChanges();

            expect(slider.labelsViewEnabled).toBe(false);
        });

        it('should be able to track the value changes per every slide action through an event emitter', () => {
            const fromThumb = fixture.debugElement.query(By.css(THUMB_FROM_CLASS));
            const toThumb = fixture.debugElement.query(By.css(THUMB_TO_CLASS));

            expect(slider).toBeDefined();
            expect(fromThumb).toBeDefined();
            expect(slider.upperLabel).toEqual('Sunday');
            expect(slider.lowerLabel).toEqual('Monday');
            const valueChangeSpy = spyOn<any>(slider.onValueChange, 'emit').and.callThrough();

            UIInteractions.triggerKeyDownEvtUponElem('ArrowRight', fromThumb.nativeElement, true);
            fixture.detectChanges();
            expect(valueChangeSpy).toHaveBeenCalledTimes(1);
            expect(valueChangeSpy).toHaveBeenCalledWith({oldValue: {lower: 0, upper: 6}, value: {lower: 1, upper: 6}});

            UIInteractions.triggerKeyDownEvtUponElem('ArrowRight', fromThumb.nativeElement, true);
            fixture.detectChanges();
            expect(valueChangeSpy).toHaveBeenCalledTimes(2);
            expect(valueChangeSpy).toHaveBeenCalledWith({oldValue: {lower: 1, upper: 6}, value: {lower: 2, upper: 6}});

            UIInteractions.triggerKeyDownEvtUponElem('ArrowRight', toThumb.nativeElement, true);
            fixture.detectChanges();
            expect(valueChangeSpy).toHaveBeenCalledTimes(2);

            UIInteractions.triggerKeyDownEvtUponElem('ArrowLeft', toThumb.nativeElement, true);
            fixture.detectChanges();
            expect(valueChangeSpy).toHaveBeenCalledTimes(3);
            expect(valueChangeSpy).toHaveBeenCalledWith({oldValue: {lower: 2, upper: 6}, value: {lower: 2, upper: 5}});
        });

        it('dynamically change the type of the slider SLIDER, RANGE, LABEL', () => {
            expect(slider.type).toBe(SliderType.RANGE);
            expect(slider.labelsViewEnabled).toBe(true);

            slider.labels = [];
            fixture.detectChanges();

            expect(slider.type).toBe(SliderType.RANGE);
            expect(slider.labelsViewEnabled).toBe(false);

            let fromThumb = fixture.nativeElement.querySelector(THUMB_FROM_CLASS);
            let toThumb = fixture.nativeElement.querySelector(THUMB_TO_CLASS);

            expect(toThumb).toBeDefined();
            expect(fromThumb).toBeDefined();
            expect(slider.upperBound).toBe(slider.maxValue);
            expect(slider.lowerBound).toBe(slider.minValue);

            slider.type = SliderType.SLIDER;
            fixture.detectChanges();

            fromThumb = fixture.nativeElement.querySelector(THUMB_FROM_CLASS);
            toThumb = fixture.nativeElement.querySelector(THUMB_TO_CLASS);
            expect(slider.type).toBe(SliderType.SLIDER);
            expect(toThumb).toBeDefined();
            expect(fromThumb).toBeFalsy();
            expect(slider.upperBound).toBe(slider.maxValue);
            expect(slider.lowerBound).toBe(slider.minValue);
        });

        it('aria properties should be successfully applied', () => {
            const sliderElement = fixture.nativeElement.querySelector('igx-slider');
            const sliderRole = fixture.nativeElement.querySelector('igx-slider[role="slider"]');

            expect(sliderElement).toBeDefined();
            expect(sliderRole).toBeDefined();

            const minValue = parseInt(sliderElement.getAttribute('aria-valuemin'), 10);
            const maxValue = parseInt(sliderElement.getAttribute('aria-valuemax'), 10);
            const readOnly = sliderElement.getAttribute('aria-readonly');

            expect(minValue).toBe(slider.minValue);
            expect(maxValue).toBe(slider.maxValue);
            expect(readOnly).toBe('false');
        });
    });

    describe('General Tests', () => {
        it('custom templates for the lower/upper thumb labels should be allowed', () => {
            const fixture = TestBed.createComponent(RangeSliderWithCustomTemplateComponent);
            const slider = fixture.componentInstance.slider;
            fixture.detectChanges();

            const fromThumb = fixture.debugElement.query(By.css(THUMB_FROM_CLASS));
            const toThumb = fixture.debugElement.query(By.css(THUMB_TO_CLASS));

            expect(toThumb).toBeDefined();
            expect(fromThumb).toBeDefined();

            let customTemplates = fixture.nativeElement.querySelectorAll('span.custom');

            expect(customTemplates).toBeDefined();
            expect(customTemplates.length).toBe(2);

            slider.type = SliderType.SLIDER;
            fixture.detectChanges();
            customTemplates = fixture.nativeElement.querySelectorAll('span.custom');

            expect(customTemplates.length).toBe(1);

        });

        it('should draw tick marks', () => {
            const fixture = TestBed.createComponent(SliderInitializeTestComponent);
<<<<<<< HEAD
            const ticks = fixture.nativeElement.querySelector('.igx-slider__ticks');
=======
            const ticks = fixture.nativeElement.querySelector('.igx-slider__track-steps');
>>>>>>> c36b2576

            // Slider steps <= 1. No marks should be drawn;
            expect(ticks.style.background).toBeFalsy();

            // Slider steps > 1. Should draw tick marks;
            fixture.componentInstance.slider.step = 10;
            fixture.detectChanges();

            expect(ticks.style.background).toBeTruthy();
        });

        it('should hide tick marks', () => {
            const fixture = TestBed.createComponent(SliderInitializeTestComponent);
            fixture.detectChanges();

<<<<<<< HEAD
            const ticks = fixture.nativeElement.querySelector('.igx-slider__ticks');
=======
            const ticks = fixture.nativeElement.querySelector('.igx-slider__track-steps');
>>>>>>> c36b2576
            const slider = fixture.componentInstance.slider;

            expect(ticks.style.background).toBeFalsy();

            slider.step = 10;
            fixture.detectChanges();

            expect(ticks.style.background).toBeTruthy();

            slider.continuous = true;
            fixture.detectChanges();

            expect(ticks.style.background).toBeFalsy();
        });

        it(`When setting min and max value for range slider,
            max value should be applied firstly, due correct appliement of the min value.`, () => {
                const fix = TestBed.createComponent(SliderMinMaxComponent);
                fix.detectChanges();

                const slider = fix.componentInstance.slider;
                slider.type = SliderType.RANGE;

                fix.detectChanges();

                expect(slider.minValue).toEqual(fix.componentInstance.minValue);
                expect(slider.maxValue).toEqual(fix.componentInstance.maxValue);
            });

        it('should track min/maxValue if lower/upperBound are undefined (issue #920)', () => {
            const fixture = TestBed.createComponent(SliderTestComponent);
            fixture.detectChanges();

            const slider = fixture.componentInstance.slider;

            expect(slider.minValue).toBe(0);
            expect(slider.maxValue).toBe(10);
            expect(slider.lowerBound).toBe(0);
            expect(slider.upperBound).toBe(10);

            fixture.componentInstance.changeMinValue(5);
            fixture.detectChanges();
            fixture.componentInstance.changeMaxValue(8);
            fixture.detectChanges();

            expect(slider.minValue).toBe(5);
            expect(slider.maxValue).toBe(8);
            expect(slider.lowerBound).toBe(5);
            expect(slider.upperBound).toBe(8);
        });

        it('should track min/maxValue and invalidate the value if lower/upperBound are undefined (issue #920)', () => {
            const fixture = TestBed.createComponent(SliderTestComponent);
            fixture.detectChanges();

            const slider = fixture.componentInstance.slider;

            fixture.componentInstance.slider.value = 5;
            fixture.detectChanges();

            fixture.componentInstance.changeMinValue(6);
            fixture.detectChanges();

            expect(slider.value).toBe(6);
            expect(slider.minValue).toBe(6);
            expect(slider.maxValue).toBe(10);
            expect(slider.lowerBound).toBe(6);
            expect(slider.upperBound).toBe(10);

            fixture.componentInstance.slider.value = 9;
            fixture.detectChanges();
            expect(slider.value).toBe(9);

            fixture.componentInstance.changeMaxValue(8);
            fixture.detectChanges();

            expect(slider.value).toBe(8);
            expect(slider.minValue).toBe(6);
            expect(slider.maxValue).toBe(8);
            expect(slider.lowerBound).toBe(6);
            expect(slider.upperBound).toBe(8);
        });

        it('should stop tracking min/maxValue if lower/upperBound is set from outside (issue #920)', () => {
            const fixture = TestBed.createComponent(SliderTestComponent);
            fixture.detectChanges();

            const slider = fixture.componentInstance.slider;

            slider.lowerBound = 3;
            slider.upperBound = 8;
            fixture.detectChanges();

            fixture.componentInstance.changeMinValue(2);
            fixture.detectChanges();
            fixture.componentInstance.changeMaxValue(9);
            fixture.detectChanges();

            expect(slider.minValue).toBe(2);
            expect(slider.maxValue).toBe(9);
            expect(slider.lowerBound).toBe(3);
            expect(slider.upperBound).toBe(8);
        });

        it('should track min/maxValue if lower/upperBound are undefined - range slider (issue #920)', () => {
            const fixture = TestBed.createComponent(SliderTestComponent);
            fixture.detectChanges();

            const slider = fixture.componentInstance.slider;
            fixture.componentInstance.type = SliderType.RANGE;
            fixture.detectChanges();

            expect(slider.minValue).toBe(0);
            expect(slider.maxValue).toBe(10);
            expect(slider.lowerBound).toBe(0);
            expect(slider.upperBound).toBe(10);

            fixture.componentInstance.changeMinValue(5);
            fixture.detectChanges();
            fixture.componentInstance.changeMaxValue(8);
            fixture.detectChanges();

            expect(slider.minValue).toBe(5);
            expect(slider.maxValue).toBe(8);
            expect(slider.lowerBound).toBe(5);
            expect(slider.upperBound).toBe(8);
        });

        it('should track min/maxValue and invalidate the value if lower/upperBound are undefined - range slider (issue #920)', () => {
            const fixture = TestBed.createComponent(SliderTestComponent);
            fixture.detectChanges();

            const slider = fixture.componentInstance.slider;
            fixture.componentInstance.type = SliderType.RANGE;
            fixture.detectChanges();

            fixture.componentInstance.slider.value = {
                lower: 2,
                upper: 9
            };

            fixture.componentInstance.changeMinValue(5);
            fixture.componentInstance.changeMaxValue(7);
            fixture.detectChanges();

            expect(slider.minValue).toBe(5);
            expect(slider.maxValue).toBe(7);
            expect(slider.lowerBound).toBe(5);
            expect(slider.upperBound).toBe(7);
            expect((slider.value as IRangeSliderValue).lower).toBe(5);
            expect((slider.value as IRangeSliderValue).upper).toBe(7);
        });

        it('Lower and upper bounds should not exceed min and max values', () => {
            const fix = TestBed.createComponent(SliderTestComponent);
            fix.detectChanges();

            const componentInst = fix.componentInstance;
            const slider = componentInst.slider;
            const expectedMinVal = 0;
            const expectedMaxVal = 10;

            expect(slider.minValue).toEqual(expectedMinVal);
            expect(slider.maxValue).toEqual(expectedMaxVal);

            const expectedLowerBound = -1;
            const expectedUpperBound = 11;
            slider.lowerBound = expectedLowerBound;
            slider.upperBound = expectedUpperBound;

            expect(slider.lowerBound).toEqual(expectedMinVal);
            expect(slider.upperBound).toEqual(expectedMaxVal);
        });
    });

    // describe('igxSlider ticks', () => {
    //     let fixture: ComponentFixture<>;
    //     let slider: IgxSliderComponent;

    //     beforeEach(() => {
    //     })
    // })

    describe('EditorProvider', () => {
        it('Should return correct edit element (single)', () => {
            const fixture = TestBed.createComponent(SliderInitializeTestComponent);
            fixture.detectChanges();

            const instance = fixture.componentInstance.slider;
            const editElement = fixture.debugElement.query(By.css(THUMB_TO_CLASS)).nativeElement;

            expect(instance.getEditElement()).toBe(editElement);
        });

        it('Should return correct edit element (range)', () => {
            const fixture = TestBed.createComponent(SliderInitializeTestComponent);
            const instance = fixture.componentInstance.slider;
            instance.type = SliderType.RANGE;
            fixture.detectChanges();

            const editElement = fixture.debugElement.query(By.css(THUMB_FROM_CLASS)).nativeElement;

            expect(instance.getEditElement()).toBe(editElement);
        });
    });

    function panRight(element, elementHeight, elementWidth, duration) {
        const panOptions = {
            deltaX: elementWidth * 0.6,
            clientX: elementWidth * 0.6,
            deltaY: 0,
            duration,
            pos: [element.offsetLeft, elementHeight * 0.5]
        };

        return new Promise((resolve, reject) => {
            Simulator.gestures.pan(element, panOptions, () => {
                resolve();
            });
        });
    }
});

@Component({
    selector: 'igx-slider-ticks',
    template: `
        <igx-slider [primaryTicks]="primaryTicks" [secondaryTicks]="secondaryTicks"></igx-slider>
    `
})
export class SliderTicksComponent {
    @ViewChild(IgxSliderComponent)
    public slider: IgxSliderComponent;

    public primaryTicks = 0;
    public secondaryTicks = 0;
}
@Component({
    selector: 'igx-slider-test-component',
    template: `<igx-slider #slider>
    </igx-slider>`
})
class SliderInitializeTestComponent {
    @ViewChild(IgxSliderComponent, { read: IgxSliderComponent, static: true }) public slider: IgxSliderComponent;
}

@Component({
    template: `
        <igx-slider [maxValue]='maxValue' [minValue]='minValue'></igx-slider>
    `
})
export class SliderMinMaxComponent {
    @ViewChild(IgxSliderComponent, { read: IgxSliderComponent, static: true }) public slider: IgxSliderComponent;

    public minValue = 150;
    public maxValue = 300;
}

@Component({
    selector: 'igx-slider-test-component',
    template: `<div>
                    <igx-slider #slider [minValue]="minValue"
                                        [maxValue]="maxValue"
                                        [type]="type">
                    </igx-slider>
                </div>`
})
class SliderTestComponent {
    @ViewChild(IgxSliderComponent, { read: IgxSliderComponent, static: true }) public slider: IgxSliderComponent;

    minValue = 0;
    maxValue = 10;
    type = SliderType.SLIDER;

    changeMinValue(val: number) {
        this.minValue = val;
    }

    changeMaxValue(val: number) {
        this.maxValue = val;
    }
}

@Component({
    template: `
    <igx-slider [labels]="['Winter', 'Spring', 'Summer', 'Autumn']">
    </igx-slider> `
})
class SliderWithLabelsComponent {
    @ViewChild(IgxSliderComponent, { read: IgxSliderComponent, static: true }) public slider: IgxSliderComponent;
}

@Component({
    template: `
    <igx-slider [(ngModel)]='label' [type]="type"
        [labels]="['Monday', 'Tuesday', 'Wednesday', 'Thursday', 'Friday', 'Saturday', 'Sunday']">
    </igx-slider> `
})
class RangeSliderWithLabelsComponent {
    @ViewChild(IgxSliderComponent, { read: IgxSliderComponent, static: true }) public slider: IgxSliderComponent;
    public label;
    public type = SliderType.RANGE;
}

@Component({
    template: `
    <igx-slider [(ngModel)]='label' [type]="type"
        [labels]="['Monday', 'Tuesday', 'Wednesday', 'Thursday', 'Friday']">
        <ng-template igxSliderThumbFrom let-value let-labels="labels">
            <span class="custom"> Lower {{ labels[value.lower] }}</span>
        </ng-template>
        <ng-template igxSliderThumbTo let-value let-labels="labels">
            <span class="custom"> Upper {{ labels[value.upper] }}</span>
        </ng-template>
    </igx-slider>
    `

})
class RangeSliderWithCustomTemplateComponent {
    @ViewChild(IgxSliderComponent, { read: IgxSliderComponent, static: true }) public slider: IgxSliderComponent;
    public type = SliderType.RANGE;
}<|MERGE_RESOLUTION|>--- conflicted
+++ resolved
@@ -635,11 +635,7 @@
         });
 
         it('tick marks(steps) should be shown equally spread based on labels length', () => {
-<<<<<<< HEAD
-            const ticks = fixture.nativeElement.querySelector('.igx-slider__ticks');
-=======
             const ticks = fixture.nativeElement.querySelector('.igx-slider__track-steps');
->>>>>>> c36b2576
             const sliderWidth = parseInt(fixture.nativeElement.querySelector('igx-slider').clientWidth, 10);
 
             expect(slider.type).toBe(SliderType.SLIDER);
@@ -923,11 +919,7 @@
         });
 
         it('tick marks(steps) should be shown equally spread based on labels length', () => {
-<<<<<<< HEAD
-            const ticks = fixture.nativeElement.querySelector('.igx-slider__ticks');
-=======
             const ticks = fixture.nativeElement.querySelector('.igx-slider__track-steps');
->>>>>>> c36b2576
             const sliderWidth = parseInt(fixture.nativeElement.querySelector('igx-slider').clientWidth, 10);
 
             expect(slider.type).toBe(SliderType.RANGE);
@@ -1131,11 +1123,7 @@
 
         it('should draw tick marks', () => {
             const fixture = TestBed.createComponent(SliderInitializeTestComponent);
-<<<<<<< HEAD
-            const ticks = fixture.nativeElement.querySelector('.igx-slider__ticks');
-=======
             const ticks = fixture.nativeElement.querySelector('.igx-slider__track-steps');
->>>>>>> c36b2576
 
             // Slider steps <= 1. No marks should be drawn;
             expect(ticks.style.background).toBeFalsy();
@@ -1151,11 +1139,7 @@
             const fixture = TestBed.createComponent(SliderInitializeTestComponent);
             fixture.detectChanges();
 
-<<<<<<< HEAD
-            const ticks = fixture.nativeElement.querySelector('.igx-slider__ticks');
-=======
             const ticks = fixture.nativeElement.querySelector('.igx-slider__track-steps');
->>>>>>> c36b2576
             const slider = fixture.componentInstance.slider;
 
             expect(ticks.style.background).toBeFalsy();
