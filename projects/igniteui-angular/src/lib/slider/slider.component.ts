import { CommonModule } from '@angular/common';
import {
    AfterViewInit, Component, ElementRef, EventEmitter,
    HostBinding, Input, NgModule, OnInit, Output, Renderer2,
    ViewChild,
    TemplateRef,
    ContentChild,
    OnDestroy,
    HostListener,
    ViewChildren,
    QueryList,
    ChangeDetectorRef,
    AfterContentChecked,
    NgZone,
    OnChanges
} from '@angular/core';
import { ControlValueAccessor, NG_VALUE_ACCESSOR, FormsModule } from '@angular/forms';
import { EditorProvider } from '../core/edit-provider';
import { DeprecateProperty } from '../core/deprecateDecorators';
import { IgxSliderThumbComponent } from './thumb/thumb-slider.component';
import { Subject, merge, Observable, timer } from 'rxjs';
import { takeUntil, retry } from 'rxjs/operators';
import { SliderHandle,
    IgxThumbFromTemplateDirective,
    IgxThumbToTemplateDirective,
    IRangeSliderValue,
    SliderType,
    ISliderValueChangeEventArgs,
    TicksOrientation,
    TickLabelsOrientation,
    IgxTickLabelTemplateDirective
} from './slider.common';
import { IgxThumbLabelComponent } from './label/thumb-label.component';
import { IgxTicksComponent } from './ticks/ticks.component';
import { IgxTickLabelsPipe } from './ticks/tick.pipe';
<<<<<<< HEAD
=======
import { HammerModule } from '@angular/platform-browser';
>>>>>>> c45d18a4

const noop = () => {
};

let NEXT_ID = 0;

/**
 * **Ignite UI for Angular Slider** -
 * [Documentation](https://www.infragistics.com/products/ignite-ui-angular/angular/components/slider.html)
 *
 * The Ignite UI Slider allows selection in a given range by moving the thumb along the track. The track
 * can be defined as continuous or stepped, and you can choose between single and range slider types.
 *
 * Example:
 * ```html
 * <igx-slider id="slider"
 *            [minValue]="0" [maxValue]="100"
 *            [continuous]=true [(ngModel)]="volume">
 * </igx-slider>
 * ```
 */
@Component({
    providers: [{ provide: NG_VALUE_ACCESSOR, useExisting: IgxSliderComponent, multi: true }],
    selector: 'igx-slider',
    templateUrl: 'slider.component.html'
})
export class IgxSliderComponent implements
    ControlValueAccessor,
    EditorProvider,
    OnInit,
    AfterViewInit,
    AfterContentChecked,
    OnChanges,
    OnDestroy {

    // Limit handle travel zone
    private _pMin = 0;
    private _pMax = 1;

    // From/upperValue in percent values
    private _hasViewInit = false;
    private _minValue = 0;
    private _maxValue = 100;
    private _lowerBound?: number;
    private _upperBound?: number;
    private _lowerValue?: number;
    private _upperValue?: number;
    private _continuous = false;
    private _disabled = false;
    private _step = 1;

    // ticks
    private _primaryTicks = 0;
    private _secondaryTicks = 0;

    private _labels = new Array<number|string|boolean|null|undefined>();
    private _type = SliderType.SLIDER;

    private _destroyer$ = new Subject<boolean>();
    private _indicatorsDestroyer$ = new Subject<boolean>();
    private _indicatorsTimer: Observable<any>;
    private _onTypeChanged: Subject<SliderType> = new Subject();

    private _onChangeCallback: (_: any) => void = noop;
    private _onTouchedCallback: () => void = noop;

    /**
     * @hidden
     */
    @ViewChild('ticks', { static: true })
    private ticks: ElementRef;

    /**
     * @hidden
     */
    @ViewChildren(IgxSliderThumbComponent)
    private thumbs: QueryList<IgxSliderThumbComponent> = new QueryList<IgxSliderThumbComponent>();

    /**
     * @hidden
     */
    @ViewChildren(IgxThumbLabelComponent)
    private labelRefs: QueryList<IgxThumbLabelComponent> = new QueryList<IgxThumbLabelComponent>();

    private get thumbFrom(): IgxSliderThumbComponent {
        return this.thumbs.find(thumb => thumb.type === SliderHandle.FROM);
    }

    private get thumbTo(): IgxSliderThumbComponent {
        return this.thumbs.find(thumb => thumb.type === SliderHandle.TO);
    }

    private get labelFrom(): IgxThumbLabelComponent {
        return this.labelRefs.find(label => label.type === SliderHandle.FROM);
    }

    private get labelTo(): IgxThumbLabelComponent {
        return this.labelRefs.find(label => label.type === SliderHandle.TO);
    }

    /**
     * @hidden
     */
    @ViewChild('track', { static: true })
    public trackRef: ElementRef;

    /**
     * @hidden
     */
    public stepDistance = this._step;

    /**
     * @hidden
     */
    public onPan: Subject<number> = new Subject<number>();

    /**
     * @hidden
     */
    @ContentChild(IgxThumbFromTemplateDirective, { read: TemplateRef })
    public thumbFromTemplateRef: TemplateRef<any>;

    /**
     * @hidden
     */
    @ContentChild(IgxThumbToTemplateDirective, { read: TemplateRef })
    public thumbToTemplateRef: TemplateRef<any>;

    /**
     * @hidden
     */
    @ContentChild(IgxTickLabelTemplateDirective, { read: TemplateRef, static: false })
    public tickLabelTemplateRef: TemplateRef<any>;

    /**
     * @hidden
     */
    @HostBinding(`attr.role`)
    public role = 'slider';

    /**
     * @hidden
     */
    @HostBinding(`attr.aria-valuemin`)
    public get valuemin() {
        return this.minValue;
    }

    /**
     * @hidden
     */
    @HostBinding(`attr.aria-valuemax`)
    public get valuemax() {
        return this.maxValue;
    }

    /**
     * @hidden
     */
    @HostBinding(`attr.aria-readonly`)
    public get readonly() {
        return this.disabled;
    }

    /**
     * @hidden
     */
    @HostBinding('class.igx-slider')
    public slierClass = true;

    /**
     * @hidden
     */
    @HostBinding('class.igx-slider--disabled')
    public get disabledClass() {
        return this.disabled;
    }

    /**
     * An @Input property that sets the value of the `id` attribute.
     * If not provided it will be automatically generated.
     * ```html
     * <igx-slider [id]="'igx-slider-32'" [(ngModel)]="task.percentCompleted" [step]="5" [lowerBound]="20">
     * ```
     */
    @HostBinding('attr.id')
    @Input()
    public id = `igx-slider-${NEXT_ID++}`;

    /**
     * An @Input property that gets the type of the `IgxSliderComponent`. The slider can be SliderType.SLIDER(default) or SliderType.RANGE.
     * ```typescript
     * @ViewChild("slider2")
     * public slider: IgxSliderComponent;
     * ngAfterViewInit(){
     *     let type = this.slider.type;
     * }
     */
    @Input()
    public get type() {
        return this._type;
    }

    /**
     * An @Input property that sets the type of the `IgxSliderComponent`. The slider can be SliderType.SLIDER(default) or SliderType.RANGE.
     * ```typescript
     * sliderType: SliderType = SliderType.RANGE;
     * ```
     * ```html
     * <igx-slider #slider2 [type]="sliderType" [(ngModel)]="rangeValue" [minValue]="0" [maxValue]="100">
     * ```
     */
    public set type(type: SliderType) {
        this._type = type;

        if (type === SliderType.SLIDER) {
            this.lowerValue = 0;
        }

        if (this.labelsViewEnabled && this.upperValue > this.maxValue) {
            this.upperValue = this.labels.length - 1;
        }

        if (this._hasViewInit) {
            this.updateTrack();
        }

        this._cdr.detectChanges();
        this._onTypeChanged.next(type);
    }

    /**
     *An @Input property that sets the duration visibility of thumbs labels. The default value is 750 milliseconds.
     *```html
     *<igx-slider #slider [thumbLabelVisibilityDuration]="3000" [(ngModel)]="task.percentCompleted" [step]="5">
     *```
     */
    @Input()
    public thumbLabelVisibilityDuration = 750;


    /**
     * Enables `labelView`, by accepting a collection of primitive values with more than one element.
     * Each element will be equally spread over the slider and it will serve as a thumb label.
     * Once the property is set, it will precendence over {@link maxValue}, {@link minValue}, {@link step}.
     * This means that the manipulation for those properties won't be allowed.
     */
    @Input()
    public get labels() {
        return this._labels;
    }

    public set labels(labels: Array<number|string|boolean|null|undefined>) {
        this._labels = labels;

        this._pMax = this.valueToFraction(this.upperBound, 0, 1);
        this._pMin = this.valueToFraction(this.lowerBound, 0, 1);

        this.stepDistance = this.calculateStepDistance();
        this.positionHandlesAndUpdateTrack();

        if (this._hasViewInit) {
<<<<<<< HEAD
            this.setTickInterval(labels);
=======
            this.setTickInterval();
>>>>>>> c45d18a4
        }
    }

    /**
     * Returns the template context corresponding
     * to {@link IgxThumbFromTemplateDirective} and {@link IgxThumbToTemplateDirective} templates.
     *
     * ```typescript
     * return {
     *  $implicit // returns the value of the label,
     *  labels // returns the labels collection the user has passed.
     * }
     * ```
     */
    public get context(): any {
        return {
            $implicit: this.value,
            labels: this.labels
        };
    }

    /**
     * An @Input property that sets the incremental/decremental step of the value when dragging the thumb.
     * The default step is 1, and step should not be less or equal than 0.
     * ```html
     * <igx-slider #slider [(ngModel)]="task.percentCompleted" [step]="5">
     * ```
     */
    @Input()
    public set step(step: number) {
        this._step = step;

        if (this._hasViewInit) {
            this.stepDistance = this.calculateStepDistance();
            this.normalizeByStep(this.value);
            this.setTickInterval();
        }
    }

    /**
     * Returns the incremental/decremental dragging step of the {@link IgxSliderComponent}.
     * ```typescript
     * @ViewChild("slider2")
     * public slider: IgxSliderComponent;
     * ngAfterViewInit(){
     *     let step = this.slider.step;
     * }
     * ```
     */
    public get step() {
        return this.labelsViewEnabled ? 1 : this._step;
    }

    /**
     * Returns if the {@link IgxSliderComponent} is disabled.
     * ```typescript
     * @ViewChild("slider2")
     * public slider: IgxSliderComponent;
     * ngAfterViewInit(){
     *     let isDisabled = this.slider.disabled;
     * }
     * ```
     */
    @Input()
    public get disabled(): boolean {
        return this._disabled;
    }

    /**
     *An @Input property that disables or enables UI interaction.
     *```html
     *<igx-slider #slider [disabled]="'true'" [(ngModel)]="task.percentCompleted" [step]="5" [lowerBound]="20">
     *```
     */
    public set disabled(disable: boolean) {
        this._disabled = disable;

        if (this._hasViewInit) {
            this.changeThumbFocusableState(disable);
        }
    }

    /**
     * Returns if the {@link IgxSliderComponent} is set as continuous.
     * ```typescript
     * @ViewChild("slider2")
     * public slider: IgxSliderComponent;
     * ngAfterViewInit(){
     *     let continuous = this.slider.continuous;
     * }
     * ```
     */
    @Input()
    public get continuous(): boolean {
        return this._continuous;
    }

    /**
     * An @Input property that marks the {@link IgxSliderComponent} as continuous.
     * By default is considered that the {@link IgxSliderComponent} is discrete.
     * Discrete {@link IgxSliderComponent} does not have ticks and does not show bubble labels for values.
     * ```html
     * <igx-slider #slider [continuous]="'true'" [(ngModel)]="task.percentCompleted" [step]="5" [lowerBound]="20">
     * ```
     */
    public set continuous(continuous: boolean) {
        this._continuous = continuous;
        if (this._hasViewInit) {
            this.setTickInterval();
        }
    }

    /**
     * Returns if the {@link IgxSliderComponent} is set as continuous.
     * ```typescript
     * @ViewChild("slider2")
     * public slider: IgxSliderComponent;
     * ngAfterViewInit(){
     *     let continuous = this.slider.continuous;
     * }
     * ```
     */
    @Input()
    @DeprecateProperty(`IgxSliderComponent \`isContinuous\` property is deprecated.\nUse \`continuous\` instead.`)
    public get isContinuous(): boolean {
        return this.continuous;
    }

    /**
     * @hidden
     * @internal
     */
    public set isContinuous(continuous: boolean) {
        this.continuous = continuous;
    }

    /**
     *Returns the minimal value of the `IgxSliderComponent`.
     *```typescript
     *@ViewChild("slider2")
     *public slider: IgxSliderComponent;
     *ngAfterViewInit(){
     *    let sliderMin = this.slider.minValue;
     *}
     *```
     */
    public get minValue(): number {
        if (this.labelsViewEnabled) {
            return 0;
        }

        return this._minValue;
    }

    /**
     * Sets the minimal value for the `IgxSliderComponent`.
     * The default minimal value is 0.
     * ```html
     * <igx-slider [type]="sliderType" [minValue]="56" [maxValue]="100">
     * ```
     */
    @Input()
    public set minValue(value: number) {
        if (value >= this.maxValue) {
            return;
        } else {
            this._minValue = value;
        }

        if (value > this.upperBound) {
            this.updateUpperBoundAndMaxTravelZone();
            this.lowerBound = value;
        }

        // Refresh min travel zone limit.
        this._pMin = 0;
        // Recalculate step distance.
        this.stepDistance = this.calculateStepDistance();
        this.positionHandlesAndUpdateTrack();
        if (this._hasViewInit) {
            this.setTickInterval();
        }
    }

        /**
     * Returns the maximum value for the {@link IgxSliderComponent}.
     * ```typescript
     *@ViewChild("slider")
     *public slider: IgxSliderComponent;
     *ngAfterViewInit(){
     *    let sliderMax = this.slider.maxValue;
     *}
     * ```
     */
    public get maxValue(): number {
        return this.labelsViewEnabled ?
            this.labels.length - 1 :
            this._maxValue;
    }

    /**
     * Sets the maximal value for the `IgxSliderComponent`.
     * The default maximum value is 100.
     * ```html
     * <igx-slider [type]="sliderType" [minValue]="56" [maxValue]="256">
     * ```
     */
    @Input()
    public set maxValue(value: number) {
        if (value <= this._minValue) {
            return;
        } else {
            this._maxValue = value;
        }

        if (value < this.lowerBound) {
            this.updateLowerBoundAndMinTravelZone();
            this.upperBound = value;
        }

        // refresh max travel zone limits.
        this._pMax = 1;
        // recalculate step distance.
        this.stepDistance = this.calculateStepDistance();
        this.positionHandlesAndUpdateTrack();
        if (this._hasViewInit) {
            this.setTickInterval();
        }
    }

        /**
     * Returns the maximum value for the {@link IgxSliderComponent}.
     * ```typescript
     *@ViewChild("slider")
     *public slider: IgxSliderComponent;
     *ngAfterViewInit(){
     *    let sliderMax = this.slider.maxValue;
     *}
     * ```
     */
    public get maxValue(): number {
        return this.labelsViewEnabled ?
            this.labels.length - 1 :
            this._maxValue;
    }

    /**
     * Sets the maximal value for the `IgxSliderComponent`.
     * The default maximum value is 100.
     * ```html
     * <igx-slider [type]="sliderType" [minValue]="56" [maxValue]="256">
     * ```
     */
    @Input()
    public set maxValue(value: number) {
        if (value <= this._minValue) {
            return;
        } else {
            this._maxValue = value;
        }

        if (value < this.lowerBound) {
            this.updateLowerBoundAndMinTravelZone();
            this.upperBound = value;
        }

        // refresh max travel zone limits.
        this._pMax = 1;
        // recalculate step distance.
        this.stepDistance = this.calculateStepDistance();
        this.positionHandlesAndUpdateTrack();
        if (this._hasViewInit) {
            this.setTickInterval(null);
        }
    }

    /**
     * Returns the lower boundary of the `IgxSliderComponent`.
     *```typescript
     *@ViewChild("slider")
     *public slider: IgxSliderComponent;
     *ngAfterViewInit(){
     *    let sliderLowBound = this.slider.lowerBound;
     *}
     *```
     */
    public get lowerBound(): number {
        if (!Number.isNaN(this._lowerBound) && this._lowerBound !== undefined) {
            return this.valueInRange(this._lowerBound, this.minValue, this.maxValue);
        }

        return this.minValue;
    }

    /**
     * Sets the lower boundary of the `IgxSliderComponent`.
     * If not set is the same as min value.
     * ```html
     * <igx-slider [step]="5" [lowerBound]="20">
     * ```
     */
    @Input()
    public set lowerBound(value: number) {
        if (value >= this.upperBound || (this.labelsViewEnabled && value < 0)) {
            return;
        }

        this._lowerBound = this.valueInRange(value, this.minValue, this.maxValue);

        // Refresh min travel zone.
        this._pMin = this.valueToFraction(this._lowerBound, 0, 1);
        this.positionHandlesAndUpdateTrack();
    }

    /**
     * Returns the upper boundary of the `IgxSliderComponent`.
     * ```typescript
     *@ViewChild("slider")
     *public slider: IgxSliderComponent;
     *ngAfterViewInit(){
     *    let sliderUpBound = this.slider.upperBound;
     *}
     * ```
     */
    public get upperBound(): number {
        if (!Number.isNaN(this._upperBound) && this._upperBound !== undefined) {
            return this.valueInRange(this._upperBound, this.minValue, this.maxValue);
        }

        return this.maxValue;
    }

    /**
     * Sets the upper boundary of the `IgxSliderComponent`.
     * If not set is the same as max value.
     * ```html
     * <igx-slider [step]="5" [upperBound]="20">
     * ```
     */
    @Input()
    public set upperBound(value: number) {
        if (value <= this.lowerBound || (this.labelsViewEnabled && value > this.labels.length - 1)) {
            return;
        }

        this._upperBound = this.valueInRange(value, this.minValue, this.maxValue);
        // Refresh time travel zone.
        this._pMax = this.valueToFraction(this._upperBound, 0, 1);
        this.positionHandlesAndUpdateTrack();
    }

    /**
     * Returns the slider value. If the slider is of type {@link SliderType.SLIDER} the returned value is number.
     * If the slider type is {@link SliderType.RANGE} the returned value represents an object of {@link lowerValue} and {@link upperValue}.
     *```typescript
     *@ViewChild("slider2")
     *public slider: IgxSliderComponent;
     *public sliderValue(event){
     *    let sliderVal = this.slider.value;
     *}
     *```
     */
    public get value(): number | IRangeSliderValue {
        if (this.isRange) {
            return {
                lower: this.valueInRange(this.lowerValue, this.lowerBound, this.upperBound),
                upper: this.valueInRange(this.upperValue, this.lowerBound, this.upperBound)
            };
        } else {
            return this.valueInRange(this.upperValue, this.lowerBound, this.upperBound);
        }
    }

    /**
     * Sets the slider value.
     * If the slider is of type {@link SliderType.SLIDER} the argument is number. By default the {@link value} gets the {@link lowerBound}.
     * If the slider type is {@link SliderType.RANGE} the argument
     * represents an object of {@link lowerValue} and {@link upperValue} properties.
     * By default the object is associated with the {@link lowerBound} and {@link upperBound} property values.
     * ```typescript
     *rangeValue = {
     *   lower: 30,
     *   upper: 60
     *};
     * ```
     * ```html
     * <igx-slider [type]="sliderType" [(ngModel)]="rangeValue" [minValue]="56" [maxValue]="256">
     * ```
     */
    @Input()
    public set value(value: number | IRangeSliderValue) {
        if (!this.isRange) {
            this.upperValue = value as number - (value as number % this.step);
        } else {
            value = this.validateInitialValue(value as IRangeSliderValue);
            this.upperValue = (value as IRangeSliderValue).upper;
            this.lowerValue = (value as IRangeSliderValue).lower;
        }

        this._onChangeCallback(this.value);

        if (this._hasViewInit) {
            this.positionHandlesAndUpdateTrack();
        }
    }

    /**
     * Returns the number of the presented primary ticks.
     * ```typescript
     * const primaryTicks = this.slider.primaryTicks;
     * ```
     */
    @Input()
    public get primaryTicks() {
        if (this.labelsViewEnabled) {
            return this._primaryTicks = this.labels.length;
        }
        return this._primaryTicks;
    }

    /**
     * Sets the number of primary ticks. If {@link @labels} is enabled, this property won't function.
     * Insted enable ticks by {@link showTicks} property.
     * ```typescript
     * this.slider.primaryTicks = 5;
     * ```
     */
    public set primaryTicks(val: number) {
        if (val <= 1) {
            return;
        }

        this._primaryTicks = val;
    }

    /**
     * Returns the number of the presented secondary ticks.
     * ```typescript
     * const secondaryTicks = this.slider.secondaryTicks;
     * ```
     */
    @Input()
    public get secondaryTicks() {
        return this._secondaryTicks;
    }

    /**
     * Sets the number of secondary ticks. The property functions even when {@link labels} is enabled,
     * but all secondary ticks won't present any tick labels.
     * ```typescript
     * this.slider.secondaryTicks = 5;
     * ```
     */
    public set secondaryTicks(val: number) {
        if (val <= 1 ) {
            return;
        }

        this._secondaryTicks = val;
    }

    /**
     * Show/hide slider ticks
     * ```html
     * <igx-slier [showTicks]="true" [primaryTicks]="5"></igx-slier>
     * ```
     */
    @Input()
    public showTicks = false;

    /**
     * show/hide primary tick labels
     * ```html
     * <igx-slider [primaryTicks]="5" [primaryTickLabels]="false"></igx-slider>
     * ```
     */
    @Input()
    public primaryTickLabels = true;

    /**
     * show/hide secondary tick labels
     * ```html
     * <igx-slider [secondaryTicks]="5" [secondaryTickLabels]="false"></igx-slider>
     * ```
     */
    @Input()
    public secondaryTickLabels = true;

    /**
     * Changes ticks orientation:
     * bottom - The default orienation, below the slider track.
     * top - Above the slider track
     * mirror - combines top and bottom orientation.
     * ```html
     * <igx-slider [primaryTicks]="5" [ticksOrientation]="ticksOrientation"></igx-slider>
     * ```
     */
    @Input()
    public ticksOrientation: TicksOrientation = TicksOrientation.bottom;

    /**
     * Changes tick labels rotation:
     * horizontal - The default rotation
     * toptobottom - Rotates tick labels vertically to 90deg
     * bottomtotop - Rotate tick labels vertically to -90deg
     * ```html
     * <igx-slider [primaryTicks]="5" [secondaryTicks]="3" [tickLabelsOrientation]="tickLabelsOrientaiton"></igx-slider>
     * ```
     */
    @Input()
    public tickLabelsOrientation = TickLabelsOrientation.horizontal;

    /**
     * @hidden
     */
    public get deactivateThumbLabel() {
        return (this.primaryTickLabels || this.secondaryTickLabels) &&
            (this.ticksOrientation === TicksOrientation.top || this.ticksOrientation === TicksOrientation.mirror);
    }

    /**
     * This event is emitted when user has stopped interacting the thumb and value is changed.
     * ```typescript
     * public change(event){
     *    alert("The value has been changed!");
     *}
     * ```
     * ```html
     * <igx-slider (onValueChange)="change($event)" #slider [(ngModel)]="task.percentCompleted" [step]="5">
     * ```
     */
    @Output()
    public onValueChange = new EventEmitter<ISliderValueChangeEventArgs>();


    constructor(
        private renderer: Renderer2,
        private _el: ElementRef,
        private _cdr: ChangeDetectorRef) { }

    /**
     * @hidden
     */
    @HostListener('pointerdown', ['$event'])
    public onPointerDown($event: PointerEvent) {
        this.findClosestThumb($event);

        if (!this.thumbTo.isActive && this.thumbFrom === undefined) {
            return;
        }

        const activeThumb = this.thumbTo.isActive ? this.thumbTo : this.thumbFrom;
        activeThumb.nativeElement.setPointerCapture($event.pointerId);
        this.showSliderIndicators();

        $event.preventDefault();
    }


    /**
     * @hidden
     */
    @HostListener('pointerup', ['$event'])
    public onPointerUp($event) {
        if (!this.thumbTo.isActive && this.thumbFrom === undefined) {
            return;
        }

        const activeThumb = this.thumbTo.isActive ? this.thumbTo : this.thumbTo;
        activeThumb.nativeElement.releasePointerCapture($event.pointerId);

        this.hideSliderIndicators();
    }

    /**
     * @hidden
     */
    @HostListener('focus')
    public onFocus() {
        this.toggleSliderIndicators();
    }

    /**
     * @hidden
     */
    @HostListener('pan', ['$event'])
    public onPanListener($event) {
        this.update($event.srcEvent.clientX);
    }

    /**
     * @hidden
     */
    @HostListener('panstart')
    public onPanStart() {
        this.showSliderIndicators();
    }

    /**
     * @hidden
     */
    @HostListener('panend')
    public onPanEnd() {
        this.hideSliderIndicators();
    }

    /**
     *Returns whether the `IgxSliderComponent` type is RANGE.
     *```typescript
     *@ViewChild("slider")
     *public slider: IgxSliderComponent;
     *ngAfterViewInit(){
     *    let sliderRange = this.slider.isRange;
     *}
     * ```
     */
    public get isRange(): boolean {
        return this.type === SliderType.RANGE;
    }

    /**
     * Returns the lower value of the `IgxSliderComponent`.
     * ```typescript
     * @ViewChild("slider")
     * public slider: IgxSliderComponent;
     * public lowValue(event){
     *    let sliderLowValue = this.slider.lowerValue;
     *}
     *```
     */
    public get lowerValue(): number {
        if (!Number.isNaN(this._lowerValue) && this._lowerValue !== undefined && this._lowerValue >= this.lowerBound) {
            return this._lowerValue;
        }

        return this.lowerBound;
    }

    /**
     *Sets the lower value of the `IgxSliderComponent`.
     *```typescript
     *@ViewChild("slider2")
     *public slider: IgxSliderComponent;
     *public lowValue(event){
     *    this.slider.lowerValue = 120;
     *}
     *```
     */
    public set lowerValue(value: number) {
        value = this.valueInRange(value, this.lowerBound, this.upperBound);
        this._lowerValue = value;

    }

    /**
     *Returns the upper value of the `IgxSliderComponent`.
     *```typescript
     *@ViewChild("slider2")
     *public slider: IgxSliderComponent;
     *public upperValue(event){
     *    let upperValue = this.slider.upperValue;
     *}
     *```
     */
    public get upperValue() {
        if (!Number.isNaN(this._upperValue) && this._upperValue !== undefined && this._upperValue <= this.upperBound) {
            return this._upperValue;
        }

        return this.upperBound;
    }

    /**
     *Sets the upper value of the `IgxSliderComponent`.
     *```typescript
     *@ViewChild("slider2")
     *public slider: IgxSliderComponent;
     *public upperValue(event){
     *    this.slider.upperValue = 120;
     *}
     *```
     */
    public set upperValue(value: number) {
        value = this.valueInRange(value, this.lowerBound, this.upperBound);
        this._upperValue = value;
    }

    /**
     * Returns the value corresponding the lower label.
     *```typescript
     * @ViewChild("slider")
     * public slider: IgxSliderComponent;
     * let label = this.slider.lowerLabel;
     *```
     */
    public get lowerLabel() {
        return this.labelsViewEnabled ?
            this.labels[this.lowerValue] :
            this.lowerValue;
    }

    /**
     * Returns the value corresponding the upper label.
     *```typescript
     * @ViewChild("slider")
     * public slider: IgxSliderComponent;
     * let label = this.slider.upperLabel;
     *```
     */
    public get upperLabel() {
        return this.labelsViewEnabled ?
            this.labels[this.upperValue] :
            this.upperValue;
    }

    /**
     * Returns if label view is enabled.
     * If the {@link labels} is set, the view is automatically activated.
     *```typescript
     * @ViewChild("slider")
     * public slider: IgxSliderComponent;
     * let labelView = this.slider.labelsViewEnabled;
     *```
     */
    public get labelsViewEnabled(): boolean {
        return !!(this.labels && this.labels.length > 1);
    }

    /**
     * @hidden
     */
    public get showTopTicks() {
        return this.ticksOrientation === TicksOrientation.top ||
            this.ticksOrientation === TicksOrientation.mirror;
    }

    /**
     * @hidden
     */
    public get showBottomTicks() {
        return this.ticksOrientation === TicksOrientation.bottom ||
            this.ticksOrientation === TicksOrientation.mirror;
    }

    /**
     * @hidden
     */
    public ngOnInit() {
        this.sliderSetup();

        // Set track travel zone
        this._pMin = this.valueToFraction(this.lowerBound) || 0;
        this._pMax = this.valueToFraction(this.upperBound) || 1;
    }

    public ngOnChanges(changes) {
        if (changes.minValue && changes.maxValue &&
                changes.minValue.currentValue < changes.maxValue.currentValue) {
            this._maxValue = changes.maxValue.currentValue;
            this._minValue = changes.minValue.currentValue;
        }
    }

    /**
     * @hidden
     */
    public ngAfterViewInit() {
        this._hasViewInit = true;
        this.positionHandlesAndUpdateTrack();
        this.setTickInterval();
        this.changeThumbFocusableState(this.disabled);

        this.subscribeTo(this.thumbFrom, this.thumbChanged.bind(this));
        this.subscribeTo(this.thumbTo, this.thumbChanged.bind(this));

        // Implementing a workaround in regards of the following bug: https://github.com/angular/angular/issues/30088
        // this.thumbs.changes.pipe(takeUntil(this._destroyer$)).subscribe(change => {
        //     const thumbFrom = change.find((thumb: IgxSliderThumbComponent) => thumb.type === SliderHandle.FROM);
        //     const labelFrom = this.labelRefs.find((label: IgxThumbLabelComponent) => label.type === SliderHandle.FROM);
        //     this.positionHandle(thumbFrom, labelFrom, this.lowerValue);
        //     // this.subscribeTo(thumbFrom, this.thumbChanged.bind(this));
        //     this.changeThumbFocusableState(this.disabled);
        // });

        this._onTypeChanged.pipe(takeUntil(this._destroyer$)).subscribe((type: SliderType) => {
            const thumbFrom = this.thumbs.find((thumb: IgxSliderThumbComponent) => thumb.type === SliderHandle.FROM);
            const labelFrom = this.labelRefs.find((label: IgxThumbLabelComponent) => label.type === SliderHandle.FROM);
            this.positionHandle(thumbFrom, labelFrom, this.lowerValue);
            this.subscribeTo(thumbFrom, this.thumbChanged.bind(this));
            this.changeThumbFocusableState(this.disabled);
        });
    }

    /**
     * @hidden
     */
    public ngAfterContentChecked() {
        // Calculates the distance between every step in pixels.
        this.stepDistance = this.calculateStepDistance();
    }

    /**
     * @hidden
     */
    public ngOnDestroy() {
        this._destroyer$.next(true);
        this._destroyer$.complete();

        this._indicatorsDestroyer$.next(true);
        this._indicatorsDestroyer$.complete();
    }

    /**
     * @hidden
     */
    public writeValue(value: IRangeSliderValue | number): void {
        if (!value) {
            return;
        }

        this.normalizeByStep(value);
    }

    /**
     * @hidden
     */
    public registerOnChange(fn: any): void {
        this._onChangeCallback = fn;
    }

    /**
     * @hidden
     */
    public registerOnTouched(fn: any): void {
        this._onTouchedCallback = fn;
    }

    /** @hidden */
     public getEditElement() {
        return this.isRange ? this.thumbFrom.nativeElement : this.thumbTo.nativeElement;
    }

    /**
     *
     * @hidden
     */
    public update(mouseX) {
        if (this.disabled) {
            return;
        }

        // Update To/From Values
        this.onPan.next(mouseX);

        // Finally do positionHandlesAndUpdateTrack the DOM
        // based on data values
        this.positionHandlesAndUpdateTrack();
        this._onTouchedCallback();
    }

    /**
     * @hidden
     */
    public thumbChanged(value: number, thumbType: number) {
        const oldValue = this.value;

        let newVal: IRangeSliderValue;
        if (this.isRange) {
            if (thumbType === SliderHandle.FROM) {
                newVal = {
                    lower: (this.value as IRangeSliderValue).lower + value,
                    upper: (this.value as IRangeSliderValue).upper
                };
            } else {
                newVal = {
                    lower: (this.value as IRangeSliderValue).lower,
                    upper: (this.value as IRangeSliderValue).upper + value
                };
            }

            // Swap the thumbs if a collision appears.
            if (newVal.lower >= newVal.upper) {
                this.value = this.swapThumb(newVal);
            } else {
                this.value = newVal;
            }

        } else {
            this.value = this.value as number + value;
        }

        if (this.hasValueChanged(oldValue)) {
            this.emitValueChanged(oldValue);
        }
    }

    /**
     * @hidden
     */
    public onThumbChange() {
        this.toggleSliderIndicators();
    }

    /**
     * @hidden
     */
    public onHoverChange(state: boolean) {
        return state ? this.showSliderIndicators() : this.hideSliderIndicators();
    }



    private swapThumb(value: IRangeSliderValue) {
        if (this.thumbFrom.isActive) {
            value.upper = this.upperValue;
            value.lower = this.upperValue;
        } else {
            value.upper = this.lowerValue;
            value.lower = this.lowerValue;
        }

        this.toggleThumb();
        return value;
    }

    private findClosestThumb(event: PointerEvent) {
        if (this.isRange) {
            this.closestHandle(event);
        } else {
            this.thumbTo.nativeElement.focus();
        }

        this.update(event.clientX);
    }

    private updateLowerBoundAndMinTravelZone() {
        this.lowerBound = this.minValue;
        this._pMin = 0;
    }

    private updateUpperBoundAndMaxTravelZone() {
        this.upperBound = this.maxValue;
        this._pMax = 1;
    }

    private sliderSetup() {
        /**
         * if {@link SliderType.SLIDER} than the initial value shold be the lowest one.
         */
        if (!this.isRange && this._upperValue === undefined) {
            this._upperValue = this.lowerBound;
        }
    }

    private calculateStepDistance() {
        return this._el.nativeElement.getBoundingClientRect().width / (this.maxValue - this.minValue) * this.step;
    }

    private toggleThumb() {
        return this.thumbFrom.isActive ?
            this.thumbTo.nativeElement.focus() :
            this.thumbFrom.nativeElement.focus();
    }

    private valueInRange(value, min = 0, max = 100) {
        return Math.max(Math.min(value, max), min);
    }

    private generateTickMarks(color: string, interval: number) {
        return interval !== null ? `repeating-linear-gradient(
            ${'to left'},
            ${color},
            ${color} 1.5px,
            transparent 1.5px,
            transparent ${interval}%
        ), repeating-linear-gradient(
            ${'to right'},
            ${color},
            ${color} 1.5px,
            transparent 1.5px,
            transparent ${interval}%
        )` : interval;
    }

    private positionHandle(thumbHandle: ElementRef, labelHandle: ElementRef, position: number) {
        const positionLeft = `${this.valueToFraction(position) * 100}%`;

        if (thumbHandle) {
            thumbHandle.nativeElement.style.left = positionLeft;
        }

        if (labelHandle) {
            labelHandle.nativeElement.style.left = positionLeft;
        }
    }

    private positionHandlesAndUpdateTrack() {
        if (!this.isRange) {
            this.positionHandle(this.thumbTo, this.labelTo, this.value as number);
        } else {
            this.positionHandle(this.thumbTo, this.labelTo, (this.value as IRangeSliderValue).upper);
            this.positionHandle(this.thumbFrom, this.labelFrom, (this.value as IRangeSliderValue).lower);
        }

        if (this._hasViewInit) {
            this.updateTrack();
        }
    }

    private closestHandle(event: PointerEvent) {
        const fromOffset = this.thumbFrom.nativeElement.offsetLeft + this.thumbFrom.nativeElement.offsetWidth / 2;
        const toOffset = this.thumbTo.nativeElement.offsetLeft + this.thumbTo.nativeElement.offsetWidth / 2;
        const xPointer = event.clientX - this._el.nativeElement.getBoundingClientRect().left;
        const match = this.closestTo(xPointer, [fromOffset, toOffset]);

        if (fromOffset === toOffset && toOffset < xPointer) {
            this.thumbTo.nativeElement.focus();
        } else if (fromOffset === toOffset && toOffset > xPointer ) {
            this.thumbFrom.nativeElement.focus();
        } else if (match === fromOffset) {
            this.thumbFrom.nativeElement.focus();
        } else {
            this.thumbTo.nativeElement.focus();
        }
    }

    private setTickInterval() {
        let interval;
        const trackProgress = 100;
        if (this.labelsViewEnabled) {
            // Calc ticks depending on the labels length;
            interval = ((trackProgress / (this.labels.length - 1) * 10)) / 10;
        } else {
            const trackRange = this.maxValue - this.minValue;
            interval = this.step > 1 ?
                (trackProgress / ((trackRange / this.step)) * 10) / 10
                : null;
        }

        const renderCallbackExecution = !this.continuous ? this.generateTickMarks('white', interval) : null;
        this.renderer.setStyle(this.ticks.nativeElement, 'background', renderCallbackExecution);
    }

    private showSliderIndicators() {
        if (this.disabled) {
            return;
        }

        if (this._indicatorsTimer) {
            this._indicatorsDestroyer$.next(true);
            this._indicatorsTimer = null;
        }

        this.thumbTo.showThumbIndicators();
        this.labelTo.active = true;
        if (this.thumbFrom) {
            this.thumbFrom.showThumbIndicators();
        }

        if (this.labelFrom) {
            this.labelFrom.active = true;
        }

    }

    private hideSliderIndicators() {
        if (this.disabled) {
            return;
        }

        this._indicatorsTimer = timer(this.thumbLabelVisibilityDuration);
        this._indicatorsTimer.pipe(takeUntil(this._indicatorsDestroyer$)).subscribe(() => {
            this.thumbTo.hideThumbIndicators();
            this.labelTo.active = false;
            if (this.thumbFrom) {
                this.thumbFrom.hideThumbIndicators();
            }

            if (this.labelFrom) {
                this.labelFrom.active = false;
            }
        });
    }

    private toggleSliderIndicators() {
        this.showSliderIndicators();
        this.hideSliderIndicators();
    }

    private changeThumbFocusableState(state: boolean) {
        const value = state ? -1 : 1;

        if (this.isRange) {
            this.thumbFrom.tabindex = value;
        }

        this.thumbTo.tabindex = value;

        this._cdr.detectChanges();
    }

    private closestTo(goal: number, positions: number[]): number {
        return positions.reduce((previous, current) => {
            return (Math.abs(goal - current) < Math.abs(goal - previous) ? current : previous);
        });
    }

    private valueToFraction(value: number, pMin = this._pMin, pMax = this._pMax) {
        return this.valueInRange((value - this.minValue) / (this.maxValue - this.minValue), pMin, pMax);
    }

    /**
     * @hidden
     * Normalizе the value when two-way data bind is used and {@link this.step} is set.
     * @param value
     */
    private normalizeByStep(value: IRangeSliderValue | number) {
        if (this.isRange) {
            this.value =  {
                lower: (value as IRangeSliderValue).lower - ((value as IRangeSliderValue).lower % this.step),
                upper: (value as IRangeSliderValue).upper - ((value as IRangeSliderValue).upper % this.step)
            };
        } else {
            this.value = (value as number) - ((value as number) % this.step);
        }
    }

    private updateTrack() {
        const fromPosition = this.valueToFraction(this.lowerValue);
        const toPosition = this.valueToFraction(this.upperValue);
        const positionGap = toPosition - fromPosition;

        let trackLeftIndention = fromPosition;
        if (this.isRange) {
            if (positionGap) {
                trackLeftIndention = Math.round((1 / positionGap * fromPosition) * 100);
            }

            this.renderer.setStyle(this.trackRef.nativeElement, 'transform', `scaleX(${positionGap}) translateX(${trackLeftIndention}%)`);
        } else {
            this.renderer.setStyle(this.trackRef.nativeElement, 'transform', `scaleX(${toPosition})`);
        }
    }

    private validateInitialValue(value: IRangeSliderValue) {
        if (value.lower < this.lowerBound && value.upper < this.lowerBound) {
            value.upper = this.lowerBound;
            value.lower = this.lowerBound;
        }

        if (value.lower > this.upperBound && value.upper > this.upperBound) {
            value.upper = this.upperBound;
            value.lower = this.upperBound;
        }

        if (value.upper < value.lower) {
            value.upper = this.upperValue;
            value.lower = this.lowerValue;
        }

        return value;
    }

    private subscribeTo(thumb: IgxSliderThumbComponent, callback: (a: number, b: number) => void) {
        if (!thumb) {
            return;
        }

        thumb.onThumbValueChange
            .pipe(takeUntil(this.unsubscriber(thumb)))
            .subscribe(value => callback(value, thumb.type));
    }

    private unsubscriber(thumb: IgxSliderThumbComponent) {
        return merge(this._destroyer$, thumb.destroy);
    }

    private hasValueChanged(oldValue) {
        const isSliderWithDifferentValue: boolean = !this.isRange && oldValue !== this.value;
        const isRangeWithOneDifferentValue: boolean = this.isRange &&
            ((oldValue as IRangeSliderValue).lower !== (this.value as IRangeSliderValue).lower ||
                (oldValue as IRangeSliderValue).upper !== (this.value as IRangeSliderValue).upper);

        return isSliderWithDifferentValue || isRangeWithOneDifferentValue;
    }

    private emitValueChanged(oldValue: number | IRangeSliderValue) {
        this.onValueChange.emit({ oldValue, value: this.value });
    }
}

/**
 * @hidden
 */
@NgModule({
    declarations: [
        IgxSliderComponent,
        IgxThumbFromTemplateDirective,
        IgxThumbToTemplateDirective,
        IgxTickLabelTemplateDirective,
        IgxSliderThumbComponent,
        IgxThumbLabelComponent,
        IgxTicksComponent,
        IgxTickLabelsPipe],
    exports: [
        IgxSliderComponent,
        IgxThumbFromTemplateDirective,
        IgxThumbToTemplateDirective,
        IgxTickLabelTemplateDirective,
        IgxSliderThumbComponent,
        IgxThumbLabelComponent,
        IgxTicksComponent],
    imports: [CommonModule, FormsModule]
})
export class IgxSliderModule {
}<|MERGE_RESOLUTION|>--- conflicted
+++ resolved
@@ -33,10 +33,7 @@
 import { IgxThumbLabelComponent } from './label/thumb-label.component';
 import { IgxTicksComponent } from './ticks/ticks.component';
 import { IgxTickLabelsPipe } from './ticks/tick.pipe';
-<<<<<<< HEAD
-=======
 import { HammerModule } from '@angular/platform-browser';
->>>>>>> c45d18a4
 
 const noop = () => {
 };
@@ -299,11 +296,7 @@
         this.positionHandlesAndUpdateTrack();
 
         if (this._hasViewInit) {
-<<<<<<< HEAD
-            this.setTickInterval(labels);
-=======
             this.setTickInterval();
->>>>>>> c45d18a4
         }
     }
 
@@ -531,52 +524,6 @@
         this.positionHandlesAndUpdateTrack();
         if (this._hasViewInit) {
             this.setTickInterval();
-        }
-    }
-
-        /**
-     * Returns the maximum value for the {@link IgxSliderComponent}.
-     * ```typescript
-     *@ViewChild("slider")
-     *public slider: IgxSliderComponent;
-     *ngAfterViewInit(){
-     *    let sliderMax = this.slider.maxValue;
-     *}
-     * ```
-     */
-    public get maxValue(): number {
-        return this.labelsViewEnabled ?
-            this.labels.length - 1 :
-            this._maxValue;
-    }
-
-    /**
-     * Sets the maximal value for the `IgxSliderComponent`.
-     * The default maximum value is 100.
-     * ```html
-     * <igx-slider [type]="sliderType" [minValue]="56" [maxValue]="256">
-     * ```
-     */
-    @Input()
-    public set maxValue(value: number) {
-        if (value <= this._minValue) {
-            return;
-        } else {
-            this._maxValue = value;
-        }
-
-        if (value < this.lowerBound) {
-            this.updateLowerBoundAndMinTravelZone();
-            this.upperBound = value;
-        }
-
-        // refresh max travel zone limits.
-        this._pMax = 1;
-        // recalculate step distance.
-        this.stepDistance = this.calculateStepDistance();
-        this.positionHandlesAndUpdateTrack();
-        if (this._hasViewInit) {
-            this.setTickInterval(null);
         }
     }
 
