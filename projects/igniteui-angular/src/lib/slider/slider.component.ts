import { CommonModule } from '@angular/common';
import {
    AfterViewInit, Component, ElementRef, EventEmitter,
    HostBinding, Input, NgModule, OnInit, Output, Renderer2,
    ViewChild,
    Directive,
    TemplateRef,
    ContentChild,
    AfterContentInit,
    OnDestroy,
    HostListener,
    ViewChildren,
    QueryList
} from '@angular/core';
import { ControlValueAccessor, NG_VALUE_ACCESSOR } from '@angular/forms';
import { EditorProvider } from '../core/edit-provider';
import { DeprecateProperty } from '../core/deprecateDecorators';
import { IgxSliderThumbModule, IgxSliderThumbComponent } from './thumb/thumb-slider.component';
import { Subject, merge, concat } from 'rxjs';
import { takeUntil } from 'rxjs/operators';

/**
 * Template directive that allows you to set a custom template representing the lower label value of the {@link IgxSliderComponent}
 *
 *```html
 * <igx-slider>
 *  <ng-template igxSliderThumbFrom let-value let-labels>{{value}}</ng-template>
 * </igx-slider>
 * ```
 *
 * @context {@link IgxSliderComponent.context}
 */
@Directive({
    selector: '[igxSliderThumbFrom]'
})
export class IgxThumbFromTemplateDirective {}

/**
 * Template directive that allows you to set a custom template representing the upper label value of the {@link IgxSliderComponent}
 *
 * ```html
 * <igx-slider>
 *  <ng-template igxSliderThumbTo let-value let-labels>{{value}}</ng-template>
 * </igx-slider>
 * ```
 *
 * @context {@link IgxSliderComponent.context}
 */
@Directive({
    selector: '[igxSliderThumbTo]'
})
export class IgxThumbToTemplateDirective {}

export enum SliderType {
    /**
     * Slider with single thumb.
     */
    SLIDER,
    /**
     *  Range slider with multiple thumbs, that can mark the range.
     */
    RANGE
}

export enum SliderHandle {
    FROM,
    TO
}

export interface IRangeSliderValue {
    lower: number;
    upper: number;
}

export interface ISliderValueChangeEventArgs {
    oldValue: number | IRangeSliderValue;
    value: number | IRangeSliderValue;
}

const noop = () => {
};

let NEXT_ID = 0;

/**
 * **Ignite UI for Angular Slider** -
 * [Documentation](https://www.infragistics.com/products/ignite-ui-angular/angular/components/slider.html)
 *
 * The Ignite UI Slider allows selection in a given range by moving the thumb along the track. The track
 * can be defined as continuous or stepped, and you can choose between single and range slider types.
 *
 * Example:
 * ```html
 * <igx-slider id="slider"
 *            [minValue]="0" [maxValue]="100"
 *            [continuous]=true [(ngModel)]="volume">
 * </igx-slider>
 * ```
 */
@Component({
    providers: [{ provide: NG_VALUE_ACCESSOR, useExisting: IgxSliderComponent, multi: true }],
    selector: 'igx-slider',
    templateUrl: 'slider.component.html',
    styles: [`
        :host {
            display: block;
        }
    `]
})
export class IgxSliderComponent implements
    ControlValueAccessor,
    EditorProvider,
    OnInit,
    AfterViewInit,
    AfterContentInit,
    OnDestroy {

    // Limit handle travel zone
    private _pMin = 0;
    private _pMax = 1;

    // From/upperValue in percent values
    private _hasViewInit = false;
    private _minValue = 0;
    private _maxValue = 100;
    private _lowerBound?: number;
    private _upperBound?: number;
    private _lowerValue?: number;
    private _upperValue?: number;
    private _countinuous = false;
    private _disabled = false;
    private _step = 1;

    private _labels = new Array<number|string|boolean|null|undefined>();
    private _type = SliderType.SLIDER;

    private _destroy$ = new Subject<boolean>();

    private _onChangeCallback: (_: any) => void = noop;
    private _onTouchedCallback: () => void = noop;

    /**
     * @hidden
     */
    @ViewChild('track')
    private track: ElementRef;

    /**
     * @hidden
     */
    @ViewChild('ticks')
    private ticks: ElementRef;

    /**
     * @hidden
     */
    @ViewChildren(IgxSliderThumbComponent)
    private thumbs: QueryList<IgxSliderThumbComponent> = new QueryList<IgxSliderThumbComponent>();

    private get thumbFrom(): IgxSliderThumbComponent {
        return this.thumbs.find(thumb => thumb.type === SliderHandle.FROM);
    }

    private get thumbTo(): IgxSliderThumbComponent {
        return this.thumbs.find(thumb => thumb.type === SliderHandle.TO);
    }

    /**
     * @hidden
     */
    public stepDistance = this._step;

    /**
     * @hidden
     */
    public onPan: Subject<number> = new Subject<number>();

    /**
     * @hidden
     */
    @ContentChild(IgxThumbFromTemplateDirective, { read: TemplateRef })
    public thumbFromTemplateRef: TemplateRef<any>;

    /**
     * @hidden
     */
    @ContentChild(IgxThumbToTemplateDirective, { read: TemplateRef })
    public thumbToTemplateRef: TemplateRef<any>;

    /**
     * @hidden
     */
    @HostBinding(`attr.role`)
    public role = 'slider';

    /**
     * @hidden
     */
    @HostBinding(`attr.aria-valuemin`)
    public get valuemin() {
        return this.minValue;
    }

    /**
     * @hidden
     */
    @HostBinding(`attr.aria-valuemax`)
    public get valuemax() {
        return this.maxValue;
    }

    /**
     * @hidden
     */
    @HostBinding(`attr.aria-readonly`)
    public get readonly() {
        return this.disabled;
    }

    /**
     * @hidden
     */
    @HostBinding('class.igx-slider')
    public slierClass = true;

    /**
     * @hidden
     */
    @HostBinding('class.igx-slider--disabled')
    public get disabledClass() {
        return this.disabled;
    }

    /**
     * An @Input property that sets the value of the `id` attribute.
     * If not provided it will be automatically generated.
     * ```html
     * <igx-slider [id]="'igx-slider-32'" [(ngModel)]="task.percentCompleted" [step]="5" [lowerBound]="20">
     * ```
     */
    @HostBinding('attr.id')
    @Input()
    public id = `igx-slider-${NEXT_ID++}`;

    /**
     * An @Input property that gets the type of the `IgxSliderComponent`. The slider can be SliderType.SLIDER(default) or SliderType.RANGE.
     * ```typescript
     * @ViewChild("slider2")
     * public slider: IgxSliderComponent;
     * ngAfterViewInit(){
     *     let type = this.slider.type;
     * }
     */
    @Input()
    public get type() {
        return this._type;
    }

    /**
     * An @Input property that sets the type of the `IgxSliderComponent`. The slider can be SliderType.SLIDER(default) or SliderType.RANGE.
     * ```typescript
     * sliderType: SliderType = SliderType.RANGE;
     * ```
     * ```html
     * <igx-slider #slider2 [type]="sliderType" [(ngModel)]="rangeValue" [minValue]="0" [maxValue]="100">
     * ```
     */
    public set type(type: SliderType) {
        this._type = type;

        if (type === SliderType.SLIDER) {
            this.lowerValue = 0;
        }

        if (this.labelsViewEnabled && this.upperValue > this.maxValue) {
            this.upperValue = this.labels.length - 1;
        }

        if (this._hasViewInit) {
            this.updateTrack();
        }
    }

    /**
     *An @Input property that sets the duration visibility of thumbs labels. The default value is 750 milliseconds.
     *```html
     *<igx-slider #slider [thumbLabelVisibilityDuration]="3000" [(ngModel)]="task.percentCompleted" [step]="5">
     *```
     */
    @Input()
    public thumbLabelVisibilityDuration = 750;


    /**
     * Enables `labelView`, by accepting a collection of primitive values with more than one element.
     * Each element will be equally spread over the slider and it will serve as a thumb label.
     * Once the property is set, it will precendence over {@link maxValue}, {@link minValue}, {@link step}.
     * This means that the manipulation for those properties won't be allowed.
     */
    @Input()
    public get labels() {
        return this._labels;
    }

    public set labels(labels: Array<number|string|boolean|null|undefined>) {
        this._labels = labels;

        this._pMax = 1;

        if (this._hasViewInit) {
            this.stepDistance = this.calculateStepDistance();
            this.positionHandlesAndUpdateTrack();
            this.setTickInterval(labels);
        }
    }

    /**
     * Returns the template context corresponding
     * to {@link IgxThumbFromTemplateDirective} and {@link IgxThumbToTemplateDirective} templates.
     *
     * return {
     *  $implicit: {@link value},
     *  labels: {@link labels}
     * }
     * ```
     */
    public get context(): any {
        return {
            $implicit: this.value,
            labels: this.labels
        };
    }

    /**
     * An @Input property that sets the incremental/decremental step of the value when dragging the thumb.
     * The default step is 1, and step should not be less or equal than 0.
     * ```html
     * <igx-slider #slider [(ngModel)]="task.percentCompleted" [step]="5">
     * ```
     */
    @Input()
    public set step(step: number) {
        this._step = step;
    }

    /**
     * Returns the incremental/decremental dragging step of the {@link IgxSliderComponent}.
     * ```typescript
     * @ViewChild("slider2")
     * public slider: IgxSliderComponent;
     * ngAfterViewInit(){
     *     let step = this.slider.step;
     * }
     * ```
     */
    public get step() {
        return this.labelsViewEnabled ? 1 : this._step;
    }

    /**
     * Returns if the {@link IgxSliderComponent} is disabled.
     * ```typescript
     * @ViewChild("slider2")
     * public slider: IgxSliderComponent;
     * ngAfterViewInit(){
     *     let isDisabled = this.slider.disabled;
     * }
     * ```
     */
<<<<<<< HEAD
    public isActiveLabel = false;

    private activeHandle: SliderHandle = SliderHandle.TO;

    @ViewChild('slider', { static: true })
    private slider: ElementRef;

    @ViewChild('track', { static: true })
    private track: ElementRef;

    @ViewChild('ticks', { static: true })
    private ticks: ElementRef;

    @ViewChild('thumbFrom', { static: false })
    private thumbFrom: ElementRef;

    @ViewChild('thumbTo', { static: true })
    private thumbTo: ElementRef;


    // Measures & Coordinates
    private width = 0;
    private xOffset = 0;
    private xPointer = 0;
    private pPointer = 0;
=======
    @Input()
    public get disabled(): boolean {
        return this._disabled;
    }
>>>>>>> 0c2d73c1

    /**
     *An @Input property that disables or enables UI interaction.
     *```html
     *<igx-slider #slider [disabled]="'true'" [(ngModel)]="task.percentCompleted" [step]="5" [lowerBound]="20">
     *```
     */
    public set disabled(disable: boolean) {
        this._disabled = disable;
    }

    /**
     * Returns if the {@link IgxSliderComponent} is set as continuous.
     * ```typescript
     * @ViewChild("slider2")
     * public slider: IgxSliderComponent;
     * ngAfterViewInit(){
     *     let continuous = this.slider.continuous;
     * }
     * ```
     */
    @Input()
    public get continuous(): boolean {
        return this._countinuous;
    }

    /**
     * An @Input property that marks the {@link IgxSliderComponent} as continuous.
     * By default is considered that the {@link IgxSliderComponent} is discrete.
     * Discrete {@link IgxSliderComponent} does not have ticks and does not shows bubble labels for values.
     * ```html
     * <igx-slider #slider [continuous]="'true'" [(ngModel)]="task.percentCompleted" [step]="5" [lowerBound]="20">
     * ```
     */
    public set continuous(continuous: boolean) {
        if (this.labelsViewEnabled) {
            return;
        }

        this._countinuous = continuous;
    }

    /**
     * Returns if the {@link IgxSliderComponent} is set as continuous.
     * ```typescript
     * @ViewChild("slider2")
     * public slider: IgxSliderComponent;
     * ngAfterViewInit(){
     *     let continuous = this.slider.continuous;
     * }
     * ```
     */
    @Input()
    @DeprecateProperty(`IgxSliderComponent \`isContinuous\` property is deprecated.\nUse \`continuous\` instead.`)
    public get isContinuous(): boolean {
        return this.continuous;
    }

    /**
     * @hidden
     * @internal
     */
    public set isContinuous(continuous: boolean) {
        this.continuous = continuous;
    }

    /**
     * Returns the maximum value for the {@link IgxSliderComponent}.
     * ```typescript
     *@ViewChild("slider")
     *public slider: IgxSliderComponent;
     *ngAfterViewInit(){
     *    let sliderMax = this.slider.maxValue;
     *}
     * ```
     */
    public get maxValue(): number {
        return this.labelsViewEnabled ?
            this.labels.length - 1 :
            this._maxValue;
    }

    /**
     * Sets the maximal value for the `IgxSliderComponent`.
     * The default maximum value is 100.
     * ```html
     * <igx-slider [type]="sliderType" [minValue]="56" [maxValue]="256">
     * ```
     */
    @Input()
    public set maxValue(value: number) {
        if (value <= this._minValue) {
            this._maxValue = this._minValue + 1;
        } else {
            this._maxValue = value;
        }

        if (value < this.lowerBound) {
            this.updateLowerBoundAndMinTravelZone();
            this.upperBound = value;
        }

        // refresh max travel zone limits.
        this._pMax = 1;
        // recalculate step distance.
        this.stepDistance = this.calculateStepDistance();
        this.positionHandlesAndUpdateTrack();
        this.setTickInterval(null);
    }

    /**
     *Returns the minimal value of the `IgxSliderComponent`.
     *```typescript
     *@ViewChild("slider2")
     *public slider: IgxSliderComponent;
     *ngAfterViewInit(){
     *    let sliderMin = this.slider.minValue;
     *}
     *```
     */
    public get minValue(): number {
        if (this.labelsViewEnabled) {
            return 0;
        }

        return this._minValue;
    }

    /**
     * Sets the minimal value for the `IgxSliderComponent`.
     * The default minimal value is 0.
     * ```html
     * <igx-slider [type]="sliderType" [minValue]="56" [maxValue]="100">
     * ```
     */
    @Input()
    public set minValue(value: number) {
        if (value >= this.maxValue) {
            this._minValue = this.maxValue - 1;
        } else {
            this._minValue = value;
        }

        if (value > this.upperBound) {
            this.updateUpperBoundAndMaxTravelZone();
            this.lowerBound = value;
        }

        // Refresh min travel zone limit.
        this._pMin = 0;
        // Recalculate step distance.
        this.stepDistance = this.calculateStepDistance();
        this.positionHandlesAndUpdateTrack();
        this.setTickInterval(null);
    }

    /**
     * Returns the lower boundary of the `IgxSliderComponent`.
     *```typescript
     *@ViewChild("slider")
     *public slider: IgxSliderComponent;
     *ngAfterViewInit(){
     *    let sliderLowBound = this.slider.lowerBound;
     *}
     *```
     */
    public get lowerBound(): number {
        if (!Number.isNaN(this._lowerBound) && this._lowerBound !== undefined) {
            return this.valueInRange(this._lowerBound, this.minValue, this.maxValue);
        }

        return this.minValue;
    }

    /**
     * Sets the lower boundary of the `IgxSliderComponent`.
     * If not set is the same as min value.
     * ```html
     * <igx-slider [step]="5" [lowerBound]="20">
     * ```
     */
    @Input()
    public set lowerBound(value: number) {
        if (value >= this.upperBound) {
            this._lowerBound = this.minValue;
            return;
        }

        this._lowerBound = this.valueInRange(value, this.minValue, this.maxValue);

        // Refresh time travel zone.
        this._pMin = 0;
        this.positionHandlesAndUpdateTrack();
    }

    /**
     * Returns the upper boundary of the `IgxSliderComponent`.
     * ```typescript
     *@ViewChild("slider")
     *public slider: IgxSliderComponent;
     *ngAfterViewInit(){
     *    let sliderUpBound = this.slider.upperBound;
     *}
     * ```
     */
    public get upperBound(): number {
        if (!Number.isNaN(this._upperBound) && this._upperBound !== undefined) {
            return this.valueInRange(this._upperBound, this.minValue, this.maxValue);
        }

        return this.maxValue;
    }

    /**
     * Sets the upper boundary of the `IgxSliderComponent`.
     * If not set is the same as max value.
     * ```html
     * <igx-slider [step]="5" [upperBound]="20">
     * ```
     */
    @Input()
    public set upperBound(value: number) {
        if (value <= this.lowerBound) {
            this._upperBound = this.maxValue;
            return;
        }

        this._upperBound = this.valueInRange(value, this.minValue, this.maxValue);
        // Refresh time travel zone.
        this._pMax = 1;
        this.positionHandlesAndUpdateTrack();
    }

    /**
     * Returns the slider value. If the slider is of type {@link SliderType.SLIDER} the returned value is number.
     * If the slider type is {@link SliderType.RANGE} the returned value represents an object of {@link lowerValue} and {@link upperValue}.
     *```typescript
     *@ViewChild("slider2")
     *public slider: IgxSliderComponent;
     *public sliderValue(event){
     *    let sliderVal = this.slider.value;
     *}
     *```
     */
    public get value(): number | IRangeSliderValue {
        if (this.isRange) {
            return {
                lower: this.valueInRange(this.lowerValue, this.lowerBound, this.upperBound),
                upper: this.valueInRange(this.upperValue, this.lowerBound, this.upperBound)
            };
        } else {
            return this.valueInRange(this.upperValue, this.lowerBound, this.upperBound);
        }
    }

    /**
     * Sets the slider value.
     * If the slider is of type {@link SliderType.SLIDER} the argument is number. By default the {@link value} gets the {@link lowerBound}.
     * If the slider type is {@link SliderType.RANGE} the argument
     * represents an object of {@link lowerValue} and {@link upperValue} properties.
     * By default the object is associated with the {@link lowerBound} and {@link upperBound} property values.
     * ```typescript
     *rangeValue = {
     *   lower: 30,
     *   upper: 60
     *};
     * ```
     * ```html
     * <igx-slider [type]="sliderType" [(ngModel)]="rangeValue" [minValue]="56" [maxValue]="256">
     * ```
     */
    @Input()
    public set value(value: number | IRangeSliderValue) {
        if (!this.isRange) {
            this.upperValue = value as number;
        } else {
            value = this.validateInitialValue(value as IRangeSliderValue);
            this.upperValue = (value as IRangeSliderValue).upper;
            this.lowerValue = (value as IRangeSliderValue).lower;
        }

        this._onChangeCallback(this.value);

        if (this._hasViewInit) {
            this.positionHandlesAndUpdateTrack();
        }
    }

    /**
     * This event is emitted when user has stopped interacting the thumb and value is changed.
     * ```typescript
     * public change(event){
     *    alert("The value has been changed!");
     *}
     * ```
     * ```html
     * <igx-slider (onValueChange)="change($event)" #slider [(ngModel)]="task.percentCompleted" [step]="5">
     * ```
     */
    @Output()
    public onValueChange = new EventEmitter<ISliderValueChangeEventArgs>();


    constructor(private renderer: Renderer2, private _el: ElementRef) { }

    /**
     * @hidden
     */
    @HostListener('pointerdown', ['$event'])
    public onPointerDown($event) {
        this.findClosestThumb($event);

        if (!this.thumbTo.isActive && this.thumbFrom === undefined) {
            return;
        }

        this.showThumbLabels();
    }

    /**
     * @hidden
     */
    @HostListener('pointerup')
    public onPointerUp() {
        if (!this.thumbTo.isActive && this.thumbFrom === undefined) {
            return;
        }

        this.hideThumbLabels();
    }

    /**
     * @hidden
     */
    @HostListener('focus')
    public onFocus() {
        this.toggleThumbLabels();
    }

    /**
     * @hidden
     */
    @HostListener('blur')
    public onBlur() {
        this.hideThumbLabels();
    }

    /**
     * @hidden
     */
    @HostListener('pan', ['$event'])
    public onPanListener($event) {
        this.update($event.srcEvent.clientX);
    }

    @HostListener('panstart')
    public onPanStart() {
        this.showThumbLabels();
    }

    @HostListener('panend')
    public onPanEnd() {
        this.hideThumbLabels();
    }

    /**
     * @hidden
     */
    @HostListener('tap', ['$event'])
    public onTapListener($event) {
        this.onTap($event);
    }

    /**
     *Returns whether the `IgxSliderComponent` type is RANGE.
     *```typescript
     *@ViewChild("slider")
     *public slider: IgxSliderComponent;
     *ngAfterViewInit(){
     *    let sliderRange = this.slider.isRange;
     *}
     * ```
     */
    public get isRange(): boolean {
        return this.type === SliderType.RANGE;
    }

    /**
     * Returns the lower value of the `IgxSliderComponent`.
     * ```typescript
     * @ViewChild("slider")
     * public slider: IgxSliderComponent;
     * public lowValue(event){
     *    let sliderLowValue = this.slider.lowerValue;
     *}
     *```
     */
    public get lowerValue(): number {
        if (!Number.isNaN(this._lowerValue) && this._lowerValue !== undefined && this._lowerValue >= this.lowerBound) {
            return this._lowerValue;
        }

        return this.lowerBound;
    }

    /**
     *Sets the lower value of the `IgxSliderComponent`.
     *```typescript
     *@ViewChild("slider2")
     *public slider: IgxSliderComponent;
     *public lowValue(event){
     *    this.slider.lowerValue = 120;
     *}
     *```
     */
    public set lowerValue(value: number) {
        value = this.valueInRange(value, this.lowerBound, this.upperBound);
        this._lowerValue = value;

    }

    /**
     *Returns the upper value of the `IgxSliderComponent`.
     *```typescript
     *@ViewChild("slider2")
     *public slider: IgxSliderComponent;
     *public upperValue(event){
     *    let upperValue = this.slider.upperValue;
     *}
     *```
     */
    public get upperValue() {
        if (!Number.isNaN(this._upperValue) && this._upperValue !== undefined && this._upperValue <= this.upperBound) {
            return this._upperValue;
        }

        return this.upperBound;
    }

    /**
     *Sets the upper value of the `IgxSliderComponent`.
     *```typescript
     *@ViewChild("slider2")
     *public slider: IgxSliderComponent;
     *public upperValue(event){
     *    this.slider.upperValue = 120;
     *}
     *```
     */
    public set upperValue(value: number) {
        value = this.valueInRange(value, this.lowerBound, this.upperBound);
        this._upperValue = value;
    }

    /**
     * Returns the value corresponding the lower label.
     *```typescript
     * @ViewChild("slider")
     * public slider: IgxSliderComponent;
     * let label = this.slider.lowerLabel;
     *```
     */
    public get lowerLabel() {
        return this.labelsViewEnabled ?
            this.labels[this.lowerValue] :
            this.lowerValue;
    }

    /**
     * Returns the value corresponding the upper label.
     *```typescript
     * @ViewChild("slider")
     * public slider: IgxSliderComponent;
     * let label = this.slider.upperLabel;
     *```
     */
    public get upperLabel() {
        return this.labelsViewEnabled ?
            this.labels[this.upperValue] :
            this.upperValue;
    }

    /**
     * Returns if label view is enabled.
     * If the {@link labels} is set, the view is automatically activated.
     *```typescript
     * @ViewChild("slider")
     * public slider: IgxSliderComponent;
     * let labelView = this.slider.labelsViewEnabled;
     *```
     */
    public get labelsViewEnabled() {
        return this.labels && this.labels.length > 1;
    }

    /**
     * @hidden
     */
    public ngOnInit() {
        this.sliderSetup();

        // Set track travel zone
        this._pMin = this.valueToFraction(this.lowerBound) || 0;
        this._pMax = this.valueToFraction(this.upperBound) || 1;
    }

    /**
     * @hidden
     */
    public ngAfterViewInit() {
        this._hasViewInit = true;
        this.positionHandlesAndUpdateTrack();
        this.setTickInterval(this.labels);

        this.subscribeTo(this.thumbFrom, this.thumbChanged.bind(this));
        this.subscribeTo(this.thumbTo, this.thumbChanged.bind(this));

        this.thumbs.changes.pipe(takeUntil(this._destroy$)).subscribe(change => {
            const t = change.find((thumb: IgxSliderThumbComponent) => thumb.type === SliderHandle.FROM);
            this.positionHandle(t, this.lowerValue);
            this.subscribeTo(t, this.thumbChanged.bind(this));
        });
    }

    /**
     * @hidden
     */
    public ngAfterContentInit() {
        // Calculates the distance between every step in pixels.
        this.stepDistance = this.calculateStepDistance();
    }

    /**
     * @hidden
     */
    public ngOnDestroy() {
        this._destroy$.next(true);
    }

    /**
     * @hidden
     */
    public writeValue(value: any): void {
        if (!value) {
            return;
        }

        this.value = value;
    }

    /**
     * @hidden
     */
    public registerOnChange(fn: any): void {
        this._onChangeCallback = fn;
    }

    /**
     * @hidden
     */
    public registerOnTouched(fn: any): void {
        this._onTouchedCallback = fn;
    }

    /** @hidden */
    public getEditElement() {
        return this.isRange ? this.thumbFrom.nativeElement : this.thumbTo.nativeElement;
    }

    /**
     *
     * @hidden
     */
    public onTap($event) {
        this.update($event.srcEvent.clientX);
    }
    /**
     *
     * @hidden
     */
    public update(mouseX) {
        if (this.disabled) {
            return;
        }

        // Update To/From Values
        this.onPan.next(mouseX);

        // Finally do positionHandlesAndUpdateTrack the DOM
        // based on data values
        this.positionHandlesAndUpdateTrack();
        this._onTouchedCallback();
    }

    /**
     * @hidden
     */
    public thumbChanged(value: number, thumbType: number) {
        const oldValue = this.value;

        let newVal: IRangeSliderValue;
        if (this.isRange) {
            if (thumbType === SliderHandle.FROM) {
                newVal = {
                    lower: (this.value as IRangeSliderValue).lower + value,
                    upper: (this.value as IRangeSliderValue).upper
                };
            } else {
                newVal = {
                    lower: (this.value as IRangeSliderValue).lower,
                    upper: (this.value as IRangeSliderValue).upper + value
                };
            }

            // Swap the thumbs if a collision appears.
            if (newVal.lower >= newVal.upper) {
                this.value = this.swapThumb(newVal);
            } else {
                this.value = newVal;
            }

        } else {
            this.value = this.value as number + value;
        }

        if (this.hasValueChanged(oldValue)) {
            this.emitValueChanged(oldValue);
        }
    }

    /**
     * @hidden
     */
    public onThumbChange() {
        this.toggleThumbLabels();
    }

    private swapThumb(value: IRangeSliderValue) {
        if (this.thumbFrom.isActive) {
            value.upper = this.upperValue;
            value.lower = this.upperValue;
        } else {
            value.upper = this.lowerValue;
            value.lower = this.lowerValue;
        }

        this.toggleThumb();

        return value;
    }

    private findClosestThumb(event) {
        if (this.isRange) {
            this.closestHandle(event.clientX);
        } else {
            this.thumbTo.nativeElement.focus();
        }

        this.update(event.clientX);

        event.preventDefault();
    }

    private updateLowerBoundAndMinTravelZone() {
        this.lowerBound = this.minValue;
        this._pMin = 0;
    }

    private updateUpperBoundAndMaxTravelZone() {
        this.upperBound = this.maxValue;
        this._pMax = 1;
    }

    private sliderSetup() {
        /**
         * if {@link SliderType.SLIDER} than the initial value shold be the lowest one.
         */
        if (!this.isRange && this.value === this.upperBound) {
            this.value = this.lowerBound;
        }

    }

    private calculateStepDistance() {
        return this._el.nativeElement.getBoundingClientRect().width / (this.maxValue - this.minValue) * this.step;
    }

    private toggleThumb() {
        return this.thumbFrom.isActive ?
            this.thumbTo.nativeElement.focus() :
            this.thumbFrom.nativeElement.focus();
    }

    private valueInRange(value, min = 0, max = 100) {
        return Math.max(Math.min(value, max), min);
    }

    private generateTickMarks(color: string, interval: number) {
        return interval !== null ? `repeating-linear-gradient(
            ${'to left'},
            ${color},
            ${color} 1.5px,
            transparent 1.5px,
            transparent ${interval}%
        ), repeating-linear-gradient(
            ${'to right'},
            ${color},
            ${color} 1.5px,
            transparent 1.5px,
            transparent ${interval}%
        )` : interval;
    }

    private positionHandle(handle: ElementRef, position: number) {
        if (!handle) {
            return;
        }

        handle.nativeElement.style.left = `${this.valueToFraction(position) * 100}%`;
    }

    private positionHandlesAndUpdateTrack() {
        if (!this.isRange) {
            this.positionHandle(this.thumbTo, this.value as number);
        } else {
            this.positionHandle(this.thumbTo, (this.value as IRangeSliderValue).upper);
            this.positionHandle(this.thumbFrom, (this.value as IRangeSliderValue).lower);
        }

        this.updateTrack();
    }

    private closestHandle(mouseX) {
        const fromOffset = this.thumbFrom.nativeElement.offsetLeft + this.thumbFrom.nativeElement.offsetWidth / 2;
        const toOffset = this.thumbTo.nativeElement.offsetLeft + this.thumbTo.nativeElement.offsetWidth / 2;
        const xPointer = mouseX - this._el.nativeElement.getBoundingClientRect().left;
        const match = this.closestTo(xPointer, [fromOffset, toOffset]);

        if (match === fromOffset) {
            this.thumbFrom.nativeElement.focus();
        } else if (match === toOffset) {
            this.thumbTo.nativeElement.focus();
        }
    }

    private setTickInterval(labels) {
        if (this.continuous) {
            return;
        }

        let interval;
        const trackProgress = 100;
        if (this.labelsViewEnabled) {
            // Calc ticks depending on the labels length;
            interval = ((trackProgress / (this.labels.length - 1) * 10)) / 10;
        } else {
            const trackRange = this.maxValue - this.minValue;
            interval = this.step > 1 ?
                (trackProgress / ((trackRange / this.step)) * 10) / 10
                : null;
        }
        this.renderer.setStyle(this.ticks.nativeElement, 'background', this.generateTickMarks('white', interval));
    }

    private showThumbLabels() {
        if (this.disabled) {
            return;
        }

        this.thumbTo.showThumbLabel();
        if (this.thumbFrom) {
            this.thumbFrom.showThumbLabel();
        }
    }

    private hideThumbLabels() {
        if (this.disabled) {
            return;
        }

        this.thumbTo.hideThumbLabel();
        if (this.thumbFrom) {
            this.thumbFrom.hideThumbLabel();
        }
    }

    private toggleThumbLabels() {
        this.showThumbLabels();
        this.hideThumbLabels();
    }

    private closestTo(goal: number, positions: number[]): number {
        return positions.reduce((previous, current) => {
            return (Math.abs(goal - current) < Math.abs(goal - previous) ? current : previous);
        });
    }

    private valueToFraction(value: number, pMin = this._pMin, pMax = this._pMax) {
        return this.valueInRange((value - this.minValue) / (this.maxValue - this.minValue), pMin, pMax);
    }

    private updateTrack() {
        const fromPosition = this.valueToFraction(this.lowerValue);
        const toPosition = this.valueToFraction(this.upperValue);
        const positionGap = toPosition - fromPosition;

        let trackLeftIndention = fromPosition;
        if (this.isRange) {
            if (positionGap) {
                trackLeftIndention = Math.round((1 / positionGap * fromPosition) * 100);
            }

            this.renderer.setStyle(this.track.nativeElement, 'transform', `scaleX(${positionGap}) translateX(${trackLeftIndention}%)`);
        } else {
            this.renderer.setStyle(this.track.nativeElement, 'transform', `scaleX(${toPosition})`);
        }
    }

    private validateInitialValue(value: IRangeSliderValue) {
        if (value.lower < this.lowerBound && value.upper < this.lowerBound) {
            value.upper = this.lowerBound;
            value.lower = this.lowerBound;
        }

        if (value.lower > this.upperBound && value.upper > this.upperBound) {
            value.upper = this.upperBound;
            value.lower = this.upperBound;
        }

        if (value.upper < value.lower) {
            value.upper = this.upperValue;
            value.lower = this.lowerValue;
        }

        return value;
    }

    private subscribeTo(thumb: IgxSliderThumbComponent, callback: (a: number, b: number) => void) {
        if (!thumb) {
            return;
        }

        thumb.onThumbValueChange
            .pipe(takeUntil(this.unsubscriber(thumb)))
            .subscribe(value => callback(value, thumb.type));
    }

    private unsubscriber(thumb: IgxSliderThumbComponent) {
        return merge(this._destroy$, thumb.destroy);
    }

    private hasValueChanged(oldValue) {
        const isSliderWithDifferentValue: boolean = !this.isRange && oldValue !== this.value;
        const isRangeWithOneDifferentValue: boolean = this.isRange &&
            ((oldValue as IRangeSliderValue).lower !== (this.value as IRangeSliderValue).lower ||
                (oldValue as IRangeSliderValue).upper !== (this.value as IRangeSliderValue).upper);

        return isSliderWithDifferentValue || isRangeWithOneDifferentValue;
    }

    private emitValueChanged(oldValue: number | IRangeSliderValue) {
        this.onValueChange.emit({ oldValue, value: this.value });
    }
}

/**
 * @hidden
 */
@NgModule({
    declarations: [IgxSliderComponent, IgxThumbFromTemplateDirective, IgxThumbToTemplateDirective],
    exports: [IgxSliderComponent, IgxThumbFromTemplateDirective, IgxThumbToTemplateDirective],
    imports: [CommonModule, IgxSliderThumbModule]
})
export class IgxSliderModule {
}<|MERGE_RESOLUTION|>--- conflicted
+++ resolved
@@ -142,13 +142,13 @@
     /**
      * @hidden
      */
-    @ViewChild('track')
+    @ViewChild('track', { static: true })
     private track: ElementRef;
 
     /**
      * @hidden
      */
-    @ViewChild('ticks')
+    @ViewChild('ticks', { static: true })
     private ticks: ElementRef;
 
     /**
@@ -178,13 +178,13 @@
     /**
      * @hidden
      */
-    @ContentChild(IgxThumbFromTemplateDirective, { read: TemplateRef })
+    @ContentChild(IgxThumbFromTemplateDirective, { read: TemplateRef, static: false })
     public thumbFromTemplateRef: TemplateRef<any>;
 
     /**
      * @hidden
      */
-    @ContentChild(IgxThumbToTemplateDirective, { read: TemplateRef })
+    @ContentChild(IgxThumbToTemplateDirective, { read: TemplateRef, static: true })
     public thumbToTemplateRef: TemplateRef<any>;
 
     /**
@@ -367,38 +367,10 @@
      * }
      * ```
      */
-<<<<<<< HEAD
-    public isActiveLabel = false;
-
-    private activeHandle: SliderHandle = SliderHandle.TO;
-
-    @ViewChild('slider', { static: true })
-    private slider: ElementRef;
-
-    @ViewChild('track', { static: true })
-    private track: ElementRef;
-
-    @ViewChild('ticks', { static: true })
-    private ticks: ElementRef;
-
-    @ViewChild('thumbFrom', { static: false })
-    private thumbFrom: ElementRef;
-
-    @ViewChild('thumbTo', { static: true })
-    private thumbTo: ElementRef;
-
-
-    // Measures & Coordinates
-    private width = 0;
-    private xOffset = 0;
-    private xPointer = 0;
-    private pPointer = 0;
-=======
     @Input()
     public get disabled(): boolean {
         return this._disabled;
     }
->>>>>>> 0c2d73c1
 
     /**
      *An @Input property that disables or enables UI interaction.
