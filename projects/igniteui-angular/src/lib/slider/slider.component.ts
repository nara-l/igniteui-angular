import { CommonModule } from '@angular/common';
import {
    AfterViewInit, Component, ElementRef, EventEmitter,
    HostBinding, Input, NgModule, OnInit, Output, Renderer2,
    ViewChild,
    TemplateRef,
    ContentChild,
    OnDestroy,
    HostListener,
    ViewChildren,
    QueryList,
    ChangeDetectorRef,
    AfterContentChecked,
<<<<<<< HEAD
    NgZone
=======
    NgZone,
    OnChanges
>>>>>>> c36b2576
} from '@angular/core';
import { ControlValueAccessor, NG_VALUE_ACCESSOR, FormsModule } from '@angular/forms';
import { EditorProvider } from '../core/edit-provider';
import { DeprecateProperty } from '../core/deprecateDecorators';
import { IgxSliderThumbComponent } from './thumb/thumb-slider.component';
import { Subject, merge, Observable, timer } from 'rxjs';
import { takeUntil, retry } from 'rxjs/operators';
import { SliderHandle,
    IgxThumbFromTemplateDirective,
    IgxThumbToTemplateDirective,
    IRangeSliderValue,
    SliderType,
    ISliderValueChangeEventArgs,
    TicksOrientation,
    TickLabelsOrientation,
    IgxTickLabelTemplateDirective
} from './slider.common';
import { IgxThumbLabelComponent } from './label/thumb-label.component';
<<<<<<< HEAD
import ResizeObserver from 'resize-observer-polyfill';
=======
>>>>>>> c36b2576
import { IgxTicksComponent } from './ticks/ticks.component';
import { IgxTickLabelsPipe } from './ticks/tick.pipe';

const noop = () => {
};

let NEXT_ID = 0;

/**
 * **Ignite UI for Angular Slider** -
 * [Documentation](https://www.infragistics.com/products/ignite-ui-angular/angular/components/slider.html)
 *
 * The Ignite UI Slider allows selection in a given range by moving the thumb along the track. The track
 * can be defined as continuous or stepped, and you can choose between single and range slider types.
 *
 * Example:
 * ```html
 * <igx-slider id="slider"
 *            [minValue]="0" [maxValue]="100"
 *            [continuous]=true [(ngModel)]="volume">
 * </igx-slider>
 * ```
 */
@Component({
    providers: [{ provide: NG_VALUE_ACCESSOR, useExisting: IgxSliderComponent, multi: true }],
    selector: 'igx-slider',
    templateUrl: 'slider.component.html'
})
export class IgxSliderComponent implements
    ControlValueAccessor,
    EditorProvider,
    OnInit,
    AfterViewInit,
    AfterContentChecked,
    OnChanges,
    OnDestroy {

    // Limit handle travel zone
    private _pMin = 0;
    private _pMax = 1;

    // From/upperValue in percent values
    private _hasViewInit = false;
    private _minValue = 0;
    private _maxValue = 100;
    private _lowerBound?: number;
    private _upperBound?: number;
    private _lowerValue?: number;
    private _upperValue?: number;
    private _continuous = false;
    private _disabled = false;
    private _step = 1;

    // ticks
    private _primaryTicks = 0;
    private _secondaryTicks = 0;

    private _labels = new Array<number|string|boolean|null|undefined>();
    private _type = SliderType.SLIDER;

    private _destroyer$ = new Subject<boolean>();
    private _indicatorsDestroyer$ = new Subject<boolean>();
    private _indicatorsTimer: Observable<any>;
<<<<<<< HEAD
=======
    private _onTypeChanged: Subject<SliderType> = new Subject();
>>>>>>> c36b2576

    private _onChangeCallback: (_: any) => void = noop;
    private _onTouchedCallback: () => void = noop;

    /**
     * @hidden
     */
    @ViewChild('ticks', { static: true })
    private ticks: ElementRef;

    /**
     * @hidden
     */
    @ViewChildren(IgxSliderThumbComponent)
    private thumbs: QueryList<IgxSliderThumbComponent> = new QueryList<IgxSliderThumbComponent>();

    /**
     * @hidden
     */
    @ViewChildren(IgxThumbLabelComponent)
    private labelRefs: QueryList<IgxThumbLabelComponent> = new QueryList<IgxThumbLabelComponent>();

    private get thumbFrom(): IgxSliderThumbComponent {
        return this.thumbs.find(thumb => thumb.type === SliderHandle.FROM);
    }

    private get thumbTo(): IgxSliderThumbComponent {
        return this.thumbs.find(thumb => thumb.type === SliderHandle.TO);
    }

    private get labelFrom(): IgxThumbLabelComponent {
        return this.labelRefs.find(label => label.type === SliderHandle.FROM);
    }

    private get labelTo(): IgxThumbLabelComponent {
        return this.labelRefs.find(label => label.type === SliderHandle.TO);
    }

    /**
     * @hidden
     */
    @ViewChild('track', { static: true })
    public trackRef: ElementRef;

    /**
     * @hidden
     */
    public stepDistance = this._step;

    /**
     * @hidden
     */
    public onPan: Subject<number> = new Subject<number>();

    /**
     * @hidden
     */
    @ContentChild(IgxThumbFromTemplateDirective, { read: TemplateRef })
    public thumbFromTemplateRef: TemplateRef<any>;

    /**
     * @hidden
     */
    @ContentChild(IgxThumbToTemplateDirective, { read: TemplateRef })
    public thumbToTemplateRef: TemplateRef<any>;

    /**
     * @hidden
     */
    @ContentChild(IgxTickLabelTemplateDirective, { read: TemplateRef, static: false })
    public tickLabelTemplateRef: TemplateRef<any>;

    /**
     * @hidden
     */
    @HostBinding(`attr.role`)
    public role = 'slider';

    /**
     * @hidden
     */
    @HostBinding(`attr.aria-valuemin`)
    public get valuemin() {
        return this.minValue;
    }

    /**
     * @hidden
     */
    @HostBinding(`attr.aria-valuemax`)
    public get valuemax() {
        return this.maxValue;
    }

    /**
     * @hidden
     */
    @HostBinding(`attr.aria-readonly`)
    public get readonly() {
        return this.disabled;
    }

    /**
     * @hidden
     */
    @HostBinding('class.igx-slider')
    public slierClass = true;

    /**
     * @hidden
     */
    @HostBinding('class.igx-slider--disabled')
    public get disabledClass() {
        return this.disabled;
    }

    /**
     * An @Input property that sets the value of the `id` attribute.
     * If not provided it will be automatically generated.
     * ```html
     * <igx-slider [id]="'igx-slider-32'" [(ngModel)]="task.percentCompleted" [step]="5" [lowerBound]="20">
     * ```
     */
    @HostBinding('attr.id')
    @Input()
    public id = `igx-slider-${NEXT_ID++}`;

    /**
     * An @Input property that gets the type of the `IgxSliderComponent`. The slider can be SliderType.SLIDER(default) or SliderType.RANGE.
     * ```typescript
     * @ViewChild("slider2")
     * public slider: IgxSliderComponent;
     * ngAfterViewInit(){
     *     let type = this.slider.type;
     * }
     */
    @Input()
    public get type() {
        return this._type;
    }

    /**
     * An @Input property that sets the type of the `IgxSliderComponent`. The slider can be SliderType.SLIDER(default) or SliderType.RANGE.
     * ```typescript
     * sliderType: SliderType = SliderType.RANGE;
     * ```
     * ```html
     * <igx-slider #slider2 [type]="sliderType" [(ngModel)]="rangeValue" [minValue]="0" [maxValue]="100">
     * ```
     */
    public set type(type: SliderType) {
        this._type = type;

        if (type === SliderType.SLIDER) {
            this.lowerValue = 0;
        }

        if (this.labelsViewEnabled && this.upperValue > this.maxValue) {
            this.upperValue = this.labels.length - 1;
        }

        if (this._hasViewInit) {
            this.updateTrack();
        }

        this._cdr.detectChanges();
        this._onTypeChanged.next(type);
    }

    /**
     *An @Input property that sets the duration visibility of thumbs labels. The default value is 750 milliseconds.
     *```html
     *<igx-slider #slider [thumbLabelVisibilityDuration]="3000" [(ngModel)]="task.percentCompleted" [step]="5">
     *```
     */
    @Input()
    public thumbLabelVisibilityDuration = 750;


    /**
     * Enables `labelView`, by accepting a collection of primitive values with more than one element.
     * Each element will be equally spread over the slider and it will serve as a thumb label.
     * Once the property is set, it will precendence over {@link maxValue}, {@link minValue}, {@link step}.
     * This means that the manipulation for those properties won't be allowed.
     */
    @Input()
    public get labels() {
        return this._labels;
    }

    public set labels(labels: Array<number|string|boolean|null|undefined>) {
        this._labels = labels;

        this._pMax = this.valueToFraction(this.upperBound, 0, 1);
        this._pMin = this.valueToFraction(this.lowerBound, 0, 1);

        this.stepDistance = this.calculateStepDistance();
        this.positionHandlesAndUpdateTrack();

        if (this._hasViewInit) {
            this.setTickInterval(labels);
        }
    }

    /**
     * Returns the template context corresponding
     * to {@link IgxThumbFromTemplateDirective} and {@link IgxThumbToTemplateDirective} templates.
     *
     * ```typescript
     * return {
     *  $implicit // returns the value of the label,
     *  labels // returns the labels collection the user has passed.
     * }
     * ```
     */
    public get context(): any {
        return {
            $implicit: this.value,
            labels: this.labels
        };
    }

    /**
     * An @Input property that sets the incremental/decremental step of the value when dragging the thumb.
     * The default step is 1, and step should not be less or equal than 0.
     * ```html
     * <igx-slider #slider [(ngModel)]="task.percentCompleted" [step]="5">
     * ```
     */
    @Input()
    public set step(step: number) {
        this._step = step;

        if (this._hasViewInit) {
            this.stepDistance = this.calculateStepDistance();
            this.normalizeByStep(this.value);
            this.setTickInterval(this.labels);
        }
    }

    /**
     * Returns the incremental/decremental dragging step of the {@link IgxSliderComponent}.
     * ```typescript
     * @ViewChild("slider2")
     * public slider: IgxSliderComponent;
     * ngAfterViewInit(){
     *     let step = this.slider.step;
     * }
     * ```
     */
    public get step() {
        return this.labelsViewEnabled ? 1 : this._step;
    }

    /**
     * Returns if the {@link IgxSliderComponent} is disabled.
     * ```typescript
     * @ViewChild("slider2")
     * public slider: IgxSliderComponent;
     * ngAfterViewInit(){
     *     let isDisabled = this.slider.disabled;
     * }
     * ```
     */
    @Input()
    public get disabled(): boolean {
        return this._disabled;
    }

    /**
     *An @Input property that disables or enables UI interaction.
     *```html
     *<igx-slider #slider [disabled]="'true'" [(ngModel)]="task.percentCompleted" [step]="5" [lowerBound]="20">
     *```
     */
    public set disabled(disable: boolean) {
        this._disabled = disable;

        if (this._hasViewInit) {
            this.changeThumbFocusableState(disable);
        }
    }

    /**
     * Returns if the {@link IgxSliderComponent} is set as continuous.
     * ```typescript
     * @ViewChild("slider2")
     * public slider: IgxSliderComponent;
     * ngAfterViewInit(){
     *     let continuous = this.slider.continuous;
     * }
     * ```
     */
    @Input()
    public get continuous(): boolean {
        return this._continuous;
    }

    /**
     * An @Input property that marks the {@link IgxSliderComponent} as continuous.
     * By default is considered that the {@link IgxSliderComponent} is discrete.
     * Discrete {@link IgxSliderComponent} does not have ticks and does not show bubble labels for values.
     * ```html
     * <igx-slider #slider [continuous]="'true'" [(ngModel)]="task.percentCompleted" [step]="5" [lowerBound]="20">
     * ```
     */
    public set continuous(continuous: boolean) {
        this._continuous = continuous;
        if (this._hasViewInit) {
            this.setTickInterval(null);
        }
    }

    /**
     * Returns if the {@link IgxSliderComponent} is set as continuous.
     * ```typescript
     * @ViewChild("slider2")
     * public slider: IgxSliderComponent;
     * ngAfterViewInit(){
     *     let continuous = this.slider.continuous;
     * }
     * ```
     */
    @Input()
    @DeprecateProperty(`IgxSliderComponent \`isContinuous\` property is deprecated.\nUse \`continuous\` instead.`)
    public get isContinuous(): boolean {
        return this.continuous;
    }

    /**
     * @hidden
     * @internal
     */
    public set isContinuous(continuous: boolean) {
        this.continuous = continuous;
    }

    /**
     *Returns the minimal value of the `IgxSliderComponent`.
     *```typescript
     *@ViewChild("slider2")
     *public slider: IgxSliderComponent;
     *ngAfterViewInit(){
     *    let sliderMin = this.slider.minValue;
     *}
     *```
     */
    public get minValue(): number {
        if (this.labelsViewEnabled) {
            return 0;
        }

        return this._minValue;
    }

    /**
     * Sets the minimal value for the `IgxSliderComponent`.
     * The default minimal value is 0.
     * ```html
     * <igx-slider [type]="sliderType" [minValue]="56" [maxValue]="100">
     * ```
     */
    @Input()
    public set minValue(value: number) {
        if (value >= this.maxValue) {
            return;
        } else {
            this._minValue = value;
        }

        if (value > this.upperBound) {
            this.updateUpperBoundAndMaxTravelZone();
            this.lowerBound = value;
        }

        // Refresh min travel zone limit.
        this._pMin = 0;
        // Recalculate step distance.
        this.stepDistance = this.calculateStepDistance();
        this.positionHandlesAndUpdateTrack();
        if (this._hasViewInit) {
            this.setTickInterval(null);
        }
    }

        /**
     * Returns the maximum value for the {@link IgxSliderComponent}.
     * ```typescript
     *@ViewChild("slider")
     *public slider: IgxSliderComponent;
     *ngAfterViewInit(){
     *    let sliderMax = this.slider.maxValue;
     *}
     * ```
     */
    public get maxValue(): number {
        return this.labelsViewEnabled ?
            this.labels.length - 1 :
            this._maxValue;
    }

    /**
     * Sets the maximal value for the `IgxSliderComponent`.
     * The default maximum value is 100.
     * ```html
     * <igx-slider [type]="sliderType" [minValue]="56" [maxValue]="256">
     * ```
     */
    @Input()
    public set maxValue(value: number) {
        if (value <= this._minValue) {
            return;
        } else {
            this._maxValue = value;
        }

        if (value < this.lowerBound) {
            this.updateLowerBoundAndMinTravelZone();
            this.upperBound = value;
        }

        // refresh max travel zone limits.
        this._pMax = 1;
        // recalculate step distance.
        this.stepDistance = this.calculateStepDistance();
        this.positionHandlesAndUpdateTrack();
        if (this._hasViewInit) {
            this.setTickInterval(null);
        }
    }

    /**
     * Returns the lower boundary of the `IgxSliderComponent`.
     *```typescript
     *@ViewChild("slider")
     *public slider: IgxSliderComponent;
     *ngAfterViewInit(){
     *    let sliderLowBound = this.slider.lowerBound;
     *}
     *```
     */
    public get lowerBound(): number {
        if (!Number.isNaN(this._lowerBound) && this._lowerBound !== undefined) {
            return this.valueInRange(this._lowerBound, this.minValue, this.maxValue);
        }

        return this.minValue;
    }

    /**
     * Sets the lower boundary of the `IgxSliderComponent`.
     * If not set is the same as min value.
     * ```html
     * <igx-slider [step]="5" [lowerBound]="20">
     * ```
     */
    @Input()
    public set lowerBound(value: number) {
        if (value >= this.upperBound || (this.labelsViewEnabled && value < 0)) {
            return;
        }

        this._lowerBound = this.valueInRange(value, this.minValue, this.maxValue);

        // Refresh min travel zone.
        this._pMin = this.valueToFraction(this._lowerBound, 0, 1);
        this.positionHandlesAndUpdateTrack();
    }

    /**
     * Returns the upper boundary of the `IgxSliderComponent`.
     * ```typescript
     *@ViewChild("slider")
     *public slider: IgxSliderComponent;
     *ngAfterViewInit(){
     *    let sliderUpBound = this.slider.upperBound;
     *}
     * ```
     */
    public get upperBound(): number {
        if (!Number.isNaN(this._upperBound) && this._upperBound !== undefined) {
            return this.valueInRange(this._upperBound, this.minValue, this.maxValue);
        }

        return this.maxValue;
    }

    /**
     * Sets the upper boundary of the `IgxSliderComponent`.
     * If not set is the same as max value.
     * ```html
     * <igx-slider [step]="5" [upperBound]="20">
     * ```
     */
    @Input()
    public set upperBound(value: number) {
        if (value <= this.lowerBound || (this.labelsViewEnabled && value > this.labels.length - 1)) {
            return;
        }

        this._upperBound = this.valueInRange(value, this.minValue, this.maxValue);
        // Refresh time travel zone.
        this._pMax = this.valueToFraction(this._upperBound, 0, 1);
        this.positionHandlesAndUpdateTrack();
    }

    /**
     * Returns the slider value. If the slider is of type {@link SliderType.SLIDER} the returned value is number.
     * If the slider type is {@link SliderType.RANGE} the returned value represents an object of {@link lowerValue} and {@link upperValue}.
     *```typescript
     *@ViewChild("slider2")
     *public slider: IgxSliderComponent;
     *public sliderValue(event){
     *    let sliderVal = this.slider.value;
     *}
     *```
     */
    public get value(): number | IRangeSliderValue {
        if (this.isRange) {
            return {
                lower: this.valueInRange(this.lowerValue, this.lowerBound, this.upperBound),
                upper: this.valueInRange(this.upperValue, this.lowerBound, this.upperBound)
            };
        } else {
            return this.valueInRange(this.upperValue, this.lowerBound, this.upperBound);
        }
    }

    /**
     * Sets the slider value.
     * If the slider is of type {@link SliderType.SLIDER} the argument is number. By default the {@link value} gets the {@link lowerBound}.
     * If the slider type is {@link SliderType.RANGE} the argument
     * represents an object of {@link lowerValue} and {@link upperValue} properties.
     * By default the object is associated with the {@link lowerBound} and {@link upperBound} property values.
     * ```typescript
     *rangeValue = {
     *   lower: 30,
     *   upper: 60
     *};
     * ```
     * ```html
     * <igx-slider [type]="sliderType" [(ngModel)]="rangeValue" [minValue]="56" [maxValue]="256">
     * ```
     */
    @Input()
    public set value(value: number | IRangeSliderValue) {
        if (!this.isRange) {
            this.upperValue = value as number - (value as number % this.step);
        } else {
            value = this.validateInitialValue(value as IRangeSliderValue);
            this.upperValue = (value as IRangeSliderValue).upper - ((value as IRangeSliderValue).upper % this.step);
            this.lowerValue = (value as IRangeSliderValue).lower - ((value as IRangeSliderValue).lower % this.step);
        }

        this._onChangeCallback(this.value);

        if (this._hasViewInit) {
            this.positionHandlesAndUpdateTrack();
        }
    }

    @Input()
    public get primaryTicks() {
        if (this.labelsViewEnabled) {
            return this._primaryTicks = this.labels.length - 1;
        }
        return this._primaryTicks;
    }

    public set primaryTicks(val: number) {
        if (val <= 0) {
            return;
        }

        this._primaryTicks = val;
    }

    @Input()
    public get secondaryTicks() {
        return this._secondaryTicks;
    }

    public set secondaryTicks(val: number) {
        if (val <= 0 ) {
            return;
        }

        this._secondaryTicks = val;
    }

    @Input()
    public primaryTickLabels = true;

    @Input()
    public secondaryTickLabels = true;

    @Input()
    public ticksOrientation: TicksOrientation = TicksOrientation.bottom;

    @Input()
    public tickLabelsOrientation = TickLabelsOrientation.horizontal;

    public get deactivateThumbLabel() {
        return (this.primaryTickLabels || this.secondaryTickLabels) &&
            (this.ticksOrientation === TicksOrientation.top || this.ticksOrientation === TicksOrientation.mirror);
    }

    /**
     * Returns the number of the presented primary ticks.
     * ```typescript
     * const primaryTicks = this.slider.primaryTicks;
     * ```
     */
    @Input()
    public get primaryTicks() {
        if (this.labelsViewEnabled) {
            return this._primaryTicks = this.labels.length;
        }
        return this._primaryTicks;
    }

    /**
     * Sets the number of primary ticks. If {@link @labels} is enabled, this property won't function.
     * Insted enable ticks by {@link showTicks} property.
     * ```typescript
     * this.slider.primaryTicks = 5;
     * ```
     */
    public set primaryTicks(val: number) {
        if (val <= 1) {
            return;
        }

        this._primaryTicks = val;
    }

    /**
     * Returns the number of the presented secondary ticks.
     * ```typescript
     * const secondaryTicks = this.slider.secondaryTicks;
     * ```
     */
    @Input()
    public get secondaryTicks() {
        return this._secondaryTicks;
    }

    /**
     * Sets the number of secondary ticks. The property functions even when {@link labels} is enabled,
     * but all secondary ticks won't present any tick labels.
     * ```typescript
     * this.slider.secondaryTicks = 5;
     * ```
     */
    public set secondaryTicks(val: number) {
        if (val <= 1 ) {
            return;
        }

        this._secondaryTicks = val;
    }

    /**
     * Show/hide slider ticks
     * ```html
     * <igx-slier [showTicks]="true" [primaryTicks]="5"></igx-slier>
     * ```
     */
    @Input()
    public showTicks = false;

    /**
     * show/hide primary tick labels
     * ```html
     * <igx-slider [primaryTicks]="5" [primaryTickLabels]="false"></igx-slider>
     * ```
     */
    @Input()
    public primaryTickLabels = true;

    /**
     * show/hide secondary tick labels
     * ```html
     * <igx-slider [secondaryTicks]="5" [secondaryTickLabels]="false"></igx-slider>
     * ```
     */
    @Input()
    public secondaryTickLabels = true;

    /**
     * Changes ticks orientation:
     * bottom - The default orienation, below the slider track.
     * top - Above the slider track
     * mirror - combines top and bottom orientation.
     * ```html
     * <igx-slider [primaryTicks]="5" [ticksOrientation]="ticksOrientation"></igx-slider>
     * ```
     */
    @Input()
    public ticksOrientation: TicksOrientation = TicksOrientation.bottom;

    /**
     * Changes tick labels rotation:
     * horizontal - The default rotation
     * toptobottom - Rotates tick labels vertically to 90deg
     * bottomtotop - Rotate tick labels vertically to -90deg
     * ```html
     * <igx-slider [primaryTicks]="5" [secondaryTicks]="3" [tickLabelsOrientation]="tickLabelsOrientaiton"></igx-slider>
     * ```
     */
    @Input()
    public tickLabelsOrientation = TickLabelsOrientation.horizontal;

    /**
     * @hidden
     */
    public get deactivateThumbLabel() {
        return (this.primaryTickLabels || this.secondaryTickLabels) &&
            (this.ticksOrientation === TicksOrientation.top || this.ticksOrientation === TicksOrientation.mirror);
    }

    /**
     * This event is emitted when user has stopped interacting the thumb and value is changed.
     * ```typescript
     * public change(event){
     *    alert("The value has been changed!");
     *}
     * ```
     * ```html
     * <igx-slider (onValueChange)="change($event)" #slider [(ngModel)]="task.percentCompleted" [step]="5">
     * ```
     */
    @Output()
    public onValueChange = new EventEmitter<ISliderValueChangeEventArgs>();


    constructor(
        private renderer: Renderer2,
        private _el: ElementRef,
<<<<<<< HEAD
        private _cdr: ChangeDetectorRef,
        private _zone: NgZone) { }
=======
        private _cdr: ChangeDetectorRef) { }
>>>>>>> c36b2576

    /**
     * @hidden
     */
    @HostListener('pointerdown', ['$event'])
    public onPointerDown($event: PointerEvent) {
        this.findClosestThumb($event);

        if (!this.thumbTo.isActive && this.thumbFrom === undefined) {
            return;
        }

        const activeThumb = this.thumbTo.isActive ? this.thumbTo : this.thumbFrom;
        activeThumb.nativeElement.setPointerCapture($event.pointerId);
        this.showSliderIndicators();

        $event.preventDefault();
    }


    /**
     * @hidden
     */
    @HostListener('pointerup', ['$event'])
    public onPointerUp($event) {
        if (!this.thumbTo.isActive && this.thumbFrom === undefined) {
            return;
        }

        const activeThumb = this.thumbTo.isActive ? this.thumbTo : this.thumbTo;
        activeThumb.nativeElement.releasePointerCapture($event.pointerId);

        this.hideSliderIndicators();
    }

    /**
     * @hidden
     */
    @HostListener('focus')
    public onFocus() {
        this.toggleSliderIndicators();
    }

    /**
     * @hidden
     */
    @HostListener('pan', ['$event'])
    public onPanListener($event) {
        this.update($event.srcEvent.clientX);
    }

    /**
     * @hidden
     */
    @HostListener('panstart')
    public onPanStart() {
        this.showSliderIndicators();
    }

    /**
     * @hidden
     */
    @HostListener('panend')
    public onPanEnd() {
        this.hideSliderIndicators();
    }

    /**
     *Returns whether the `IgxSliderComponent` type is RANGE.
     *```typescript
     *@ViewChild("slider")
     *public slider: IgxSliderComponent;
     *ngAfterViewInit(){
     *    let sliderRange = this.slider.isRange;
     *}
     * ```
     */
    public get isRange(): boolean {
        return this.type === SliderType.RANGE;
    }

    /**
     * Returns the lower value of the `IgxSliderComponent`.
     * ```typescript
     * @ViewChild("slider")
     * public slider: IgxSliderComponent;
     * public lowValue(event){
     *    let sliderLowValue = this.slider.lowerValue;
     *}
     *```
     */
    public get lowerValue(): number {
        if (!Number.isNaN(this._lowerValue) && this._lowerValue !== undefined && this._lowerValue >= this.lowerBound) {
            return this._lowerValue;
        }

        return this.lowerBound;
    }

    /**
     *Sets the lower value of the `IgxSliderComponent`.
     *```typescript
     *@ViewChild("slider2")
     *public slider: IgxSliderComponent;
     *public lowValue(event){
     *    this.slider.lowerValue = 120;
     *}
     *```
     */
    public set lowerValue(value: number) {
        value = this.valueInRange(value, this.lowerBound, this.upperBound);
        this._lowerValue = value;

    }

    /**
     *Returns the upper value of the `IgxSliderComponent`.
     *```typescript
     *@ViewChild("slider2")
     *public slider: IgxSliderComponent;
     *public upperValue(event){
     *    let upperValue = this.slider.upperValue;
     *}
     *```
     */
    public get upperValue() {
        if (!Number.isNaN(this._upperValue) && this._upperValue !== undefined && this._upperValue <= this.upperBound) {
            return this._upperValue;
        }

        return this.upperBound;
    }

    /**
     *Sets the upper value of the `IgxSliderComponent`.
     *```typescript
     *@ViewChild("slider2")
     *public slider: IgxSliderComponent;
     *public upperValue(event){
     *    this.slider.upperValue = 120;
     *}
     *```
     */
    public set upperValue(value: number) {
        value = this.valueInRange(value, this.lowerBound, this.upperBound);
        this._upperValue = value;
    }

    /**
     * Returns the value corresponding the lower label.
     *```typescript
     * @ViewChild("slider")
     * public slider: IgxSliderComponent;
     * let label = this.slider.lowerLabel;
     *```
     */
    public get lowerLabel() {
        return this.labelsViewEnabled ?
            this.labels[this.lowerValue] :
            this.lowerValue;
    }

    /**
     * Returns the value corresponding the upper label.
     *```typescript
     * @ViewChild("slider")
     * public slider: IgxSliderComponent;
     * let label = this.slider.upperLabel;
     *```
     */
    public get upperLabel() {
        return this.labelsViewEnabled ?
            this.labels[this.upperValue] :
            this.upperValue;
    }

    /**
     * Returns if label view is enabled.
     * If the {@link labels} is set, the view is automatically activated.
     *```typescript
     * @ViewChild("slider")
     * public slider: IgxSliderComponent;
     * let labelView = this.slider.labelsViewEnabled;
     *```
     */
    public get labelsViewEnabled(): boolean {
        return !!(this.labels && this.labels.length > 1);
    }

    /**
     * @hidden
     */
<<<<<<< HEAD
    public get ticksLength() {
        return this.primaryTicks > 0 ?
                (this.primaryTicks * this.secondaryTicks) + this.primaryTicks + 1 :
                this.secondaryTicks > 0 ? this.secondaryTicks + 1 : 0;
    }

    /**
     * @hidden
     */
=======
>>>>>>> c36b2576
    public get showTopTicks() {
        return this.ticksOrientation === TicksOrientation.top ||
            this.ticksOrientation === TicksOrientation.mirror;
    }

    /**
     * @hidden
     */
    public get showBottomTicks() {
        return this.ticksOrientation === TicksOrientation.bottom ||
            this.ticksOrientation === TicksOrientation.mirror;
    }

    /**
     * @hidden
     */
    public ngOnInit() {
        this.sliderSetup();

        // Set track travel zone
        this._pMin = this.valueToFraction(this.lowerBound) || 0;
        this._pMax = this.valueToFraction(this.upperBound) || 1;
    }

    public ngOnChanges(changes) {
        if (changes.minValue && changes.maxValue &&
                changes.minValue.currentValue < changes.maxValue.currentValue) {
            this._maxValue = changes.maxValue.currentValue;
            this._minValue = changes.minValue.currentValue;
        }
    }

    /**
     * @hidden
     */
    public ngAfterViewInit() {
        this._hasViewInit = true;
        this.positionHandlesAndUpdateTrack();
        this.setTickInterval(this.labels);
        this.changeThumbFocusableState(this.disabled);

        this.subscribeTo(this.thumbFrom, this.thumbChanged.bind(this));
        this.subscribeTo(this.thumbTo, this.thumbChanged.bind(this));

        // Implementing a workaround in regards of the following bug: https://github.com/angular/angular/issues/30088
        // this.thumbs.changes.pipe(takeUntil(this._destroyer$)).subscribe(change => {
        //     const thumbFrom = change.find((thumb: IgxSliderThumbComponent) => thumb.type === SliderHandle.FROM);
        //     const labelFrom = this.labelRefs.find((label: IgxThumbLabelComponent) => label.type === SliderHandle.FROM);
        //     this.positionHandle(thumbFrom, labelFrom, this.lowerValue);
        //     // this.subscribeTo(thumbFrom, this.thumbChanged.bind(this));
        //     this.changeThumbFocusableState(this.disabled);
        // });

        this._onTypeChanged.pipe(takeUntil(this._destroyer$)).subscribe((type: SliderType) => {
            const thumbFrom = this.thumbs.find((thumb: IgxSliderThumbComponent) => thumb.type === SliderHandle.FROM);
            const labelFrom = this.labelRefs.find((label: IgxThumbLabelComponent) => label.type === SliderHandle.FROM);
            this.positionHandle(thumbFrom, labelFrom, this.lowerValue);
            this.subscribeTo(thumbFrom, this.thumbChanged.bind(this));
            this.changeThumbFocusableState(this.disabled);
        });
    }

    /**
     * @hidden
     */
    public ngAfterContentChecked() {
        // Calculates the distance between every step in pixels.
        this.stepDistance = this.calculateStepDistance();
    }

    /**
     * @hidden
     */
    public ngOnDestroy() {
        this._destroyer$.next(true);
        this._destroyer$.complete();

        this._indicatorsDestroyer$.next(true);
        this._indicatorsDestroyer$.complete();
    }

    /**
     * @hidden
     */
    public writeValue(value: IRangeSliderValue | number): void {
        if (!value) {
            return;
        }

        this.normalizeByStep(value);
    }

    /**
     * @hidden
     */
    public registerOnChange(fn: any): void {
        this._onChangeCallback = fn;
    }

    /**
     * @hidden
     */
    public registerOnTouched(fn: any): void {
        this._onTouchedCallback = fn;
    }

    /** @hidden */
    public getEditElement() {
        return this.isRange ? this.thumbFrom.nativeElement : this.thumbTo.nativeElement;
    }

    /**
     *
     * @hidden
     */
    public update(mouseX) {
        if (this.disabled) {
            return;
        }

        // Update To/From Values
        this.onPan.next(mouseX);

        // Finally do positionHandlesAndUpdateTrack the DOM
        // based on data values
        this.positionHandlesAndUpdateTrack();
        this._onTouchedCallback();
    }

    /**
     * @hidden
     */
    public thumbChanged(value: number, thumbType: number) {
        const oldValue = this.value;

        let newVal: IRangeSliderValue;
        if (this.isRange) {
            if (thumbType === SliderHandle.FROM) {
                newVal = {
                    lower: (this.value as IRangeSliderValue).lower + value,
                    upper: (this.value as IRangeSliderValue).upper
                };
            } else {
                newVal = {
                    lower: (this.value as IRangeSliderValue).lower,
                    upper: (this.value as IRangeSliderValue).upper + value
                };
            }

            // Swap the thumbs if a collision appears.
            if (newVal.lower >= newVal.upper) {
                this.value = this.swapThumb(newVal);
            } else {
                this.value = newVal;
            }

        } else {
            this.value = this.value as number + value;
        }

        if (this.hasValueChanged(oldValue)) {
            this.emitValueChanged(oldValue);
        }
    }

    /**
     * @hidden
     */
    public onThumbChange() {
        this.toggleSliderIndicators();
    }

    /**
     * @hidden
     */
    public onHoverChange(state: boolean) {
        return state ? this.showSliderIndicators() : this.hideSliderIndicators();
    }



    private swapThumb(value: IRangeSliderValue) {
        if (this.thumbFrom.isActive) {
            value.upper = this.upperValue;
            value.lower = this.upperValue;
        } else {
            value.upper = this.lowerValue;
            value.lower = this.lowerValue;
        }

        this.toggleThumb();
        return value;
    }

    private findClosestThumb(event: PointerEvent) {
        if (this.isRange) {
            this.closestHandle(event);
        } else {
            this.thumbTo.nativeElement.focus();
        }

        this.update(event.clientX);
    }

    private updateLowerBoundAndMinTravelZone() {
        this.lowerBound = this.minValue;
        this._pMin = 0;
    }

    private updateUpperBoundAndMaxTravelZone() {
        this.upperBound = this.maxValue;
        this._pMax = 1;
    }

    private sliderSetup() {
        /**
         * if {@link SliderType.SLIDER} than the initial value shold be the lowest one.
         */
        if (!this.isRange && this._upperValue === undefined) {
            this._upperValue = this.lowerBound;
        }
    }

    private calculateStepDistance() {
        return this._el.nativeElement.getBoundingClientRect().width / (this.maxValue - this.minValue) * this.step;
    }

    private toggleThumb() {
        return this.thumbFrom.isActive ?
            this.thumbTo.nativeElement.focus() :
            this.thumbFrom.nativeElement.focus();
    }

    private valueInRange(value, min = 0, max = 100) {
        return Math.max(Math.min(value, max), min);
    }

    private generateTickMarks(color: string, interval: number) {
        return interval !== null ? `repeating-linear-gradient(
            ${'to left'},
            ${color},
            ${color} 1.5px,
            transparent 1.5px,
            transparent ${interval}%
        ), repeating-linear-gradient(
            ${'to right'},
            ${color},
            ${color} 1.5px,
            transparent 1.5px,
            transparent ${interval}%
        )` : interval;
    }

    private positionHandle(thumbHandle: ElementRef, labelHandle: ElementRef, position: number) {
        const positionLeft = `${this.valueToFraction(position) * 100}%`;

        if (thumbHandle) {
            thumbHandle.nativeElement.style.left = positionLeft;
        }

        if (labelHandle) {
            labelHandle.nativeElement.style.left = positionLeft;
        }
    }

    private positionHandlesAndUpdateTrack() {
        if (!this.isRange) {
            this.positionHandle(this.thumbTo, this.labelTo, this.value as number);
        } else {
            this.positionHandle(this.thumbTo, this.labelTo, (this.value as IRangeSliderValue).upper);
            this.positionHandle(this.thumbFrom, this.labelFrom, (this.value as IRangeSliderValue).lower);
        }

        if (this._hasViewInit) {
            this.updateTrack();
        }
    }

    private closestHandle(event: PointerEvent) {
        const fromOffset = this.thumbFrom.nativeElement.offsetLeft + this.thumbFrom.nativeElement.offsetWidth / 2;
        const toOffset = this.thumbTo.nativeElement.offsetLeft + this.thumbTo.nativeElement.offsetWidth / 2;
        const xPointer = event.clientX - this._el.nativeElement.getBoundingClientRect().left;
        const match = this.closestTo(xPointer, [fromOffset, toOffset]);

        if (fromOffset === toOffset && toOffset < xPointer) {
            this.thumbTo.nativeElement.focus();
        } else if (fromOffset === toOffset && toOffset > xPointer ) {
            this.thumbFrom.nativeElement.focus();
        } else if (match === fromOffset) {
            this.thumbFrom.nativeElement.focus();
        } else {
            this.thumbTo.nativeElement.focus();
        }
    }

    private setTickInterval(labels) {
        let interval;
        const trackProgress = 100;
        if (this.labelsViewEnabled) {
            // Calc ticks depending on the labels length;
            interval = ((trackProgress / (this.labels.length - 1) * 10)) / 10;
        } else {
            const trackRange = this.maxValue - this.minValue;
            interval = this.step > 1 ?
                (trackProgress / ((trackRange / this.step)) * 10) / 10
                : null;
        }

        const renderCallbackExecution = !this.continuous ? this.generateTickMarks('white', interval) : null;
        this.renderer.setStyle(this.ticks.nativeElement, 'background', renderCallbackExecution);
    }

    private showSliderIndicators() {
        if (this.disabled) {
            return;
        }

        if (this._indicatorsTimer) {
            this._indicatorsDestroyer$.next(true);
            this._indicatorsTimer = null;
        }

        this.thumbTo.showThumbIndicators();
        this.labelTo.active = true;
        if (this.thumbFrom) {
            this.thumbFrom.showThumbIndicators();
        }

        if (this.labelFrom) {
            this.labelFrom.active = true;
        }

    }

    private hideSliderIndicators() {
        if (this.disabled) {
            return;
        }

        this._indicatorsTimer = timer(this.thumbLabelVisibilityDuration);
        this._indicatorsTimer.pipe(takeUntil(this._indicatorsDestroyer$)).subscribe(() => {
            this.thumbTo.hideThumbIndicators();
            this.labelTo.active = false;
            if (this.thumbFrom) {
                this.thumbFrom.hideThumbIndicators();
            }

            if (this.labelFrom) {
                this.labelFrom.active = false;
            }
        });
    }

    private toggleSliderIndicators() {
        this.showSliderIndicators();
        this.hideSliderIndicators();
    }

    private changeThumbFocusableState(state: boolean) {
        const value = state ? -1 : 1;

        if (this.isRange) {
            this.thumbFrom.tabindex = value;
        }

        this.thumbTo.tabindex = value;

        this._cdr.detectChanges();
    }

    private closestTo(goal: number, positions: number[]): number {
        return positions.reduce((previous, current) => {
            return (Math.abs(goal - current) < Math.abs(goal - previous) ? current : previous);
        });
    }

    private valueToFraction(value: number, pMin = this._pMin, pMax = this._pMax) {
        return this.valueInRange((value - this.minValue) / (this.maxValue - this.minValue), pMin, pMax);
    }

    /**
     * @hidden
     * Normalizе the value when two-way data bind is used and {@link this.step} is set.
     * @param value
     */
    private normalizeByStep(value: IRangeSliderValue | number) {
        if (this.isRange) {
            this.value =  {
                lower: (value as IRangeSliderValue).lower - ((value as IRangeSliderValue).lower % this.step),
                upper: (value as IRangeSliderValue).upper - ((value as IRangeSliderValue).upper % this.step)
            };
        } else {
            this.value = (value as number) - ((value as number) % this.step);
        }
    }

    private updateTrack() {
        const fromPosition = this.valueToFraction(this.lowerValue);
        const toPosition = this.valueToFraction(this.upperValue);
        const positionGap = toPosition - fromPosition;

        let trackLeftIndention = fromPosition;
        if (this.isRange) {
            if (positionGap) {
                trackLeftIndention = Math.round((1 / positionGap * fromPosition) * 100);
            }

            this.renderer.setStyle(this.trackRef.nativeElement, 'transform', `scaleX(${positionGap}) translateX(${trackLeftIndention}%)`);
        } else {
            this.renderer.setStyle(this.trackRef.nativeElement, 'transform', `scaleX(${toPosition})`);
        }
    }

    private validateInitialValue(value: IRangeSliderValue) {
        if (value.lower < this.lowerBound && value.upper < this.lowerBound) {
            value.upper = this.lowerBound;
            value.lower = this.lowerBound;
        }

        if (value.lower > this.upperBound && value.upper > this.upperBound) {
            value.upper = this.upperBound;
            value.lower = this.upperBound;
        }

        if (value.upper < value.lower) {
            value.upper = this.upperValue;
            value.lower = this.lowerValue;
        }

        return value;
    }

    private subscribeTo(thumb: IgxSliderThumbComponent, callback: (a: number, b: number) => void) {
        if (!thumb) {
            return;
        }

        thumb.onThumbValueChange
            .pipe(takeUntil(this.unsubscriber(thumb)))
            .subscribe(value => callback(value, thumb.type));
    }

    private unsubscriber(thumb: IgxSliderThumbComponent) {
        return merge(this._destroyer$, thumb.destroy);
    }

    private hasValueChanged(oldValue) {
        const isSliderWithDifferentValue: boolean = !this.isRange && oldValue !== this.value;
        const isRangeWithOneDifferentValue: boolean = this.isRange &&
            ((oldValue as IRangeSliderValue).lower !== (this.value as IRangeSliderValue).lower ||
                (oldValue as IRangeSliderValue).upper !== (this.value as IRangeSliderValue).upper);

        return isSliderWithDifferentValue || isRangeWithOneDifferentValue;
    }

    private emitValueChanged(oldValue: number | IRangeSliderValue) {
        this.onValueChange.emit({ oldValue, value: this.value });
    }
}

/**
 * @hidden
 */
@NgModule({
    declarations: [
        IgxSliderComponent,
        IgxThumbFromTemplateDirective,
        IgxThumbToTemplateDirective,
        IgxTickLabelTemplateDirective,
        IgxSliderThumbComponent,
        IgxThumbLabelComponent,
        IgxTicksComponent,
        IgxTickLabelsPipe],
    exports: [
        IgxSliderComponent,
        IgxThumbFromTemplateDirective,
        IgxThumbToTemplateDirective,
        IgxTickLabelTemplateDirective,
        IgxSliderThumbComponent,
        IgxThumbLabelComponent,
        IgxTicksComponent],
<<<<<<< HEAD
    imports: [CommonModule]
=======
    imports: [CommonModule, FormsModule]
>>>>>>> c36b2576
})
export class IgxSliderModule {
}<|MERGE_RESOLUTION|>--- conflicted
+++ resolved
@@ -11,12 +11,8 @@
     QueryList,
     ChangeDetectorRef,
     AfterContentChecked,
-<<<<<<< HEAD
-    NgZone
-=======
     NgZone,
     OnChanges
->>>>>>> c36b2576
 } from '@angular/core';
 import { ControlValueAccessor, NG_VALUE_ACCESSOR, FormsModule } from '@angular/forms';
 import { EditorProvider } from '../core/edit-provider';
@@ -35,10 +31,6 @@
     IgxTickLabelTemplateDirective
 } from './slider.common';
 import { IgxThumbLabelComponent } from './label/thumb-label.component';
-<<<<<<< HEAD
-import ResizeObserver from 'resize-observer-polyfill';
-=======
->>>>>>> c36b2576
 import { IgxTicksComponent } from './ticks/ticks.component';
 import { IgxTickLabelsPipe } from './ticks/tick.pipe';
 
@@ -102,10 +94,7 @@
     private _destroyer$ = new Subject<boolean>();
     private _indicatorsDestroyer$ = new Subject<boolean>();
     private _indicatorsTimer: Observable<any>;
-<<<<<<< HEAD
-=======
     private _onTypeChanged: Subject<SliderType> = new Subject();
->>>>>>> c36b2576
 
     private _onChangeCallback: (_: any) => void = noop;
     private _onTouchedCallback: () => void = noop;
@@ -656,8 +645,8 @@
             this.upperValue = value as number - (value as number % this.step);
         } else {
             value = this.validateInitialValue(value as IRangeSliderValue);
-            this.upperValue = (value as IRangeSliderValue).upper - ((value as IRangeSliderValue).upper % this.step);
-            this.lowerValue = (value as IRangeSliderValue).lower - ((value as IRangeSliderValue).lower % this.step);
+            this.upperValue = (value as IRangeSliderValue).upper;
+            this.lowerValue = (value as IRangeSliderValue).lower;
         }
 
         this._onChangeCallback(this.value);
@@ -665,52 +654,6 @@
         if (this._hasViewInit) {
             this.positionHandlesAndUpdateTrack();
         }
-    }
-
-    @Input()
-    public get primaryTicks() {
-        if (this.labelsViewEnabled) {
-            return this._primaryTicks = this.labels.length - 1;
-        }
-        return this._primaryTicks;
-    }
-
-    public set primaryTicks(val: number) {
-        if (val <= 0) {
-            return;
-        }
-
-        this._primaryTicks = val;
-    }
-
-    @Input()
-    public get secondaryTicks() {
-        return this._secondaryTicks;
-    }
-
-    public set secondaryTicks(val: number) {
-        if (val <= 0 ) {
-            return;
-        }
-
-        this._secondaryTicks = val;
-    }
-
-    @Input()
-    public primaryTickLabels = true;
-
-    @Input()
-    public secondaryTickLabels = true;
-
-    @Input()
-    public ticksOrientation: TicksOrientation = TicksOrientation.bottom;
-
-    @Input()
-    public tickLabelsOrientation = TickLabelsOrientation.horizontal;
-
-    public get deactivateThumbLabel() {
-        return (this.primaryTickLabels || this.secondaryTickLabels) &&
-            (this.ticksOrientation === TicksOrientation.top || this.ticksOrientation === TicksOrientation.mirror);
     }
 
     /**
@@ -845,12 +788,7 @@
     constructor(
         private renderer: Renderer2,
         private _el: ElementRef,
-<<<<<<< HEAD
-        private _cdr: ChangeDetectorRef,
-        private _zone: NgZone) { }
-=======
         private _cdr: ChangeDetectorRef) { }
->>>>>>> c36b2576
 
     /**
      * @hidden
@@ -1043,18 +981,6 @@
     /**
      * @hidden
      */
-<<<<<<< HEAD
-    public get ticksLength() {
-        return this.primaryTicks > 0 ?
-                (this.primaryTicks * this.secondaryTicks) + this.primaryTicks + 1 :
-                this.secondaryTicks > 0 ? this.secondaryTicks + 1 : 0;
-    }
-
-    /**
-     * @hidden
-     */
-=======
->>>>>>> c36b2576
     public get showTopTicks() {
         return this.ticksOrientation === TicksOrientation.top ||
             this.ticksOrientation === TicksOrientation.mirror;
@@ -1536,11 +1462,7 @@
         IgxSliderThumbComponent,
         IgxThumbLabelComponent,
         IgxTicksComponent],
-<<<<<<< HEAD
-    imports: [CommonModule]
-=======
     imports: [CommonModule, FormsModule]
->>>>>>> c36b2576
 })
 export class IgxSliderModule {
 }