--- conflicted
+++ resolved
@@ -18,15 +18,9 @@
     </g>
 </svg> -->
 
-<<<<<<< HEAD
-<div class="igx-tick__group" *ngFor="let n of [].constructor(ticksLength); let idx=index" [ngClass]="{ 'igx-tick__primary-group': isPrimary(idx)}">
-    <div class="igx-tick"></div>
-    <span class="igx-tick__label igx-tick__label" [ngClass]="{ 'igx-tick__label--hidden': !hiddenTickLabels(idx)}">
-=======
 <div class="igx-slider__ticks-group" *ngFor="let n of [].constructor(ticksLength); let idx=index" [ngClass]="{ 'igx-slider__ticks-group--tall': isPrimary(idx)}">
     <div class="igx-slider__ticks-tick"></div>
-    <span class="igx-slider__ticks-label">
->>>>>>> 97ff9355
+    <span class="igx-slider__ticks-label" [ngClass]="{ 'igx-slider__tick-label--hidden': !hiddenTickLabels(idx)}">
         <ng-container *ngTemplateOutlet="tickLabelTemplateRef ? tickLabelTemplateRef : tickLabelDefaultTemplate; context: context(idx)"></ng-container>
     </span>
 </div>
