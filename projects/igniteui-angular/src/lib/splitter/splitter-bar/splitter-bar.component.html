--- conflicted
+++ resolved
@@ -1,20 +1,4 @@
-<<<<<<< HEAD
-<div tabindex="0" class="igx-splitter__bar" [style.flex-direction]="direction" igxDrag [ghost]="false"
-(dragStart)='onDragStart($event)'
-(dragMove)="onDragMove($event)">
-    <div class="igx-splitter-bar-expander">
-        <igx-icon fontSet="material">{{collapsePrevIcon}}</igx-icon>
-    </div>    
-    <div class="igx-splitter__bar-handle" [style.cursor]='cursor'
-    [class.igx-splitter__handle-vertical]='type === 0'
-    [class.igx-splitter__handle-horizontal]='type === 1'
-    igxDragHandle
-    ></div>
-    <div class="igx-splitter-bar-expander">
-        <igx-icon fontSet="material">{{collapseNextIcon}}</igx-icon>
-    </div>
-=======
-<div class="igx-splitter-bar"
+<div tabindex="0" class="igx-splitter-bar"
     [class.igx-splitter-bar--vertical]='type === 0'
     igxDrag
     [ghost]="false"
@@ -24,5 +8,4 @@
     <div class="igx-splitter-bar__expander--start" (click)='onCollapsing(false)' [hidden]='prevButtonHidden'></div>
     <div class="igx-splitter-bar__handle" igxDragHandle></div>
     <div class="igx-splitter-bar__expander--end" (click)='onCollapsing(true)' [hidden]='nextButtonHidden'></div>
->>>>>>> 011d5ef9
 </div>