--- conflicted
+++ resolved
@@ -1,19 +1,3 @@
-<<<<<<< HEAD
-<div class="igx-splitter__bar" [style.flex-direction]="direction" igxDrag [ghost]="false"
-(dragStart)='onDragStart($event)'
-(dragMove)="onDragMove($event)">
-    <div class="igx-splitter-bar-expander" (click)='onCollapsing($event)'>
-        <igx-icon fontSet="material" [hidden]='prevButtonHidden'>{{collapsePrevIcon}}</igx-icon>
-    </div>
-    <div class="igx-splitter__bar-handle" [style.cursor]='cursor'
-    [class.igx-splitter__handle-vertical]='type === 0'
-    [class.igx-splitter__handle-horizontal]='type === 1'
-    igxDragHandle
-    ></div>
-    <div class="igx-splitter-bar-expander" (click)='onCollapsing($event)' >
-        <igx-icon fontSet="material" [hidden]='nextButtonHidden' >{{collapseNextIcon}}</igx-icon>
-    </div>
-=======
 <div class="igx-splitter-bar"
     [class.igx-splitter-bar--vertical]='type === 0'
     igxDrag
@@ -24,5 +8,4 @@
     <div class="igx-splitter-bar__expander--start"></div>
     <div class="igx-splitter-bar__handle" igxDragHandle></div>
     <div class="igx-splitter-bar__expander--end"></div>
->>>>>>> f4677db7
 </div>