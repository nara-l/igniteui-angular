--- conflicted
+++ resolved
@@ -304,17 +304,12 @@
         // collapse left sibling pane
         splitterBarComponent.onCollapsing(0);
         fixture.detectChanges();
-<<<<<<< HEAD
-        expect(pane1.collapsed).toBeTruthy();
-        expect(pane1.resizable).toBeFalsy();
-=======
-        expect(pane1.hidden).toBeTruthy();
+        expect(pane1.collapsed).toBeTruthy();
         expect(pane1.resizable).toBeTruthy();
         splitterBarComponentDebug.nativeElement.focus();
         UIInteractions.triggerEventHandlerKeyDown('ArrowRight', splitterBarComponentDebug);
         fixture.detectChanges();
         expect(pane1.size).toEqual(pane1_originalSize);
->>>>>>> e0087daf
 
         splitterBarComponent.onCollapsing(1);
         fixture.detectChanges();
