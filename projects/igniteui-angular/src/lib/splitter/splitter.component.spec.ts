import { IgxSplitterModule } from './splitter.module';
import { configureTestSuite } from '../test-utils/configure-suite';
import { TestBed, async } from '@angular/core/testing';
import { Component, ViewChild, DebugElement } from '@angular/core';
import { SplitterType, IgxSplitterComponent } from './splitter.component';
import { By } from '@angular/platform-browser';
import { UIInteractions } from '../test-utils/ui-interactions.spec';


const SPLITTERBAR_CLASS = 'igx-splitter-bar';
const SPLITTERBAR_DIV_CLASS = '.igx-splitter-bar';
const SPLITTER_BAR_VERTICAL_CLASS = 'igx-splitter-bar--vertical';

describe('IgxSplitter', () => {
    configureTestSuite();
    beforeAll(async(() => {

        return TestBed.configureTestingModule({
            declarations: [ SplitterTestComponent ],
            imports: [
                IgxSplitterModule
            ]
        }).compileComponents();
    }));

    let fixture, splitter;
    beforeEach(async(() => {
        fixture = TestBed.createComponent(SplitterTestComponent);
        fixture.detectChanges();
        splitter = fixture.componentInstance.splitter;
    }));

    it('should render pane content correctly in splitter.', () => {
        expect(splitter.panes.length).toBe(2);
        const firstPane = splitter.panes.toArray()[0].element;
        const secondPane = splitter.panes.toArray()[1].element;
        expect(firstPane.textContent.trim()).toBe('Pane 1');
        expect(secondPane.textContent.trim()).toBe('Pane 2');

        const splitterBar = fixture.debugElement.query(By.css(SPLITTERBAR_CLASS)).nativeElement;
        expect(firstPane.style.order).toBe('0');
        expect(splitterBar.style.order).toBe('1');
        expect(secondPane.style.order).toBe('2');
    });

    it('should render vertical splitter.', () => {
        fixture.componentInstance.type = SplitterType.Vertical;
        fixture.detectChanges();

        const splitterBarDIV = fixture.debugElement.query(By.css(SPLITTERBAR_DIV_CLASS));
        const hasVerticalClass = splitterBarDIV.nativeElement.classList.contains(SPLITTER_BAR_VERTICAL_CLASS);
        expect(hasVerticalClass).toBeFalsy();
    });
    it('should render horizontal splitter.', () => {
        const splitterBarDIV = fixture.debugElement.query(By.css(SPLITTERBAR_DIV_CLASS));
        const hasVerticalClass = splitterBarDIV.nativeElement.classList.contains(SPLITTER_BAR_VERTICAL_CLASS);
        expect(hasVerticalClass).toBeTruthy();
    });
    it('should allow resizing vertical splitter', () => {
        fixture.componentInstance.type = SplitterType.Vertical;
        fixture.detectChanges();
        const pane1 =  splitter.panes.toArray()[0];
        const pane2 = splitter.panes.toArray()[1];
        expect(pane1.size).toBe('auto');
        expect(pane2.size).toBe('auto');
        const pane1_originalSize = pane1.element.offsetHeight;
        const pane2_originalSize = pane2.element.offsetHeight;
        const splitterBarComponent = fixture.debugElement.query(By.css(SPLITTERBAR_CLASS)).context;
        splitterBarComponent.moveStart.emit(pane1);
        splitterBarComponent.moving.emit(-100);
        fixture.detectChanges();
        expect(pane1.size).toBe(pane1_originalSize + 100 + 'px');
        expect(pane2.size).toBe(pane2_originalSize - 100 + 'px');

        splitterBarComponent.moving.emit(100);
        fixture.detectChanges();
        expect(pane1.size).toBe(pane1_originalSize - 100 + 'px');
        expect(pane2.size).toBe(pane2_originalSize + 100 + 'px');
    });
    it('should allow resizing horizontal splitter', () => {
        const pane1 =  splitter.panes.toArray()[0];
        const pane2 = splitter.panes.toArray()[1];
        expect(pane1.size).toBe('auto');
        expect(pane2.size).toBe('auto');
        const pane1_originalSize = pane1.element.offsetWidth;
        const pane2_originalSize = pane2.element.offsetWidth;
        const splitterBarComponent = fixture.debugElement.query(By.css(SPLITTERBAR_CLASS)).context;
        splitterBarComponent.moveStart.emit(pane1);
        splitterBarComponent.moving.emit(-100);
        fixture.detectChanges();

        expect(parseFloat(pane1.size)).toBeCloseTo(pane1_originalSize + 100, 0);
        expect(parseFloat(pane2.size)).toBeCloseTo(pane2_originalSize - 100, 0);

        splitterBarComponent.moving.emit(100);
        fixture.detectChanges();
        expect(parseFloat(pane1.size)).toBeCloseTo(pane1_originalSize - 100, 0);
        expect(parseFloat(pane2.size)).toBeCloseTo(pane2_originalSize + 100, 0);
    });
    it('should honor minSize/maxSize when resizing.', () => {
        fixture.componentInstance.type = SplitterType.Vertical;
        fixture.detectChanges();
        const pane1 =  splitter.panes.toArray()[0];
        const pane2 = splitter.panes.toArray()[1];
        pane1.minSize = '100px';
        pane1.maxSize = '300px';
        fixture.detectChanges();

        const splitterBarComponent = fixture.debugElement.query(By.css(SPLITTERBAR_CLASS)).context;
        splitterBarComponent.moveStart.emit(pane1);
        splitterBarComponent.moving.emit(100);
        splitterBarComponent.moveStart.emit(pane1);
        splitterBarComponent.moving.emit(100);
        fixture.detectChanges();
        expect(pane1.size).toBe('100px');
        expect(pane2.size).toBe('300px');

        splitterBarComponent.moveStart.emit(pane1);
        splitterBarComponent.moving.emit(-200);
        splitterBarComponent.moveStart.emit(pane1);
        splitterBarComponent.moving.emit(-50);
        fixture.detectChanges();
        expect(pane1.size).toBe('300px');
        expect(pane2.size).toBe('100px');
    });

    it('should not allow drag resize if resizable is set to false.', () => {
        const pane1 =  splitter.panes.toArray()[0];
        pane1.resizable = false;
        const splitterBarComponent = fixture.debugElement.query(By.css(SPLITTERBAR_CLASS)).context;
        const args = {cancel: false};
        splitterBarComponent.onDragStart(args);
        expect(args.cancel).toBeTruthy();
    });
<<<<<<< HEAD

    it('should allow resizing with up/down arrow keys', () => {
        fixture.componentInstance.type = SplitterType.Vertical;
        fixture.detectChanges();
        const pane1 =  splitter.panes.toArray()[0];
        const pane2 = splitter.panes.toArray()[1];
        expect(pane1.size).toBe('auto');
        expect(pane2.size).toBe('auto');
        const pane1_originalSize = pane1.element.offsetHeight;
        const pane2_originalSize = pane2.element.offsetHeight;
        const splitterBarComponent: DebugElement = fixture.debugElement.query(By.css(SPLITTERBAR_CLASS));
        splitterBarComponent.nativeElement.focus();
        UIInteractions.triggerEventHandlerKeyDown('ArrowUp', splitterBarComponent);
        fixture.detectChanges();
        expect(pane1.size).toBe(pane1_originalSize - 10 + 'px');
        expect(pane2.size).toBe(pane2_originalSize + 10 + 'px');

        UIInteractions.triggerEventHandlerKeyDown('ArrowDown', splitterBarComponent);
        UIInteractions.triggerEventHandlerKeyDown('ArrowDown', splitterBarComponent);
        fixture.detectChanges();
        expect(pane1.size).toBe(pane1_originalSize + 10 + 'px');
        expect(pane2.size).toBe(pane2_originalSize - 10 + 'px');

        pane2.resizable = false;
        UIInteractions.triggerEventHandlerKeyDown('ArrowDown', splitterBarComponent);
        fixture.detectChanges();
        expect(pane1.size).toBe(pane1_originalSize + 10 + 'px');
        expect(pane2.size).toBe(pane2_originalSize - 10 + 'px');
    });

    it('should allow resizing with left/right arrow keys', () => {
        fixture.componentInstance.type = SplitterType.Horizontal;
        fixture.detectChanges();
        const pane1 =  splitter.panes.toArray()[0];
        const pane2 = splitter.panes.toArray()[1];
        expect(pane1.size).toBe('auto');
        expect(pane2.size).toBe('auto');
        const pane1_originalSize = pane1.element.offsetWidth;
        const pane2_originalSize = pane2.element.offsetWidth;
        const splitterBarComponent: DebugElement = fixture.debugElement.query(By.css(SPLITTERBAR_CLASS));
        splitterBarComponent.nativeElement.focus();
        UIInteractions.triggerEventHandlerKeyDown('ArrowLeft', splitterBarComponent);
        fixture.detectChanges();
        expect(parseFloat(pane1.size)).toBeCloseTo(pane1_originalSize - 10, 0);
        expect(parseFloat(pane2.size)).toBeCloseTo(pane2_originalSize + 10, 0);

        UIInteractions.triggerEventHandlerKeyDown('ArrowRight', splitterBarComponent);
        UIInteractions.triggerEventHandlerKeyDown('ArrowRight', splitterBarComponent);
        fixture.detectChanges();
        expect(parseFloat(pane1.size)).toBeCloseTo(pane1_originalSize + 10, 0);
        expect(parseFloat(pane2.size)).toBeCloseTo(pane2_originalSize - 10, 0);

        pane1.resizable = false;
        UIInteractions.triggerEventHandlerKeyDown('ArrowRight', splitterBarComponent);
        fixture.detectChanges();
        expect(parseFloat(pane1.size)).toBeCloseTo(pane1_originalSize + 10, 0);
        expect(parseFloat(pane2.size)).toBeCloseTo(pane2_originalSize - 10, 0);
    });

    it('should allow expand/collapse with Ctrl + up/down arrow keys', () => {
        fixture.componentInstance.type = SplitterType.Vertical;
        fixture.detectChanges();
        const pane1 =  splitter.panes.toArray()[0];
        const pane2 = splitter.panes.toArray()[1];
        expect(pane1.size).toBe('auto');
        expect(pane2.size).toBe('auto');
        const splitterBarComponent: DebugElement = fixture.debugElement.query(By.css(SPLITTERBAR_CLASS));
        splitterBarComponent.nativeElement.focus();
        UIInteractions.triggerEventHandlerKeyDown('ArrowUp', splitterBarComponent, false, false, true);
        fixture.detectChanges();
        expect(pane1.hidden).toBeTruthy();
        UIInteractions.triggerEventHandlerKeyDown('ArrowDown', splitterBarComponent, false, false, true);
        fixture.detectChanges();
        expect(pane1.hidden).toBeFalsy();
        UIInteractions.triggerEventHandlerKeyDown('ArrowDown', splitterBarComponent, false, false, true);
        fixture.detectChanges();
        expect(pane2.hidden).toBeTruthy();
        UIInteractions.triggerEventHandlerKeyDown('ArrowUp', splitterBarComponent, false, false, true);
        fixture.detectChanges();
        expect(pane2.hidden).toBeFalsy();
    });

    it('should allow expand/collapse with Ctrl + left/right arrow keys', () => {
        fixture.componentInstance.type = SplitterType.Horizontal;
        fixture.detectChanges();
        const pane1 =  splitter.panes.toArray()[0];
        const pane2 = splitter.panes.toArray()[1];
        expect(pane1.size).toBe('auto');
        expect(pane2.size).toBe('auto');
        const splitterBarComponent: DebugElement = fixture.debugElement.query(By.css(SPLITTERBAR_CLASS));
        splitterBarComponent.nativeElement.focus();
        UIInteractions.triggerEventHandlerKeyDown('ArrowLeft', splitterBarComponent, false, false, true);
        fixture.detectChanges();
        expect(pane1.hidden).toBeTruthy();
        UIInteractions.triggerEventHandlerKeyDown('ArrowRight', splitterBarComponent, false, false, true);
        fixture.detectChanges();
        expect(pane1.hidden).toBeFalsy();
        UIInteractions.triggerEventHandlerKeyDown('ArrowRight', splitterBarComponent, false, false, true);
        fixture.detectChanges();
        expect(pane2.hidden).toBeTruthy();
        UIInteractions.triggerEventHandlerKeyDown('ArrowLeft', splitterBarComponent, false, false, true);
        fixture.detectChanges();
        expect(pane2.hidden).toBeFalsy();
    });

=======
>>>>>>> bf55b62d
});

describe('IgxSplitter pane toggle', () => {
    configureTestSuite();
    beforeAll(async(() => {

        return TestBed.configureTestingModule({
            declarations: [ SplitterTogglePaneComponent ],
            imports: [
                IgxSplitterModule
            ]
        }).compileComponents();
    }));

    let fixture, splitter;
    beforeEach(async(() => {
        fixture = TestBed.createComponent(SplitterTogglePaneComponent);
        fixture.detectChanges();
        splitter = fixture.componentInstance.splitter;
    }));

    it('should collapse/expand panes', () => {
        const pane1 = splitter.panes.toArray()[0];
        const splitterBarComponent = fixture.debugElement.query(By.css(SPLITTERBAR_CLASS)).context;

        // collapse left sibling pane
        splitterBarComponent.onCollapsing(0);
        fixture.detectChanges();
        expect(pane1.hidden).toBeTruthy();

        // expand left sibling pane
        splitterBarComponent.onCollapsing(1);
        fixture.detectChanges();
        expect(pane1.hidden).toBeFalsy();
    });

    it('should be able to expand both siblings when they are collapsed', () => {
        const panes = splitter.panes.toArray();
        const pane1 = panes[0];
        const pane2 = panes[1];
        const splitterBarComponents = fixture.debugElement.queryAll(By.css(SPLITTERBAR_CLASS));
        const splitterBar1 = splitterBarComponents[0].context;
        const splitterBar2 = splitterBarComponents[1].context;

        splitterBar1.onCollapsing(0);
        splitterBar2.onCollapsing(0);
        fixture.detectChanges();

        expect(pane1.hidden).toBeTruthy();
        expect(pane2.hidden).toBeTruthy();

        splitterBar1.onCollapsing(1);
        fixture.detectChanges();
        expect(pane1.hidden).toBeFalsy();
    });

    it('should not be able to resize a pane when it is hidden', () => {
        const pane1 = splitter.panes.toArray()[0];
        const splitterBarComponent = fixture.debugElement.query(By.css(SPLITTERBAR_CLASS)).context;

        // collapse left sibling pane
        splitterBarComponent.onCollapsing(0);
        fixture.detectChanges();
        expect(pane1.hidden).toBeTruthy();
        expect(pane1.resizable).toBeFalsy();

        splitterBarComponent.onCollapsing(1);
        fixture.detectChanges();
        expect(pane1.hidden).toBeFalsy();
        expect(pane1.resizable).toBeTruthy();
    });
});
@Component({
    template: `
    <igx-splitter [type]="type">
    <igx-splitter-pane>
        <div style='height:200px;'>
           Pane 1
        </div>
    </igx-splitter-pane>
    <igx-splitter-pane>
        <div style='height:200px;'>
            Pane 2
         </div>
    </igx-splitter-pane>
</igx-splitter>
    `,
})
export class SplitterTestComponent {
    type = SplitterType.Horizontal;
    @ViewChild(IgxSplitterComponent, { static: true })
    public splitter: IgxSplitterComponent;
}

@Component({
    template: `
    <igx-splitter [type]="type">
    <igx-splitter-pane>
        <div style='height:200px;'>
           Pane 1
        </div>
    </igx-splitter-pane>
    <igx-splitter-pane>
        <div style='height:200px;'>
            Pane 2
         </div>
    </igx-splitter-pane>
    <igx-splitter-pane>
        <div style='height:200px;'>
            Pane 3
         </div>
    </igx-splitter-pane>
</igx-splitter>
    `,
})

export class SplitterTogglePaneComponent extends SplitterTestComponent {
}<|MERGE_RESOLUTION|>--- conflicted
+++ resolved
@@ -132,7 +132,6 @@
         splitterBarComponent.onDragStart(args);
         expect(args.cancel).toBeTruthy();
     });
-<<<<<<< HEAD
 
     it('should allow resizing with up/down arrow keys', () => {
         fixture.componentInstance.type = SplitterType.Vertical;
@@ -238,8 +237,6 @@
         expect(pane2.hidden).toBeFalsy();
     });
 
-=======
->>>>>>> bf55b62d
 });
 
 describe('IgxSplitter pane toggle', () => {
