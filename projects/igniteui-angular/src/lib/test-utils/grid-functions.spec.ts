
import { DebugElement } from '@angular/core';
import { By } from '@angular/platform-browser';
import { take } from 'rxjs/operators';
import { ComponentFixture, tick } from '@angular/core/testing';
import { IgxInputDirective } from '../input-group';
import { IgxGridHeaderComponent } from '../grids/headers/grid-header.component';
import { IgxChipComponent } from '../chips';
import { IgxGridComponent } from '../grids/grid/grid.component';
import { IgxColumnGroupComponent } from '../grids/columns/column-group.component';
import { IgxGridHeaderGroupComponent } from '../grids/headers/grid-header-group.component';
import { SortingDirection } from '../data-operations/sorting-expression.interface';
import { IgxCheckboxComponent } from '../checkbox/checkbox.component';
import { UIInteractions, wait } from './ui-interactions.spec';
import {
    IgxGridGroupByRowComponent,
    IgxGridCellComponent,
    IgxGridRowComponent,
    IgxColumnComponent,
    IgxGridBaseDirective
} from '../grids/grid';
import { ControlsFunction } from './controls-functions.spec';
import { IgxGridExpandableCellComponent } from '../grids/grid/expandable-cell.component';

const SUMMARY_LABEL_CLASS = '.igx-grid-summary__label';
const SUMMARY_ROW = 'igx-grid-summary-row';
const CELL_ACTIVE_CSS_CLASS = 'igx-grid-summary--active';
const SORTING_ICON_ASC_CONTENT = 'arrow_upward';
const FILTER_UI_CELL = 'igx-grid-filtering-cell';
const FILTER_UI_ROW = 'igx-grid-filtering-row';
const FILTER_UI_CONNECTOR = 'igx-filtering-chips__connector';
const FILTER_ROW_BUTTONS_CLASS = '.igx-grid__filtering-row-editing-buttons';
const FILTER_UI_INDICATOR = 'igx-grid__filtering-cell-indicator';
const FILTER_CHIP_CLASS = '.igx-filtering-chips';
const ESF_MENU_CLASS = '.igx-excel-filter__menu';
const ESF_SORT_CLASS = '.igx-excel-filter__sort';
const ESF_MOVE_CLASS = '.igx-excel-filter__move';
const ESF_CUSTOM_FILTER_DIALOG_CLASS = '.igx-excel-filter__secondary';
const ESF_FILTER_ICON = '.igx-excel-filter__icon';
const ESF_FILTER_ICON_FILTERED = '.igx-excel-filter__icon--filtered';
const ESF_ADD_FILTER_CLASS = '.igx-excel-filter__add-filter';
const ESF_DEFAULT_EXPR = 'igx-excel-style-default-expression';
const ESF_DATE_EXPR = 'igx-excel-style-date-expression';
const BANNER_CLASS = '.igx-banner';
const BANNER_TEXT_CLASS = '.igx-banner__text';
const BANNER_ROW_CLASS = '.igx-banner__row';
const EDIT_OVERLAY_CONTENT = '.igx-overlay__content';
const PAGER_BUTTONS = '.igx-paginator__pager > button';
const ACTIVE_GROUP_ROW_CLASS = 'igx-grid__group-row--active';
const GROUP_ROW_CLASS = 'igx-grid-groupby-row';
const CELL_SELECTED_CSS_CLASS = 'igx-grid__td--selected';
const ROW_DIV_SELECTION_CHECKBOX_CSS_CLASS = '.igx-grid__cbx-selection';
const ROW_SELECTION_CSS_CLASS = 'igx-grid__tr--selected';
const HEADER_ROW_CSS_CLASS = '.igx-grid__thead';
const CHECKBOX_INPUT_CSS_CLASS = '.igx-checkbox__input';
const SCROLL_START_CSS_CLASS = '.igx-grid__scroll-start';
const CHECKBOX_ELEMENT = 'igx-checkbox';
const ICON_CSS_CLASS = 'material-icons igx-icon';
const CHECKBOX_LBL_CSS_CLASS = '.igx-checkbox__composite';
const DEBOUNCETIME = 50;
const GROUP_EXPANDER_CLASS = '.igx-grid__th-expander';
const GROUP_HEADER_CLASS = '.igx-grid__th-group-title';
const CELL_CSS_CLASS = '.igx-grid__td';
const ROW_CSS_CLASS = '.igx-grid__tr';
const FOCUSED_CHECKBOX_CLASS = 'igx-checkbox--focused';
const GRID_BODY_CLASS = '.igx-grid__tbody';
const GRID_FOOTER_CLASS = '.igx-grid__tfoot';
const DISPLAY_CONTAINER = 'igx-display-container';
const SORT_ICON_CLASS = '.sort-icon';
const SELECTED_COLUMN_CLASS = 'igx-grid__th--selected';
const HOVERED_COLUMN_CLASS = 'igx-grid__th--selectable';
const SELECTED_COLUMN_CELL_CLASS = 'igx-grid__td--column-selected';
const DRAG_INDICATOR_CLASS = '.igx-grid__drag-indicator';
export const PAGER_CLASS = '.igx-paginator__pager';

export class GridFunctions {

    public static getRows(fix): DebugElement[] {
        const rows: DebugElement[] = fix.debugElement.queryAll(By.css(ROW_CSS_CLASS));
        rows.shift();
        return rows;
    }

    public static getRowCells(fix, rowIndex: number, row: DebugElement = null): DebugElement[] {
        const rowElement = row ? row : GridFunctions.getRows(fix)[rowIndex];
        return rowElement.queryAll(By.css(CELL_CSS_CLASS));
    }

    public static getGridDisplayContainer(fix): DebugElement {
        const gridBody = fix.debugElement.query(By.css(GRID_BODY_CLASS));
        return gridBody.query(By.css(DISPLAY_CONTAINER));
    }

    public static getGridFooter(fix): DebugElement {
        return fix.debugElement.query(By.css(GRID_FOOTER_CLASS));
    }

    public static getRowDisplayContainer(fix, index: number): DebugElement {
        const row = GridFunctions.getRows(fix)[index];
        return row.query(By.css(DISPLAY_CONTAINER));
    }

    public static getColGroup(grid: IgxGridComponent, headerName: string): IgxColumnGroupComponent {
        const colGroups = grid.columnList.filter(c => c.columnGroup && c.header === headerName);
        if (colGroups.length === 0) {
            return null;
        } else if (colGroups.length === 1) {
            return colGroups[0];
        } else {
            throw new Error('More than one column group found.');
        }
    }

    public static calcMaxSummaryHeight(columnList, summaries: DebugElement[], defaultRowHeight) {
        let maxSummaryLength = 0;
        let index = 0;
        columnList.filter((col) => col.hasSummary).forEach((column) => {
            const currentLength = summaries[index].queryAll(By.css(SUMMARY_LABEL_CLASS)).length;
            if (maxSummaryLength < currentLength) {
                maxSummaryLength = currentLength;
            }
            index++;
        });
        const expectedLength = maxSummaryLength * defaultRowHeight;
        return expectedLength;
    }

    public static scrollLeft(grid: IgxGridComponent, newLeft: number) {
        const hScrollbar = grid.headerContainer.getScroll();
        hScrollbar.scrollLeft = newLeft;
    }

    public static scrollRight(grid: IgxGridComponent, newRight: number) {
        const hScrollbar = grid.parentVirtDir.getScroll();
        hScrollbar.scrollRight = newRight;
    }

    public static scrollTop(grid: IgxGridComponent, newTop: number) {
        const vScrollbar = grid.verticalScrollContainer.getScroll();
        vScrollbar.scrollTop = newTop;
    }

    public static navigateHorizontallyToIndex = (
        grid: IgxGridComponent,
        cell: IgxGridCellComponent,
        index: number,
        shift = false) => new Promise(async (resolve) => {
            // grid - the grid in which to navigate.
            // cell - current cell from which the navigation will start.
            // index - the index to which to navigate
            // shift - if the Shift key should be pressed on keydown event

            const currIndex = cell.visibleColumnIndex;
            const dir = currIndex < index ? 'ArrowRight' : 'ArrowLeft';
            const nextIndex = dir === 'ArrowRight' ? currIndex + 1 : currIndex - 1;
            const visibleColumns = grid.visibleColumns.sort((c1, c2) => c1.visibleIndex - c2.visibleIndex);
            const nextCol = visibleColumns[nextIndex];
            let nextCell = nextCol ? grid.getCellByColumn(cell.rowIndex, nextCol.field) : null;

            // if index reached return
            if (currIndex === index) { resolve(); return; }
            // else call arrow up/down
            UIInteractions.triggerKeyDownWithBlur(dir, cell.nativeElement, true, false, shift);

            grid.cdr.detectChanges();
            // if next row exists navigate next
            if (nextCell) {
                await wait(10);
                grid.cdr.detectChanges();
                GridFunctions.navigateHorizontallyToIndex(grid, nextCell, index, shift).then(() => { resolve(); });
            } else {
                // else wait for chunk to load.
                grid.parentVirtDir.onChunkLoad.pipe(take(1)).subscribe({
                    next: () => {
                        grid.cdr.detectChanges();
                        nextCell = nextCol ? grid.getCellByColumn(cell.rowIndex, nextCol.field) : null;
                        GridFunctions.navigateHorizontallyToIndex(grid, nextCell, index, shift).then(() => { resolve(); });
                    }
                });
            }
        })

    public static getMasterRowDetail(row: IgxGridRowComponent) {
        const nextSibling = row.element.nativeElement.nextElementSibling;
        if (nextSibling &&
            nextSibling.tagName.toLowerCase() === 'div' &&
            nextSibling.getAttribute('detail') === 'true') {
            return nextSibling;
        }
        return null;
    }

    public static setAllExpanded(grid: IgxGridComponent, data: Array<any>) {
        const allExpanded = new Map<any, boolean>();
        data.forEach(item => {
            allExpanded.set(item['ID'], true);
        });
        grid.expansionStates = allExpanded;
    }

    public static elementInGridView(grid: IgxGridComponent, element: HTMLElement): boolean {
        const gridBottom = grid.tbody.nativeElement.getBoundingClientRect().bottom;
        const gridTop = grid.tbody.nativeElement.getBoundingClientRect().top;
        return element.getBoundingClientRect().top >= gridTop && element.getBoundingClientRect().bottom <= gridBottom;
    }

    public static toggleMasterRowByClick = (fix, row: IgxGridRowComponent, debounceTime) => new Promise(async (resolve, reject) => {
        const icon = row.element.nativeElement.querySelector('igx-icon');
        UIInteractions.clickElement(icon.parentElement);
        await wait(debounceTime);
        fix.detectChanges();

        resolve();
    })

    public static simulateDetailKeydown(grid: IgxGridComponent, masterRow: IgxGridRowComponent, keyName: string,
        altKey = false, shiftKey = false, ctrlKey = false) {
        const detailRow = GridFunctions.getMasterRowDetail(masterRow);
        const keyboardEvent = new KeyboardEvent('keydown', {
            key: keyName,
            shiftKey: shiftKey,
            ctrlKey: ctrlKey,
            altKey: altKey
        });
        Object.defineProperty(keyboardEvent, 'target', { value: detailRow });
        grid.detailsKeyboardHandler(keyboardEvent, masterRow.index + 1, detailRow);
    }

    public static toggleMasterRow(fix: ComponentFixture<any>, row: IgxGridRowComponent) {
        const rowDE = fix.debugElement.queryAll(By.directive(IgxGridRowComponent)).find(el => el.componentInstance === row);
        const expandCellDE = rowDE.query(By.directive(IgxGridExpandableCellComponent));
        expandCellDE.componentInstance.toggle(new MouseEvent('click'));
        fix.detectChanges();
    }

    public static getMasterRowDetailDebug(fix: ComponentFixture<any>, row: IgxGridRowComponent) {
        const rowDE = fix.debugElement.queryAll(By.directive(IgxGridRowComponent)).find(el => el.componentInstance === row);
        const detailDE = rowDE.parent.children
            .find(el => el.attributes['detail'] === 'true' && el.attributes['data-rowindex'] === row.index + 1 + '');
        return detailDE;
    }

    public static getAllMasterRowDetailDebug(fix: ComponentFixture<any>) {
        return fix.debugElement.queryAll(By.css('div[detail="true"]')).sort((a, b) => a.context.index - b.context.index);
    }

    public static getRowExpandIconName(row: IgxGridRowComponent) {
        return row.element.nativeElement.querySelector('igx-icon').innerText;
    }

    public static getGroupedRows(fix): DebugElement[] {
        return fix.debugElement.queryAll(By.css(GROUP_ROW_CLASS));
    }

    public static verifyGroupRowIsFocused(groupRow: IgxGridGroupByRowComponent, focused = true) {
        expect(groupRow.focused).toBe(focused);
        expect(groupRow.nativeElement.classList.contains(ACTIVE_GROUP_ROW_CLASS)).toBe(focused);
    }

    public static getCurrentCellFromGrid(grid, row, cell) {
        const gridRow = grid.rowList.toArray()[row];
        const gridCell = gridRow.cells.toArray()[cell];
        return gridCell;
    }

    public static getValueFromCellElement(cell) {
        return cell.nativeElement.textContent.trim();
    }

    public static verifyColumnIsHidden(column, isHidden: boolean, visibleColumnsCount: number) {
        expect(column.hidden).toBe(isHidden, 'Hidden is not ' + isHidden);

        const visibleColumns = column.grid.visibleColumns;
        expect(visibleColumns.length).toBe(visibleColumnsCount, 'Unexpected visible columns count!');
        expect(visibleColumns.findIndex((col) => col === column) > -1).toBe(!isHidden, 'Unexpected result for visibleColumns collection!');
    }

    public static verifyColumnsAreHidden(columns, isHidden: boolean, visibleColumnsCount: number) {
        const visibleColumns = columns[0].grid.visibleColumns;
        columns.forEach(column => {
            expect(column.hidden).toBe(isHidden, 'Hidden is not ' + isHidden);
            expect(visibleColumns.findIndex((col) => col === column) > -1)
                .toBe(!isHidden, 'Unexpected result for visibleColumns collection!');
        });
        expect(visibleColumns.length).toBe(visibleColumnsCount, 'Unexpected visible columns count!');
    }

    public static verifyColumnIsPinned(column, isPinned: boolean, pinnedColumnsCount: number) {
        expect(column.pinned).toBe(isPinned, 'Pinned is not ' + isPinned);

        const pinnedColumns = column.grid.pinnedColumns;
        expect(pinnedColumns.length).toBe(pinnedColumnsCount, 'Unexpected pinned columns count!');
        expect(pinnedColumns.findIndex((col) => col === column) > -1).toBe(isPinned, 'Unexpected result for pinnedColumns collection!');
    }

    /* Filtering-related methods */
    public static verifyFilterUIPosition(filterUIContainer, grid) {
        const filterUiRightBorder = filterUIContainer.nativeElement.offsetParent.offsetLeft +
            filterUIContainer.nativeElement.offsetLeft + filterUIContainer.nativeElement.offsetWidth;
        expect(filterUiRightBorder).toBeLessThanOrEqual(grid.nativeElement.offsetWidth);
    }

    // Generate expected results for 'date' filtering conditions based on the current date
    public static createDateFilterConditions(grid: IgxGridComponent, today) {
        const expectedResults = [];
        // day + 15
        const dateItem0 = GridFunctions.generateICalendarDate(grid.data[0].ReleaseDate,
            today.getFullYear(), today.getMonth());
        // month - 1
        const dateItem1 = GridFunctions.generateICalendarDate(grid.data[1].ReleaseDate,
            today.getFullYear(), today.getMonth());
        // day - 1
        const dateItem3 = GridFunctions.generateICalendarDate(grid.data[3].ReleaseDate,
            today.getFullYear(), today.getMonth());
        // day + 1
        const dateItem5 = GridFunctions.generateICalendarDate(grid.data[5].ReleaseDate,
            today.getFullYear(), today.getMonth());
        // month + 1
        const dateItem6 = GridFunctions.generateICalendarDate(grid.data[6].ReleaseDate,
            today.getFullYear(), today.getMonth());

        let thisMonthCountItems = 1;
        let nextMonthCountItems = 1;
        let lastMonthCountItems = 1;
        let thisYearCountItems = 6;
        let nextYearCountItems = 0;
        let lastYearCountItems = 0;

        // LastMonth filter
        if (dateItem3.isPrevMonth) {
            lastMonthCountItems++;
        }
        expectedResults[0] = lastMonthCountItems;

        // thisMonth filter
        if (dateItem0.isCurrentMonth) {
            thisMonthCountItems++;
        }

        if (dateItem3.isCurrentMonth) {
            thisMonthCountItems++;
        }

        if (dateItem5.isCurrentMonth) {
            thisMonthCountItems++;
        }

        // NextMonth filter
        if (dateItem0.isNextMonth) {
            nextMonthCountItems++;
        }

        if (dateItem5.isNextMonth) {
            nextMonthCountItems++;
        }
        expectedResults[1] = nextMonthCountItems;

        // ThisYear, NextYear, PreviousYear filter

        // day + 15
        if (!dateItem0.isThisYear) {
            thisYearCountItems--;
        }

        if (dateItem0.isNextYear) {
            nextYearCountItems++;
        }

        // month - 1
        if (!dateItem1.isThisYear) {
            thisYearCountItems--;
        }

        if (dateItem1.isLastYear) {
            lastYearCountItems++;
        }

        // day - 1
        if (!dateItem3.isThisYear) {
            thisYearCountItems--;
        }

        if (dateItem3.isLastYear) {
            lastYearCountItems++;
        }

        // day + 1
        if (!dateItem5.isThisYear) {
            thisYearCountItems--;
        }

        if (dateItem5.isNextYear) {
            nextYearCountItems++;
        }

        // month + 1
        if (!dateItem6.isThisYear) {
            thisYearCountItems--;
        }

        if (dateItem6.isNextYear) {
            nextYearCountItems++;
        }

        // ThisYear filter result
        expectedResults[2] = thisYearCountItems;

        // NextYear filter result
        expectedResults[3] = nextYearCountItems;

        // PreviousYear filter result
        expectedResults[4] = lastYearCountItems;

        // ThisMonth filter result
        expectedResults[5] = thisMonthCountItems;

        return expectedResults;
    }

    public static generateICalendarDate(date: Date, year: number, month: number) {
        return {
            date,
            isCurrentMonth: date.getFullYear() === year && date.getMonth() === month,
            isLastYear: GridFunctions.isLastYear(date, year),
            isNextMonth: GridFunctions.isNextMonth(date, year, month),
            isNextYear: GridFunctions.isNextYear(date, year),
            isPrevMonth: GridFunctions.isPreviousMonth(date, year, month),
            isThisYear: GridFunctions.isThisYear(date, year)
        };
    }

    public static isPreviousMonth(date: Date, year: number, month: number): boolean {
        if (date.getFullYear() === year) {
            return date.getMonth() < month;
        }
        return date.getFullYear() < year;
    }

    public static isNextMonth(date: Date, year: number, month: number): boolean {
        if (date.getFullYear() === year) {
            return date.getMonth() > month;
        }
        return date.getFullYear() > year;
    }

    public static isThisYear(date: Date, year: number): boolean {
        return date.getFullYear() === year;
    }

    public static isLastYear(date: Date, year: number): boolean {
        return date.getFullYear() < year;
    }

    public static isNextYear(date: Date, year: number): boolean {
        return date.getFullYear() > year;
    }

    /* Grouping-related members */
    public static checkGroups(groupRows, expectedGroupOrder, grExpr?) {
        // verify group rows are sorted correctly, their indexes in the grid are correct and their group records match the group value.
        let count = 0;
        const maxLevel = grExpr ? grExpr.length - 1 : 0;
        for (const groupRow of groupRows) {
            const recs = groupRow.groupRow.records;
            const val = groupRow.groupRow.value;
            const index = groupRow.index;
            const field = groupRow.groupRow.expression.fieldName;
            const level = groupRow.groupRow.level;
            expect(level).toEqual(grExpr ? grExpr.indexOf(groupRow.groupRow.expression) : 0);
            expect(index).toEqual(count);
            count++;
            expect(val).toEqual(expectedGroupOrder[groupRows.indexOf(groupRow)]);
            for (const rec of recs) {
                if (level === maxLevel) {
                    count++;
                }
                expect(rec[field]).toEqual(val);
            }
        }
    }

    public static checkChips(chips, grExpr, sortExpr) {
        for (let i = 0; i < chips.length; i++) {
            const chip = chips[i].querySelector('span.igx-chip__label>span').innerText;
            const chipDirection = chips[i].querySelector('span.igx-chip__label>igx-icon').innerText;
            const grp = grExpr[i];
            const s = sortExpr[i];
            expect(chip).toBe(grp.fieldName);
            expect(chip).toBe(s.fieldName);
            if (chipDirection === SORTING_ICON_ASC_CONTENT) {
                expect(grp.dir).toBe(SortingDirection.Asc);
                expect(s.dir).toBe(SortingDirection.Asc);
            } else {
                expect(grp.dir).toBe(SortingDirection.Desc);
                expect(s.dir).toBe(SortingDirection.Desc);
            }
        }
    }

    public static getChipText(chipElem) {
        return chipElem.nativeElement.querySelector('div.igx-chip__content').innerText.trim();
    }

    public static clickChip(debugElement) {
        UIInteractions.clickElement(debugElement.componentInstance.elementRef);
    }

    /* Search-related members */
    public static findNext(grid: IgxGridComponent, text: string) {
        const promise = new Promise((resolve) => {
            grid.verticalScrollContainer.onChunkLoad.subscribe((state) => {
                resolve(state);
            });

            grid.findNext(text);
        });

        return promise;
    }

    public static findPrev(grid: IgxGridComponent, text: string) {
        const promise = new Promise((resolve) => {
            grid.verticalScrollContainer.onChunkLoad.subscribe((state) => {
                resolve(state);
            });

            grid.findPrev(text);
        });

        return promise;
    }

    public static isInView(index, state): boolean {
        return index > state.startIndex && index <= state.startIndex + state.chunkSize;
    }

    /* Toolbar-related members */
    public static getToolbar(fixture) {
        return fixture.debugElement.query(By.css('igx-grid-toolbar'));
    }

    public static getOverlay(fixture) {
        const div = fixture.debugElement.nativeElement.parentElement.lastChild;
        return div.classList.contains('igx-overlay') ? div : null;
    }

    public static getAdvancedFilteringButton(fix: ComponentFixture<any>) {
        const button = GridFunctions.getToolbar(fix).queryAll(By.css('button'))
            .find((b) => b.nativeElement.name === 'btnAdvancedFiltering');
        return button ? button.nativeElement : undefined;
    }

    public static getColumnHidingButton(fixture) {
        const button = GridFunctions.getToolbar(fixture).queryAll(By.css('button'))
            .find((b) => b.nativeElement.name === 'btnColumnHiding');
        return button ? button.nativeElement : undefined;
    }

    public static getColumnPinningButton(fixture) {
        const button = GridFunctions.getToolbar(fixture).queryAll(By.css('button'))
            .find((b) => b.nativeElement.name === 'btnColumnPinning');
        return button ? button.nativeElement : undefined;
    }

    public static getExportButton(fixture) {
        const div = GridFunctions.getToolbar(fixture).query(By.css('.igx-grid-toolbar__dropdown#btnExport'));
        return (div) ? div.query(By.css('button')) : null;
    }

    public static getExportOptions(fixture) {
        const div = GridFunctions.getOverlay(fixture);
        return (div) ? div.querySelectorAll('li') : null;
    }

    public static getCheckboxElement(name: string, element: DebugElement, fix) {
        const checkboxElements = element.queryAll(By.css('igx-checkbox'));
        const chkElement = checkboxElements.find((el) =>
            (el.context as IgxCheckboxComponent).placeholderLabel.nativeElement.innerText === name);

        return chkElement;
    }

    public static getCheckboxInput(name: string, element: DebugElement, fix) {
        const checkboxEl = this.getCheckboxElement(name, element, fix);
        const chkInput = checkboxEl.query(By.css('input')).nativeElement as HTMLInputElement;

        return chkInput;
    }

    public static getCheckboxInputs(element: DebugElement): HTMLInputElement[] {
        const checkboxElements = element.queryAll(By.css('igx-checkbox'));
        const inputs = [];
        checkboxElements.forEach((el) => {
            inputs.push(el.query(By.css('input')).nativeElement as HTMLInputElement);
        });

        return inputs;
    }

    public static verifyCheckbox(name: string, isChecked: boolean, isDisabled: boolean, element: DebugElement, fix) {
        const chkInput = this.getCheckboxInput(name, element, fix);
        expect(chkInput.type).toBe('checkbox');
        expect(chkInput.disabled).toBe(isDisabled);
        expect(chkInput.checked).toBe(isChecked);
    }

    // Filtering
    public static getFilteringCells(fix) {
        return fix.debugElement.queryAll(By.css(FILTER_UI_CELL));
    }

    public static getFilteringChips(fix) {
        return fix.debugElement.queryAll(By.css(FILTER_CHIP_CLASS));
    }

    public static getFilteringChipPerIndex(fix, index) {
        return this.getFilteringCells(fix)[index].queryAll(By.css(FILTER_CHIP_CLASS));
    }

    public static getFilterRowCloseButton(fix): DebugElement {
        const filterUIRow = fix.debugElement.query(By.css(FILTER_UI_ROW));
        const buttonsContainer = filterUIRow.query(By.css(FILTER_ROW_BUTTONS_CLASS));
        return buttonsContainer.queryAll(By.css('button'))[1];
    }

    public static removeFilterChipByIndex(index: number, filterUIRow) {
        const filterChip = filterUIRow.queryAll(By.css('igx-chip'))[index];
        ControlsFunction.clickChipRemoveButton(filterChip.nativeElement);
    }

    public static verifyFilteringDropDownIsOpened(fix, opened = true) {
        const dropdownList = fix.debugElement.query(By.css('div.igx-drop-down__list.igx-toggle'));
        expect(dropdownList !== null).toEqual(opened);
    }

    public static selectFilteringCondition(cond: string, ddList) {
        const ddItems = ddList.nativeElement.children;
        let i;
        for (i = 0; i < ddItems.length; i++) {
            if (ddItems[i].textContent === cond) {
                ddItems[i].click();
                tick(100);
                return;
            }
        }
    }

    public static openFilterDDAndSelectCondition(fix: ComponentFixture<any>, index: number) {
        GridFunctions.openFilterDD(fix.debugElement);
        tick();
        fix.detectChanges();

        const ddList = fix.debugElement.query(By.css('div.igx-drop-down__list-scroll'));
        const ddItems = ddList.nativeElement.children;
        ddItems[index].click();
        tick(100);
        fix.detectChanges();
    }

    public static applyFilter(value: string, fix: ComponentFixture<any>) {
        const filterUIRow = fix.debugElement.query(By.css(FILTER_UI_ROW));
        const input = filterUIRow.query(By.directive(IgxInputDirective));
        UIInteractions.sendInputElementValue(input.nativeElement, value, fix);

        // Enter key to submit
        UIInteractions.triggerEventHandlerKeyDown('Enter', input);
        fix.detectChanges();
    }

    public static filterBy(condition: string, value: string, fix: ComponentFixture<any>) {
        // open dropdown
        this.openFilterDD(fix.debugElement);
        fix.detectChanges();

        const ddList = fix.debugElement.query(By.css('div.igx-drop-down__list-scroll'));
        this.selectFilteringCondition(condition, ddList);
        // fix.detectChanges();
        tick(100);
        this.applyFilter(value, fix);
        tick(100);
    }

    public static typeValueInFilterRowInput(value, fix, input = null) {
        if (!input) {
            const filterUIRow = fix.debugElement.query(By.css(FILTER_UI_ROW));
            input = filterUIRow.query(By.directive(IgxInputDirective));
        }
        UIInteractions.sendInputElementValue(input.nativeElement, value, fix);
    }

    public static submitFilterRowInput(fix) {
        const filterUIRow = fix.debugElement.query(By.css(FILTER_UI_ROW));
        const input = filterUIRow.query(By.directive(IgxInputDirective));

        UIInteractions.triggerEventHandlerKeyDown('Enter', input);
        fix.detectChanges();
    }

    public static resetFilterRow(fix: ComponentFixture<any>) {
        fix.componentInstance.grid.filteringRow.onClearClick();
        tick(100);
        fix.detectChanges();
    }

    public static closeFilterRow(fix: ComponentFixture<any>) {
        fix.componentInstance.grid.filteringRow.close();
        fix.detectChanges();
    }

    public static openFilterDD(elem: DebugElement) {
        const filterUIRow = elem.query(By.css(FILTER_UI_ROW));
        const filterIcon = filterUIRow.query(By.css('igx-icon'));
        filterIcon.nativeElement.click();
    }

    /**
     * Gets the ESF icon when no filter is applied
    */
    public static getExcelFilterIcon(fix: ComponentFixture<any>, columnField: string) {
        const columnHeader = GridFunctions.getColumnHeader(columnField, fix).nativeElement;
        return columnHeader.querySelector(ESF_FILTER_ICON);
    }

    /**
     * Gets the ESF icon when filter is applied
    */
    public static getExcelFilterIconFiltered(fix: ComponentFixture<any>, columnField: string) {
        const columnHeader = GridFunctions.getColumnHeader(columnField, fix).nativeElement;
        return columnHeader.querySelector(ESF_FILTER_ICON_FILTERED);
    }

    public static clickExcelFilterIcon(fix: ComponentFixture<any>, columnField: string) {
        const filterIcon = GridFunctions.getExcelFilterIcon(fix, columnField);
        const filterIconFiltered = GridFunctions.getExcelFilterIconFiltered(fix, columnField);
        const icon = (filterIcon) ? filterIcon : filterIconFiltered;
        UIInteractions.clickElement(icon);
    }

    public static clickExcelFilterIconFromCode(fix: ComponentFixture<any>, grid: IgxGridComponent, columnField: string) {
        const event = { stopPropagation: () => { }, preventDefault: () => { } };
        const header = grid.getColumnByName(columnField).headerCell;
        header.onFilteringIconClick(event);
        tick(50);
        fix.detectChanges();
    }

    public static getApplyButtonExcelStyleFiltering(fix: ComponentFixture<any>, menu = null) {
        const excelMenu = menu ? menu : GridFunctions.getExcelStyleFilteringComponent(fix);
        const raisedButtons = Array.from(excelMenu.querySelectorAll('.igx-button--raised'));
        const applyButton: any = raisedButtons.find((rb: any) => rb.innerText === 'apply');
        return applyButton;
    }

    public static clickApplyExcelStyleFiltering(fix: ComponentFixture<any>, menu = null) {
        const applyButton = GridFunctions.getApplyButtonExcelStyleFiltering(fix, menu);
        applyButton.click();
    }

    public static clickCancelExcelStyleFiltering(fix: ComponentFixture<any>, menu = null) {
        const excelMenu = menu ? menu : GridFunctions.getExcelStyleFilteringComponent(fix);
        const flatButtons = Array.from(excelMenu.querySelectorAll('.igx-button--flat'));
        const cancelButton: any = flatButtons.find((rb: any) => rb.innerText === 'cancel');
        cancelButton.click();
    }

    public static getExcelFilterCascadeButton(fix: ComponentFixture<any>, menu = null): HTMLElement {
        const excelMenu = menu ? menu : GridFunctions.getExcelStyleFilteringComponent(fix);
        return excelMenu.querySelector('.igx-excel-filter__actions-filter');
    }

    public static clickExcelFilterCascadeButton(fix: ComponentFixture<any>, menu = null) {
        const cascadeButton = GridFunctions.getExcelFilterCascadeButton(fix, menu);
        cascadeButton.click();
    }

    public static clickOperatorFromCascadeMenu(fix: ComponentFixture<any>, operatorIndex: number) {
        ControlsFunction.clickDropDownItem(fix, operatorIndex);
    }

    public static getApplyExcelStyleCustomFiltering(fix: ComponentFixture<any>): HTMLElement {
        const customFilterMenu = GridFunctions.getExcelStyleCustomFilteringDialog(fix);
        const raisedButtons = Array.from(customFilterMenu.querySelectorAll('.igx-button--raised'));
        const applyButton = raisedButtons.find((rb: any) => rb.innerText === 'apply');
        return applyButton as HTMLElement;
    }

    public static clickApplyExcelStyleCustomFiltering(fix: ComponentFixture<any>) {
        const applyButton = GridFunctions.getApplyExcelStyleCustomFiltering(fix);
        applyButton.click();
        fix.detectChanges();
    }

    public static clickClearFilterExcelStyleCustomFiltering(fix: ComponentFixture<any>) {
        const customFilterMenu = GridFunctions.getExcelStyleCustomFilteringDialog(fix);
        const raisedButtons = Array.from(customFilterMenu.querySelectorAll('.igx-button--flat'));
        const button: any = raisedButtons.find((rb: any) => rb.innerText === 'Clear filter');
        button.click();
        fix.detectChanges();
    }

    public static getExcelCustomFilteringExpressionAndButton(fix: ComponentFixture<any>, expressionIndex = 0): HTMLElement {
        const expr = GridFunctions.getExcelCustomFilteringDefaultExpressions(fix)[expressionIndex];
        const andButton = GridFunctions.sortNativeElementsHorizontally(Array.from(expr.querySelectorAll('.igx-button-group__item')))[0];
        return andButton;
    }

    public static getExcelCustomFilteringExpressionOrButton(fix: ComponentFixture<any>, expressionIndex = 0): HTMLElement {
        const expr = GridFunctions.getExcelCustomFilteringDefaultExpressions(fix)[expressionIndex];
        const orButton = GridFunctions.sortNativeElementsHorizontally(Array.from(expr.querySelectorAll('.igx-button-group__item')))[1];
        return orButton;
    }

    public static clickCancelExcelStyleCustomFiltering(fix: ComponentFixture<any>) {
        const customFilterMenu = GridFunctions.getExcelStyleCustomFilteringDialog(fix);
        const flatButtons = Array.from(customFilterMenu.querySelectorAll('.igx-button--flat'));
        const cancelButton: any = flatButtons.find((rb: any) => rb.innerText === 'cancel');
        cancelButton.click();
    }

    public static getAddFilterExcelStyleCustomFiltering(fix: ComponentFixture<any>): HTMLElement {
        const customFilterMenu = GridFunctions.getExcelStyleCustomFilteringDialog(fix);
        const addFilterButton: HTMLElement = customFilterMenu.querySelector(ESF_ADD_FILTER_CLASS);
        return addFilterButton;
    }

    public static clickAddFilterExcelStyleCustomFiltering(fix: ComponentFixture<any>) {
        const addFilterButton = GridFunctions.getAddFilterExcelStyleCustomFiltering(fix);
        addFilterButton.click();
    }

    /**
     * Click the pin/unpin icon in the ESF by specifying whether the icon is in the header
     * or at its default position (depending on the display density).
    */
    public static clickPinIconInExcelStyleFiltering(fix: ComponentFixture<any>, isIconInHeader: boolean = true) {
        let pinUnpinIcon: any;
        if (isIconInHeader) {
            const headerIcons = GridFunctions.getExcelFilteringHeaderIcons(fix);
            const headerAreaPinIcon = headerIcons.find((buttonIcon: any) => buttonIcon.innerHTML.indexOf('name="pin"') !== -1);
            const headerAreaUnpinIcon = headerIcons.find((buttonIcon: any) => buttonIcon.innerHTML.indexOf('name="unpin"') !== -1);
            pinUnpinIcon = headerAreaPinIcon ? headerAreaPinIcon : headerAreaUnpinIcon;
        } else {
            const pinContainer = GridFunctions.getExcelFilteringPinContainer(fix);
            const unpinContainer = GridFunctions.getExcelFilteringUnpinContainer(fix);
            pinUnpinIcon = pinContainer ? pinContainer : unpinContainer;
        }
        pinUnpinIcon.click();
    }

    /**
     * Click the hide icon in the ESF by specifying whether the icon is in the header
     * or at its default position (depending on the display density).
    */
    public static clickHideIconInExcelStyleFiltering(fix: ComponentFixture<any>, isIconInHeader: boolean = true) {
        let hideIcon: any;
        if (isIconInHeader) {
            const headerIcons = GridFunctions.getExcelFilteringHeaderIcons(fix);
            hideIcon = headerIcons.find((buttonIcon: any) => buttonIcon.innerText === 'visibility_off');
        } else {
            hideIcon = GridFunctions.getExcelFilteringHideContainer(fix);
        }
        hideIcon.click();
    }

    public static getIconFromButton(iconName: string, component: any, fix: ComponentFixture<any>) {
        const icons = component.querySelectorAll('igx-icon');
        return Array.from(icons).find((sortIcon: any) => sortIcon.innerText === iconName);
    }

    /**
    * Click the sort ascending button in the ESF.
    */
    public static clickSortAscInExcelStyleFiltering(fix: ComponentFixture<any>) {
        const sortAscIcon: any = this.getIconFromButton('arrow_upwards', GridFunctions.getExcelFilteringSortComponent(fix), fix);
        sortAscIcon.click();
    }

    /**
     * Click the sort descending button in the ESF.
    */
    public static clickSortDescInExcelStyleFiltering(fix: ComponentFixture<any>) {
        const sortDescIcon: any = this.getIconFromButton('arrow_downwards', GridFunctions.getExcelFilteringSortComponent(fix), fix);
        sortDescIcon.click();
    }

    /**
     * Click the move left button in the ESF.
    */
    public static clickMoveLeftInExcelStyleFiltering(fix: ComponentFixture<any>) {
        const moveLeftIcon: any = this.getIconFromButton('arrow_back', GridFunctions.getExcelFilteringMoveComponent(fix), fix);
        moveLeftIcon.click();
    }

    /**
     * Click the move right button in the ESF.
    */
    public static clickMoveRightInExcelStyleFiltering(fix: ComponentFixture<any>) {
        const moveRightIcon: any = this.getIconFromButton('arrow_forwards', GridFunctions.getExcelFilteringMoveComponent(fix), fix);
        moveRightIcon.click();
    }


    public static getExcelFilteringInput(fix: ComponentFixture<any>, expressionIndex: number = 0): HTMLInputElement {
        const expr = GridFunctions.getExcelCustomFilteringDefaultExpressions(fix)[expressionIndex];
        return expr.querySelectorAll('.igx-input-group__input').item(1) as HTMLInputElement;
    }

    public static getExcelFilteringDDInput(fix: ComponentFixture<any>,
        expressionIndex: number = 0, isDate: boolean = false): HTMLInputElement {
        const allExpressions = isDate ? GridFunctions.getExcelCustomFilteringDateExpressions(fix) :
            GridFunctions.getExcelCustomFilteringDefaultExpressions(fix);
        return allExpressions[expressionIndex].querySelectorAll('.igx-input-group__input').item(0) as HTMLInputElement;
    }

    public static setInputValueESF(fix: ComponentFixture<any>, expressionIndex: number, value: any) {
        const input = GridFunctions.getExcelFilteringInput(fix, expressionIndex);
        UIInteractions.sendInputElementValue(input, value, fix);
    }

    /**
        * Gets the clear filter button in the ESF.
       */
    public static getClearFilterInExcelStyleFiltering(fix: ComponentFixture<any>, menu = null): HTMLElement {
        const excelMenu = menu ? menu : GridFunctions.getExcelStyleFilteringComponent(fix);
        const clearFilterContainer = excelMenu.querySelector('.igx-excel-filter__actions-clear');
        const clearFilterDisabledContainer = excelMenu.querySelector('.igx-excel-filter__actions-clear--disabled');
        const clearIcon = clearFilterContainer ? clearFilterContainer : clearFilterDisabledContainer;
        return clearIcon;
    }

    /**
     * Click the clear filter button in the ESF.
    */
    public static clickClearFilterInExcelStyleFiltering(fix: ComponentFixture<any>, menu = null) {
        const clearIcon = GridFunctions.getClearFilterInExcelStyleFiltering(fix, menu);
        clearIcon.click();
    }

    /**
     * Open filtering row for a column.
    */
    public static clickFilterCellChip(fix, columnField: string) {
        const grid = fix.componentInstance.grid;
        grid.getColumnByName(columnField).filterCell.onChipClicked();
        fix.detectChanges();
    }

    /**
     * returns the filter row debug element.
     */
   public static getFilterRow(fix: ComponentFixture<any>): DebugElement {
        return fix.debugElement.query(By.css(FILTER_UI_ROW));
    }

    /**
     * Click the filter chip for the provided column in order to open the filter row for it.
     */
    public static clickFilterCellChipUI(fix, columnField: string, forGrid?: IgxGridBaseDirective) {
        const headerGroups = fix.debugElement.queryAll(By.directive(IgxGridHeaderGroupComponent));
        const headerGroup = headerGroups.find((hg) => {
            const col: IgxColumnComponent = hg.componentInstance.column;
            return col.field === columnField && (forGrid ? forGrid === col.grid : true);
        });
        const filterCell = headerGroup.query(By.css(FILTER_UI_CELL));
        const chip = filterCell.query(By.css('igx-chip'));

        chip.nativeElement.click();
        fix.detectChanges();
    }
    /**
     * Presuming filter row is opened, click the filter condition chip based on ascending index (left to right).
    */
    public static clickFilterConditionChip(fix: ComponentFixture<any>, index: number) {
        const filterUIRow = fix.debugElement.query(By.css(FILTER_UI_ROW));
        const conditionChips = GridFunctions.sortNativeElementsHorizontally(
            filterUIRow.queryAll(By.directive(IgxChipComponent)).map((ch) => ch.nativeElement));
        conditionChips[index].click();
    }

    /**
     * Presuming filter row is opened, click the inter-chip operator based on its index.
    */
    public static clickChipOperator(fix: ComponentFixture<any>, index: number) {
        const filterUIRow = fix.debugElement.query(By.css(FILTER_UI_ROW));
        const allIcons = filterUIRow.queryAll(By.css('igx-icon')).map((icon) => icon.nativeElement);
        const operatorIcons = GridFunctions.sortNativeElementsHorizontally(
            allIcons.filter((icon) => icon.innerText === 'expand_more'));
        const operatorIcon = operatorIcons[index];
        operatorIcon.click();
    }

    /**
     * Presuming chip operator dropdown is opened, set the inter-chip operator value. (should be 'And' or 'Or')
    */
    public static clickChipOperatorValue(fix: ComponentFixture<any>, operatorValue: string) {
        const gridNativeElement = fix.debugElement.query(By.css('igx-grid')).nativeElement;
        const operators = GridFunctions.sortNativeElementsVertically(
            Array.from(gridNativeElement.querySelectorAll('.igx-drop-down__item')));
        const operator = operators.find((op) => op.innerText.toLowerCase() === operatorValue.toLowerCase());
        operator.click();
        fix.detectChanges();
    }

    public static getExcelStyleFilteringComponent(fix) {
        const gridNativeElement = fix.debugElement.query(By.css('igx-grid')).nativeElement;
        let excelMenu = gridNativeElement.querySelector(ESF_MENU_CLASS);
        if (!excelMenu) {
            excelMenu = fix.nativeElement.querySelector(ESF_MENU_CLASS);
        }
        return excelMenu;
    }
    public static getExcelStyleFilteringCheckboxes(fix, menu = null): HTMLElement[] {
        const excelMenu = menu ? menu : GridFunctions.getExcelStyleFilteringComponent(fix);
        return GridFunctions.sortNativeElementsVertically(Array.from(excelMenu.querySelectorAll(CHECKBOX_INPUT_CSS_CLASS)));
    }

    public static getExcelStyleFilteringSortContainer(fix, menu = null) {
        const excelMenu = menu ? menu : GridFunctions.getExcelStyleFilteringComponent(fix);
        return excelMenu.querySelector(ESF_SORT_CLASS);
    }

    public static getExcelStyleFilteringSortButtons(fix, menu = null): HTMLElement[] {
        const sortContainer = GridFunctions.getExcelStyleFilteringSortContainer(fix, menu);
        return sortContainer.querySelectorAll('.igx-button--flat');
    }

    public static getExcelStyleFilteringMoveContainer(fix, menu = null) {
        const excelMenu = menu ? menu : GridFunctions.getExcelStyleFilteringComponent(fix);
        return excelMenu.querySelector(ESF_MOVE_CLASS);
    }

    public static getExcelStyleFilteringMoveButtons(fix, menu = null): HTMLElement[] {
        const moveContainer = GridFunctions.getExcelStyleFilteringMoveContainer(fix, menu);
        return moveContainer.querySelectorAll('.igx-button--flat');
    }

    public static getExcelStyleSearchComponent(fix, menu = null) {
        const excelMenu = menu ? menu : GridFunctions.getExcelStyleFilteringComponent(fix);
        const searchComponent = excelMenu.querySelector('.igx-excel-filter__menu-main');
        return searchComponent;
    }

    public static getExcelStyleSearchComponentScrollbar(fix, menu = null) {
        const searchComponent = GridFunctions.getExcelStyleSearchComponent(fix, menu);
        const scrollbar = searchComponent.querySelector('igx-virtual-helper');
        return scrollbar;
    }

    public static getExcelStyleSearchComponentInput(fix, comp = null): HTMLInputElement {
        const searchComponent = comp ? comp : GridFunctions.getExcelStyleSearchComponent(fix);
        return searchComponent.querySelector('.igx-input-group__input');
    }

    public static getExcelStyleSearchComponentListItems(fix, comp = null): HTMLElement[] {
        const searchComponent = comp ? comp : GridFunctions.getExcelStyleSearchComponent(fix);
        return GridFunctions.sortNativeElementsVertically(Array.from(searchComponent.querySelectorAll('igx-list-item')));
    }

    public static getColumnGroupHeaders(fix: ComponentFixture<any>): DebugElement[] {
        return fix.debugElement.queryAll(By.directive(IgxGridHeaderGroupComponent));
    }

    public static getColumnHeaders(fix: ComponentFixture<any>): DebugElement[] {
        return fix.debugElement.queryAll(By.directive(IgxGridHeaderComponent));
    }

    public static getColumnHeader(columnField: string, fix: ComponentFixture<any>): DebugElement {
        return this.getColumnHeaders(fix).find((header) => {
            return header.componentInstance.column.field === columnField;
        });
    }

    public static getColumnHeaderByIndex(fix: ComponentFixture<any>, index: number) {
        const nativeHeaders = fix.debugElement.queryAll(By.directive(IgxGridHeaderComponent))
            .map((header) => header.nativeElement);
        const sortedNativeHeaders = GridFunctions.sortNativeElementsHorizontally(nativeHeaders);
        return sortedNativeHeaders[index].querySelector('.igx-grid__th-title');
    }

    public static clickColumnHeaderUI(columnField: string, fix: ComponentFixture<any>, ctrlKey = false, shiftKey = false) {
        const header = this.getColumnHeader(columnField, fix);
        header.triggerEventHandler('click', new MouseEvent('click', { shiftKey: shiftKey, ctrlKey: ctrlKey}));
        fix.detectChanges();
     }

    public static getFilterChipsForColumn(columnField: string, fix: ComponentFixture<any>) {
        const columnHeader = this.getColumnHeader(columnField, fix);
        return columnHeader.parent.queryAll(By.directive(IgxChipComponent));
    }

    public static getFilterOperandsForColumn(columnField: string, fix: ComponentFixture<any>) {
        const columnHeader = this.getColumnHeader(columnField, fix);
        return columnHeader.parent.queryAll(By.css('.' + FILTER_UI_CONNECTOR));
    }

    public static getFilterIndicatorForColumn(columnField: string, fix: ComponentFixture<any>): DebugElement[] {
        const columnHeader = this.getColumnHeader(columnField, fix);
        return columnHeader.parent.queryAll(By.css('.' + FILTER_UI_INDICATOR));
    }

    public static getFilterCellMoreIcon(columnField: string, fix: ComponentFixture<any>) {
        const filterCell = GridFunctions.getFilterCell(fix, columnField);
        const moreIcon = Array.from(filterCell.queryAll(By.css('igx-icon')))
            .find((ic: any) => ic.nativeElement.innerText === 'filter_list');
        return moreIcon;
    }

    public static getExcelFilteringHeaderIcons(fix: ComponentFixture<any>, menu = null) {
        const excelMenu = menu ? menu : GridFunctions.getExcelStyleFilteringComponent(fix);
        const headerArea = excelMenu.querySelector('.igx-excel-filter__menu-header');
        return Array.from(headerArea.querySelectorAll('.igx-button--icon'));
    }

    public static getExcelFilteringPinContainer(fix: ComponentFixture<any>, menu = null): HTMLElement {
        const excelMenu = menu ? menu : GridFunctions.getExcelStyleFilteringComponent(fix);
        const pinContainer = excelMenu.querySelector('.igx-excel-filter__actions-pin');
        const pinContainerDisabled = excelMenu.querySelector('.igx-excel-filter__actions-pin--disabled');
        return pinContainer ? pinContainer : pinContainerDisabled;
    }

    public static getExcelFilteringUnpinContainer(fix: ComponentFixture<any>, menu = null): HTMLElement {
        const excelMenu = menu ? menu : GridFunctions.getExcelStyleFilteringComponent(fix);
        return excelMenu.querySelector('.igx-excel-filter__actions-unpin');
    }

    public static getExcelFilteringHideContainer(fix: ComponentFixture<any>, menu = null): HTMLElement {
        const excelMenu = menu ? menu : GridFunctions.getExcelStyleFilteringComponent(fix);
        return excelMenu.querySelector('.igx-excel-filter__actions-hide');
    }

    public static getExcelFilteringSortComponent(fix: ComponentFixture<any>, menu = null): HTMLElement {
        const excelMenu = menu ? menu : GridFunctions.getExcelStyleFilteringComponent(fix);
        return excelMenu.querySelector('igx-excel-style-sorting');
    }

    public static getExcelFilteringMoveComponent(fix: ComponentFixture<any>, menu = null): HTMLElement {
        const excelMenu = menu ? menu : GridFunctions.getExcelStyleFilteringComponent(fix);
        return excelMenu.querySelector('igx-excel-style-column-moving');
    }

    public static getExcelFilteringLoadingIndicator(fix: ComponentFixture<any>) {
        const searchComponent = GridFunctions.getExcelStyleSearchComponent(fix);
        const loadingIndicator = searchComponent.querySelector('.igx-excel-filter__loading');
        return loadingIndicator;
    }

    public static getColumnCells(fix, columnKey) {
        const allCells = fix.debugElement.queryAll(By.css('igx-grid-cell'));
        return allCells.filter((cell) => cell.componentInstance.column.field === columnKey);
    }

    public static getFilterRowLeftArrowButton(fix) {
        const filterUIRow = fix.debugElement.query(By.css(FILTER_UI_ROW));
        return filterUIRow.query(By.css('.igx-grid__filtering-row-scroll-start'));
    }

    public static getFilterRowRightArrowButton(fix) {
        const filterUIRow = fix.debugElement.query(By.css(FILTER_UI_ROW));
        return filterUIRow.query(By.css('.igx-grid__filtering-row-scroll-end'));
    }

    public static getFilterCell(fix, columnKey) {
        const headerGroups = fix.debugElement.queryAll(By.directive(IgxGridHeaderGroupComponent));
        const headerGroup = headerGroups.find((hg) => hg.componentInstance.column.field === columnKey);
        return headerGroup.query(By.css(FILTER_UI_CELL));
    }

    public static getFilterConditionChip(fix, index) {
        const filterUIRow = fix.debugElement.query(By.css(FILTER_UI_ROW));
        const conditionChips = GridFunctions.sortNativeElementsHorizontally(
            filterUIRow.queryAll(By.directive(IgxChipComponent)).map((ch) => ch.nativeElement));
        return conditionChips[index];
    }

    public static getFilterRowPrefix(fix): DebugElement {
        const filterUIRow = fix.debugElement.query(By.css(FILTER_UI_ROW));
        const inputgroup = filterUIRow.query(By.css('igx-input-group'));
        return inputgroup.query(By.css('igx-prefix'));
    }

    public static getFilterRowSuffix(fix): DebugElement {
        const filterUIRow = fix.debugElement.query(By.css(FILTER_UI_ROW));
        const inputGroup = filterUIRow.query(By.css('igx-input-group'));
        return inputGroup.query(By.css('igx-suffix'));
    }

    public static getFilterRowInputCommitIcon(fix) {
        const suffix = GridFunctions.getFilterRowSuffix(fix);
        const commitIcon: any = Array.from(suffix.queryAll(By.css('igx-icon')))
            .find((icon: any) => icon.nativeElement.innerText === 'done');
        return commitIcon;
    }

    public static getFilterRowInputClearIcon(fix) {
        const suffix = GridFunctions.getFilterRowSuffix(fix);
        const clearIcon: any = Array.from(suffix.queryAll(By.css('igx-icon')))
            .find((icon: any) => icon.nativeElement.innerText === 'clear');
        return clearIcon;
    }

    public static getGridDataRows(fix) {
        const grid = fix.debugElement.query(By.css('igx-grid'));
        const gridBody = grid.query(By.css('.igx-grid__tbody'));
        return GridFunctions.sortNativeElementsVertically(
            Array.from(gridBody.queryAll(By.css('igx-grid-row'))).map((r: any) => r.nativeElement));
    }

    public static getExcelStyleCustomFilteringDialog(fix: ComponentFixture<any>): HTMLElement {
        return fix.nativeElement.querySelector(ESF_CUSTOM_FILTER_DIALOG_CLASS);
    }

    public static getExcelCustomFilteringDefaultExpressions(fix: ComponentFixture<any>): HTMLElement[] {
        const customFilterMenu = GridFunctions.getExcelStyleCustomFilteringDialog(fix);
        const expressions = customFilterMenu.querySelectorAll(ESF_DEFAULT_EXPR);
        return GridFunctions.sortNativeElementsVertically(Array.from(expressions));
    }

    public static getExcelCustomFilteringDateExpressions(fix: ComponentFixture<any>) {
        const customFilterMenu = GridFunctions.getExcelStyleCustomFilteringDialog(fix);
        return GridFunctions.sortNativeElementsVertically(
            Array.from(customFilterMenu.querySelectorAll(ESF_DATE_EXPR)));
    }

    public static clickAdvancedFilteringButton(fix: ComponentFixture<any>) {
        const advFilterButton = GridFunctions.getAdvancedFilteringButton(fix);
        advFilterButton.click();
    }

    public static clickAdvancedFilteringClearFilterButton(fix: ComponentFixture<any>) {
        const clearFilterButton = GridFunctions.getAdvancedFilteringClearFilterButton(fix);
        clearFilterButton.click();
    }

    public static clickAdvancedFilteringCancelButton(fix: ComponentFixture<any>) {
        const cancelButton = GridFunctions.getAdvancedFilteringCancelButton(fix);
        cancelButton.click();
    }

    public static clickAdvancedFilteringApplyButton(fix: ComponentFixture<any>) {
        const applyButton = GridFunctions.getAdvancedFilteringApplyButton(fix);
        applyButton.click();
    }

    /**
    * (Double)Click the underlying chip of the expression that is located on the provided 'path'.
    */
    public static clickAdvancedFilteringTreeExpressionChip(fix: ComponentFixture<any>, path: number[], dblClick: boolean = false) {
        const chip = GridFunctions.getAdvancedFilteringTreeExpressionChip(fix, path);
        if (dblClick) {
            chip.dispatchEvent(new MouseEvent('dblclick'));
        } else {
            chip.click();
        }
    }

    /**
    * Click the remove icon of the expression that is located on the provided 'path'.
    */
    public static clickAdvancedFilteringTreeExpressionChipRemoveIcon(fix: ComponentFixture<any>, path: number[]) {
        const chip = GridFunctions.getAdvancedFilteringTreeExpressionChip(fix, path);
        ControlsFunction.clickChipRemoveButton(chip);
    }

    /**
    * Click the edit icon of the expression that is located on the provided 'path'.
    */
    public static clickAdvancedFilteringTreeExpressionChipEditIcon(fix: ComponentFixture<any>, path: number[]) {
        const chipEditIcon = GridFunctions.getAdvancedFilteringTreeExpressionEditIcon(fix, path);
        chipEditIcon.click();
    }

    /**
    * Click the add icon of the expression that is located on the provided 'path'.
    */
    public static clickAdvancedFilteringTreeExpressionChipAddIcon(fix: ComponentFixture<any>, path: number[]) {
        const chipAddIcon = GridFunctions.getAdvancedFilteringTreeExpressionAddIcon(fix, path);
        chipAddIcon.click();
    }

    /**
    * Click the operator line of the group that is located on the provided 'path'.
    */
    public static clickAdvancedFilteringTreeGroupOperatorLine(fix: ComponentFixture<any>, path: number[]) {
        const operatorLine = GridFunctions.getAdvancedFilteringTreeGroupOperatorLine(fix, path);
        operatorLine.click();
    }

    /**
    * Click the column select for the expression that is currently in edit mode.
    */
    public static clickAdvancedFilteringColumnSelect(fix: ComponentFixture<any>) {
        const columnSelect = GridFunctions.getAdvancedFilteringColumnSelect(fix);
        const inputGroup = columnSelect.querySelector('igx-input-group');
        inputGroup.click();
    }

    /**
    * Click the operator select for the expression that is currently in edit mode.
    */
    public static clickAdvancedFilteringOperatorSelect(fix: ComponentFixture<any>) {
        const operatorSelect = GridFunctions.getAdvancedFilteringOperatorSelect(fix);
        const inputGroup = operatorSelect.querySelector('igx-input-group');
        inputGroup.click();
    }

    /**
    * Click the value input for the expression that is currently in edit mode.
    * (NOTE: The value input could be either an input group or a date picker.)
    */
    public static clickAdvancedFilteringValueInput(fix: ComponentFixture<any>, dateType: boolean = false) {
        // Could be either an input group or a date picker.
        const valueInput = GridFunctions.getAdvancedFilteringValueInput(fix, dateType);
        valueInput.click();
    }

    /**
    * Click the the select dropdown's element that is positioned at the specified 'index'.
    * (NOTE: This method presumes that the select dropdown is already opened.)
    */
    public static clickAdvancedFilteringSelectDropdownItem(fix: ComponentFixture<any>, index: number) {
        const selectDropdownItems = GridFunctions.sortNativeElementsVertically(
            Array.from(GridFunctions.getAdvancedFilteringSelectDropdownItems(fix)));
        const item = selectDropdownItems[index];
        item.click();
    }

    /**
    * Click the commit button of the expression that is currently in edit mode.
    */
    public static clickAdvancedFilteringExpressionCommitButton(fix: ComponentFixture<any>) {
        const commitButton = GridFunctions.getAdvancedFilteringExpressionCommitButton(fix);
        commitButton.click();
    }

    /**
    * Click the close button of the expression that is currently in edit mode.
    */
    public static clickAdvancedFilteringExpressionCloseButton(fix: ComponentFixture<any>) {
        const closeButton = GridFunctions.getAdvancedFilteringExpressionCloseButton(fix);
        closeButton.click();
    }

    public static clickAdvancedFilteringContextMenuCloseButton(fix: ComponentFixture<any>) {
        const contextMenuCloseButton = GridFunctions.getAdvancedFilteringContextMenuCloseButton(fix);
        contextMenuCloseButton.click();
    }

    public static getAdvancedFilteringComponent(fix: ComponentFixture<any>) {
        const gridNativeElement = fix.debugElement.query(By.css('igx-grid')).nativeElement;
        let advFilterDialog = gridNativeElement.querySelector('.igx-advanced-filter');

        if (!advFilterDialog) {
            advFilterDialog = fix.nativeElement.querySelector('.igx-advanced-filter');
        }
        return advFilterDialog;
    }

    public static getAdvancedFilteringEmptyPrompt(fix: ComponentFixture<any>) {
        const advFilterDialog = GridFunctions.getAdvancedFilteringComponent(fix);
        const emptyPrompt = advFilterDialog.querySelector('.igx-filter-empty');
        return emptyPrompt;
    }

    public static getAdvancedFilteringHeader(fix: ComponentFixture<any>) {
        const advFilterDialog = GridFunctions.getAdvancedFilteringComponent(fix);
        const header = advFilterDialog.querySelector('.igx-advanced-filter__header');
        return header;
    }

    public static getAdvancedFilteringHeaderText(fix: ComponentFixture<any>) {
        const header = GridFunctions.getAdvancedFilteringHeader(fix);
        const title = header.querySelector('h4');
        return title.innerText;
    }

    public static getAdvancedFilteringHeaderLegendItemAnd(fix: ComponentFixture<any>) {
        const header = GridFunctions.getAdvancedFilteringHeader(fix);
        const andLegendItem = header.querySelector('.igx-filter-legend__item--and');
        return andLegendItem;
    }

    public static getAdvancedFilteringHeaderLegendItemOr(fix: ComponentFixture<any>) {
        const header = GridFunctions.getAdvancedFilteringHeader(fix);
        const orLegendItem = header.querySelector('.igx-filter-legend__item--or');
        return orLegendItem;
    }

    public static getAdvancedFilteringAllGroups(fix: ComponentFixture<any>): any[] {
        const advFilterDialog = GridFunctions.getAdvancedFilteringComponent(fix);
        const allGroups = Array.from(GridFunctions.getAdvancedFilteringTreeChildGroups(advFilterDialog, false));
        return allGroups;
    }

    /**
    * Get the expressions container that contains all groups and expressions.
    */
    public static getAdvancedFilteringExpressionsContainer(fix: ComponentFixture<any>) {
        const advFilterDialog = GridFunctions.getAdvancedFilteringComponent(fix);
        const exprContainer = advFilterDialog.querySelector('.igx-advanced-filter__main');
        return exprContainer;
    }

    /**
    * Get the root group.
    */
    public static getAdvancedFilteringTreeRootGroup(fix: ComponentFixture<any>) {
        const exprContainer = GridFunctions.getAdvancedFilteringExpressionsContainer(fix);
        const rootGroup = exprContainer.querySelector(':scope > .igx-filter-tree');
        return rootGroup;
    }

    /**
    * Get all child groups of the given 'group' by specifying whether to include its direct child groups only
    * or all of its child groups in the hierarchy. (NOTE: Expressions do not have children!)
    */
    public static getAdvancedFilteringTreeChildGroups(group: HTMLElement, directChildrenOnly: boolean = true) {
        const pattern = directChildrenOnly ? ':scope > .igx-filter-tree' : '.igx-filter-tree';
        const childrenContainer = group.querySelector('.igx-filter-tree__expression');
        const childGroups = GridFunctions.sortNativeElementsVertically(Array.from(childrenContainer.querySelectorAll(pattern)));
        return childGroups;
    }

    /**
    * Get all child expressions of the given 'group' by specifying whether to include its direct child expressions only
    * or all of its child expressions in the hierarchy.
    */
    public static getAdvancedFilteringTreeChildExpressions(group: HTMLElement, directChildrenOnly: boolean = true) {
        const pattern = directChildrenOnly ? ':scope > .igx-filter-tree__expression-item' : '.igx-filter-tree__expression-item';
        const childrenContainer = group.querySelector('.igx-filter-tree__expression');
        const childExpressions = GridFunctions.sortNativeElementsVertically(Array.from(childrenContainer.querySelectorAll(pattern)));
        return childExpressions;
    }

    /**
    * Get all child groups and expressions of the given 'group' by specifying whether to include its
    * direct child groups and expressions only or all of its child groups and expressions in the hierarchy.
    */
    public static getAdvancedFilteringTreeChildItems(group: HTMLElement, directChildrenOnly: boolean = true) {
        const childGroups = Array.from(GridFunctions.getAdvancedFilteringTreeChildGroups(group, directChildrenOnly));
        const childExpressions = Array.from(GridFunctions.getAdvancedFilteringTreeChildExpressions(group, directChildrenOnly));
        return GridFunctions.sortNativeElementsVertically(childGroups.concat(childExpressions));
    }

    /**
    * Get a specific item from the tree (could be a group or an expression)
    * by specifying its hierarchical path (not including the root group).
    * (Example: [2 ,1] will first get the third item of the root group,
    *  and then it will get the second item of the root group's third item.)
    * (NOTE: Only the items that are groups have children.)
    * The returned element is the one that has been gotten last.
    */
    public static getAdvancedFilteringTreeItem(fix: ComponentFixture<any>,
        path: number[]) {
        let node = GridFunctions.getAdvancedFilteringTreeRootGroup(fix);
        for (let index = 0; index < path.length; index++) {
            const pos = path[index];
            const directChildren = GridFunctions.getAdvancedFilteringTreeChildItems(node, true);
            node = directChildren[pos];
        }
        return node;
    }

    /**
    * Get the operator line of the root group.
    */
    public static getAdvancedFilteringTreeRootGroupOperatorLine(fix: ComponentFixture<any>) {
        const rootGroup = GridFunctions.getAdvancedFilteringTreeRootGroup(fix);
        const directOperatorLine = rootGroup.querySelector(':scope > .igx-filter-tree__line');
        return directOperatorLine;
    }

    /**
    * Get the operator line of the group that is located on the provided 'path'.
    */
    public static getAdvancedFilteringTreeGroupOperatorLine(fix: ComponentFixture<any>, path: number[]) {
        const group = GridFunctions.getAdvancedFilteringTreeItem(fix, path);
        const directOperatorLine = group.querySelector(':scope > .igx-filter-tree__line');
        return directOperatorLine;
    }

    /**
    * Get the underlying chip of the expression that is located on the provided 'path'.
    */
    public static getAdvancedFilteringTreeExpressionChip(fix: ComponentFixture<any>, path: number[]) {
        const treeItem = GridFunctions.getAdvancedFilteringTreeItem(fix, path);
        const chip = treeItem.querySelector('igx-chip');
        return chip;
    }

    /**
    * Get the action icons ('edit' and 'add') of the expression that is located on the provided 'path'.
    */
    public static getAdvancedFilteringTreeExpressionActionsContainer(fix: ComponentFixture<any>, path: number[]) {
        const treeItem = GridFunctions.getAdvancedFilteringTreeItem(fix, path);
        const actionsContainer = treeItem.querySelector('.igx-filter-tree__expression-actions');
        return actionsContainer;
    }

    /**
    * Get the edit icon of the expression that is located on the provided 'path'.
    */
    public static getAdvancedFilteringTreeExpressionEditIcon(fix: ComponentFixture<any>, path: number[]) {
        const actionsContainer = GridFunctions.getAdvancedFilteringTreeExpressionActionsContainer(fix, path);
        const icons = Array.from(actionsContainer.querySelectorAll('igx-icon'));
        const editIcon: any = icons.find((icon: any) => icon.innerText === 'edit');
        return editIcon;
    }

    /**
    * Get the add icon of the expression that is located on the provided 'path'.
    */
    public static getAdvancedFilteringTreeExpressionAddIcon(fix: ComponentFixture<any>, path: number[]) {
        const actionsContainer = GridFunctions.getAdvancedFilteringTreeExpressionActionsContainer(fix, path);
        const icons = Array.from(actionsContainer.querySelectorAll('igx-icon'));
        const addIcon: any = icons.find((icon: any) => icon.innerText === 'add');
        return addIcon;
    }

    /**
    * Get the adding buttons and the cancel button of a group by specifying the
    * path of the group and the index position of the buttons container.
    * (NOTE: The buttons are returned in an array and are sorted in ascending order based on 'X' value.)
    */
    public static getAdvancedFilteringTreeGroupButtons(fix: ComponentFixture<any>, path: number[], buttonsIndex: number) {
        const group = GridFunctions.getAdvancedFilteringTreeItem(fix, path);
        const childrenContainer = group.querySelector('.igx-filter-tree__expression');
        const buttonsContainers = GridFunctions.sortNativeElementsVertically(
            Array.from(childrenContainer.querySelectorAll(':scope > .igx-filter-tree__buttons')));
        const buttonsContainer: any = buttonsContainers[buttonsIndex];
        const buttons = GridFunctions.sortNativeElementsHorizontally(Array.from(buttonsContainer.querySelectorAll('button')));
        return buttons;
    }

    /**
    * Get the adding buttons and the cancel button of the root group by specifying the
    * index position of the buttons container.
    * (NOTE: The buttons are returned in an array and are sorted in ascending order based on 'X' value.)
    */
    public static getAdvancedFilteringTreeRootGroupButtons(fix: ComponentFixture<any>, buttonsIndex: number) {
        const group = GridFunctions.getAdvancedFilteringTreeRootGroup(fix);
        const childrenContainer = group.querySelector('.igx-filter-tree__expression');
        const buttonsContainers = GridFunctions.sortNativeElementsVertically(
            Array.from(childrenContainer.querySelectorAll(':scope > .igx-filter-tree__buttons')));
        const buttonsContainer: any = buttonsContainers[buttonsIndex];
        const buttons = GridFunctions.sortNativeElementsHorizontally(Array.from(buttonsContainer.querySelectorAll('button')));
        return buttons;
    }

    /**
    * Get the initial group adding buttons when the dialog does not contain any filters.
    */
    public static getAdvancedFilteringInitialAddGroupButtons(fix: ComponentFixture<any>) {
        const exprContainer = GridFunctions.getAdvancedFilteringExpressionsContainer(fix);
        const initialButtons = GridFunctions.sortNativeElementsHorizontally(
            Array.from(exprContainer.querySelectorAll(':scope > button')));
        return initialButtons;
    }

    public static clickAdvancedFilteringInitialAddGroupButton(fix: ComponentFixture<any>, buttonIndex: number) {
        const addAndGroupButton = this.getAdvancedFilteringInitialAddGroupButtons(fix)[buttonIndex];
        addAndGroupButton.click();
    }

    public static getAdvancedFilteringContextMenu(fix: ComponentFixture<any>) {
        const gridNativeElement = fix.debugElement.query(By.css('igx-grid')).nativeElement;
        const contextMenu = gridNativeElement.querySelector('.igx-filter-contextual-menu');
        return contextMenu;
    }

    public static getAdvancedFilteringContextMenuButtons(fix: ComponentFixture<any>) {
        const contextMenu = GridFunctions.getAdvancedFilteringContextMenu(fix);
        const buttons = GridFunctions.sortNativeElementsVertically(Array.from(contextMenu.querySelectorAll('button')));
        return buttons;
    }

    public static getAdvancedFilteringContextMenuCloseButton(fix: ComponentFixture<any>) {
        const contextMenu = GridFunctions.getAdvancedFilteringContextMenu(fix);
        const buttons = GridFunctions.sortNativeElementsVertically(Array.from(contextMenu.querySelectorAll('button')));
        const closeButton: any = buttons.find((b: any) => b.innerText.toLowerCase() === 'close');
        return closeButton;
    }

    public static getAdvancedFilteringContextMenuButtonGroup(fix: ComponentFixture<any>) {
        const contextMenu = GridFunctions.getAdvancedFilteringContextMenu(fix);
        const buttonGroup = contextMenu.querySelector('igx-buttongroup');
        return buttonGroup;
    }

    public static getAdvancedFilteringFooter(fix: ComponentFixture<any>) {
        const advFilterDialog = GridFunctions.getAdvancedFilteringComponent(fix);
        const footer = advFilterDialog.querySelector('.igx-excel-filter__secondary-footer');
        return footer;
    }

    public static getAdvancedFilteringClearFilterButton(fix: ComponentFixture<any>) {
        const footer = GridFunctions.getAdvancedFilteringFooter(fix);
        const clearFilterButton: any = Array.from(footer.querySelectorAll('button'))
            .find((b: any) => b.innerText.toLowerCase() === 'clear filter');
        return clearFilterButton;
    }

    public static getAdvancedFilteringCancelButton(fix: ComponentFixture<any>) {
        const footer = GridFunctions.getAdvancedFilteringFooter(fix);
        const cancelFilterButton: any = Array.from(footer.querySelectorAll('button'))
            .find((b: any) => b.innerText.toLowerCase() === 'cancel');
        return cancelFilterButton;
    }

    public static getAdvancedFilteringApplyButton(fix: ComponentFixture<any>) {
        const footer = GridFunctions.getAdvancedFilteringFooter(fix);
        const applyFilterButton: any = Array.from(footer.querySelectorAll('button'))
            .find((b: any) => b.innerText.toLowerCase() === 'apply');
        return applyFilterButton;
    }

    public static getAdvancedFilteringEditModeContainer(fix: ComponentFixture<any>) {
        const exprContainer = GridFunctions.getAdvancedFilteringExpressionsContainer(fix);
        const editModeContainer = exprContainer.querySelector('.igx-filter-tree__inputs');
        return editModeContainer;
    }

    public static getAdvancedFilteringColumnSelect(fix: ComponentFixture<any>) {
        const editModeContainer = GridFunctions.getAdvancedFilteringEditModeContainer(fix);
        const selects = GridFunctions.sortNativeElementsHorizontally(Array.from(editModeContainer.querySelectorAll('igx-select')));
        const columnSelect = selects[0];
        return columnSelect;
    }

    public static getAdvancedFilteringOperatorSelect(fix: ComponentFixture<any>) {
        const editModeContainer = GridFunctions.getAdvancedFilteringEditModeContainer(fix);
        const selects = GridFunctions.sortNativeElementsHorizontally(Array.from(editModeContainer.querySelectorAll('igx-select')));
        const columnSelect = selects[1];
        return columnSelect;
    }

    public static getAdvancedFilteringValueInput(fix: ComponentFixture<any>, dateType: boolean = false) {
        const editModeContainer = GridFunctions.getAdvancedFilteringEditModeContainer(fix);
        const input = dateType ?
            editModeContainer.querySelector('igx-date-picker').querySelector('input') :
            GridFunctions.sortNativeElementsHorizontally(Array.from(editModeContainer.querySelectorAll('igx-input-group')))[2];
        return input;
    }

    public static getAdvancedFilteringExpressionCommitButton(fix: ComponentFixture<any>) {
        const editModeContainer = GridFunctions.getAdvancedFilteringEditModeContainer(fix);
        const actionButtonsContainer = editModeContainer.querySelector('.igx-filter-tree__inputs-actions');
        const actionButtons = Array.from(actionButtonsContainer.querySelectorAll('button'));
        const commitButton: any = actionButtons.find((b: any) => b.innerText === 'check');
        return commitButton;
    }

    public static getAdvancedFilteringExpressionCloseButton(fix: ComponentFixture<any>) {
        const editModeContainer = GridFunctions.getAdvancedFilteringEditModeContainer(fix);
        const actionButtonsContainer = editModeContainer.querySelector('.igx-filter-tree__inputs-actions');
        const actionButtons = Array.from(actionButtonsContainer.querySelectorAll('button'));
        const closeButton: any = actionButtons.find((b: any) => b.innerText === 'close');
        return closeButton;
    }

    public static getAdvancedFilteringOutlet(fix: ComponentFixture<any>) {
        const gridNativeElement = fix.debugElement.query(By.css('igx-grid')).nativeElement;
        let advFilteringDialog = gridNativeElement.querySelector('igx-advanced-filtering-dialog');

        if (!advFilteringDialog) {
            advFilteringDialog = fix.nativeElement.querySelector('igx-advanced-filtering-dialog');
        }
        const outlet = advFilteringDialog.querySelector('.igx-advanced-filter__outlet');
        return outlet;
    }

    public static getAdvancedFilteringSelectDropdown(fix: ComponentFixture<any>) {
        const outlet = GridFunctions.getAdvancedFilteringOutlet(fix);
        const selectDropdown = outlet.querySelector('.igx-drop-down__list-scroll');
        return selectDropdown;
    }

    public static getAdvancedFilteringSelectDropdownItems(fix: ComponentFixture<any>) {
        const selectDropdown = GridFunctions.getAdvancedFilteringSelectDropdown(fix);
        const items = GridFunctions.sortNativeElementsVertically(
            Array.from(selectDropdown.querySelectorAll('.igx-drop-down__item')));
        return items;
    }

    public static getAdvancedFilteringCalendar(fix: ComponentFixture<any>) {
        const gridNativeElement = fix.debugElement.query(By.css('igx-grid')).nativeElement;
        const calendar = gridNativeElement.querySelector('.igx-calendar');
        return calendar;
    }


    public static setOperatorESF(fix: ComponentFixture<any>, expressionIndex: number, itemIndex: number) {
        const input: HTMLInputElement = GridFunctions.getExcelFilteringDDInput(fix, expressionIndex);
        input.click();
        fix.detectChanges();

        const operators = fix.nativeElement.querySelectorAll('.igx-drop-down__list-scroll')[expressionIndex + 1];
        const operator = operators.children[itemIndex].children[0];
        operator.click();
        tick();
        fix.detectChanges();
    }

    public static sortNativeElementsVertically(arr) {
        return arr.sort((a, b) =>
            (<HTMLElement>a).getBoundingClientRect().top - (<HTMLElement>b).getBoundingClientRect().top);
    }

    public static sortNativeElementsHorizontally(arr) {
        return arr.sort((a, b) =>
            (<HTMLElement>a).getBoundingClientRect().left - (<HTMLElement>b).getBoundingClientRect().left);
    }

    public static sortDebugElementsVertically(arr) {
        return arr.sort((a, b) =>
            (<HTMLElement>a.nativeElement).getBoundingClientRect().top - (<HTMLElement>b.nativeElement).getBoundingClientRect().top);
    }

    public static sortDebugElementsHorizontally(arr) {
        return arr.sort((a, b) =>
            (<HTMLElement>a.nativeElement).getBoundingClientRect().left - (<HTMLElement>b.nativeElement).getBoundingClientRect().left);
    }

    public static getRowEditingBannerRow(fix): HTMLElement {
        return fix.nativeElement.querySelector(BANNER_ROW_CLASS);
    }

    public static getRowEditingBanner(fix): HTMLElement {
        return fix.nativeElement.querySelector(BANNER_CLASS);
    }

    public static getRowEditingOverlay(fix): HTMLElement {
        return fix.nativeElement.querySelector(EDIT_OVERLAY_CONTENT);
    }

    public static getRowEditingBannerText(fix) {
        return fix.nativeElement.querySelector(BANNER_TEXT_CLASS).textContent.trim();
    }

    public static getRowEditingDoneButton(fix): HTMLElement {
        return GridFunctions.getRowEditingBannerRow(fix).lastElementChild as HTMLElement;
    }

    public static getRowEditingCancelButton(fix): HTMLElement {
        return GridFunctions.getRowEditingBannerRow(fix).firstElementChild as HTMLElement;
    }

    public static getPagingButtons(parent) {
        return parent.querySelectorAll(PAGER_BUTTONS);
    }

    public static clickPagingButton(parent, buttonIndex: number) {
        const pagingButtons = GridFunctions.getPagingButtons(parent);
        pagingButtons[buttonIndex].dispatchEvent(new Event('click'));
    }

    public static navigateToFirstPage(parent) {
        GridFunctions.clickPagingButton(parent, 0);
    }

    public static navigateToPrevPage(parent) {
        GridFunctions.clickPagingButton(parent, 1);
    }

    public static navigateToNextPage(parent) {
        GridFunctions.clickPagingButton(parent, 2);
    }

    public static navigateToLastPage(parent) {
        GridFunctions.clickPagingButton(parent, 3);
    }

    public static getColGroupExpandIndicator(group): HTMLElement {
        return group.nativeElement.querySelector(GROUP_EXPANDER_CLASS);
    }

    public static getColumnGroupHeaderCell(columnField: string, fix: ComponentFixture<any>) {
        const headerTitle = fix.debugElement.queryAll(By.css(GROUP_HEADER_CLASS)).find((header) => {
            return header.nativeElement.title === columnField;
        });
        return headerTitle.parent;
    }

    public static getGridPaginator(by: IgxGridComponent | ComponentFixture<any>) {
        return by.nativeElement.querySelector(PAGER_CLASS);
    }

    public static getGridPageSelectElement(fix) {
        return fix.debugElement.query(By.css('igx-select')).nativeElement;
    }

    public static clickOnPaginatorButton(btn: DebugElement) {
        btn.triggerEventHandler('click', new Event('click'));
    }

    public static clickOnPageSelectElement(fix) {
        const select = GridFunctions.getGridPageSelectElement(fix);
        UIInteractions.simulateClickEvent(select);
    }

    public static verifyGroupIsExpanded(fixture, group, collapsible = true, isExpanded = true,
        indicatorText = ['expand_more', 'chevron_right']) {
        const groupHeader = GridFunctions.getColumnGroupHeaderCell(group.header, fixture);
        expect(group.collapsible).toEqual(collapsible);
        if (collapsible === false) {
            expect(GridFunctions.getColGroupExpandIndicator(groupHeader)).toBeNull();
        } else {
            expect(group.expanded).toEqual(isExpanded);
            const text = isExpanded ? indicatorText[0] : indicatorText[1];
            expect(GridFunctions.getColGroupExpandIndicator(groupHeader)).toBeDefined();
            expect(GridFunctions.getColGroupExpandIndicator(groupHeader).innerText.trim()).toEqual(text);
        }
    }

    public static clickGroupExpandIndicator(fixture, group) {
        const groupHeader = GridFunctions.getColumnGroupHeaderCell(group.header, fixture);
        const expandInd = GridFunctions.getColGroupExpandIndicator(groupHeader);
        expandInd.dispatchEvent(new Event('click', {}));
    }

    public static simulateCellKeydown(cellComp: IgxGridCellComponent, keyName: string,
        altKey = false, shiftKey = false, ctrlKey = false) {
        const keyboardEvent = new KeyboardEvent('keydown', {
            key: keyName,
            shiftKey: shiftKey,
            ctrlKey: ctrlKey,
            altKey: altKey
        });
        cellComp.dispatchEvent(keyboardEvent);
        if (!altKey) {
            cellComp.onBlur();
        }
    }

    public static simulateGroupRowKeydown(rowComp: IgxGridGroupByRowComponent, keyName: string,
        altKey = false, shiftKey = false, ctrlKey = false) {
        const keyboardEvent = new KeyboardEvent('keydown', {
            key: keyName,
            shiftKey: shiftKey,
            ctrlKey: ctrlKey,
            altKey: altKey
        });
        rowComp.onKeydown(keyboardEvent);
        if (!altKey) {
            rowComp.onBlur();
        }
    }

<<<<<<< HEAD
    public static getHeaderSortIcon(header: DebugElement): DebugElement {
        return header.query(By.css(SORT_ICON_CLASS));
    }

    public static getDragIndicators(fix: ComponentFixture<any>): HTMLElement[] {
        return fix.nativeElement.querySelectorAll(DRAG_INDICATOR_CLASS);
=======

    public static getHeaderSortIcon(header: DebugElement): DebugElement {
        return  header.query(By.css(SORT_ICON_CLASS));
    }

    public static clickHeaderSortIcon(header: DebugElement) {
        const sortIcon = header.query(By.css(SORT_ICON_CLASS));
        sortIcon.triggerEventHandler('click', new Event('click'));
>>>>>>> 934d4428
    }
}
export class GridSummaryFunctions {
    public static getRootSummaryRow(fix): DebugElement {
        const footer = GridFunctions.getGridFooter(fix);
        return footer.query(By.css(SUMMARY_ROW));
    }

    public static verifyColumnSummariesBySummaryRowIndex(fix, rowIndex: number, summaryIndex: number, summaryLabels, summaryResults) {
        const summaryRow = GridSummaryFunctions.getSummaryRowByDataRowIndex(fix, rowIndex);
        GridSummaryFunctions.verifyColumnSummaries(summaryRow, summaryIndex, summaryLabels, summaryResults);
    }

    public static verifyColumnSummaries(summaryRow: DebugElement, summaryIndex: number, summaryLabels, summaryResults) {
        // const summary = summaryRow.query(By.css('igx-grid-summary-cell[data-visibleindex="' + summaryIndex + '"]'));
        const summary = GridSummaryFunctions.getSummaryCellByVisibleIndex(summaryRow, summaryIndex);
        expect(summary).toBeDefined();
        const summaryItems = summary.queryAll(By.css('.igx-grid-summary__item'));
        if (summaryLabels.length === 0) {
            expect(summary.nativeElement.classList.contains('igx-grid-summary--empty')).toBeTruthy();
            expect(summaryItems.length).toBe(0);
        } else {
            expect(summary.nativeElement.classList.contains('igx-grid-summary--empty')).toBeFalsy();
            expect(summaryItems.length).toEqual(summaryLabels.length);
            if (summaryItems.length === summaryLabels.length) {
                for (let i = 0; i < summaryLabels.length; i++) {
                    const summaryItem = summaryItems[i];
                    const summaryLabel = summaryItem.query(By.css('.igx-grid-summary__label'));
                    expect(summaryLabels[i]).toEqual(summaryLabel.nativeElement.textContent.trim());
                    if (summaryResults.length > 0) {
                        const summaryResult = summaryItem.query(By.css('.igx-grid-summary__result'));
                        expect(summaryResults[i]).toEqual(summaryResult.nativeElement.textContent.trim());
                    }
                }
            }
        }
    }

    public static getSummaryRowByDataRowIndex(fix, rowIndex: number) {
        return fix.debugElement.query(By.css('igx-grid-summary-row[data-rowindex="' + rowIndex + '"]'));
    }

    public static getSummaryCellByVisibleIndex(summaryRow: DebugElement, summaryIndex: number) {
        return summaryRow.query(By.css('igx-grid-summary-cell[data-visibleindex="' + summaryIndex + '"]'));
    }

    public static getAllVisibleSummariesLength(fix) {
        return GridSummaryFunctions.getAllVisibleSummaries(fix).length;
    }

    public static getAllVisibleSummariesRowIndexes(fix) {
        const summaries = GridSummaryFunctions.getAllVisibleSummaries(fix);
        const rowIndexes = [];
        summaries.forEach(summary => {
            rowIndexes.push(Number(summary.nativeElement.attributes['data-rowindex'].value));
        });
        return rowIndexes.sort((a: number, b: number) => a - b);
    }

    public static getAllVisibleSummaries(fix) {
        return fix.debugElement.queryAll(By.css(SUMMARY_ROW));
    }

    public static getAllVisibleSummariesSorted(fix: ComponentFixture<any>) {
        const summaries = GridSummaryFunctions.getAllVisibleSummaries(fix);
        return summaries.sort((a, b) =>
            (<HTMLElement>a.nativeElement).getBoundingClientRect().top - (<HTMLElement>b.nativeElement).getBoundingClientRect().top);
    }

    public static verifyVisibleSummariesHeight(fix, summariesRows, rowHeight = 36) {
        const visibleSummaries = GridSummaryFunctions.getAllVisibleSummaries(fix);
        visibleSummaries.forEach(summary => {
            expect(summary.nativeElement.getBoundingClientRect().height).toBeGreaterThanOrEqual(summariesRows * rowHeight - 1);
            expect(summary.nativeElement.getBoundingClientRect().height).toBeLessThanOrEqual(summariesRows * rowHeight + 1);
        });
    }

    public static verifySummaryCellActive(fix, row, cellIndex, active: boolean = true) {
        const summaryRow = typeof row === 'number' ?
            GridSummaryFunctions.getSummaryRowByDataRowIndex(fix, row) : row;
        const summ = GridSummaryFunctions.getSummaryCellByVisibleIndex(summaryRow, cellIndex);
        const hasClass = summ.nativeElement.classList.contains(CELL_ACTIVE_CSS_CLASS);
        expect(hasClass === active).toBeTruthy();
    }

    public static moveSummaryCell =
        (fix, row, cellIndex, key, shift = false, ctrl = false) => new Promise(async (resolve, reject) => {
            const summaryRow = typeof row === 'number' ?
                GridSummaryFunctions.getSummaryRowByDataRowIndex(fix, row) : row;
            const summaryCell = GridSummaryFunctions.getSummaryCellByVisibleIndex(summaryRow, cellIndex);
            UIInteractions.triggerEventHandlerKeyDown(key, summaryCell, false, shift, ctrl);
            await wait(DEBOUNCETIME);
            fix.detectChanges();
            resolve();
        })

    public static focusSummaryCell(fix, rowIndex, cellIndex) {
        const summaryRow = GridSummaryFunctions.getSummaryRowByDataRowIndex(fix, rowIndex);
        const summaryCell = GridSummaryFunctions.getSummaryCellByVisibleIndex(summaryRow, cellIndex);
        summaryCell.triggerEventHandler('focus', {});
        fix.detectChanges();
    }
}
export class GridSelectionFunctions {
    public static selectCellsRange =
        (fix, startCell, endCell, ctrl = false, shift = false) => new Promise(async (resolve, reject) => {
            UIInteractions.simulatePointerOverCellEvent('pointerdown', startCell.nativeElement, shift, ctrl);
            startCell.nativeElement.dispatchEvent(new Event('focus'));
            fix.detectChanges();
            await wait();
            fix.detectChanges();

            UIInteractions.simulatePointerOverCellEvent('pointerenter', endCell.nativeElement, shift, ctrl);
            UIInteractions.simulatePointerOverCellEvent('pointerup', endCell.nativeElement, shift, ctrl);
            await wait();
            fix.detectChanges();
            resolve();
        })

    public static selectCellsRangeNoWait(fix, startCell, endCell, ctrl = false, shift = false) {
        UIInteractions.simulatePointerOverCellEvent('pointerdown', startCell.nativeElement, shift, ctrl);
        startCell.nativeElement.dispatchEvent(new Event('focus'));
        fix.detectChanges();

        UIInteractions.simulatePointerOverCellEvent('pointerenter', endCell.nativeElement, shift, ctrl);
        UIInteractions.simulatePointerOverCellEvent('pointerup', endCell.nativeElement, shift, ctrl);
        fix.detectChanges();
    }

    public static selectCellsRangeWithShiftKey =
        (fix, startCell, endCell) => new Promise(async (resolve, reject) => {
            UIInteractions.simulateClickAndSelectCellEvent(startCell);
            await wait();
            fix.detectChanges();

            UIInteractions.simulateClickAndSelectCellEvent(endCell, true);
            await wait();
            fix.detectChanges();
            resolve();
            resolve();
        })

    public static selectCellsRangeWithShiftKeyNoWait(fix, startCell, endCell) {
        UIInteractions.simulateClickAndSelectCellEvent(startCell);
        fix.detectChanges();

        UIInteractions.simulateClickAndSelectCellEvent(endCell, true);
        fix.detectChanges();
    }

    public static verifyCellsRegionSelected(grid, startRowIndex, endRowIndex, startColumnIndex, endColumnIndex, selected = true) {
        const startRow = startRowIndex < endRowIndex ? startRowIndex : endRowIndex;
        const endRow = startRowIndex < endRowIndex ? endRowIndex : startRowIndex;
        const startCol = startColumnIndex < endColumnIndex ? startColumnIndex : endColumnIndex;
        const endCol = startColumnIndex < endColumnIndex ? endColumnIndex : startColumnIndex;
        for (let i = startCol; i <= endCol; i++) {
            for (let j = startRow; j <= endRow; j++) {
                const cell = grid.getCellByColumn(j, grid.columnList.find(col => col.visibleIndex === i).field);
                if (cell) {
                    GridSelectionFunctions.verifyCellSelected(cell, selected);
                }
            }
        }
    }

    public static verifySelectedRange(grid, rowStart, rowEnd, columnStart, columnEnd, rangeIndex = 0, selectedRanges = 1) {
        const range = grid.getSelectedRanges();
        expect(range).toBeDefined();
        expect(range.length).toBe(selectedRanges);
        expect(range[rangeIndex].columnStart).toBe(columnStart);
        expect(range[rangeIndex].columnEnd).toBe(columnEnd);
        expect(range[rangeIndex].rowStart).toBe(rowStart);
        expect(range[rangeIndex].rowEnd).toBe(rowEnd);
    }

    public static verifyCellSelected(cell, selected = true) {
        expect(cell.selected).toBe(selected);
        expect(cell.nativeElement.classList.contains(CELL_SELECTED_CSS_CLASS)).toBe(selected);
    }

    // Check the grid selected cell and cell in in the onSelection function
    public static verifyGridCellSelected(fix, cell: IgxGridCellComponent) {
        const selectedCellFromGrid = cell.grid.selectedCells[0];
        const selectedCell = fix.componentInstance.selectedCell;
        expect(cell.selected).toBe(true);
        expect(selectedCell.value).toEqual(cell.value);
        expect(selectedCell.column.field).toMatch(cell.column.field);
        expect(selectedCell.rowIndex).toEqual(cell.rowIndex);
        expect(selectedCellFromGrid.value).toEqual(cell.value);
        expect(selectedCellFromGrid.column.field).toMatch(cell.column.field);
        expect(selectedCellFromGrid.rowIndex).toEqual(cell.rowIndex);
    }


    public static verifyRowSelected(row, selected = true, hasCheckbox = true) {
        expect(row.selected).toBe(selected);
        expect(row.nativeElement.classList.contains(ROW_SELECTION_CSS_CLASS)).toBe(selected);
        if (hasCheckbox) {
            GridSelectionFunctions.verifyRowHasCheckbox(row.nativeElement);
            expect(GridSelectionFunctions.getRowCheckboxInput(row.nativeElement).checked).toBe(selected);
        }
    }

    public static verifyRowsArraySelected(rows, selected = true, hasCheckbox = true) {
        rows.forEach(row => {
            GridSelectionFunctions.verifyRowSelected(row, selected, hasCheckbox);
        });
    }

    public static getHeaderRow(fix): HTMLElement {
        return fix.nativeElement.querySelector(HEADER_ROW_CSS_CLASS);
    }

    public static getHeaderRows(fix): HTMLElement[] {
        return fix.nativeElement.querySelectorAll(HEADER_ROW_CSS_CLASS);
    }

    public static verifyHeaderRowCheckboxState(parent, checked = false, indeterminate = false) {
        const header = GridSelectionFunctions.getHeaderRow(parent);
        const headerCheckboxElement = GridSelectionFunctions.getRowCheckboxInput(header);
        expect(headerCheckboxElement.checked).toBe(checked);
        expect(headerCheckboxElement.indeterminate).toBe(indeterminate);
    }

    public static verifyHeaderAndRowCheckBoxesAlignment(grid) {
        const headerDiv = GridSelectionFunctions.getRowCheckboxDiv(GridSelectionFunctions.getHeaderRow(grid));
        const firstRowDiv = GridSelectionFunctions.getRowCheckboxDiv(grid.rowList.first.nativeElement);
        const hScrollbar = grid.headerContainer.getScroll();

        expect(headerDiv.offsetWidth).toEqual(firstRowDiv.offsetWidth);
        expect(headerDiv.offsetLeft).toEqual(firstRowDiv.offsetLeft);
        if (hScrollbar.scrollWidth) {
            expect(hScrollbar.offsetLeft).toEqual(firstRowDiv.offsetWidth + firstRowDiv.offsetLeft);
        }
    }

    public static verifyRowHasCheckbox(rowDOM, hasCheckbox = true, hasCheckboxDiv = true, verifyHeader = false) {
        const checkboxDiv = GridSelectionFunctions.getRowCheckboxDiv(rowDOM);
        if (!hasCheckbox && !hasCheckboxDiv) {
            expect(GridSelectionFunctions.getRowCheckboxDiv(rowDOM)).toBeNull();
        } else {
            expect(checkboxDiv).toBeDefined();
            const rowCheckbox = GridSelectionFunctions.getRowCheckbox(rowDOM);
            expect(rowCheckbox).toBeDefined();
            if (!hasCheckbox) {
                expect(rowCheckbox.style.visibility).toEqual('hidden');
            } else if (verifyHeader) {
                expect(rowCheckbox.style.visibility).toEqual('visible');
            } else {
                expect(rowCheckbox.style.visibility).toEqual('');
            }
        }
    }

    public static verifyRowCheckboxIsNotFocused(rowDOM: HTMLElement, focused = false) {
        const rowCheckbox: HTMLElement = GridSelectionFunctions.getRowCheckbox(rowDOM);
        expect(rowCheckbox.classList.contains(FOCUSED_CHECKBOX_CLASS)).toEqual(focused);
    }

    public static verifyHeaderRowHasCheckbox(parent, hasCheckbox = true, hasCheckboxDiv = true) {
        GridSelectionFunctions.verifyRowHasCheckbox(GridSelectionFunctions.getHeaderRow(parent), hasCheckbox, hasCheckboxDiv, true);
    }

    public static getRowCheckboxDiv(rowDOM): HTMLElement {
        return rowDOM.querySelector(ROW_DIV_SELECTION_CHECKBOX_CSS_CLASS);
    }

    public static getRowCheckboxInput(rowDOM): HTMLInputElement {
        return GridSelectionFunctions.getRowCheckboxDiv(rowDOM).querySelector(CHECKBOX_INPUT_CSS_CLASS);
    }

    public static getRowCheckbox(rowDOM): HTMLElement {
        return GridSelectionFunctions.getRowCheckboxDiv(rowDOM).querySelector(CHECKBOX_ELEMENT);
    }

    public static getCheckboxes(fix: ComponentFixture<any>): HTMLElement[] {
        return fix.nativeElement.querySelectorAll(CHECKBOX_ELEMENT);
    }

    public static clickRowCheckbox(row) {
        const checkboxElement = GridSelectionFunctions.getRowCheckboxDiv(row.nativeElement);
        checkboxElement.dispatchEvent(new Event('click', {}));
    }

    public static clickHeaderRowCheckbox(parent) {
        const checkboxElement = GridSelectionFunctions.getRowCheckboxDiv(GridSelectionFunctions.getHeaderRow(parent));
        checkboxElement.dispatchEvent(new Event('click', {}));
    }

    // select - deselect a checkbox without a handler
    public static rowCheckboxClick(row) {
        const checkboxElement = row.nativeElement ?
            row.nativeElement.querySelector(CHECKBOX_LBL_CSS_CLASS) :
            row.querySelector(CHECKBOX_LBL_CSS_CLASS);
        checkboxElement.click();
    }

    public static headerCheckboxClick(parent) {
        GridSelectionFunctions.rowCheckboxClick(GridSelectionFunctions.getHeaderRow(parent));
    }
    //

    public static expandRowIsland(rowNumber = 1) {
        (<any>document.getElementsByClassName(ICON_CSS_CLASS)[rowNumber]).click();
    }
}<|MERGE_RESOLUTION|>--- conflicted
+++ resolved
@@ -948,7 +948,7 @@
     /**
      * returns the filter row debug element.
      */
-   public static getFilterRow(fix: ComponentFixture<any>): DebugElement {
+    public static getFilterRow(fix: ComponentFixture<any>): DebugElement {
         return fix.debugElement.query(By.css(FILTER_UI_ROW));
     }
 
@@ -1079,9 +1079,9 @@
 
     public static clickColumnHeaderUI(columnField: string, fix: ComponentFixture<any>, ctrlKey = false, shiftKey = false) {
         const header = this.getColumnHeader(columnField, fix);
-        header.triggerEventHandler('click', new MouseEvent('click', { shiftKey: shiftKey, ctrlKey: ctrlKey}));
-        fix.detectChanges();
-     }
+        header.triggerEventHandler('click', new MouseEvent('click', { shiftKey: shiftKey, ctrlKey: ctrlKey }));
+        fix.detectChanges();
+    }
 
     public static getFilterChipsForColumn(columnField: string, fix: ComponentFixture<any>) {
         const columnHeader = this.getColumnHeader(columnField, fix);
@@ -1845,23 +1845,17 @@
         }
     }
 
-<<<<<<< HEAD
     public static getHeaderSortIcon(header: DebugElement): DebugElement {
         return header.query(By.css(SORT_ICON_CLASS));
-    }
-
-    public static getDragIndicators(fix: ComponentFixture<any>): HTMLElement[] {
-        return fix.nativeElement.querySelectorAll(DRAG_INDICATOR_CLASS);
-=======
-
-    public static getHeaderSortIcon(header: DebugElement): DebugElement {
-        return  header.query(By.css(SORT_ICON_CLASS));
     }
 
     public static clickHeaderSortIcon(header: DebugElement) {
         const sortIcon = header.query(By.css(SORT_ICON_CLASS));
         sortIcon.triggerEventHandler('click', new Event('click'));
->>>>>>> 934d4428
+    }
+
+    public static getDragIndicators(fix: ComponentFixture<any>): HTMLElement[] {
+        return fix.nativeElement.querySelectorAll(DRAG_INDICATOR_CLASS);
     }
 }
 export class GridSummaryFunctions {
