--- conflicted
+++ resolved
@@ -72,11 +72,8 @@
 const SELECTED_COLUMN_CLASS = 'igx-grid__th--selected';
 const HOVERED_COLUMN_CLASS = 'igx-grid__th--selectable';
 const SELECTED_COLUMN_CELL_CLASS = 'igx-grid__td--column-selected';
-<<<<<<< HEAD
 const FOCUSED_DETAILS_ROW_CLASS = 'igx-grid__tr-container--active';
-=======
 const DRAG_INDICATOR_CLASS = '.igx-grid__drag-indicator';
->>>>>>> 1567db52
 export const PAGER_CLASS = '.igx-paginator__pager';
 
 export class GridFunctions {
@@ -255,8 +252,6 @@
         resolve();
     })
 
-<<<<<<< HEAD
-=======
     public static simulateDetailKeydown(grid: IgxGridComponent, masterRow: IgxGridRowComponent, keyName: string,
         altKey = false, shiftKey = false, ctrlKey = false) {
         const detailRow = GridFunctions.getMasterRowDetail(masterRow);
@@ -267,10 +262,9 @@
             altKey: altKey
         });
         Object.defineProperty(keyboardEvent, 'target', { value: detailRow });
-        grid.detailsKeyboardHandler(keyboardEvent, masterRow.index + 1, detailRow);
-    }
-
->>>>>>> 1567db52
+        // grid.detailsKeyboardHandler(keyboardEvent, masterRow.index + 1, detailRow);
+    }
+
     public static toggleMasterRow(fix: ComponentFixture<any>, row: IgxGridRowComponent) {
         const rowDE = fix.debugElement.queryAll(By.directive(IgxGridRowComponent)).find(el => el.componentInstance === row);
         const expandCellDE = rowDE.query(By.directive(IgxGridExpandableCellComponent));
@@ -1994,13 +1988,6 @@
         expect(hasClass === active).toBeTruthy();
     }
 
-<<<<<<< HEAD
-    public static focusSummaryCell(fix, row, cellIndex) {
-        const summaryRow = typeof row === 'number' ?
-            GridSummaryFunctions.getSummaryRowByDataRowIndex(fix, row) : row;
-        const summaryCell = GridSummaryFunctions.getSummaryCellByVisibleIndex(summaryRow, cellIndex);
-        UIInteractions.simulateClickAndSelectCellEvent(summaryCell);
-=======
     public static moveSummaryCell =
         (fix, row, cellIndex, key, shift = false, ctrl = false) => new Promise(async (resolve, reject) => {
             const summaryRow = typeof row === 'number' ?
@@ -2016,7 +2003,6 @@
         const summaryRow = GridSummaryFunctions.getSummaryRowByDataRowIndex(fix, rowIndex);
         const summaryCell = GridSummaryFunctions.getSummaryCellByVisibleIndex(summaryRow, cellIndex);
         summaryCell.triggerEventHandler('focus', {});
->>>>>>> 1567db52
         fix.detectChanges();
     }
 }
