
import { DebugElement } from '@angular/core';
import { By } from '@angular/platform-browser';
import { take } from 'rxjs/operators';
import { ComponentFixture, tick } from '@angular/core/testing';
import { IgxInputDirective } from '../input-group';
import { IgxGridHeaderComponent } from '../grids/headers/grid-header.component';
import { IgxChipComponent } from '../chips';
import { IgxGridComponent } from '../grids/grid/grid.component';
import { IgxColumnGroupComponent } from '../grids/columns/column-group.component';
import { IgxGridHeaderGroupComponent } from '../grids/headers/grid-header-group.component';
import { SortingDirection } from '../data-operations/sorting-expression.interface';
import { IgxCheckboxComponent } from '../checkbox/checkbox.component';
import { UIInteractions, wait } from './ui-interactions.spec';
import { IgxGridGroupByRowComponent, IgxGridCellComponent, IgxGridRowComponent, IgxColumnComponent } from '../grids/grid';
import { ControlsFunction, BUTTON_DISABLED_CLASS } from './controls-functions.spec';
import { IgxGridExpandableCellComponent } from '../grids/grid/expandable-cell.component';

const SUMMARY_LABEL_CLASS = '.igx-grid-summary__label';
const SUMMARY_ROW = 'igx-grid-summary-row';
const CELL_ACTIVE_CSS_CLASS = 'igx-grid-summary--active';
const SORTING_ICON_ASC_CONTENT = 'arrow_upward';
const FILTER_UI_CELL = 'igx-grid-filtering-cell';
const FILTER_UI_ROW = 'igx-grid-filtering-row';
const FILTER_UI_CONNECTOR = 'igx-filtering-chips__connector';
const FILTER_ROW_BUTTONS_CLASS = '.igx-grid__filtering-row-editing-buttons';
const FILTER_UI_INDICATOR = 'igx-grid__filtering-cell-indicator';
const FILTER_CHIP_CLASS = '.igx-filtering-chips';
const ESF_MENU_CLASS = '.igx-excel-filter__menu';
const ESF_SORT_CLASS = '.igx-excel-filter__sort';
const ESF_MOVE_CLASS = '.igx-excel-filter__move';
const ESF_CUSTOM_FILTER_DIALOG_CLASS = '.igx-excel-filter__secondary';
const ESF_FILTER_ICON = '.igx-excel-filter__icon';
const ESF_FILTER_ICON_FILTERED = '.igx-excel-filter__icon--filtered';
const ESF_ADD_FILTER_CLASS = '.igx-excel-filter__add-filter';
const ESF_DEFAULT_EXPR = 'igx-excel-style-default-expression';
const ESF_DATE_EXPR = 'igx-excel-style-date-expression';
const BANNER_CLASS = '.igx-banner';
const BANNER_TEXT_CLASS = '.igx-banner__text';
const BANNER_ROW_CLASS = '.igx-banner__row';
const EDIT_OVERLAY_CONTENT = '.igx-overlay__content';
const PAGER_BUTTONS = '.igx-paginator__pager > button';
const ACTIVE_GROUP_ROW_CLASS = 'igx-grid__group-row--active';
const GROUP_ROW_CLASS = 'igx-grid-groupby-row';
const CELL_SELECTED_CSS_CLASS = 'igx-grid__td--selected';
const ROW_DIV_SELECTION_CHECKBOX_CSS_CLASS = '.igx-grid__cbx-selection';
const ROW_SELECTION_CSS_CLASS = 'igx-grid__tr--selected';
const HEADER_ROW_CSS_CLASS = '.igx-grid__thead';
const CHECKBOX_INPUT_CSS_CLASS = '.igx-checkbox__input';
const SCROLL_START_CSS_CLASS = '.igx-grid__scroll-start';
const CHECKBOX_ELEMENT = 'igx-checkbox';
const ICON_CSS_CLASS = 'material-icons igx-icon';
const CHECKBOX_LBL_CSS_CLASS = '.igx-checkbox__composite';
const DEBOUNCETIME = 50;
const GROUP_EXPANDER_CLASS = '.igx-grid__th-expander';
const GROUP_HEADER_CLASS = '.igx-grid__th-group-title';
const CELL_CSS_CLASS = '.igx-grid__td';
const ROW_CSS_CLASS = '.igx-grid__tr';
const FOCUSED_CHECKBOX_CLASS = 'igx-checkbox--focused';
const GRID_BODY_CLASS = '.igx-grid__tbody';
const GRID_FOOTER_CLASS = '.igx-grid__tfoot';
const GRID_CONTENT_CLASS = '.igx-grid__tbody-content';
const GRID_HEADER_CLASS = '.igx-grid__thead-wrapper';
const DISPLAY_CONTAINER = 'igx-display-container';
const SORT_ICON_CLASS = '.sort-icon';
const SELECTED_COLUMN_CLASS = 'igx-grid__th--selected';
const HOVERED_COLUMN_CLASS = 'igx-grid__th--selectable';
const SELECTED_COLUMN_CELL_CLASS = 'igx-grid__td--column-selected';
const FOCUSED_DETAILS_ROW_CLASS = 'igx-grid__tr-container--active';
export const PAGER_CLASS = '.igx-paginator__pager';

export class GridFunctions {

    public static getRows(fix): DebugElement[] {
        const rows: DebugElement[] = fix.debugElement.queryAll(By.css(ROW_CSS_CLASS));
        rows.shift();
        return rows;
    }

    public static getRowCells(fix, rowIndex: number, row: DebugElement = null): DebugElement[] {
        const rowElement = row ? row : GridFunctions.getRows(fix)[rowIndex];
        return rowElement.queryAll(By.css(CELL_CSS_CLASS));
    }

    public static getGridBody(fix): DebugElement {
        return fix.debugElement.query(By.css(GRID_BODY_CLASS));
    }

    public static getGridContent(fix): DebugElement {
        return fix.debugElement.query(By.css(GRID_CONTENT_CLASS));
    }

    public static getGridHeader(fix): DebugElement {
        return fix.debugElement.query(By.css(GRID_HEADER_CLASS));
    }

    public static getGridDisplayContainer(fix): DebugElement {
        const gridBody = this.getGridBody(fix);
        return gridBody.query(By.css(DISPLAY_CONTAINER));
    }

    public static getGridFooter(fix): DebugElement {
        return fix.debugElement.query(By.css(GRID_FOOTER_CLASS));
    }

    public static getRowDisplayContainer(fix, index: number): DebugElement {
        const row = GridFunctions.getRows(fix)[index];
        return row.query(By.css(DISPLAY_CONTAINER));
    }

    public static getColGroup(grid: IgxGridComponent, headerName: string): IgxColumnGroupComponent {
        const colGroups = grid.columnList.filter(c => c.columnGroup && c.header === headerName);
        if (colGroups.length === 0) {
            return null;
        } else if (colGroups.length === 1) {
            return colGroups[0];
        } else {
            throw new Error('More than one column group found.');
        }
    }

    public static calcMaxSummaryHeight(columnList, summaries: DebugElement[], defaultRowHeight) {
        let maxSummaryLength = 0;
        let index = 0;
        columnList.filter((col) => col.hasSummary).forEach((column) => {
            const currentLength = summaries[index].queryAll(By.css(SUMMARY_LABEL_CLASS)).length;
            if (maxSummaryLength < currentLength) {
                maxSummaryLength = currentLength;
            }
            index++;
        });
        const expectedLength = maxSummaryLength * defaultRowHeight;
        return expectedLength;
    }

    /**
     * Focus the first cell in the grid
     */
    public static focusFirstCell(fix: ComponentFixture<any>) {
        this.getGridHeader(fix).triggerEventHandler('focus', null);
        fix.detectChanges();
        this.getGridContent(fix).triggerEventHandler('focus', null);
        fix.detectChanges();
    }

    /**
<<<<<<< HEAD
     * Focus the cell in the grid
    */
=======
     * Focus the first cell in the grid
     */
>>>>>>> e0887cc4
    public static focusCell(fix: ComponentFixture<any>, cell: IgxGridCellComponent) {
        this.getGridContent(fix).triggerEventHandler('focus', null);
        fix.detectChanges();
        cell.activate(null);
        fix.detectChanges();
    }

    public static scrollLeft(grid: IgxGridComponent, newLeft: number) {
        const hScrollbar = grid.headerContainer.getScroll();
        hScrollbar.scrollLeft = newLeft;
    }

    public static scrollRight(grid: IgxGridComponent, newRight: number) {
        const hScrollbar = grid.parentVirtDir.getScroll();
        hScrollbar.scrollRight = newRight;
    }

    public static scrollTop(grid: IgxGridComponent, newTop: number) {
        const vScrollbar = grid.verticalScrollContainer.getScroll();
        vScrollbar.scrollTop = newTop;
    }

    public static navigateHorizontallyToIndex = (
        grid: IgxGridComponent,
        cell: IgxGridCellComponent,
        index: number,
        shift = false) => new Promise(async (resolve) => {
            // grid - the grid in which to navigate.
            // cell - current cell from which the navigation will start.
            // index - the index to which to navigate
            // shift - if the Shift key should be pressed on keydown event

            const currIndex = cell.visibleColumnIndex;
            const dir = currIndex < index ? 'ArrowRight' : 'ArrowLeft';
            const nextIndex = dir === 'ArrowRight' ? currIndex + 1 : currIndex - 1;
            const visibleColumns = grid.visibleColumns.sort((c1, c2) => c1.visibleIndex - c2.visibleIndex);
            const nextCol = visibleColumns[nextIndex];
            let nextCell = nextCol ? grid.getCellByColumn(cell.rowIndex, nextCol.field) : null;

            // if index reached return
            if (currIndex === index) { resolve(); return; }
            // else call arrow up/down
            UIInteractions.triggerKeyDownEvtUponElem(dir, cell.nativeElement, true, false, shift);

            grid.cdr.detectChanges();
            // if next row exists navigate next
            if (nextCell) {
                await wait(10);
                grid.cdr.detectChanges();
                GridFunctions.navigateHorizontallyToIndex(grid, nextCell, index, shift).then(() => { resolve(); });
            } else {
                // else wait for chunk to load.
                grid.parentVirtDir.onChunkLoad.pipe(take(1)).subscribe({
                    next: () => {
                        grid.cdr.detectChanges();
                        nextCell = nextCol ? grid.getCellByColumn(cell.rowIndex, nextCol.field) : null;
                        GridFunctions.navigateHorizontallyToIndex(grid, nextCell, index, shift).then(() => { resolve(); });
                    }
                });
            }
        })

    public static getMasterRowDetail(row: IgxGridRowComponent) {
        const nextSibling = row.element.nativeElement.nextElementSibling;
        if (nextSibling &&
            nextSibling.tagName.toLowerCase() === 'div' &&
            nextSibling.getAttribute('detail') === 'true') {
            return nextSibling;
        }
        return null;
    }

    public static verifyMasterDetailRowFocused(row: HTMLElement, focused = true) {
        expect(row.classList.contains(FOCUSED_DETAILS_ROW_CLASS)).toEqual(focused);
    }

    public static setAllExpanded(grid: IgxGridComponent, data: Array<any>) {
        const allExpanded = new Map<any, boolean>();
        data.forEach(item => {
            allExpanded.set(item['ID'], true);
        });
        grid.expansionStates = allExpanded;
    }

    public static elementInGridView(grid: IgxGridComponent, element: HTMLElement): boolean {
        const gridBottom = grid.tbody.nativeElement.getBoundingClientRect().bottom;
        const gridTop = grid.tbody.nativeElement.getBoundingClientRect().top;
        return element.getBoundingClientRect().top >= gridTop && element.getBoundingClientRect().bottom <= gridBottom;
    }

    public static toggleMasterRowByClick = (fix, row: IgxGridRowComponent, debounceTime) => new Promise(async (resolve, reject) => {
        const icon = row.element.nativeElement.querySelector('igx-icon');
        UIInteractions.clickElement(icon.parentElement);
        await wait(debounceTime);
        fix.detectChanges();

        resolve();
    })

    public static toggleMasterRow(fix: ComponentFixture<any>, row: IgxGridRowComponent) {
        const rowDE = fix.debugElement.queryAll(By.directive(IgxGridRowComponent)).find(el => el.componentInstance === row);
        const expandCellDE = rowDE.query(By.directive(IgxGridExpandableCellComponent));
        expandCellDE.componentInstance.toggle(new MouseEvent('click'));
        fix.detectChanges();
    }

    public static getMasterRowDetailDebug(fix: ComponentFixture<any>, row: IgxGridRowComponent) {
        const rowDE = fix.debugElement.queryAll(By.directive(IgxGridRowComponent)).find(el => el.componentInstance === row);
        const detailDE = rowDE.parent.children
            .find(el => el.attributes['detail'] === 'true' && el.attributes['data-rowindex'] === row.index + 1 + '');
        return detailDE;
    }

    public static getAllMasterRowDetailDebug(fix: ComponentFixture<any>) {
        return fix.debugElement.queryAll(By.css('div[detail="true"]')).sort((a, b) => a.context.index - b.context.index);
    }

    public static getRowExpandIconName(row: IgxGridRowComponent) {
        return row.element.nativeElement.querySelector('igx-icon').innerText;
    }

    public static getGroupedRows(fix): DebugElement[] {
        return fix.debugElement.queryAll(By.css(GROUP_ROW_CLASS));
    }

    public static verifyGroupRowIsFocused(groupRow, focused = true) {
         expect(groupRow.nativeElement.classList.contains(ACTIVE_GROUP_ROW_CLASS)).toBe(focused);
    }

    public static getCurrentCellFromGrid(grid, row, cell) {
        const gridRow = grid.rowList.toArray()[row];
        const gridCell = gridRow.cells.toArray()[cell];
        return gridCell;
    }

    public static getValueFromCellElement(cell) {
        return cell.nativeElement.textContent.trim();
    }

    public static verifyColumnIsHidden(column, isHidden: boolean, visibleColumnsCount: number) {
        expect(column.hidden).toBe(isHidden, 'Hidden is not ' + isHidden);

        const visibleColumns = column.grid.visibleColumns;
        expect(visibleColumns.length).toBe(visibleColumnsCount, 'Unexpected visible columns count!');
        expect(visibleColumns.findIndex((col) => col === column) > -1).toBe(!isHidden, 'Unexpected result for visibleColumns collection!');
    }

    public static verifyColumnsAreHidden(columns, isHidden: boolean, visibleColumnsCount: number) {
        const visibleColumns = columns[0].grid.visibleColumns;
        columns.forEach(column => {
            expect(column.hidden).toBe(isHidden, 'Hidden is not ' + isHidden);
            expect(visibleColumns.findIndex((col) => col === column) > -1)
                .toBe(!isHidden, 'Unexpected result for visibleColumns collection!');
        });
        expect(visibleColumns.length).toBe(visibleColumnsCount, 'Unexpected visible columns count!');
    }

    public static verifyColumnIsPinned(column, isPinned: boolean, pinnedColumnsCount: number) {
        expect(column.pinned).toBe(isPinned, 'Pinned is not ' + isPinned);

        const pinnedColumns = column.grid.pinnedColumns;
        expect(pinnedColumns.length).toBe(pinnedColumnsCount, 'Unexpected pinned columns count!');
        expect(pinnedColumns.findIndex((col) => col === column) > -1).toBe(isPinned, 'Unexpected result for pinnedColumns collection!');
    }

    /* Filtering-related methods */
    public static verifyFilterUIPosition(filterUIContainer, grid) {
        const filterUiRightBorder = filterUIContainer.nativeElement.offsetParent.offsetLeft +
            filterUIContainer.nativeElement.offsetLeft + filterUIContainer.nativeElement.offsetWidth;
        expect(filterUiRightBorder).toBeLessThanOrEqual(grid.nativeElement.offsetWidth);
    }

    // Generate expected results for 'date' filtering conditions based on the current date
    public static createDateFilterConditions(grid: IgxGridComponent, today) {
        const expectedResults = [];
        // day + 15
        const dateItem0 = GridFunctions.generateICalendarDate(grid.data[0].ReleaseDate,
            today.getFullYear(), today.getMonth());
        // month - 1
        const dateItem1 = GridFunctions.generateICalendarDate(grid.data[1].ReleaseDate,
            today.getFullYear(), today.getMonth());
        // day - 1
        const dateItem3 = GridFunctions.generateICalendarDate(grid.data[3].ReleaseDate,
            today.getFullYear(), today.getMonth());
        // day + 1
        const dateItem5 = GridFunctions.generateICalendarDate(grid.data[5].ReleaseDate,
            today.getFullYear(), today.getMonth());
        // month + 1
        const dateItem6 = GridFunctions.generateICalendarDate(grid.data[6].ReleaseDate,
            today.getFullYear(), today.getMonth());

        let thisMonthCountItems = 1;
        let nextMonthCountItems = 1;
        let lastMonthCountItems = 1;
        let thisYearCountItems = 6;
        let nextYearCountItems = 0;
        let lastYearCountItems = 0;

        // LastMonth filter
        if (dateItem3.isPrevMonth) {
            lastMonthCountItems++;
        }
        expectedResults[0] = lastMonthCountItems;

        // thisMonth filter
        if (dateItem0.isCurrentMonth) {
            thisMonthCountItems++;
        }

        if (dateItem3.isCurrentMonth) {
            thisMonthCountItems++;
        }

        if (dateItem5.isCurrentMonth) {
            thisMonthCountItems++;
        }

        // NextMonth filter
        if (dateItem0.isNextMonth) {
            nextMonthCountItems++;
        }

        if (dateItem5.isNextMonth) {
            nextMonthCountItems++;
        }
        expectedResults[1] = nextMonthCountItems;

        // ThisYear, NextYear, PreviousYear filter

        // day + 15
        if (!dateItem0.isThisYear) {
            thisYearCountItems--;
        }

        if (dateItem0.isNextYear) {
            nextYearCountItems++;
        }

        // month - 1
        if (!dateItem1.isThisYear) {
            thisYearCountItems--;
        }

        if (dateItem1.isLastYear) {
            lastYearCountItems++;
        }

        // day - 1
        if (!dateItem3.isThisYear) {
            thisYearCountItems--;
        }

        if (dateItem3.isLastYear) {
            lastYearCountItems++;
        }

        // day + 1
        if (!dateItem5.isThisYear) {
            thisYearCountItems--;
        }

        if (dateItem5.isNextYear) {
            nextYearCountItems++;
        }

        // month + 1
        if (!dateItem6.isThisYear) {
            thisYearCountItems--;
        }

        if (dateItem6.isNextYear) {
            nextYearCountItems++;
        }

        // ThisYear filter result
        expectedResults[2] = thisYearCountItems;

        // NextYear filter result
        expectedResults[3] = nextYearCountItems;

        // PreviousYear filter result
        expectedResults[4] = lastYearCountItems;

        // ThisMonth filter result
        expectedResults[5] = thisMonthCountItems;

        return expectedResults;
    }

    public static generateICalendarDate(date: Date, year: number, month: number) {
        return {
            date,
            isCurrentMonth: date.getFullYear() === year && date.getMonth() === month,
            isLastYear: GridFunctions.isLastYear(date, year),
            isNextMonth: GridFunctions.isNextMonth(date, year, month),
            isNextYear: GridFunctions.isNextYear(date, year),
            isPrevMonth: GridFunctions.isPreviousMonth(date, year, month),
            isThisYear: GridFunctions.isThisYear(date, year)
        };
    }

    public static isPreviousMonth(date: Date, year: number, month: number): boolean {
        if (date.getFullYear() === year) {
            return date.getMonth() < month;
        }
        return date.getFullYear() < year;
    }

    public static isNextMonth(date: Date, year: number, month: number): boolean {
        if (date.getFullYear() === year) {
            return date.getMonth() > month;
        }
        return date.getFullYear() > year;
    }

    public static isThisYear(date: Date, year: number): boolean {
        return date.getFullYear() === year;
    }

    public static isLastYear(date: Date, year: number): boolean {
        return date.getFullYear() < year;
    }

    public static isNextYear(date: Date, year: number): boolean {
        return date.getFullYear() > year;
    }

    /* Grouping-related members */
    public static checkGroups(groupRows, expectedGroupOrder, grExpr?) {
        // verify group rows are sorted correctly, their indexes in the grid are correct and their group records match the group value.
        let count = 0;
        const maxLevel = grExpr ? grExpr.length - 1 : 0;
        for (const groupRow of groupRows) {
            const recs = groupRow.groupRow.records;
            const val = groupRow.groupRow.value;
            const index = groupRow.index;
            const field = groupRow.groupRow.expression.fieldName;
            const level = groupRow.groupRow.level;
            expect(level).toEqual(grExpr ? grExpr.indexOf(groupRow.groupRow.expression) : 0);
            expect(index).toEqual(count);
            count++;
            expect(val).toEqual(expectedGroupOrder[groupRows.indexOf(groupRow)]);
            for (const rec of recs) {
                if (level === maxLevel) {
                    count++;
                }
                expect(rec[field]).toEqual(val);
            }
        }
    }

    public static checkChips(chips, grExpr, sortExpr) {
        for (let i = 0; i < chips.length; i++) {
            const chip = chips[i].querySelector('span.igx-chip__label>span').innerText;
            const chipDirection = chips[i].querySelector('span.igx-chip__label>igx-icon').innerText;
            const grp = grExpr[i];
            const s = sortExpr[i];
            expect(chip).toBe(grp.fieldName);
            expect(chip).toBe(s.fieldName);
            if (chipDirection === SORTING_ICON_ASC_CONTENT) {
                expect(grp.dir).toBe(SortingDirection.Asc);
                expect(s.dir).toBe(SortingDirection.Asc);
            } else {
                expect(grp.dir).toBe(SortingDirection.Desc);
                expect(s.dir).toBe(SortingDirection.Desc);
            }
        }
    }

    public static getChipText(chipElem) {
        return chipElem.nativeElement.querySelector('div.igx-chip__content').innerText.trim();
    }

    public static clickChip(debugElement) {
        UIInteractions.clickElement(debugElement.componentInstance.elementRef);
    }

    /* Search-related members */
    public static findNext(grid: IgxGridComponent, text: string) {
        const promise = new Promise((resolve) => {
            grid.verticalScrollContainer.onChunkLoad.subscribe((state) => {
                resolve(state);
            });

            grid.findNext(text);
        });

        return promise;
    }

    public static findPrev(grid: IgxGridComponent, text: string) {
        const promise = new Promise((resolve) => {
            grid.verticalScrollContainer.onChunkLoad.subscribe((state) => {
                resolve(state);
            });

            grid.findPrev(text);
        });

        return promise;
    }

    public static isInView(index, state): boolean {
        return index > state.startIndex && index <= state.startIndex + state.chunkSize;
    }

    /* Toolbar-related members */
    public static getToolbar(fixture) {
        return fixture.debugElement.query(By.css('igx-grid-toolbar'));
    }

    public static getOverlay(fixture) {
        const div = fixture.debugElement.nativeElement.parentElement.lastChild;
        return div.classList.contains('igx-overlay') ? div : null;
    }

    public static getAdvancedFilteringButton(fix: ComponentFixture<any>) {
        const button = GridFunctions.getToolbar(fix).queryAll(By.css('button'))
            .find((b) => b.nativeElement.name === 'btnAdvancedFiltering');
        return button ? button.nativeElement : undefined;
    }

    public static getColumnHidingButton(fixture) {
        const button = GridFunctions.getToolbar(fixture).queryAll(By.css('button'))
            .find((b) => b.nativeElement.name === 'btnColumnHiding');
        return button ? button.nativeElement : undefined;
    }

    public static getColumnPinningButton(fixture) {
        const button = GridFunctions.getToolbar(fixture).queryAll(By.css('button'))
            .find((b) => b.nativeElement.name === 'btnColumnPinning');
        return button ? button.nativeElement : undefined;
    }

    public static getExportButton(fixture) {
        const div = GridFunctions.getToolbar(fixture).query(By.css('.igx-grid-toolbar__dropdown#btnExport'));
        return (div) ? div.query(By.css('button')) : null;
    }

    public static getExportOptions(fixture) {
        const div = GridFunctions.getOverlay(fixture);
        return (div) ? div.querySelectorAll('li') : null;
    }

    public static getCheckboxElement(name: string, element: DebugElement, fix) {
        const checkboxElements = element.queryAll(By.css('igx-checkbox'));
        const chkElement = checkboxElements.find((el) =>
            (el.context as IgxCheckboxComponent).placeholderLabel.nativeElement.innerText === name);

        return chkElement;
    }

    public static getCheckboxInput(name: string, element: DebugElement, fix) {
        const checkboxEl = this.getCheckboxElement(name, element, fix);
        const chkInput = checkboxEl.query(By.css('input')).nativeElement as HTMLInputElement;

        return chkInput;
    }

    public static getCheckboxInputs(element: DebugElement): HTMLInputElement[] {
        const checkboxElements = element.queryAll(By.css('igx-checkbox'));
        const inputs = [];
        checkboxElements.forEach((el) => {
            inputs.push(el.query(By.css('input')).nativeElement as HTMLInputElement);
        });

        return inputs;
    }

    public static verifyCheckbox(name: string, isChecked: boolean, isDisabled: boolean, element: DebugElement, fix) {
        const chkInput = this.getCheckboxInput(name, element, fix);
        expect(chkInput.type).toBe('checkbox');
        expect(chkInput.disabled).toBe(isDisabled);
        expect(chkInput.checked).toBe(isChecked);
    }

    // Filtering
    public static getFilteringCells(fix) {
        return fix.debugElement.queryAll(By.css(FILTER_UI_CELL));
    }

    public static getFilteringChips(fix) {
        return fix.debugElement.queryAll(By.css(FILTER_CHIP_CLASS));
    }

    public static getFilteringChipPerIndex(fix, index) {
        return this.getFilteringCells(fix)[index].queryAll(By.css(FILTER_CHIP_CLASS));
    }

    public static getFilterRowCloseButton(fix): DebugElement {
        const filterUIRow = fix.debugElement.query(By.css(FILTER_UI_ROW));
        const buttonsContainer = filterUIRow.query(By.css(FILTER_ROW_BUTTONS_CLASS));
        return buttonsContainer.queryAll(By.css('button'))[1];
    }

    public static removeFilterChipByIndex(index: number, filterUIRow) {
        const filterChip = filterUIRow.queryAll(By.css('igx-chip'))[index];
        ControlsFunction.clickChipRemoveButton(filterChip.nativeElement);
    }

    public static verifyFilteringDropDownIsOpened(fix, opened = true) {
        const dropdownList = fix.debugElement.query(By.css('div.igx-drop-down__list.igx-toggle'));
        expect(dropdownList !== null).toEqual(opened);
    }

    public static selectFilteringCondition(cond: string, ddList) {
        const ddItems = ddList.nativeElement.children;
        let i;
        for (i = 0; i < ddItems.length; i++) {
            if (ddItems[i].textContent === cond) {
                ddItems[i].click();
                tick(100);
                return;
            }
        }
    }

    public static openFilterDDAndSelectCondition(fix: ComponentFixture<any>, index: number) {
        GridFunctions.openFilterDD(fix.debugElement);
        tick();
        fix.detectChanges();

        const ddList = fix.debugElement.query(By.css('div.igx-drop-down__list-scroll'));
        const ddItems = ddList.nativeElement.children;
        ddItems[index].click();
        tick(100);
        fix.detectChanges();
    }

    public static applyFilter(value: string, fix: ComponentFixture<any>) {
        const filterUIRow = fix.debugElement.query(By.css(FILTER_UI_ROW));
        const input = filterUIRow.query(By.directive(IgxInputDirective));
        UIInteractions.sendInputElementValue(input.nativeElement, value, fix);

        // Enter key to submit
        UIInteractions.triggerEventHandlerKeyDown('Enter', input);
        fix.detectChanges();
    }

    public static filterBy(condition: string, value: string, fix: ComponentFixture<any>) {
        // open dropdown
        this.openFilterDD(fix.debugElement);
        fix.detectChanges();

        const ddList = fix.debugElement.query(By.css('div.igx-drop-down__list-scroll'));
        this.selectFilteringCondition(condition, ddList);
        // fix.detectChanges();
        tick(100);
        this.applyFilter(value, fix);
        tick(100);
    }

    public static typeValueInFilterRowInput(value, fix, input = null) {
        if (!input) {
            const filterUIRow = fix.debugElement.query(By.css(FILTER_UI_ROW));
            input = filterUIRow.query(By.directive(IgxInputDirective));
        }
        UIInteractions.sendInputElementValue(input.nativeElement, value, fix);
    }

    public static submitFilterRowInput(fix) {
        const filterUIRow = fix.debugElement.query(By.css(FILTER_UI_ROW));
        const input = filterUIRow.query(By.directive(IgxInputDirective));

        UIInteractions.triggerEventHandlerKeyDown('Enter', input);
        fix.detectChanges();
    }

    public static resetFilterRow(fix: ComponentFixture<any>) {
        fix.componentInstance.grid.filteringRow.onClearClick();
        tick(100);
        fix.detectChanges();
    }

    public static closeFilterRow(fix: ComponentFixture<any>) {
        fix.componentInstance.grid.filteringRow.close();
        fix.detectChanges();
    }

    public static openFilterDD(elem: DebugElement) {
        const filterUIRow = elem.query(By.css(FILTER_UI_ROW));
        const filterIcon = filterUIRow.query(By.css('igx-icon'));
        filterIcon.nativeElement.click();
    }

    /**
     * Gets the ESF icon when no filter is applied
     */
    public static getExcelFilterIcon(fix: ComponentFixture<any>, columnField: string) {
        const columnHeader = GridFunctions.getColumnHeader(columnField, fix).nativeElement;
        return columnHeader.querySelector(ESF_FILTER_ICON);
    }

    /**
     * Gets the ESF icon when filter is applied
     */
    public static getExcelFilterIconFiltered(fix: ComponentFixture<any>, columnField: string) {
        const columnHeader = GridFunctions.getColumnHeader(columnField, fix).nativeElement;
        return columnHeader.querySelector(ESF_FILTER_ICON_FILTERED);
    }

    public static clickExcelFilterIcon(fix: ComponentFixture<any>, columnField: string) {
        const filterIcon = GridFunctions.getExcelFilterIcon(fix, columnField);
        const filterIconFiltered = GridFunctions.getExcelFilterIconFiltered(fix, columnField);
        const icon = (filterIcon) ? filterIcon : filterIconFiltered;
        UIInteractions.clickElement(icon);
    }

    public static clickExcelFilterIconFromCode(fix: ComponentFixture<any>, grid: IgxGridComponent, columnField: string) {
        const event = { stopPropagation: () => { }, preventDefault: () => { } };
        const header = grid.getColumnByName(columnField).headerCell;
        header.onFilteringIconClick(event);
        tick(50);
        fix.detectChanges();
    }

    public static getApplyButtonExcelStyleFiltering(fix: ComponentFixture<any>, menu = null) {
        const excelMenu = menu ? menu : GridFunctions.getExcelStyleFilteringComponent(fix);
        const raisedButtons = Array.from(excelMenu.querySelectorAll('.igx-button--raised'));
        const applyButton: any = raisedButtons.find((rb: any) => rb.innerText === 'apply');
        return applyButton;
    }

    public static clickApplyExcelStyleFiltering(fix: ComponentFixture<any>, menu = null) {
        const applyButton = GridFunctions.getApplyButtonExcelStyleFiltering(fix, menu);
        applyButton.click();
    }

    public static clickCancelExcelStyleFiltering(fix: ComponentFixture<any>, menu = null) {
        const excelMenu = menu ? menu : GridFunctions.getExcelStyleFilteringComponent(fix);
        const flatButtons = Array.from(excelMenu.querySelectorAll('.igx-button--flat'));
        const cancelButton: any = flatButtons.find((rb: any) => rb.innerText === 'cancel');
        cancelButton.click();
    }

    public static getExcelFilterCascadeButton(fix: ComponentFixture<any>, menu = null): HTMLElement {
        const excelMenu = menu ? menu : GridFunctions.getExcelStyleFilteringComponent(fix);
        return excelMenu.querySelector('.igx-excel-filter__actions-filter');
    }

    public static clickExcelFilterCascadeButton(fix: ComponentFixture<any>, menu = null) {
        const cascadeButton = GridFunctions.getExcelFilterCascadeButton(fix, menu);
        cascadeButton.click();
    }

    public static clickOperatorFromCascadeMenu(fix: ComponentFixture<any>, operatorIndex: number) {
        ControlsFunction.clickDropDownItem(fix, operatorIndex);
    }

    public static getApplyExcelStyleCustomFiltering(fix: ComponentFixture<any>): HTMLElement {
        const customFilterMenu = GridFunctions.getExcelStyleCustomFilteringDialog(fix);
        const raisedButtons = Array.from(customFilterMenu.querySelectorAll('.igx-button--raised'));
        const applyButton = raisedButtons.find((rb: any) => rb.innerText === 'apply');
        return applyButton as HTMLElement;
    }

    public static clickApplyExcelStyleCustomFiltering(fix: ComponentFixture<any>) {
        const applyButton = GridFunctions.getApplyExcelStyleCustomFiltering(fix);
        applyButton.click();
        fix.detectChanges();
    }

    public static clickClearFilterExcelStyleCustomFiltering(fix: ComponentFixture<any>) {
        const customFilterMenu = GridFunctions.getExcelStyleCustomFilteringDialog(fix);
        const raisedButtons = Array.from(customFilterMenu.querySelectorAll('.igx-button--flat'));
        const button: any = raisedButtons.find((rb: any) => rb.innerText === 'Clear filter');
        button.click();
        fix.detectChanges();
    }

    public static getExcelCustomFilteringExpressionAndButton(fix: ComponentFixture<any>, expressionIndex = 0): HTMLElement {
        const expr = GridFunctions.getExcelCustomFilteringDefaultExpressions(fix)[expressionIndex];
        const andButton = GridFunctions.sortNativeElementsHorizontally(Array.from(expr.querySelectorAll('.igx-button-group__item')))[0];
        return andButton;
    }

    public static getExcelCustomFilteringExpressionOrButton(fix: ComponentFixture<any>, expressionIndex = 0): HTMLElement {
        const expr = GridFunctions.getExcelCustomFilteringDefaultExpressions(fix)[expressionIndex];
        const orButton = GridFunctions.sortNativeElementsHorizontally(Array.from(expr.querySelectorAll('.igx-button-group__item')))[1];
        return orButton;
    }

    public static clickCancelExcelStyleCustomFiltering(fix: ComponentFixture<any>) {
        const customFilterMenu = GridFunctions.getExcelStyleCustomFilteringDialog(fix);
        const flatButtons = Array.from(customFilterMenu.querySelectorAll('.igx-button--flat'));
        const cancelButton: any = flatButtons.find((rb: any) => rb.innerText === 'cancel');
        cancelButton.click();
    }

    public static getAddFilterExcelStyleCustomFiltering(fix: ComponentFixture<any>): HTMLElement {
        const customFilterMenu = GridFunctions.getExcelStyleCustomFilteringDialog(fix);
        const addFilterButton: HTMLElement = customFilterMenu.querySelector(ESF_ADD_FILTER_CLASS);
        return addFilterButton;
    }

    public static clickAddFilterExcelStyleCustomFiltering(fix: ComponentFixture<any>) {
        const addFilterButton = GridFunctions.getAddFilterExcelStyleCustomFiltering(fix);
        addFilterButton.click();
    }

    /**
     * Click the pin/unpin icon in the ESF by specifying whether the icon is in the header
     * or at its default position (depending on the display density).
     */
    public static clickPinIconInExcelStyleFiltering(fix: ComponentFixture<any>, isIconInHeader: boolean = true) {
        let pinUnpinIcon: any;
        if (isIconInHeader) {
            const headerIcons = GridFunctions.getExcelFilteringHeaderIcons(fix);
            const headerAreaPinIcon = headerIcons.find((buttonIcon: any) => buttonIcon.innerHTML.indexOf('name="pin"') !== -1);
            const headerAreaUnpinIcon = headerIcons.find((buttonIcon: any) => buttonIcon.innerHTML.indexOf('name="unpin"') !== -1);
            pinUnpinIcon = headerAreaPinIcon ? headerAreaPinIcon : headerAreaUnpinIcon;
        } else {
            const pinContainer = GridFunctions.getExcelFilteringPinContainer(fix);
            const unpinContainer = GridFunctions.getExcelFilteringUnpinContainer(fix);
            pinUnpinIcon = pinContainer ? pinContainer : unpinContainer;
        }
        pinUnpinIcon.click();
    }

    /**
     * Click the hide icon in the ESF by specifying whether the icon is in the header
     * or at its default position (depending on the display density).
     */
    public static clickHideIconInExcelStyleFiltering(fix: ComponentFixture<any>, isIconInHeader: boolean = true) {
        let hideIcon: any;
        if (isIconInHeader) {
            const headerIcons = GridFunctions.getExcelFilteringHeaderIcons(fix);
            hideIcon = headerIcons.find((buttonIcon: any) => buttonIcon.innerText === 'visibility_off');
        } else {
            hideIcon = GridFunctions.getExcelFilteringHideContainer(fix);
        }
        hideIcon.click();
    }

    public static getIconFromButton(iconName: string, component: any) {
        const icons = component.querySelectorAll('igx-icon');
        return Array.from(icons).find((sortIcon: any) => sortIcon.innerText === iconName);
    }

    /**
     * Click the sort ascending button in the ESF.
     */
    public static clickSortAscInExcelStyleFiltering(fix: ComponentFixture<any>) {
        const sortAscIcon: any = this.getIconFromButton('arrow_upwards', GridFunctions.getExcelFilteringSortComponent(fix));
        sortAscIcon.click();
    }

    /**
     * Click the column selection button in the ESF.
     */
    public static clickColumnSelectionInExcelStyleFiltering(fix: ComponentFixture<any>) {
        const columnSelectIcon: any = this.getIconFromButton('done', GridFunctions.getExcelFilteringColumnSelectionContainer(fix));
        columnSelectIcon.click();
    }

    /**
     * Click the sort descending button in the ESF.
     */
    public static clickSortDescInExcelStyleFiltering(fix: ComponentFixture<any>) {
        const sortDescIcon: any = this.getIconFromButton('arrow_downwards', GridFunctions.getExcelFilteringSortComponent(fix));
        sortDescIcon.click();
    }

    /**
     * Click the move left button in the ESF.
     */
    public static clickMoveLeftInExcelStyleFiltering(fix: ComponentFixture<any>) {
        const moveLeftIcon: any = this.getIconFromButton('arrow_back', GridFunctions.getExcelFilteringMoveComponent(fix));
        moveLeftIcon.click();
    }

    /**
     * Click the move right button in the ESF.
     */
    public static clickMoveRightInExcelStyleFiltering(fix: ComponentFixture<any>) {
        const moveRightIcon: any = this.getIconFromButton('arrow_forwards', GridFunctions.getExcelFilteringMoveComponent(fix));
        moveRightIcon.click();
    }

    public static getExcelFilteringInput(fix: ComponentFixture<any>, expressionIndex: number = 0): HTMLInputElement {
        const expr = GridFunctions.getExcelCustomFilteringDefaultExpressions(fix)[expressionIndex];
        return expr.querySelectorAll('.igx-input-group__input').item(1) as HTMLInputElement;
    }

    public static getExcelFilteringDDInput(fix: ComponentFixture<any>,
        expressionIndex: number = 0, isDate: boolean = false): HTMLInputElement {
        const allExpressions = isDate ? GridFunctions.getExcelCustomFilteringDateExpressions(fix) :
            GridFunctions.getExcelCustomFilteringDefaultExpressions(fix);
        return allExpressions[expressionIndex].querySelectorAll('.igx-input-group__input').item(0) as HTMLInputElement;
    }

    public static setInputValueESF(fix: ComponentFixture<any>, expressionIndex: number, value: any) {
        const input = GridFunctions.getExcelFilteringInput(fix, expressionIndex);
        UIInteractions.sendInputElementValue(input, value, fix);
    }

    /**
     * Gets the clear filter button in the ESF.
     */
    public static getClearFilterInExcelStyleFiltering(fix: ComponentFixture<any>, menu = null): HTMLElement {
        const excelMenu = menu ? menu : GridFunctions.getExcelStyleFilteringComponent(fix);
        const clearFilterContainer = excelMenu.querySelector('.igx-excel-filter__actions-clear');
        const clearFilterDisabledContainer = excelMenu.querySelector('.igx-excel-filter__actions-clear--disabled');
        const clearIcon = clearFilterContainer ? clearFilterContainer : clearFilterDisabledContainer;
        return clearIcon;
    }

    /**
     * Click the clear filter button in the ESF.
     */
    public static clickClearFilterInExcelStyleFiltering(fix: ComponentFixture<any>, menu = null) {
        const clearIcon = GridFunctions.getClearFilterInExcelStyleFiltering(fix, menu);
        clearIcon.click();
    }

    /**
     * returns the filter row debug element.
     */
    public static getFilterRow(fix: ComponentFixture<any>): DebugElement {
        return fix.debugElement.query(By.css(FILTER_UI_ROW));
    }

    /**
     * Open filtering row for a column.
     */
    public static clickFilterCellChip(fix, columnField: string) {
        const grid = fix.componentInstance.grid;
        grid.getColumnByName(columnField).filterCell.onChipClicked();
        fix.detectChanges();
    }

    /**
     * Click the filter chip for the provided column in order to open the filter row for it.
     */
    public static clickFilterCellChipUI(fix, columnField: string) {
        const headerGroups = fix.debugElement.queryAll(By.directive(IgxGridHeaderGroupComponent));
        const headerGroup = headerGroups.find((hg) => hg.componentInstance.column.field === columnField);
        const filterCell = headerGroup.query(By.css(FILTER_UI_CELL));
        const chip = filterCell.query(By.css('igx-chip'));

        chip.nativeElement.click();
        fix.detectChanges();
    }
    /**
     * Presuming filter row is opened, click the filter condition chip based on ascending index (left to right).
     */
    public static clickFilterConditionChip(fix: ComponentFixture<any>, index: number) {
        const filterUIRow = fix.debugElement.query(By.css(FILTER_UI_ROW));
        const conditionChips = GridFunctions.sortNativeElementsHorizontally(
            filterUIRow.queryAll(By.directive(IgxChipComponent)).map((ch) => ch.nativeElement));
        conditionChips[index].click();
    }

    /**
     * Presuming filter row is opened, click the inter-chip operator based on its index.
     */
    public static clickChipOperator(fix: ComponentFixture<any>, index: number) {
        const filterUIRow = fix.debugElement.query(By.css(FILTER_UI_ROW));
        const allIcons = filterUIRow.queryAll(By.css('igx-icon')).map((icon) => icon.nativeElement);
        const operatorIcons = GridFunctions.sortNativeElementsHorizontally(
            allIcons.filter((icon) => icon.innerText === 'expand_more'));
        const operatorIcon = operatorIcons[index];
        operatorIcon.click();
    }

    /**
     * Presuming chip operator dropdown is opened, set the inter-chip operator value. (should be 'And' or 'Or')
     */
    public static clickChipOperatorValue(fix: ComponentFixture<any>, operatorValue: string) {
        const gridNativeElement = fix.debugElement.query(By.css('igx-grid')).nativeElement;
        const operators = GridFunctions.sortNativeElementsVertically(
            Array.from(gridNativeElement.querySelectorAll('.igx-drop-down__item')));
        const operator = operators.find((op) => op.innerText.toLowerCase() === operatorValue.toLowerCase());
        operator.click();
        fix.detectChanges();
    }

    public static getExcelStyleFilteringComponent(fix) {
        const gridNativeElement = fix.debugElement.query(By.css('igx-grid')).nativeElement;
        let excelMenu = gridNativeElement.querySelector(ESF_MENU_CLASS);
        if (!excelMenu) {
            excelMenu = fix.nativeElement.querySelector(ESF_MENU_CLASS);
        }
        return excelMenu;
    }
    public static getExcelStyleFilteringCheckboxes(fix, menu = null): HTMLElement[] {
        const searchComp = GridFunctions.getExcelStyleSearchComponent(fix, menu);
        return GridFunctions.sortNativeElementsVertically(Array.from(searchComp.querySelectorAll(CHECKBOX_INPUT_CSS_CLASS)));
    }

    public static getExcelStyleFilteringSortContainer(fix, menu = null) {
        const excelMenu = menu ? menu : GridFunctions.getExcelStyleFilteringComponent(fix);
        return excelMenu.querySelector(ESF_SORT_CLASS);
    }

    public static getExcelStyleFilteringSortButtons(fix, menu = null): HTMLElement[] {
        const sortContainer = GridFunctions.getExcelStyleFilteringSortContainer(fix, menu);
        return sortContainer.querySelectorAll('.igx-button--flat');
    }

    public static getExcelStyleFilteringMoveContainer(fix, menu = null) {
        const excelMenu = menu ? menu : GridFunctions.getExcelStyleFilteringComponent(fix);
        return excelMenu.querySelector(ESF_MOVE_CLASS);
    }

    public static getExcelStyleFilteringMoveButtons(fix, menu = null): HTMLElement[] {
        const moveContainer = GridFunctions.getExcelStyleFilteringMoveContainer(fix, menu);
        return moveContainer.querySelectorAll('.igx-button--flat');
    }

    public static getExcelStyleSearchComponent(fix, menu = null) {
        const excelMenu = menu ? menu : GridFunctions.getExcelStyleFilteringComponent(fix);
        const searchComponent = excelMenu.querySelector('.igx-excel-filter__menu-main');
        return searchComponent;
    }

    public static getExcelStyleSearchComponentScrollbar(fix, menu = null) {
        const searchComponent = GridFunctions.getExcelStyleSearchComponent(fix, menu);
        const scrollbar = searchComponent.querySelector('igx-virtual-helper');
        return scrollbar;
    }

    public static getExcelStyleSearchComponentInput(fix, comp = null): HTMLInputElement {
        const searchComponent = comp ? comp : GridFunctions.getExcelStyleSearchComponent(fix);
        return searchComponent.querySelector('.igx-input-group__input');
    }

    public static getExcelStyleSearchComponentListItems(fix, comp = null): HTMLElement[] {
        const searchComponent = comp ? comp : GridFunctions.getExcelStyleSearchComponent(fix);
        return GridFunctions.sortNativeElementsVertically(Array.from(searchComponent.querySelectorAll('igx-list-item')));
    }

    public static getColumnHeader(columnField: string, fix: ComponentFixture<any>): DebugElement {
        return fix.debugElement.queryAll(By.directive(IgxGridHeaderComponent)).find((header) => {
            return header.componentInstance.column.field === columnField;
        });
    }

    public static clickColumnHeaderUI(columnField: string, fix: ComponentFixture<any>, ctrlKey = false, shiftKey = false) {
        const header = this.getColumnHeader(columnField, fix);
        header.triggerEventHandler('click', new MouseEvent('click', { shiftKey: shiftKey, ctrlKey: ctrlKey }));
        fix.detectChanges();
    }

    public static clickColumnGroupHeaderUI(columnField: string, fix: ComponentFixture<any>, ctrlKey = false, shiftKey = false) {
        const header = this.getColumnGroupHeaderCell(columnField, fix);
        header.triggerEventHandler('click', new MouseEvent('click', { shiftKey: shiftKey, ctrlKey: ctrlKey }));
        fix.detectChanges();
    }

    public static getColumnHeaderByIndex(fix: ComponentFixture<any>, index: number) {
        const nativeHeaders = fix.debugElement.queryAll(By.directive(IgxGridHeaderComponent))
            .map((header) => header.nativeElement);
        const sortedNativeHeaders = GridFunctions.sortNativeElementsHorizontally(nativeHeaders);
        return sortedNativeHeaders[index].querySelector('.igx-grid__th-title');
    }

    public static getFilterChipsForColumn(columnField: string, fix: ComponentFixture<any>) {
        const columnHeader = this.getColumnHeader(columnField, fix);
        return columnHeader.parent.queryAll(By.directive(IgxChipComponent));
    }

    public static getFilterOperandsForColumn(columnField: string, fix: ComponentFixture<any>) {
        const columnHeader = this.getColumnHeader(columnField, fix);
        return columnHeader.parent.queryAll(By.css('.' + FILTER_UI_CONNECTOR));
    }

    public static getFilterIndicatorForColumn(columnField: string, fix: ComponentFixture<any>): DebugElement[] {
        const columnHeader = this.getColumnHeader(columnField, fix);
        return columnHeader.parent.queryAll(By.css('.' + FILTER_UI_INDICATOR));
    }

    public static getFilterCellMoreIcon(columnField: string, fix: ComponentFixture<any>) {
        const filterCell = GridFunctions.getFilterCell(fix, columnField);
        const moreIcon = Array.from(filterCell.queryAll(By.css('igx-icon')))
            .find((ic: any) => ic.nativeElement.innerText === 'filter_list');
        return moreIcon;
    }

    public static getExcelFilteringHeaderIcons(fix: ComponentFixture<any>, menu = null) {
        const excelMenu = menu ? menu : GridFunctions.getExcelStyleFilteringComponent(fix);
        const headerArea = excelMenu.querySelector('.igx-excel-filter__menu-header');
        return Array.from(headerArea.querySelectorAll('.igx-button--icon'));
    }

    public static getExcelFilteringPinContainer(fix: ComponentFixture<any>, menu = null): HTMLElement {
        const excelMenu = menu ? menu : GridFunctions.getExcelStyleFilteringComponent(fix);
        const pinContainer = excelMenu.querySelector('.igx-excel-filter__actions-pin');
        const pinContainerDisabled = excelMenu.querySelector('.igx-excel-filter__actions-pin--disabled');
        return pinContainer ? pinContainer : pinContainerDisabled;
    }

    public static getExcelFilteringUnpinContainer(fix: ComponentFixture<any>, menu = null): HTMLElement {
        const excelMenu = menu ? menu : GridFunctions.getExcelStyleFilteringComponent(fix);
        return excelMenu.querySelector('.igx-excel-filter__actions-unpin');
    }

    public static getExcelFilteringHideContainer(fix: ComponentFixture<any>, menu = null): HTMLElement {
        const excelMenu = menu ? menu : GridFunctions.getExcelStyleFilteringComponent(fix);
        return excelMenu.querySelector('.igx-excel-filter__actions-hide');
    }

    public static getExcelFilteringSortComponent(fix: ComponentFixture<any>, menu = null): HTMLElement {
        const excelMenu = menu ? menu : GridFunctions.getExcelStyleFilteringComponent(fix);
        return excelMenu.querySelector('igx-excel-style-sorting');
    }

    public static getExcelFilteringMoveComponent(fix: ComponentFixture<any>, menu = null): HTMLElement {
        const excelMenu = menu ? menu : GridFunctions.getExcelStyleFilteringComponent(fix);
        return excelMenu.querySelector('igx-excel-style-column-moving');
    }

    public static getExcelFilteringColumnSelectionContainer(fix: ComponentFixture<any>, menu = null): HTMLElement {
        const excelMenu = menu ? menu : GridFunctions.getExcelStyleFilteringComponent(fix);
        return excelMenu.querySelector('.igx-excel-filter__actions-select') ||
            excelMenu.querySelector('.igx-excel-filter__actions-selected');
    }

    public static getExcelFilteringLoadingIndicator(fix: ComponentFixture<any>) {
        const searchComponent = GridFunctions.getExcelStyleSearchComponent(fix);
        const loadingIndicator = searchComponent.querySelector('.igx-excel-filter__loading');
        return loadingIndicator;
    }

    public static getColumnCells(fix, columnKey) {
        const allCells = fix.debugElement.queryAll(By.css('igx-grid-cell'));
        return allCells.filter((cell) => cell.componentInstance.column.field === columnKey);
    }

    public static getFilterRowLeftArrowButton(fix) {
        const filterUIRow = fix.debugElement.query(By.css(FILTER_UI_ROW));
        return filterUIRow.query(By.css('.igx-grid__filtering-row-scroll-start'));
    }

    public static getFilterRowRightArrowButton(fix) {
        const filterUIRow = fix.debugElement.query(By.css(FILTER_UI_ROW));
        return filterUIRow.query(By.css('.igx-grid__filtering-row-scroll-end'));
    }

    public static getFilterCell(fix, columnKey) {
        const headerGroups = fix.debugElement.queryAll(By.directive(IgxGridHeaderGroupComponent));
        const headerGroup = headerGroups.find((hg) => hg.componentInstance.column.field === columnKey);
        return headerGroup.query(By.css(FILTER_UI_CELL));
    }

    public static getFilterConditionChip(fix, index) {
        const filterUIRow = fix.debugElement.query(By.css(FILTER_UI_ROW));
        const conditionChips = GridFunctions.sortNativeElementsHorizontally(
            filterUIRow.queryAll(By.directive(IgxChipComponent)).map((ch) => ch.nativeElement));
        return conditionChips[index];
    }

    public static getFilterRowPrefix(fix): DebugElement {
        const filterUIRow = fix.debugElement.query(By.css(FILTER_UI_ROW));
        const inputgroup = filterUIRow.query(By.css('igx-input-group'));
        return inputgroup.query(By.css('igx-prefix'));
    }

    public static getFilterRowSuffix(fix): DebugElement {
        const filterUIRow = fix.debugElement.query(By.css(FILTER_UI_ROW));
        const inputGroup = filterUIRow.query(By.css('igx-input-group'));
        return inputGroup.query(By.css('igx-suffix'));
    }

    public static getFilterRowInputCommitIcon(fix) {
        const suffix = GridFunctions.getFilterRowSuffix(fix);
        const commitIcon: any = Array.from(suffix.queryAll(By.css('igx-icon')))
            .find((icon: any) => icon.nativeElement.innerText === 'done');
        return commitIcon;
    }

    public static getFilterRowInputClearIcon(fix) {
        const suffix = GridFunctions.getFilterRowSuffix(fix);
        const clearIcon: any = Array.from(suffix.queryAll(By.css('igx-icon')))
            .find((icon: any) => icon.nativeElement.innerText === 'clear');
        return clearIcon;
    }

    public static getGridDataRows(fix) {
        const grid = fix.debugElement.query(By.css('igx-grid'));
        const gridBody = grid.query(By.css('.igx-grid__tbody'));
        return GridFunctions.sortNativeElementsVertically(
            Array.from(gridBody.queryAll(By.css('igx-grid-row'))).map((r: any) => r.nativeElement));
    }

    public static getExcelStyleCustomFilteringDialog(fix: ComponentFixture<any>): HTMLElement {
        return fix.nativeElement.querySelector(ESF_CUSTOM_FILTER_DIALOG_CLASS);
    }

    public static getExcelCustomFilteringDefaultExpressions(fix: ComponentFixture<any>): HTMLElement[] {
        const customFilterMenu = GridFunctions.getExcelStyleCustomFilteringDialog(fix);
        const expressions = customFilterMenu.querySelectorAll(ESF_DEFAULT_EXPR);
        return GridFunctions.sortNativeElementsVertically(Array.from(expressions));
    }

    public static getExcelCustomFilteringDateExpressions(fix: ComponentFixture<any>) {
        const customFilterMenu = GridFunctions.getExcelStyleCustomFilteringDialog(fix);
        return GridFunctions.sortNativeElementsVertically(
            Array.from(customFilterMenu.querySelectorAll(ESF_DATE_EXPR)));
    }

    public static clickAdvancedFilteringButton(fix: ComponentFixture<any>) {
        const advFilterButton = GridFunctions.getAdvancedFilteringButton(fix);
        advFilterButton.click();
    }

    public static clickAdvancedFilteringClearFilterButton(fix: ComponentFixture<any>) {
        const clearFilterButton = GridFunctions.getAdvancedFilteringClearFilterButton(fix);
        clearFilterButton.click();
    }

    public static clickAdvancedFilteringCancelButton(fix: ComponentFixture<any>) {
        const cancelButton = GridFunctions.getAdvancedFilteringCancelButton(fix);
        cancelButton.click();
    }

    public static clickAdvancedFilteringApplyButton(fix: ComponentFixture<any>) {
        const applyButton = GridFunctions.getAdvancedFilteringApplyButton(fix);
        applyButton.click();
    }

    /**
     * (Double)Click the underlying chip of the expression that is located on the provided 'path'.
     */
    public static clickAdvancedFilteringTreeExpressionChip(fix: ComponentFixture<any>, path: number[], dblClick: boolean = false) {
        const chip = GridFunctions.getAdvancedFilteringTreeExpressionChip(fix, path);
        if (dblClick) {
            chip.dispatchEvent(new MouseEvent('dblclick'));
        } else {
            chip.click();
        }
    }

    /**
     * Click the remove icon of the expression that is located on the provided 'path'.
     */
    public static clickAdvancedFilteringTreeExpressionChipRemoveIcon(fix: ComponentFixture<any>, path: number[]) {
        const chip = GridFunctions.getAdvancedFilteringTreeExpressionChip(fix, path);
        ControlsFunction.clickChipRemoveButton(chip);
    }

    /**
     * Click the edit icon of the expression that is located on the provided 'path'.
     */
    public static clickAdvancedFilteringTreeExpressionChipEditIcon(fix: ComponentFixture<any>, path: number[]) {
        const chipEditIcon = GridFunctions.getAdvancedFilteringTreeExpressionEditIcon(fix, path);
        chipEditIcon.click();
    }

    /**
     * Click the add icon of the expression that is located on the provided 'path'.
     */
    public static clickAdvancedFilteringTreeExpressionChipAddIcon(fix: ComponentFixture<any>, path: number[]) {
        const chipAddIcon = GridFunctions.getAdvancedFilteringTreeExpressionAddIcon(fix, path);
        chipAddIcon.click();
    }

    /**
     * Click the operator line of the group that is located on the provided 'path'.
     */
    public static clickAdvancedFilteringTreeGroupOperatorLine(fix: ComponentFixture<any>, path: number[]) {
        const operatorLine = GridFunctions.getAdvancedFilteringTreeGroupOperatorLine(fix, path);
        operatorLine.click();
    }

    /**
     * Click the column select for the expression that is currently in edit mode.
     */
    public static clickAdvancedFilteringColumnSelect(fix: ComponentFixture<any>) {
        const columnSelect = GridFunctions.getAdvancedFilteringColumnSelect(fix);
        const inputGroup = columnSelect.querySelector('igx-input-group');
        inputGroup.click();
    }

    /**
     * Click the operator select for the expression that is currently in edit mode.
     */
    public static clickAdvancedFilteringOperatorSelect(fix: ComponentFixture<any>) {
        const operatorSelect = GridFunctions.getAdvancedFilteringOperatorSelect(fix);
        const inputGroup = operatorSelect.querySelector('igx-input-group');
        inputGroup.click();
    }

    /**
     * Click the value input for the expression that is currently in edit mode.
     * (NOTE: The value input could be either an input group or a date picker.)
     */
    public static clickAdvancedFilteringValueInput(fix: ComponentFixture<any>, dateType: boolean = false) {
        // Could be either an input group or a date picker.
        const valueInput = GridFunctions.getAdvancedFilteringValueInput(fix, dateType);
        valueInput.click();
    }

    /**
     * Click the the select dropdown's element that is positioned at the specified 'index'.
     * (NOTE: This method presumes that the select dropdown is already opened.)
     */
    public static clickAdvancedFilteringSelectDropdownItem(fix: ComponentFixture<any>, index: number) {
        const selectDropdownItems = GridFunctions.sortNativeElementsVertically(
            Array.from(GridFunctions.getAdvancedFilteringSelectDropdownItems(fix)));
        const item = selectDropdownItems[index];
        item.click();
    }

    /**
     * Click the commit button of the expression that is currently in edit mode.
     */
    public static clickAdvancedFilteringExpressionCommitButton(fix: ComponentFixture<any>) {
        const commitButton = GridFunctions.getAdvancedFilteringExpressionCommitButton(fix);
        commitButton.click();
    }

    /**
     * Click the close button of the expression that is currently in edit mode.
     */
    public static clickAdvancedFilteringExpressionCloseButton(fix: ComponentFixture<any>) {
        const closeButton = GridFunctions.getAdvancedFilteringExpressionCloseButton(fix);
        closeButton.click();
    }

    public static clickAdvancedFilteringContextMenuCloseButton(fix: ComponentFixture<any>) {
        const contextMenuCloseButton = GridFunctions.getAdvancedFilteringContextMenuCloseButton(fix);
        contextMenuCloseButton.click();
    }

    public static getAdvancedFilteringComponent(fix: ComponentFixture<any>) {
        const gridNativeElement = fix.debugElement.query(By.css('igx-grid')).nativeElement;
        let advFilterDialog = gridNativeElement.querySelector('.igx-advanced-filter');

        if (!advFilterDialog) {
            advFilterDialog = fix.nativeElement.querySelector('.igx-advanced-filter');
        }
        return advFilterDialog;
    }

    public static getAdvancedFilteringEmptyPrompt(fix: ComponentFixture<any>) {
        const advFilterDialog = GridFunctions.getAdvancedFilteringComponent(fix);
        const emptyPrompt = advFilterDialog.querySelector('.igx-filter-empty');
        return emptyPrompt;
    }

    public static getAdvancedFilteringHeader(fix: ComponentFixture<any>) {
        const advFilterDialog = GridFunctions.getAdvancedFilteringComponent(fix);
        const header = advFilterDialog.querySelector('.igx-advanced-filter__header');
        return header;
    }

    public static getAdvancedFilteringHeaderText(fix: ComponentFixture<any>) {
        const header = GridFunctions.getAdvancedFilteringHeader(fix);
        const title = header.querySelector('h4');
        return title.innerText;
    }

    public static getAdvancedFilteringHeaderLegendItemAnd(fix: ComponentFixture<any>) {
        const header = GridFunctions.getAdvancedFilteringHeader(fix);
        const andLegendItem = header.querySelector('.igx-filter-legend__item--and');
        return andLegendItem;
    }

    public static getAdvancedFilteringHeaderLegendItemOr(fix: ComponentFixture<any>) {
        const header = GridFunctions.getAdvancedFilteringHeader(fix);
        const orLegendItem = header.querySelector('.igx-filter-legend__item--or');
        return orLegendItem;
    }

    public static getAdvancedFilteringAllGroups(fix: ComponentFixture<any>): any[] {
        const advFilterDialog = GridFunctions.getAdvancedFilteringComponent(fix);
        const allGroups = Array.from(GridFunctions.getAdvancedFilteringTreeChildGroups(advFilterDialog, false));
        return allGroups;
    }

    /**
     * Get the expressions container that contains all groups and expressions.
     */
    public static getAdvancedFilteringExpressionsContainer(fix: ComponentFixture<any>) {
        const advFilterDialog = GridFunctions.getAdvancedFilteringComponent(fix);
        const exprContainer = advFilterDialog.querySelector('.igx-advanced-filter__main');
        return exprContainer;
    }

    /**
     * Get the root group.
     */
    public static getAdvancedFilteringTreeRootGroup(fix: ComponentFixture<any>) {
        const exprContainer = GridFunctions.getAdvancedFilteringExpressionsContainer(fix);
        const rootGroup = exprContainer.querySelector(':scope > .igx-filter-tree');
        return rootGroup;
    }

    /**
     * Get all child groups of the given 'group' by specifying whether to include its direct child groups only
     * or all of its child groups in the hierarchy. (NOTE: Expressions do not have children!)
     */
    public static getAdvancedFilteringTreeChildGroups(group: HTMLElement, directChildrenOnly: boolean = true) {
        const pattern = directChildrenOnly ? ':scope > .igx-filter-tree' : '.igx-filter-tree';
        const childrenContainer = group.querySelector('.igx-filter-tree__expression');
        const childGroups = GridFunctions.sortNativeElementsVertically(Array.from(childrenContainer.querySelectorAll(pattern)));
        return childGroups;
    }

    /**
     * Get all child expressions of the given 'group' by specifying whether to include its direct child expressions only
     * or all of its child expressions in the hierarchy.
     */
    public static getAdvancedFilteringTreeChildExpressions(group: HTMLElement, directChildrenOnly: boolean = true) {
        const pattern = directChildrenOnly ? ':scope > .igx-filter-tree__expression-item' : '.igx-filter-tree__expression-item';
        const childrenContainer = group.querySelector('.igx-filter-tree__expression');
        const childExpressions = GridFunctions.sortNativeElementsVertically(Array.from(childrenContainer.querySelectorAll(pattern)));
        return childExpressions;
    }

    /**
     * Get all child groups and expressions of the given 'group' by specifying whether to include its
     * direct child groups and expressions only or all of its child groups and expressions in the hierarchy.
     */
    public static getAdvancedFilteringTreeChildItems(group: HTMLElement, directChildrenOnly: boolean = true) {
        const childGroups = Array.from(GridFunctions.getAdvancedFilteringTreeChildGroups(group, directChildrenOnly));
        const childExpressions = Array.from(GridFunctions.getAdvancedFilteringTreeChildExpressions(group, directChildrenOnly));
        return GridFunctions.sortNativeElementsVertically(childGroups.concat(childExpressions));
    }

    /**
     * Get a specific item from the tree (could be a group or an expression)
     * by specifying its hierarchical path (not including the root group).
     * (Example: [2 ,1] will first get the third item of the root group,
     *  and then it will get the second item of the root group's third item.)
     * (NOTE: Only the items that are groups have children.)
     * The returned element is the one that has been gotten last.
     */
    public static getAdvancedFilteringTreeItem(fix: ComponentFixture<any>,
        path: number[]) {
        let node = GridFunctions.getAdvancedFilteringTreeRootGroup(fix);
        for (let index = 0; index < path.length; index++) {
            const pos = path[index];
            const directChildren = GridFunctions.getAdvancedFilteringTreeChildItems(node, true);
            node = directChildren[pos];
        }
        return node;
    }

    /**
     * Get the operator line of the root group.
     */
    public static getAdvancedFilteringTreeRootGroupOperatorLine(fix: ComponentFixture<any>) {
        const rootGroup = GridFunctions.getAdvancedFilteringTreeRootGroup(fix);
        const directOperatorLine = rootGroup.querySelector(':scope > .igx-filter-tree__line');
        return directOperatorLine;
    }

    /**
     * Get the operator line of the group that is located on the provided 'path'.
     */
    public static getAdvancedFilteringTreeGroupOperatorLine(fix: ComponentFixture<any>, path: number[]) {
        const group = GridFunctions.getAdvancedFilteringTreeItem(fix, path);
        const directOperatorLine = group.querySelector(':scope > .igx-filter-tree__line');
        return directOperatorLine;
    }

    /**
     * Get the underlying chip of the expression that is located on the provided 'path'.
     */
    public static getAdvancedFilteringTreeExpressionChip(fix: ComponentFixture<any>, path: number[]) {
        const treeItem = GridFunctions.getAdvancedFilteringTreeItem(fix, path);
        const chip = treeItem.querySelector('igx-chip');
        return chip;
    }

    /**
     * Get the action icons ('edit' and 'add') of the expression that is located on the provided 'path'.
     */
    public static getAdvancedFilteringTreeExpressionActionsContainer(fix: ComponentFixture<any>, path: number[]) {
        const treeItem = GridFunctions.getAdvancedFilteringTreeItem(fix, path);
        const actionsContainer = treeItem.querySelector('.igx-filter-tree__expression-actions');
        return actionsContainer;
    }

    /**
     * Get the edit icon of the expression that is located on the provided 'path'.
     */
    public static getAdvancedFilteringTreeExpressionEditIcon(fix: ComponentFixture<any>, path: number[]) {
        const actionsContainer = GridFunctions.getAdvancedFilteringTreeExpressionActionsContainer(fix, path);
        const icons = Array.from(actionsContainer.querySelectorAll('igx-icon'));
        const editIcon: any = icons.find((icon: any) => icon.innerText === 'edit');
        return editIcon;
    }

    /**
     * Get the add icon of the expression that is located on the provided 'path'.
     */
    public static getAdvancedFilteringTreeExpressionAddIcon(fix: ComponentFixture<any>, path: number[]) {
        const actionsContainer = GridFunctions.getAdvancedFilteringTreeExpressionActionsContainer(fix, path);
        const icons = Array.from(actionsContainer.querySelectorAll('igx-icon'));
        const addIcon: any = icons.find((icon: any) => icon.innerText === 'add');
        return addIcon;
    }

    /**
     * Get the adding buttons and the cancel button of a group by specifying the
     * path of the group and the index position of the buttons container.
     * (NOTE: The buttons are returned in an array and are sorted in ascending order based on 'X' value.)
     */
    public static getAdvancedFilteringTreeGroupButtons(fix: ComponentFixture<any>, path: number[], buttonsIndex: number) {
        const group = GridFunctions.getAdvancedFilteringTreeItem(fix, path);
        const childrenContainer = group.querySelector('.igx-filter-tree__expression');
        const buttonsContainers = GridFunctions.sortNativeElementsVertically(
            Array.from(childrenContainer.querySelectorAll(':scope > .igx-filter-tree__buttons')));
        const buttonsContainer: any = buttonsContainers[buttonsIndex];
        const buttons = GridFunctions.sortNativeElementsHorizontally(Array.from(buttonsContainer.querySelectorAll('button')));
        return buttons;
    }

    /**
     * Get the adding buttons and the cancel button of the root group by specifying the
     * index position of the buttons container.
     * (NOTE: The buttons are returned in an array and are sorted in ascending order based on 'X' value.)
     */
    public static getAdvancedFilteringTreeRootGroupButtons(fix: ComponentFixture<any>, buttonsIndex: number) {
        const group = GridFunctions.getAdvancedFilteringTreeRootGroup(fix);
        const childrenContainer = group.querySelector('.igx-filter-tree__expression');
        const buttonsContainers = GridFunctions.sortNativeElementsVertically(
            Array.from(childrenContainer.querySelectorAll(':scope > .igx-filter-tree__buttons')));
        const buttonsContainer: any = buttonsContainers[buttonsIndex];
        const buttons = GridFunctions.sortNativeElementsHorizontally(Array.from(buttonsContainer.querySelectorAll('button')));
        return buttons;
    }

    /**
     * Get the initial group adding buttons when the dialog does not contain any filters.
     */
    public static getAdvancedFilteringInitialAddGroupButtons(fix: ComponentFixture<any>) {
        const exprContainer = GridFunctions.getAdvancedFilteringExpressionsContainer(fix);
        const initialButtons = GridFunctions.sortNativeElementsHorizontally(
            Array.from(exprContainer.querySelectorAll(':scope > button')));
        return initialButtons;
    }

    public static clickAdvancedFilteringInitialAddGroupButton(fix: ComponentFixture<any>, buttonIndex: number) {
        const addAndGroupButton = this.getAdvancedFilteringInitialAddGroupButtons(fix)[buttonIndex];
        addAndGroupButton.click();
    }

    public static getAdvancedFilteringContextMenu(fix: ComponentFixture<any>) {
        const gridNativeElement = fix.debugElement.query(By.css('igx-grid')).nativeElement;
        const contextMenu = gridNativeElement.querySelector('.igx-filter-contextual-menu');
        return contextMenu;
    }

    public static getAdvancedFilteringContextMenuButtons(fix: ComponentFixture<any>) {
        const contextMenu = GridFunctions.getAdvancedFilteringContextMenu(fix);
        const buttons = GridFunctions.sortNativeElementsVertically(Array.from(contextMenu.querySelectorAll('button')));
        return buttons;
    }

    public static getAdvancedFilteringContextMenuCloseButton(fix: ComponentFixture<any>) {
        const contextMenu = GridFunctions.getAdvancedFilteringContextMenu(fix);
        const buttons = GridFunctions.sortNativeElementsVertically(Array.from(contextMenu.querySelectorAll('button')));
        const closeButton: any = buttons.find((b: any) => b.innerText.toLowerCase() === 'close');
        return closeButton;
    }

    public static getAdvancedFilteringContextMenuButtonGroup(fix: ComponentFixture<any>) {
        const contextMenu = GridFunctions.getAdvancedFilteringContextMenu(fix);
        const buttonGroup = contextMenu.querySelector('igx-buttongroup');
        return buttonGroup;
    }

    public static getAdvancedFilteringFooter(fix: ComponentFixture<any>) {
        const advFilterDialog = GridFunctions.getAdvancedFilteringComponent(fix);
        const footer = advFilterDialog.querySelector('.igx-excel-filter__secondary-footer');
        return footer;
    }

    public static getAdvancedFilteringClearFilterButton(fix: ComponentFixture<any>) {
        const footer = GridFunctions.getAdvancedFilteringFooter(fix);
        const clearFilterButton: any = Array.from(footer.querySelectorAll('button'))
            .find((b: any) => b.innerText.toLowerCase() === 'clear filter');
        return clearFilterButton;
    }

    public static getAdvancedFilteringCancelButton(fix: ComponentFixture<any>) {
        const footer = GridFunctions.getAdvancedFilteringFooter(fix);
        const cancelFilterButton: any = Array.from(footer.querySelectorAll('button'))
            .find((b: any) => b.innerText.toLowerCase() === 'cancel');
        return cancelFilterButton;
    }

    public static getAdvancedFilteringApplyButton(fix: ComponentFixture<any>) {
        const footer = GridFunctions.getAdvancedFilteringFooter(fix);
        const applyFilterButton: any = Array.from(footer.querySelectorAll('button'))
            .find((b: any) => b.innerText.toLowerCase() === 'apply');
        return applyFilterButton;
    }

    public static getAdvancedFilteringEditModeContainer(fix: ComponentFixture<any>) {
        const exprContainer = GridFunctions.getAdvancedFilteringExpressionsContainer(fix);
        const editModeContainer = exprContainer.querySelector('.igx-filter-tree__inputs');
        return editModeContainer;
    }

    public static getAdvancedFilteringColumnSelect(fix: ComponentFixture<any>) {
        const editModeContainer = GridFunctions.getAdvancedFilteringEditModeContainer(fix);
        const selects = GridFunctions.sortNativeElementsHorizontally(Array.from(editModeContainer.querySelectorAll('igx-select')));
        const columnSelect = selects[0];
        return columnSelect;
    }

    public static getAdvancedFilteringOperatorSelect(fix: ComponentFixture<any>) {
        const editModeContainer = GridFunctions.getAdvancedFilteringEditModeContainer(fix);
        const selects = GridFunctions.sortNativeElementsHorizontally(Array.from(editModeContainer.querySelectorAll('igx-select')));
        const columnSelect = selects[1];
        return columnSelect;
    }

    public static getAdvancedFilteringValueInput(fix: ComponentFixture<any>, dateType: boolean = false) {
        const editModeContainer = GridFunctions.getAdvancedFilteringEditModeContainer(fix);
        const input = dateType ?
            editModeContainer.querySelector('igx-date-picker').querySelector('input') :
            GridFunctions.sortNativeElementsHorizontally(Array.from(editModeContainer.querySelectorAll('igx-input-group')))[2];
        return input;
    }

    public static getAdvancedFilteringExpressionCommitButton(fix: ComponentFixture<any>) {
        const editModeContainer = GridFunctions.getAdvancedFilteringEditModeContainer(fix);
        const actionButtonsContainer = editModeContainer.querySelector('.igx-filter-tree__inputs-actions');
        const actionButtons = Array.from(actionButtonsContainer.querySelectorAll('button'));
        const commitButton: any = actionButtons.find((b: any) => b.innerText === 'check');
        return commitButton;
    }

    public static getAdvancedFilteringExpressionCloseButton(fix: ComponentFixture<any>) {
        const editModeContainer = GridFunctions.getAdvancedFilteringEditModeContainer(fix);
        const actionButtonsContainer = editModeContainer.querySelector('.igx-filter-tree__inputs-actions');
        const actionButtons = Array.from(actionButtonsContainer.querySelectorAll('button'));
        const closeButton: any = actionButtons.find((b: any) => b.innerText === 'close');
        return closeButton;
    }

    public static getAdvancedFilteringOutlet(fix: ComponentFixture<any>) {
        const gridNativeElement = fix.debugElement.query(By.css('igx-grid')).nativeElement;
        let advFilteringDialog = gridNativeElement.querySelector('igx-advanced-filtering-dialog');

        if (!advFilteringDialog) {
            advFilteringDialog = fix.nativeElement.querySelector('igx-advanced-filtering-dialog');
        }
        const outlet = advFilteringDialog.querySelector('.igx-advanced-filter__outlet');
        return outlet;
    }

    public static getAdvancedFilteringSelectDropdown(fix: ComponentFixture<any>) {
        const outlet = GridFunctions.getAdvancedFilteringOutlet(fix);
        const selectDropdown = outlet.querySelector('.igx-drop-down__list-scroll');
        return selectDropdown;
    }

    public static getAdvancedFilteringSelectDropdownItems(fix: ComponentFixture<any>) {
        const selectDropdown = GridFunctions.getAdvancedFilteringSelectDropdown(fix);
        const items = GridFunctions.sortNativeElementsVertically(
            Array.from(selectDropdown.querySelectorAll('.igx-drop-down__item')));
        return items;
    }

    public static getAdvancedFilteringCalendar(fix: ComponentFixture<any>) {
        const gridNativeElement = fix.debugElement.query(By.css('igx-grid')).nativeElement;
        const calendar = gridNativeElement.querySelector('.igx-calendar');
        return calendar;
    }


    public static setOperatorESF(fix: ComponentFixture<any>, expressionIndex: number, itemIndex: number) {
        const input: HTMLInputElement = GridFunctions.getExcelFilteringDDInput(fix, expressionIndex);
        input.click();
        fix.detectChanges();

        const operators = fix.nativeElement.querySelectorAll('.igx-drop-down__list-scroll')[expressionIndex + 1];
        const operator = operators.children[itemIndex].children[0];
        operator.click();
        tick();
        fix.detectChanges();
    }

    public static sortNativeElementsVertically(arr) {
        return arr.sort((a, b) =>
            (<HTMLElement>a).getBoundingClientRect().top - (<HTMLElement>b).getBoundingClientRect().top);
    }

    public static sortNativeElementsHorizontally(arr) {
        return arr.sort((a, b) =>
            (<HTMLElement>a).getBoundingClientRect().left - (<HTMLElement>b).getBoundingClientRect().left);
    }

    public static sortDebugElementsVertically(arr) {
        return arr.sort((a, b) =>
            (<HTMLElement>a.nativeElement).getBoundingClientRect().top - (<HTMLElement>b.nativeElement).getBoundingClientRect().top);
    }

    public static sortDebugElementsHorizontally(arr) {
        return arr.sort((a, b) =>
            (<HTMLElement>a.nativeElement).getBoundingClientRect().left - (<HTMLElement>b.nativeElement).getBoundingClientRect().left);
    }

    public static getRowEditingBannerRow(fix): HTMLElement {
        return fix.nativeElement.querySelector(BANNER_ROW_CLASS);
    }

    public static getRowEditingBanner(fix): HTMLElement {
        return fix.nativeElement.querySelector(BANNER_CLASS);
    }

    public static getRowEditingOverlay(fix): HTMLElement {
        return fix.nativeElement.querySelector(EDIT_OVERLAY_CONTENT);
    }

    public static getRowEditingBannerText(fix) {
        return fix.nativeElement.querySelector(BANNER_TEXT_CLASS).textContent.trim();
    }

    public static getRowEditingDoneButton(fix): HTMLElement {
        return GridFunctions.getRowEditingBannerRow(fix).lastElementChild as HTMLElement;
    }

    public static getRowEditingCancelButton(fix): HTMLElement {
        return GridFunctions.getRowEditingBannerRow(fix).firstElementChild as HTMLElement;
    }

    public static getPagingButtons(parent) {
        return parent.querySelectorAll(PAGER_BUTTONS);
    }

    public static clickPagingButton(parent, buttonIndex: number) {
        const pagingButtons = GridFunctions.getPagingButtons(parent);
        pagingButtons[buttonIndex].dispatchEvent(new Event('click'));
    }

    public static navigateToFirstPage(parent) {
        GridFunctions.clickPagingButton(parent, 0);
    }

    public static navigateToPrevPage(parent) {
        GridFunctions.clickPagingButton(parent, 1);
    }

    public static navigateToNextPage(parent) {
        GridFunctions.clickPagingButton(parent, 2);
    }

    public static navigateToLastPage(parent) {
        GridFunctions.clickPagingButton(parent, 3);
    }

    public static getColGroupExpandIndicator(group): HTMLElement {
        return group.nativeElement.querySelector(GROUP_EXPANDER_CLASS);
    }

    public static getColumnGroupHeaderCell(columnField: string, fix: ComponentFixture<any>) {
        const headerTitle = fix.debugElement.queryAll(By.css(GROUP_HEADER_CLASS)).find((header) => {
            return header.nativeElement.title === columnField;
        });
        return headerTitle.parent;
    }

    public static getGridPaginator(grid: IgxGridComponent) {
        return grid.nativeElement.querySelector(PAGER_CLASS);
    }

    public static getGridPageSelectElement(fix) {
        return fix.debugElement.query(By.css('igx-select')).nativeElement;
    }

    public static clickOnPaginatorButton(btn: DebugElement) {
        btn.triggerEventHandler('click', new Event('click'));
    }

    public static clickOnPageSelectElement(fix) {
        const select = GridFunctions.getGridPageSelectElement(fix);
        UIInteractions.simulateClickEvent(select);
    }

    public static verifyGroupIsExpanded(fixture, group, collapsible = true, isExpanded = true,
        indicatorText = ['expand_more', 'chevron_right']) {
        const groupHeader = GridFunctions.getColumnGroupHeaderCell(group.header, fixture);
        expect(group.collapsible).toEqual(collapsible);
        if (collapsible === false) {
            expect(GridFunctions.getColGroupExpandIndicator(groupHeader)).toBeNull();
        } else {
            expect(group.expanded).toEqual(isExpanded);
            const text = isExpanded ? indicatorText[0] : indicatorText[1];
            expect(GridFunctions.getColGroupExpandIndicator(groupHeader)).toBeDefined();
            expect(GridFunctions.getColGroupExpandIndicator(groupHeader).innerText.trim()).toEqual(text);
        }
    }

    public static clickGroupExpandIndicator(fixture, group) {
        const groupHeader = GridFunctions.getColumnGroupHeaderCell(group.header, fixture);
        const expandInd = GridFunctions.getColGroupExpandIndicator(groupHeader);
        expandInd.dispatchEvent(new Event('click', {}));
    }

    public static simulateGridContentKeydown(fix: ComponentFixture<any>, keyName: string,
        altKey = false, shiftKey = false, ctrlKey = false) {
        const gridContent = GridFunctions.getGridContent(fix);
        UIInteractions.triggerEventHandlerKeyDown(keyName, gridContent, altKey, shiftKey, ctrlKey);
    }

    public static getHeaderSortIcon(header: DebugElement): DebugElement {
        return header.query(By.css(SORT_ICON_CLASS));
    }

    public static clickHeaderSortIcon(header: DebugElement) {
        const sortIcon = header.query(By.css(SORT_ICON_CLASS));
        sortIcon.triggerEventHandler('click', new Event('click'));
    }
}
export class GridSummaryFunctions {
    public static getRootSummaryRow(fix): DebugElement {
        const footer = GridFunctions.getGridFooter(fix);
        return footer.query(By.css(SUMMARY_ROW));
    }

    public static verifyColumnSummariesBySummaryRowIndex(fix, rowIndex: number, summaryIndex: number, summaryLabels, summaryResults) {
        const summaryRow = rowIndex ? GridSummaryFunctions.getSummaryRowByDataRowIndex(fix, rowIndex)
            : GridSummaryFunctions.getRootSummaryRow(fix);
        GridSummaryFunctions.verifyColumnSummaries(summaryRow, summaryIndex, summaryLabels, summaryResults);
    }

    public static verifyColumnSummaries(summaryRow: DebugElement, summaryIndex: number, summaryLabels, summaryResults) {
        // const summary = summaryRow.query(By.css('igx-grid-summary-cell[data-visibleindex="' + summaryIndex + '"]'));
        const summary = GridSummaryFunctions.getSummaryCellByVisibleIndex(summaryRow, summaryIndex);
        expect(summary).toBeDefined();
        const summaryItems = summary.queryAll(By.css('.igx-grid-summary__item'));
        if (summaryLabels.length === 0) {
            expect(summary.nativeElement.classList.contains('igx-grid-summary--empty')).toBeTruthy();
            expect(summaryItems.length).toBe(0);
        } else {
            expect(summary.nativeElement.classList.contains('igx-grid-summary--empty')).toBeFalsy();
            expect(summaryItems.length).toEqual(summaryLabels.length);
            if (summaryItems.length === summaryLabels.length) {
                for (let i = 0; i < summaryLabels.length; i++) {
                    const summaryItem = summaryItems[i];
                    const summaryLabel = summaryItem.query(By.css('.igx-grid-summary__label'));
                    expect(summaryLabels[i]).toEqual(summaryLabel.nativeElement.textContent.trim());
                    if (summaryResults.length > 0) {
                        const summaryResult = summaryItem.query(By.css('.igx-grid-summary__result'));
                        expect(summaryResults[i]).toEqual(summaryResult.nativeElement.textContent.trim());
                    }
                }
            }
        }
    }

    public static getSummaryRowByDataRowIndex(fix, rowIndex: number) {
        return fix.debugElement.query(By.css('igx-grid-summary-row[data-rowindex="' + rowIndex + '"]'));
    }

    public static getSummaryCellByVisibleIndex(summaryRow: DebugElement, summaryIndex: number) {
        return summaryRow.query(By.css('igx-grid-summary-cell[data-visibleindex="' + summaryIndex + '"]'));
    }

    public static getAllVisibleSummariesLength(fix) {
        return GridSummaryFunctions.getAllVisibleSummaries(fix).length;
    }

    public static getAllVisibleSummariesRowIndexes(fix) {
        const summaries = GridSummaryFunctions.getAllVisibleSummaries(fix);
        const rowIndexes = [];
        summaries.forEach(summary => {
            rowIndexes.push(Number(summary.nativeElement.attributes['data-rowindex'].value));
        });
        return rowIndexes.sort((a: number, b: number) => a - b);
    }

    public static getAllVisibleSummaries(fix) {
        return fix.debugElement.queryAll(By.css(SUMMARY_ROW));
    }

    public static getAllVisibleSummariesSorted(fix: ComponentFixture<any>) {
        const summaries = GridSummaryFunctions.getAllVisibleSummaries(fix);
        return summaries.sort((a, b) =>
            (<HTMLElement>a.nativeElement).getBoundingClientRect().top - (<HTMLElement>b.nativeElement).getBoundingClientRect().top);
    }

    public static verifyVisibleSummariesHeight(fix, summariesRows, rowHeight = 36) {
        const visibleSummaries = GridSummaryFunctions.getAllVisibleSummaries(fix);
        visibleSummaries.forEach(summary => {
            expect(summary.nativeElement.getBoundingClientRect().height).toBeGreaterThanOrEqual(summariesRows * rowHeight - 1);
            expect(summary.nativeElement.getBoundingClientRect().height).toBeLessThanOrEqual(summariesRows * rowHeight + 1);
        });
    }

    public static verifySummaryCellActive(fix, row, cellIndex, active: boolean = true) {
        const summaryRow = typeof row === 'number' ?
            GridSummaryFunctions.getSummaryRowByDataRowIndex(fix, row) : row;
        const summ = GridSummaryFunctions.getSummaryCellByVisibleIndex(summaryRow, cellIndex);
        const hasClass = summ.nativeElement.classList.contains(CELL_ACTIVE_CSS_CLASS);
        expect(hasClass === active).toBeTruthy();
    }

    public static focusSummaryCell(fix, row, cellIndex) {
        const summaryRow = typeof row === 'number' ?
            GridSummaryFunctions.getSummaryRowByDataRowIndex(fix, row) : row;
        const summaryCell = GridSummaryFunctions.getSummaryCellByVisibleIndex(summaryRow, cellIndex);
        UIInteractions.simulateClickAndSelectCellEvent(summaryCell);
        fix.detectChanges();
    }
}
export class GridSelectionFunctions {
    public static selectCellsRange =
        (fix, startCell, endCell, ctrl = false, shift = false) => new Promise(async (resolve, reject) => {
            UIInteractions.simulatePointerOverCellEvent('pointerdown', startCell.nativeElement, shift, ctrl);
            fix.detectChanges();
            await wait();
            fix.detectChanges();

            UIInteractions.simulatePointerOverCellEvent('pointerenter', endCell.nativeElement, shift, ctrl);
            UIInteractions.simulatePointerOverCellEvent('pointerup', endCell.nativeElement, shift, ctrl);
            await wait();
            fix.detectChanges();
            resolve();
        })

    public static selectCellsRangeNoWait(fix, startCell, endCell, ctrl = false, shift = false) {
        UIInteractions.simulatePointerOverCellEvent('pointerdown', startCell.nativeElement, shift, ctrl);
        fix.detectChanges();

        UIInteractions.simulatePointerOverCellEvent('pointerenter', endCell.nativeElement, shift, ctrl);
        UIInteractions.simulatePointerOverCellEvent('pointerup', endCell.nativeElement, shift, ctrl);
        fix.detectChanges();
    }

    public static selectCellsRangeWithShiftKey =
        (fix, startCell, endCell) => new Promise(async (resolve, reject) => {
            UIInteractions.simulateClickAndSelectCellEvent(startCell);
            await wait();
            fix.detectChanges();

            UIInteractions.simulateClickAndSelectCellEvent(endCell, true);
            await wait();
            fix.detectChanges();
            resolve();
            resolve();
        })

    public static selectCellsRangeWithShiftKeyNoWait(fix, startCell, endCell) {
        UIInteractions.simulateClickAndSelectCellEvent(startCell);
        fix.detectChanges();

        UIInteractions.simulateClickAndSelectCellEvent(endCell, true);
        fix.detectChanges();
    }

    public static verifyCellsRegionSelected(grid, startRowIndex, endRowIndex, startColumnIndex, endColumnIndex, selected = true) {
        const startRow = startRowIndex < endRowIndex ? startRowIndex : endRowIndex;
        const endRow = startRowIndex < endRowIndex ? endRowIndex : startRowIndex;
        const startCol = startColumnIndex < endColumnIndex ? startColumnIndex : endColumnIndex;
        const endCol = startColumnIndex < endColumnIndex ? endColumnIndex : startColumnIndex;
        for (let i = startCol; i <= endCol; i++) {
            for (let j = startRow; j <= endRow; j++) {
                const cell = grid.getCellByColumn(j, grid.columnList.find(col => col.visibleIndex === i).field);
                if (cell) {
                    GridSelectionFunctions.verifyCellSelected(cell, selected);
                }
            }
        }
    }

    public static verifySelectedRange(grid, rowStart, rowEnd, columnStart, columnEnd, rangeIndex = 0, selectedRanges = 1) {
        const range = grid.getSelectedRanges();
        expect(range).toBeDefined();
        expect(range.length).toBe(selectedRanges);
        expect(range[rangeIndex].columnStart).toBe(columnStart);
        expect(range[rangeIndex].columnEnd).toBe(columnEnd);
        expect(range[rangeIndex].rowStart).toBe(rowStart);
        expect(range[rangeIndex].rowEnd).toBe(rowEnd);
    }

    public static verifyCellSelected(cell, selected = true) {
        expect(cell.selected).toBe(selected);
        expect(cell.nativeElement.classList.contains(CELL_SELECTED_CSS_CLASS)).toBe(selected);
    }

    // Check the grid selected cell and cell in in the onSelection function
    public static verifyGridCellSelected(fix, cell: IgxGridCellComponent) {
        const selectedCellFromGrid = cell.grid.selectedCells[0];
        const selectedCell = fix.componentInstance.selectedCell;
        expect(cell.selected).toBe(true);
        expect(selectedCell.value).toEqual(cell.value);
        expect(selectedCell.column.field).toMatch(cell.column.field);
        expect(selectedCell.rowIndex).toEqual(cell.rowIndex);
        expect(selectedCellFromGrid.value).toEqual(cell.value);
        expect(selectedCellFromGrid.column.field).toMatch(cell.column.field);
        expect(selectedCellFromGrid.rowIndex).toEqual(cell.rowIndex);
    }

    public static verifyRowSelected(row, selected = true, hasCheckbox = true) {
        expect(row.selected).toBe(selected);
        expect(row.nativeElement.classList.contains(ROW_SELECTION_CSS_CLASS)).toBe(selected);
        if (hasCheckbox) {
            GridSelectionFunctions.verifyRowHasCheckbox(row.nativeElement);
            expect(GridSelectionFunctions.getRowCheckboxInput(row.nativeElement).checked).toBe(selected);
        }
    }

    public static verifyRowsArraySelected(rows, selected = true, hasCheckbox = true) {
        rows.forEach(row => {
            GridSelectionFunctions.verifyRowSelected(row, selected, hasCheckbox);
        });
    }

    public static getHeaderRow(fix): HTMLElement {
        return fix.nativeElement.querySelector(HEADER_ROW_CSS_CLASS);
    }

    public static verifyHeaderRowCheckboxState(parent, checked = false, indeterminate = false) {
        const header = GridSelectionFunctions.getHeaderRow(parent);
        const headerCheckboxElement = GridSelectionFunctions.getRowCheckboxInput(header);
        expect(headerCheckboxElement.checked).toBe(checked);
        expect(headerCheckboxElement.indeterminate).toBe(indeterminate);
    }

    public static verifyHeaderAndRowCheckBoxesAlignment(grid) {
        const headerDiv = GridSelectionFunctions.getRowCheckboxDiv(GridSelectionFunctions.getHeaderRow(grid));
        const firstRowDiv = GridSelectionFunctions.getRowCheckboxDiv(grid.rowList.first.nativeElement);
        const hScrollbar = grid.headerContainer.getScroll();

        expect(headerDiv.offsetWidth).toEqual(firstRowDiv.offsetWidth);
        expect(headerDiv.offsetLeft).toEqual(firstRowDiv.offsetLeft);
        if (hScrollbar.scrollWidth) {
            expect(hScrollbar.offsetLeft).toEqual(firstRowDiv.offsetWidth + firstRowDiv.offsetLeft);
        }
    }

    public static verifyRowHasCheckbox(rowDOM, hasCheckbox = true, hasCheckboxDiv = true, verifyHeader = false) {
        const checkboxDiv = GridSelectionFunctions.getRowCheckboxDiv(rowDOM);
        if (!hasCheckbox && !hasCheckboxDiv) {
            expect(GridSelectionFunctions.getRowCheckboxDiv(rowDOM)).toBeNull();
        } else {
            expect(checkboxDiv).toBeDefined();
            const rowCheckbox = GridSelectionFunctions.getRowCheckbox(rowDOM);
            expect(rowCheckbox).toBeDefined();
            if (!hasCheckbox) {
                expect(rowCheckbox.style.visibility).toEqual('hidden');
            } else if (verifyHeader) {
                expect(rowCheckbox.style.visibility).toEqual('visible');
            } else {
                expect(rowCheckbox.style.visibility).toEqual('');
            }
        }
    }

    public static verifyRowCheckboxIsNotFocused(rowDOM: HTMLElement, focused = false) {
        const rowCheckbox: HTMLElement = GridSelectionFunctions.getRowCheckbox(rowDOM);
        expect(rowCheckbox.classList.contains(FOCUSED_CHECKBOX_CLASS)).toEqual(focused);
    }

    public static verifyHeaderRowHasCheckbox(parent, hasCheckbox = true, hasCheckboxDiv = true) {
        GridSelectionFunctions.verifyRowHasCheckbox(GridSelectionFunctions.getHeaderRow(parent), hasCheckbox, hasCheckboxDiv, true);
    }

    public static getRowCheckboxDiv(rowDOM): HTMLElement {
        return rowDOM.querySelector(ROW_DIV_SELECTION_CHECKBOX_CSS_CLASS);
    }

    public static getRowCheckboxInput(rowDOM): HTMLInputElement {
        return GridSelectionFunctions.getRowCheckboxDiv(rowDOM).querySelector(CHECKBOX_INPUT_CSS_CLASS);
    }

    public static getRowCheckbox(rowDOM): HTMLElement {
        return GridSelectionFunctions.getRowCheckboxDiv(rowDOM).querySelector(CHECKBOX_ELEMENT);
    }

    public static clickRowCheckbox(row) {
        const checkboxElement = GridSelectionFunctions.getRowCheckboxDiv(row.nativeElement);
        checkboxElement.dispatchEvent(new Event('click', {}));
    }

    public static clickHeaderRowCheckbox(parent) {
        const checkboxElement = GridSelectionFunctions.getRowCheckboxDiv(GridSelectionFunctions.getHeaderRow(parent));
        checkboxElement.dispatchEvent(new Event('click', {}));
    }

    // select - deselect a checkbox without a handler
    public static rowCheckboxClick(row) {
        const checkboxElement = row.nativeElement ?
            row.nativeElement.querySelector(CHECKBOX_LBL_CSS_CLASS) :
            row.querySelector(CHECKBOX_LBL_CSS_CLASS);
        checkboxElement.click();
    }

    public static headerCheckboxClick(parent) {
        GridSelectionFunctions.rowCheckboxClick(GridSelectionFunctions.getHeaderRow(parent));
    }
    //

    public static expandRowIsland(rowNumber = 1) {
        (<any>document.getElementsByClassName(ICON_CSS_CLASS)[rowNumber]).click();
    }

    public static verifyColumnSelected(column: IgxColumnComponent, selected = true) {
        expect(column.selected).toEqual(selected);
        if (!column.hidden) {
            expect(column.headerCell.elementRef.nativeElement.classList.contains(SELECTED_COLUMN_CLASS)).toEqual(selected);
        }
    }

    public static verifyColumnsSelected(columns: IgxColumnComponent[], selected = true) {
        columns.forEach(c => this.verifyColumnSelected(c, selected));
    }

    public static verifyColumnGroupSelected(fixture: ComponentFixture<any>, column: IgxColumnGroupComponent, selected = true) {
        expect(column.selected).toEqual(selected);
        const header = GridFunctions.getColumnGroupHeaderCell(column.header, fixture);
        expect(header.nativeElement.classList.contains(SELECTED_COLUMN_CLASS)).toEqual(selected);
    }

    public static verifyColumnHeaderHasSelectableClass(header: DebugElement, hovered = true) {
        expect(header.nativeElement.classList.contains(HOVERED_COLUMN_CLASS)).toEqual(hovered);
    }

    public static verifyColumnsHeadersHasSelectableClass(headers: DebugElement[], hovered = true) {
        headers.forEach(header => this.verifyColumnHeaderHasSelectableClass(header, hovered));
    }

    public static verifyColumnAndCellsSelected(column: IgxColumnComponent, selected = true) {
        this.verifyColumnSelected(column, selected);
        column.cells.forEach(cell => {
            expect(cell.nativeElement.classList.contains(SELECTED_COLUMN_CELL_CLASS)).toEqual(selected);
        });
    }

    public static clickOnColumnToSelect(column: IgxColumnComponent, ctrlKey = false, shiftKey = false) {
        const event = {
            shiftKey: shiftKey,
            ctrlKey: ctrlKey,
            stopPropagation: () => { }
        };

        column.headerCell.onClick(event);
    }
}
<|MERGE_RESOLUTION|>--- conflicted
+++ resolved
@@ -144,13 +144,8 @@
     }
 
     /**
-<<<<<<< HEAD
      * Focus the cell in the grid
-    */
-=======
-     * Focus the first cell in the grid
-     */
->>>>>>> e0887cc4
+     */
     public static focusCell(fix: ComponentFixture<any>, cell: IgxGridCellComponent) {
         this.getGridContent(fix).triggerEventHandler('focus', null);
         fix.detectChanges();
@@ -277,7 +272,7 @@
     }
 
     public static verifyGroupRowIsFocused(groupRow, focused = true) {
-         expect(groupRow.nativeElement.classList.contains(ACTIVE_GROUP_ROW_CLASS)).toBe(focused);
+        expect(groupRow.nativeElement.classList.contains(ACTIVE_GROUP_ROW_CLASS)).toBe(focused);
     }
 
     public static getCurrentCellFromGrid(grid, row, cell) {
