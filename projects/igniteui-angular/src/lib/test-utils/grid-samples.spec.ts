--- conflicted
+++ resolved
@@ -1624,11 +1624,7 @@
         <igx-column-group header="Address Information" [collapsible]="true">
             <igx-column-group header="Country Information" [visibleWhenCollapsed]="true" [collapsible]="true">
                 <igx-column  field="Country" [visibleWhenCollapsed]="true"></igx-column>
-<<<<<<< HEAD
-                <igx-column  field="Empty" ></igx-column>
-=======
                 <igx-column  field="Empty"></igx-column>
->>>>>>> 91abda75
                 <igx-column-group header="Region Information" [visibleWhenCollapsed]="true" [collapsible]="true">
                     <igx-column field="Region" [visibleWhenCollapsed]="true"></igx-column>
                     <igx-column field="PostalCode" [visibleWhenCollapsed]="true"></igx-column>
