import { Component, TemplateRef, ViewChild, Input } from '@angular/core';
import { IgxGridCellComponent } from '../grid/cell.component';
import { IgxDateSummaryOperand, IgxNumberSummaryOperand } from '../grid/grid-summary';
import { IGridCellEventArgs, IGridEditEventArgs } from '../grid/grid.component';
import { BasicGridComponent, BasicGridSearchComponent, GridAutoGenerateComponent,
        GridNxMComponent, GridWithSizeComponent, PagingComponent } from './grid-base-components.spec';
import { IGridSelection, IEditDone, IGridRowEvents, IGridRowSelectionChange } from './grid-interfaces.spec';
import { SampleTestData } from './sample-test-data.spec';
import { ColumnDefinitions, GridTemplateStrings, EventSubscriptions } from './template-strings.spec';
import { IgxColumnComponent } from '../grid/column.component';

@Component({
    template: `<div style="width: 800px; height: 600px;">
            ${GridTemplateStrings.declareGrid(` [autoGenerate]="autoGenerate"`, '', ColumnDefinitions.indexAndValue)}</div>`
})
export class GridInDivComponent extends GridAutoGenerateComponent {
    data = SampleTestData.oneItemNumberData();
    autoGenerate = false;
}

@Component({
    template: GridTemplateStrings.declareGrid(` width="500px"`, '', ColumnDefinitions.pinnedTwoOfFour)
})
export class PinningAndResizingComponent extends BasicGridComponent {
    data = SampleTestData.personIDNameRegionData();
}

@Component({
    template: GridTemplateStrings.declareGrid(` width="600px" height="600px" [autoGenerate]="false"`, '',
                ColumnDefinitions.pinnedThreeOfEight)
})
export class LargePinnedColGridComponent extends BasicGridComponent {
    data = SampleTestData.generateProductData(75);
}

@Component({
    template: GridTemplateStrings.declareGrid('',
                EventSubscriptions.onColumnResized,
                ColumnDefinitions.gridFeatures)
})
export class SortingAndResizingComponent extends BasicGridComponent {

    public count = 0;
    public column;
    public prevWidth;
    public newWidth;

    data = SampleTestData.productInfoData();

    columnResized(event) {
                this.count++;
                this.column = event.column;
                this.prevWidth = event.prevWidth;
                this.newWidth = event.newWidth;
    }
}

@Component({
    template: GridTemplateStrings.declareGrid(` [height]="'800px'"`, '',
                ColumnDefinitions.resizableColsComponent)
})
export class ResizableColumnsComponent extends BasicGridComponent {

    public columns = [
        { field: 'ID', resizable: true, maxWidth: 200, minWidth: 70 },
        { field: 'CompanyName', resizable: true },
        { field: 'ContactName', resizable: true },
        { field: 'ContactTitle', resizable: true},
        { field: 'Address', resizable: true },
        { field: 'City', resizable: true },
        { field: 'Region', resizable: true },
        { field: 'PostalCode', resizable: true },
        { field: 'Phone', resizable: true },
        { field: 'Fax', resizable: true }
    ];

    data = SampleTestData.contactInfoDataFull();
}

@Component({
    template: GridTemplateStrings.declareGrid(` [height]="'800px'"`, '',
                ColumnDefinitions.iterableComponent)
})
export class ColumnsFromIterableComponent extends BasicGridComponent {

    public columns = [ 'ID', 'Name'];
    data = SampleTestData.personIDNameData();
}

@Component({
    template: GridTemplateStrings.declareGrid('', '',
                ColumnDefinitions.columnTemplates)
})
export class TemplatedColumnsComponent extends BasicGridComponent {
    data = SampleTestData.personIDNameData();

    @ViewChild('newHeader', { read: TemplateRef })
    public newHeaderTemplate: TemplateRef<any>;

    @ViewChild('newCell', { read: TemplateRef })
    public newCellTemplate: TemplateRef<any>;
}

@Component({
    template: GridTemplateStrings.declareGrid('', '',
            `<igx-column field="ID" [hidden]="true"></igx-column>`)
})
export class ColumnHiddenFromMarkupComponent extends BasicGridComponent {
    data = SampleTestData.personIDNameData();
}

@Component({
    template: GridTemplateStrings.declareGrid('', '',
                ColumnDefinitions.idNameFormatter)
})
export class ColumnCellFormatterComponent extends BasicGridComponent {
    data = SampleTestData.personIDNameData();

    public multiplier(value: number): string {
        return `${value * value}`;
    }
}

@Component({
    template: GridTemplateStrings.declareGrid(` height="500px"`, '',
                ColumnDefinitions.productFilterable)
})
export class FilteringComponent extends BasicGridComponent {
    data = SampleTestData.productInfoData();
}

@Component({
    template: `
        <igx-grid #gridSelection2 [data]="data" [primaryKey]="'ID'"
        [autoGenerate]="true" [rowSelectable]="true" [paging]="true" [perPage]="50">
        </igx-grid>
        <button class="prevPageBtn" (click)="ChangePage(-1)">Prev page</button>
        <button class="nextPageBtn" (click)="ChangePage(1)">Next page</button>
    `
})
export class SelectionAndPagingComponent extends BasicGridComponent {
    data = SampleTestData.generateBigValuesData(100);

    public ChangePage(val) {
        switch (val) {
            case -1:
                this.grid.previousPage();
                break;
            case 1:
                this.grid.nextPage();
                break;
            default:
                this.grid.paginate(val);
                break;
        }
    }
}

@Component({
    template: GridTemplateStrings.declareGrid(
            ` #gridSelection3 [primaryKey]="'ID'" [width]="'800px'" [height]="'600px'" [autoGenerate]="true" [rowSelectable]="true"`,
            '', '')
})
export class SelectionComponent extends BasicGridComponent {
    data = SampleTestData.generateBigValuesData(100);
}

@Component({
    template: GridTemplateStrings.declareGrid(
            ` [rowSelectable]="true"`,
            EventSubscriptions.onRowSelectionChange,
            ColumnDefinitions.productBasic)
})
export class SelectionCancellableComponent extends BasicGridComponent {
    data = SampleTestData.foodProductData();

    public rowSelectionChange(evt) {
        if (evt.row && (evt.row.index + 1) % 2 === 0) {
            evt.newSelection = evt.oldSelection || [];
        }
    }
}

@Component({
    template: GridTemplateStrings.declareGrid(
            ` #gridSelection3
            [primaryKey]="'ID'"
            [width]="'800px'"
            [height]="'600px'"
            [autoGenerate]="true"
            [rowSelectable]="true"`,
            EventSubscriptions.onColumnInit, '')
})
export class ScrollsComponent extends BasicGridComponent {
    data = SampleTestData.generateBigDataRowsAndCols(100, 100);
    public columnInit(column) {
        column.width = '50px';
    }
}

@Component({
    template: GridTemplateStrings.declareGrid(
            ` [rowSelectable]="true"`,
            '', ColumnDefinitions.productDefaultSummaries)
})
export class SummariesComponent extends BasicGridComponent {
    data = SampleTestData.foodProductData();
}
/* Maybe add SummaryColumnComponent? */

@Component({
    template: GridTemplateStrings.declareGrid(
            ` [width]="width" [height]="height"`,
            '', ColumnDefinitions.productDefaultSummaries)
})
export class VirtualSummaryColumnComponent extends BasicGridComponent {
    data = SampleTestData.foodProductDataExtended();

    public width = '800px';
    public height = '600px';

    public numberSummary = new IgxNumberSummaryOperand();
    public dateSummary = new IgxDateSummaryOperand();

    public scrollTop(newTop: number) {
        const vScrollbar = this.grid.verticalScrollContainer.getVerticalScroll();
        vScrollbar.scrollTop = newTop;
    }

    public scrollLeft(newLeft: number) {
        const hScrollbar = this.grid.parentVirtDir.getHorizontalScroll();
        hScrollbar.scrollLeft = newLeft;
    }

}

/* NoActiveSummariesComponent */
@Component({
    template: GridTemplateStrings.declareBasicGridWithColumns(ColumnDefinitions.productBasic)
})
export class ProductsComponent extends BasicGridComponent {
    data = SampleTestData.foodProductData();
}

@Component({
    template: GridTemplateStrings.declareGrid(` style="margin-bottom: 20px;"`,
        EventSubscriptions.onColumnInit,
        ColumnDefinitions.generatedWithSummaries)
})
export class DefaultSizeAndSummaryComponent extends BasicGridComponent {
    public columns = [];

    columnInit(column) {
        switch (this.grid.columnList.length) {
            case 5:
                if (column.index === 0 || column.index === 4) {
                    column.width = '200px';
                }
                break;
            case 30:
                if (column.index === 0 || column.index === 5 || column.index === 3 || column.index === 10 || column.index === 25) {
                    column.width = '200px';
                }
                break;
            case 150:
                if (column.index === 0 || column.index === 5 || column.index === 3 || column.index === 10 || column.index === 50) {
                    column.width = '500px';
                }
                break;
        }
    }

    public isHorizonatScrollbarVisible() {
        const scrollbar = this.grid.parentVirtDir.getHorizontalScroll();
        return scrollbar.offsetWidth < scrollbar.children[0].offsetWidth;
    }
}

@Component({
    template: GridTemplateStrings.declareGrid(` [autoGenerate]="autoGenerate"`,
        EventSubscriptions.onColumnInit, ColumnDefinitions.generatedWithDataType)
})
export class NxMWithSummaryComponent extends GridNxMComponent {
    columnsType = 'number';
    columnInit(column) {
        column.hasSummary = true;
    }
}

@Component({
    template: GridTemplateStrings.declareGrid(` [autoGenerate]="autoGenerate"`,
        EventSubscriptions.onColumnInit, ColumnDefinitions.generatedEditable)
})
export class NxMWithSummaryEditableComponent extends NxMWithSummaryComponent {
    hasEditableColumns = true;
    startFromOne = true;
}

@Component({
    template: GridTemplateStrings.declareGrid(` [autoGenerate]="autoGenerate"`,
                EventSubscriptions.onColumnInit, '')
})
export class NxMColumnWidthAndSummaryComponent extends NxMWithSummaryComponent {
    columnInit(column) {
        switch (this.grid.columnList.length) {
            case 5:
                if (column.index === 0 || column.index === 4) {
                    column.width = '200px';
                }
                break;
            case 30:
                if (column.index === 0 || column.index === 5 || column.index === 3 || column.index === 10 || column.index === 25) {
                    column.width = '200px';
                }
                break;
            case 150:
                if (column.index === 0 || column.index === 5 || column.index === 3 || column.index === 10 || column.index === 50) {
                    column.width = '500px';
                }
                break;
        }
    }
}

@Component({
    template: GridTemplateStrings.declareGrid('',
        EventSubscriptions.onColumnInit,
        ColumnDefinitions.generatedEditable)
})
export class Grid5x5WithSummariesComponent extends NxMWithSummaryEditableComponent {
    colsCount = 5;
    rowsCount = 5;
}
// export class Summaries5x5Component extends BasicGridComponent {
//     public columns = [];

//     constructor() {
//         super();
//         this.columns = SampleTestData.generateEditableColumns(5, 'number');
//         this.data = SampleTestData.generateDataForColumns(this.columns, 5, true);
//     }

//     init(column) {
//         column.hasSummary = true;
//     }
// }

@Component({
    template: GridTemplateStrings.declareGrid('',
        EventSubscriptions.onColumnInit,
        ColumnDefinitions.generatedWithDataType)
})
export class Grid10x30WithSummariesComponent extends NxMWithSummaryComponent {
    colsCount = 10;
    rowsCount = 30;
}
// export class Summaries10x30Component extends SummariesNxMComponent {
//     constructor() {
//         super(30, 10, 'number');
//     }
// }

@Component({
    template: GridTemplateStrings.declareGrid(` [width]="'1500px'"`,
        EventSubscriptions.onColumnInit,
        ColumnDefinitions.generatedWithDataType)
})
export class Grid30x1000WithSummariesComponent extends NxMWithSummaryComponent {
    colsCount = 30;
    rowsCount = 1000;
}
// export class Summaries30x1000Component extends SummariesNxMComponent {
//     constructor() {
//         super(1000, 30, 'number');
//     }
// }

@Component({
    template: GridTemplateStrings.declareGrid(` [width]="'1500px'"`,
        EventSubscriptions.onColumnInit,
        ColumnDefinitions.generatedWithDataType)
})
export class Grid150x200WithSummariesComponent extends NxMWithSummaryComponent {
    colsCount = 150;
    rowsCount = 200;
}
// export class Summaries150x200Component extends SummariesNxMComponent {
//     constructor() {
//         super(200, 150, 'number');
//     }
// }

@Component({
    template: `
    <div style="width: 800px; height: 600px;">
        <igx-grid #grid [data]="data" [autoGenerate]="true" [height]="width" [width]="height">
        </igx-grid>
    </div>`
})
export class WidthAndHeightComponent extends BasicGridComponent {
    public width: string;
    public height: string;

    data = SampleTestData.generateData(30, 3);
}

@Component({
    template: `
    <div style="height: 200px; overflow: auto;">
        <igx-grid #grid [data]="data" [autoGenerate]="true" [height]="null">
        </igx-grid>
    </div>`
})
export class NullHeightComponent extends BasicGridComponent {
    data = SampleTestData.generateData(20, 5);
}

@Component({
    template: `
        <igx-grid
            [data]="data"
            ${ EventSubscriptions.onRowAdded }
            ${ EventSubscriptions.onRowDeleted }
            ${ EventSubscriptions.onEditDone }
            [autoGenerate]="true">
        </igx-grid>
    `
})
export class DefaultCRUDGridComponent extends BasicGridComponent {
    public rowsAdded = 0;
    public rowsDeleted = 0;

    public rowAdded(event) {
        this.rowsAdded++;
    }

    public rowDeleted(event) {
        this.rowsDeleted++;
    }

    public editDone(event: IGridEditEventArgs) {
        if (event.newValue === 'change') {
            event.newValue = event.cell ? 200 : { index: 200, value: 200 };
        }
    }
}

@Component({
    template: GridTemplateStrings.declareGrid(` [paging]="paging" [perPage]="perPage"`,
        '', ColumnDefinitions.idNameJobTitleEditable) + `
        <button id="prevPageBtn" igxButton (click)="GoToPage(-2)">Prev page</button>
        <button id="nextPageBtn" igxButton (click)="GoToPage(-1)">Next page</button>
        <button id="idxPageBtn" igxButton (click)="GoToPage(2)">Go to 3rd page</button>
        `
})
export class PagingAndEditingComponent extends PagingComponent {
    perPage = 4;

    public GoToPage(val) {
        switch (val) {
            case -2:
                this.grid.previousPage();
                break;
            case -1:
                this.grid.nextPage();
                break;
            default:
                this.grid.paginate(val);
                break;
        }
    }
}

@Component({
    template: GridTemplateStrings.declareGrid('', '',
                ColumnDefinitions.idNameHiddenJobHirePinned)
})
export class GridSearchHiddenColumnsComponent extends BasicGridSearchComponent {
    data = SampleTestData.personJobData();
}

@Component({
    template: GridTemplateStrings.declareBasicGridWithColumns(ColumnDefinitions.idFirstLastNameSortable)
})
export class GridDeclaredColumnsComponent extends BasicGridComponent {
    data = SampleTestData.personIDNameRegionData();

    @ViewChild('nameColumn') public nameColumn;
}

@Component({
    template: GridTemplateStrings.declareGrid(` [autoGenerate]="autoGenerate" [height]="height" [width]="width"`,
                `${ EventSubscriptions.onColumnInit }${ EventSubscriptions.onSelection }`, '')
})
export class PinOnInitAndSelectionComponent extends GridWithSizeComponent {
    data = SampleTestData.contactInfoDataFull();
    width = '800px';
    height = '300px';

    public selectedCell;
    public columnInit(column) {
        if (column.field === 'CompanyName' || column.field === 'ContactName') {
            column.pinned = true;
        }
        column.width = '200px';
    }

    public cellSelected(event) {
        this.selectedCell = event.cell;
    }
}

@Component({
    template: GridTemplateStrings.declareGrid(` [height]="height" [width]="width"`,
                `${ EventSubscriptions.onSelection }${ EventSubscriptions.onColumnPinning }`,
                ColumnDefinitions.generatedWithWidth)
})
export class PinningComponent extends GridWithSizeComponent
                                implements IGridSelection {

    public column: IgxColumnComponent;
    public columns = [
        { field: 'ID', width: 100 },
        { field: 'CompanyName', width: 300 },
        { field: 'ContactName', width: 200 },
        { field: 'ContactTitle', width: 200 },
        { field: 'Address', width: 300 },
        { field: 'City', width: 100 },
        { field: 'Region', width: 100 },
        { field: 'PostalCode', width: 100 },
        { field: 'Phone', width: 150 },
        { field: 'Fax', width: 150 }
    ];

    data = SampleTestData.contactMariaAndersData();
    width = '800px';
    height = '300px';

    selectedCell: IgxGridCellComponent;
    cellSelected(event: IGridCellEventArgs) {
        this.selectedCell = event.cell;
    }

    public columnPinning($event) {
        $event.insertAtIndex = 0;
    }
}

@Component({
    template: GridTemplateStrings.declareBasicGridWithColumns(ColumnDefinitions.productFilterSortPin)
})
export class GridFeaturesComponent extends BasicGridComponent {
    data = SampleTestData.productInfoData();

}

@Component({
    template: GridTemplateStrings.declareGrid(
        ` columnWidth="200" `,
        '', ColumnDefinitions.idNameJobHireDate)
})
export class ScrollableGridSearchComponent extends BasicGridSearchComponent {
    data = SampleTestData.generateFromData(SampleTestData.personJobDataFull(), 30);
}

@Component({
    template: GridTemplateStrings.declareGrid(
        ` columnWidth="200" `,
        '', ColumnDefinitions.idNameJobTitleCompany)
})
export class GroupableGridSearchComponent extends ScrollableGridSearchComponent {
    data = SampleTestData.personIDNameJobCompany();
}

@Component({
    template: GridTemplateStrings.declareGrid(
        ` [height]="height" [width]="width" [columnWidth]="columnWidth" `,
        '', ColumnDefinitions.productAllColumnFeatures)
})
export class GridAllFeaturesComponent extends GridWithSizeComponent {
    @Input()
    public columnWidth = 200;

}

@Component({
    template: GridTemplateStrings.declareBasicGridWithColumns(ColumnDefinitions.nameJobTitleId)
})
export class ReorderedColumnsComponent extends BasicGridComponent {
    data = SampleTestData.personJobData();
}

@Component({
    template: GridTemplateStrings.declareBasicGridWithColumns(ColumnDefinitions.idNameJobTitleEditable)
})
export class GridIDNameJobTitleComponent extends PagingComponent {
    data = SampleTestData.personJobDataFull();
    width = '100%';
    height = '100%';
}

@Component({
    template: `<div style="margin: 50px;">
            ${GridTemplateStrings.declareGrid(
                `[height]="height" [width]="width" [rowSelectable]="enableRowSelection" [autoGenerate]="autoGenerate"`,
                EventSubscriptions.onColumnMovingStart + EventSubscriptions.onColumnMoving + EventSubscriptions.onColumnMovingEnd,
                ColumnDefinitions.movableColumns)}</div>`
})
export class MovableColumnsComponent extends BasicGridComponent {
    data = SampleTestData.personIDNameRegionData();
    autoGenerate = false;
    enableRowSelection = false;
    isFilterable = false;
    isSortable = false;
    isResizable = false;
    isEditable = false;
    isHidden = false;
    width = '500px';
    height = '300px';
    count = 0;
    countStart = 0;
    countEnd = 0;
    cancel = false;
    source: IgxColumnComponent;
    target: IgxColumnComponent;

    onColumnMovingStarted(event) {
        this.countStart++;
        this.source = event.source;
    }

    onColumnMoving(event) {
        this.count++;
        this.source = event.source;

        if (this.cancel) {
            event.cancel = true;
        }
    }

    onColumnMovingEnded(event) {
        this.countEnd++;
        this.source = event.source;
        this.target = event.target;

        if (event.target.field === 'Region') {
            event.cancel = true;
        }
    }
}

@Component({
    template: `${GridTemplateStrings.declareGrid(`height="300px" width="500px"`, '', ColumnDefinitions.movableColumns)}`
})
export class MovableTemplatedColumnsComponent extends BasicGridComponent {
    data = SampleTestData.personIDNameRegionData();
    isFilterable = false;
    isSortable = false;
    isResizable = false;
}

@Component({
    template: `${GridTemplateStrings.declareGrid(`height="300px" width="500px" [autoGenerate]="autoGenerate" [paging]="paging"`,
        EventSubscriptions.onColumnInit, '')}`
})
export class MovableColumnsLargeComponent extends GridAutoGenerateComponent {
<<<<<<< HEAD
    data = SampleTestData.contactInfoDataFull();
=======

    data = SampleTestData.contactInfoData();

>>>>>>> aae2272e
    width = '500px';
    height = '400px';
    paging = false;

    public columnInit(column: IgxColumnComponent) {
        column.movable = true;
        column.sortable = true;
        column.width = '100px';
    }

    pinColumn(name: string) {
        const col = this.grid.getColumnByName(name);
        col.pinned = !col.pinned;
    }
}

@Component({
    template: `${GridTemplateStrings.declareGrid(`height="800px"`, '', ColumnDefinitions.multiColHeadersColumns)}`
})
export class MultiColumnHeadersComponent extends BasicGridComponent {
    data = SampleTestData.contactInfoDataFull();
}

@Component({
    template: `${GridTemplateStrings.declareBasicGridWithColumns(ColumnDefinitions.nameAvatar)}`
})
export class GridWithAvatarComponent extends GridWithSizeComponent {
    data = SampleTestData.personAvatarData();
    height = '500px';
}<|MERGE_RESOLUTION|>--- conflicted
+++ resolved
@@ -664,13 +664,9 @@
         EventSubscriptions.onColumnInit, '')}`
 })
 export class MovableColumnsLargeComponent extends GridAutoGenerateComponent {
-<<<<<<< HEAD
+
     data = SampleTestData.contactInfoDataFull();
-=======
-
-    data = SampleTestData.contactInfoData();
-
->>>>>>> aae2272e
+
     width = '500px';
     height = '400px';
     paging = false;
