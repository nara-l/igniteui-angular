--- conflicted
+++ resolved
@@ -646,13 +646,12 @@
     }
 }
 
-<<<<<<< HEAD
 @Component({
     template: `${GridTemplateStrings.declareGrid(`height="800px"`, '', ColumnDefinitions.multiColHeadersColumns)}`
 })
 export class MultiColumnHeadersComponent extends BasicGridComponent {
     data = SampleTestData.contactInfoDataFull;
-=======
+}
 
 @Component({
     template: `${GridTemplateStrings.declareBasicGridWithColumns(ColumnDefinitions.nameAvatar)}`
@@ -660,5 +659,4 @@
 export class GridWithAvatarComponent extends GridWithSizeComponent {
     data = SampleTestData.personAvatarData;
     height = '500px';
->>>>>>> 15a8a5be
 }