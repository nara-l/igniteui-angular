--- conflicted
+++ resolved
@@ -128,7 +128,6 @@
 }
 
 @Component({
-<<<<<<< HEAD
     template: `
         <div #wrapper>
             <igx-list [allowRightPanning]="allowRightPanning" [allowLeftPanning]="allowLeftPanning">
@@ -139,17 +138,6 @@
                 <igx-list-item>Item 3</igx-list-item>
             </igx-list>
         </div>`
-=======
-    template: `<div #wrapper>
-        <igx-list>
-            <igx-list-item [isHeader]="true">Header 1</igx-list-item>
-            <igx-list-item [isHeader]="false" [hidden]="false">Item 1</igx-list-item>
-            <igx-list-item [isHeader]="true">Header 2</igx-list-item>
-            <igx-list-item [hidden]="true">Item 2</igx-list-item>
-            <igx-list-item>Item 3</igx-list-item>
-        </igx-list>
-    </div>`
->>>>>>> 2d013294
 })
 export class TwoHeadersListNoPanningComponent extends ListWithHeaderComponent {
 }
@@ -193,11 +181,7 @@
     }`]
 })
 export class ListWithIgxForAndScrollingComponent {
-<<<<<<< HEAD
-    @ViewChild('forOfList', {read: IgxListComponent})
-=======
-    @ViewChild('forOfList', { read: IgxListComponent, static: true })
->>>>>>> 2d013294
+    @ViewChild('forOfList', {read: IgxListComponent, static: true })
     public forOfList: IgxListComponent;
 
     @ViewChild(IgxForOfDirective, { static: false })
