export class GridTemplateStrings {

    public static basicGrid = `
    <igx-grid
        [data]="data">
    </igx-grid>`;

    public static gridAutoGenerate = `
    <igx-grid
        [data]="data"
        [autoGenerate]="autoGenerate">
    </igx-grid>`;

    public static gridWithSize = `
    <igx-grid
        [data]="data"
        [autoGenerate]="autoGenerate"
        [height]="height" [width]="width">
    </igx-grid>`;

    public static declareGrid(attributes = ``, events = ``, columnDefinitions: ColumnDefinitions = ``) {
        return `<igx-grid [data]="data"
        ${ attributes }
        ${ events }
        >
        ${ columnDefinitions }
    </igx-grid>`;
    }

    public static declareBasicGridWithColumns(columnDefinitions: ColumnDefinitions) {
        return GridTemplateStrings.declareGrid(``, ``, columnDefinitions);
    }

}

export class ColumnDefinitions {

    public static idNameJobTitle = `
        <igx-column field="ID"></igx-column>
        <igx-column field="Name"></igx-column>
        <igx-column field="JobTitle"></igx-column>
    `;

    public static idNameJobTitleEditable = `
        <igx-column field="ID"></igx-column>
        <igx-column field="Name" [editable]="true"></igx-column>
        <igx-column field="JobTitle" [editable]="true"></igx-column>
    `;

    public static idNameJobTitleCompany = `
        <igx-column field="ID"></igx-column>
        <igx-column field="Name"></igx-column>
        <igx-column field="JobTitle"></igx-column>
        <igx-column field="Company"></igx-column>
    `;

    public static idNameJobHireDate = `
        <igx-column field="ID"></igx-column>
        <igx-column field="Name"></igx-column>
        <igx-column field="JobTitle"></igx-column>
        <igx-column field="HireDate"></igx-column>
    `;

    public static idNameJobHireSortable = `
        <igx-column field="ID" sortable="true"></igx-column>
        <igx-column field="Name" sortable="true"></igx-column>
        <igx-column field="JobTitle" sortable="true"></igx-column>
        <igx-column field="HireDate" sortable="true"></igx-column>
    `;

    public static idNameHiddenJobHirePinned = `
        <igx-column field="ID"></igx-column>
        <igx-column field="Name" hidden="true"></igx-column>
        <igx-column field="JobTitle"></igx-column>
        <igx-column field="HireDate" pinned="true"></igx-column>
    `;

    public static nameJobTitleId = `
        <igx-column field="Name"></igx-column>
        <igx-column field="JobTitle"></igx-column>
        <igx-column field="ID"></igx-column>
    `;

    public static nameAgeEditable = `
        <igx-column field="FirstName" [editable]="true"></igx-column>
        <igx-column field="LastName"></igx-column>
        <igx-column field="age"></igx-column>
    `;

    public static nameAvatar = `
    <igx-column [field]="'Name'" dataType="string"></igx-column>
    <igx-column [field]="'Avatar'" header="Photo" [searchable]="false">
        <ng-template igxCell let-cell="cell">
            <div class="cell__inner avatar-cell">
                <img [src]="cell.row.rowData.Avatar" width="30px" height="30px"/>
            </div>
        </ng-template>
    </igx-column>
    `;

    public static idFirstLastNameSortable = `
        <igx-column headerClasses="header-id" [sortable]="true" field="ID"></igx-column>
        <igx-column [sortable]="true" field="Name"></igx-column>
        <igx-column [sortable]="true" field="LastName"></igx-column>
    `;

    public static resizableThreeOfFour = `
        <igx-column [resizable]="true" field="ID" width="100px"></igx-column>
        <igx-column [resizable]="true" [minWidth]="'70px'" [maxWidth]="'250px'" field="Name" width="100px"></igx-column>
        <igx-column [resizable]="false" [sortable]="true" field="LastName" width="100px"></igx-column>
        <igx-column [resizable]="true" field="Region" width="100px"></igx-column>
    `;

    public static pinnedTwoOfFour = `
        <igx-column [pinned]="true" [resizable]="true" field="ID" width="100px"></igx-column>
        <igx-column [pinned]="true" [resizable]="true" field="Name" width="100px" [maxWidth]="'150px'"></igx-column>
        <igx-column [resizable]="true" field="LastName" width="100px"></igx-column>
        <igx-column [resizable]="true" field="Region" width="100px"></igx-column>
    `;

    public static pinnedThreeOfEight = `
        <igx-column [field]="'Released'" [pinned]="true" width="100px" dataType="boolean" [resizable]="true"></igx-column>
        <igx-column [field]="'ReleaseDate'" [pinned]="true" width="100px" dataType="date" [resizable]="true"></igx-column>
        <igx-column [field]="'Items'" [pinned]="true" width="100px" dataType="string" [resizable]="true"></igx-column>
        <igx-column [field]="'ID'" [width]="'100px'" [header]="'ID'" [resizable]="true"></igx-column>
        <igx-column [field]="'ProductName'" width="25px" [maxWidth]="'100px'" dataType="string" [resizable]="true"></igx-column>
        <igx-column [field]="'Test'" width="100px" dataType="string" [resizable]="true">
            <ng-template igxCell>
                <div></div>
            </ng-template>
        </igx-column>
        <igx-column [field]="'Downloads'" width="100px" dataType="number" [resizable]="true"></igx-column>
        <igx-column [field]="'Category'" width="100px" dataType="string" [resizable]="true"></igx-column>
    `;

    public static gridFeatures = `
        <igx-column [field]="'ID'" [width]="'150px'" [sortable]="true" [resizable]="true"></igx-column>
        <igx-column [field]="'ProductName'" [width]="'150px'" [resizable]="true" dataType="string"></igx-column>
        <igx-column [field]="'Downloads'" [sortable]="true" [header]="'D'" [width]="'150px'" [resizable]="true" dataType="number">
        </igx-column>
        <igx-column [field]="'Released'" [header]="'Re'" [resizable]="true" dataType="boolean"></igx-column>
        <igx-column [field]="'ReleaseDate'" [resizable]="true" dataType="date"></igx-column>
        <igx-column [field]="'Category'" [width]="'150px'" [resizable]="true" dataType="string">
            <ng-template igxCell igxHeader>
                <igx-avatar initials="JS"></igx-avatar>
            </ng-template>
        </igx-column>
        <igx-column [field]="'Items'" [width]="'60px'" [hasSummary]="true" [resizable]="true" dataType="string"></igx-column>
        <igx-column [field]="'Test'" [resizable]="true" dataType="string"></igx-column>
    `;

    public static resizableColsComponent = `
        <igx-column *ngFor="let c of columns" [field]="c.field"
                                              [header]="c.field"
                                              [resizable]="c.resizable"
                                              [width]="c.width"
                                              [minWidth]="c.minWidth"
                                              [maxWidth]="c.maxWidth">
        </igx-column>
    `;

    public static iterableComponent = `
        <igx-column *ngFor="let each of columns" [field]="each"></igx-column>
    `;

    public static columnTemplates = `
    <igx-column field="ID">
        <ng-template igxHeader>
            <span class="header">Header text</span>
        </ng-template>

        <ng-template igxCell>
            <span class="cell">Cell text</span>
        </ng-template>

        <ng-template igxFooter>
            <span class="footer">Footer text</span>
        </ng-template>
    </igx-column>
    <igx-column field="Name">
        <ng-template igxHeader>
            <span class="header">Header text</span>
        </ng-template>

        <ng-template igxCell>
            <span class="cell">Cell text</span>
        </ng-template>

        <ng-template igxFooter>
            <span class="footer">Footer text</span>
        </ng-template>
    </igx-column>
    `;

    public static idNameFormatter = `
        <igx-column field="ID" [formatter]="multiplier"></igx-column>
        <igx-column field="Name"></igx-column>
    `;

    public static productHidable = `
        <igx-column [field]="'ID'" [header]="'ID'"></igx-column>
        <igx-column [field]="'ProductName'" [disableHiding]="true" dataType="string"></igx-column>
        <igx-column [field]="'Downloads'" [hidden]="true" dataType="number"></igx-column>
        <igx-column [field]="'Released'" dataType="boolean"></igx-column>
        <igx-column [field]="'ReleaseDate'" [header]="'ReleaseDate'" dataType="date"></igx-column>
    `;

    public static productFilterable = `
        <igx-column [field]="'ID'" [header]="'ID'"></igx-column>
        <igx-column [field]="'ProductName'" [filterable]="true" dataType="string"></igx-column>
        <igx-column [field]="'Downloads'" [filterable]="true" dataType="number"></igx-column>
        <igx-column [field]="'Released'" [filterable]="true" dataType="boolean"></igx-column>
        <igx-column [field]="'ReleaseDate'" [header]="'ReleaseDate'"
            [filterable]="true" dataType="date">
        </igx-column>
    `;

    public static productDefaultSummaries = `
        <igx-column field="ProductID" header="Product ID">
        </igx-column>
        <igx-column field="ProductName" [hasSummary]="true">
        </igx-column>
        <igx-column field="InStock" [dataType]="'boolean'" [hasSummary]="true">
        </igx-column>
        <igx-column field="UnitsInStock" [dataType]="'number'" [hasSummary]="true">
        </igx-column>
        <igx-column field="OrderDate" width="200px" [dataType]="'date'" [sortable]="true" [hasSummary]="true">
        </igx-column>
    `;

    public static productBasic = `
        <igx-column field="ProductID" header="Product ID">
        </igx-column>
        <igx-column field="ProductName">
        </igx-column>
        <igx-column field="InStock" [dataType]="'boolean'">
        </igx-column>
        <igx-column field="UnitsInStock" [dataType]="'number'">
        </igx-column>
        <igx-column field="OrderDate" width="200px" [dataType]="'date'">
        </igx-column>
    `;

    public static productSummariesAndFilter = `
        <igx-column field="ProductID" header="Product ID">
        </igx-column>
        <igx-column field="ProductName" [hasSummary]="true">
        </igx-column>
        <igx-column field="InStock" [dataType]="'boolean'" [hasSummary]="true">
        </igx-column>
        <igx-column field="UnitsInStock" [dataType]="'number'" [hasSummary]="true" [filterable]="true">
        </igx-column>
        <igx-column field="OrderDate" width="200px" [dataType]="'date'" [sortable]="true" [hasSummary]="true">
        </igx-column>
    `;

    public static indexAndValue = `
        <igx-column field="index" header="index" dataType="number"></igx-column>
        <igx-column field="value" header="value" dataType="number"></igx-column>
    `;

    public static generatedWithSummaries = `
        <igx-column *ngFor="let c of columns" [field]="c.field" [header]="c.header" [hasSummary]="true">
        </igx-column>
    `;

    public static generatedWithDataType = `
        <igx-column *ngFor="let c of columns" [field]="c.field" [header]="c.field" [dataType]="c.dataType">
        </igx-column>
    `;

    public static generatedEditable = `
    <igx-column *ngFor="let col of columns"
            [field]="col.key"
            [header]="col.key"
            [dataType]="col.dataType"
            [editable]="col.editable"></igx-column>
    `;

    public static generatedWithWidth = `
        <igx-column  *ngFor="let c of columns" [field]="c.field" [header]="c.field" [width]="c.width">
        </igx-column>
    `;

    public static productFilterSortPin = `
        <igx-column [field]="'ID'" [header]="'ID'"></igx-column>
        <igx-column [field]="'ProductName'" [filterable]="true" [sortable]="true" [pinned]="true" dataType="string"></igx-column>
        <igx-column [field]="'Downloads'" [filterable]="true" dataType="number"></igx-column>
        <igx-column [field]="'Released'" [filterable]="true" dataType="boolean"></igx-column>
        <igx-column [field]="'ReleaseDate'" [header]="'ReleaseDate'"
            [filterable]="true" dataType="date">
        </igx-column>
    `;

    public static productAllColumnFeatures = `
        <igx-column [field]="'ID'" [header]="'ID'" [pinned]="true" [resizable]="false"
                    [disableHiding]="true"></igx-column>
        <igx-column [field]="'ProductName'" dataType="string" [filterable]="true" [sortable]="true"
                    [resizable]="true" [hasSummary]="true" [editable]="true"></igx-column>
        <igx-column [field]="'Downloads'" dataType="number" [filterable]="true" [sortable]="true"
                    [resizable]="true" [moveable]="true"></igx-column>
        <igx-column [field]="'Released'" dataType="boolean" [filterable]="true" [resizable]="true"
                    [moveable]="true" [editable]="true"></igx-column>
        <igx-column [field]="'ReleaseDate'" dataType="date" [header]="'ReleaseDate'" [filterable]="true"
                    [sortable]="true" [resizable]="true" [editable]="true">
        </igx-column>
    `;

    public static movableColumns = `
        <igx-column [movable]="true" field="ID" width="150px"
                    [resizable]="isResizable"
                    [sortable]="isSortable"
                    [filterable]="isFilterable">
        </igx-column>
        <igx-column [movable]="true" field="Name" width="150px"
                    [resizable]="isResizable"
                    [sortable]="isSortable"
                    [filterable]="isFilterable">
        </igx-column>
        <igx-column [movable]="false" field="LastName" width="150px"
                    [resizable]="isResizable"
                    [sortable]="isSortable"
                    [filterable]="isFilterable">
        </igx-column>
        <igx-column [movable]="true" field="Region" width="150px"
                    [resizable]="isResizable"
                    [sortable]="isSortable"
                    [filterable]="isFilterable">
        </igx-column>
    `;

<<<<<<< HEAD
    public static multiColHeadersColumns = `
        <igx-column [width]="'100px'" [movable]="true" [resizable]="true"
                    [sortable]="true" [filterable]="true" field="Missing"></igx-column>
        <igx-column-group [movable]="true" header="General Information">
            <igx-column [movable]="true" [width]="'130px'" [filterable]="true" [sortable]="true" field="CompanyName"></igx-column>
            <igx-column-group [movable]="true" header="Person Details">
                <igx-column [movable]="true" [width]="'100px'" field="ContactName"></igx-column>
                <igx-column [movable]="true" [filterable]="true" [sortable]="true" field="ContactTitle"></igx-column>
            </igx-column-group>
        </igx-column-group>
        <igx-column [movable]="true" [resizable]="true" field="ID"></igx-column>
        <igx-column-group [movable]="true" header="Address Information">
            <igx-column field="Country" [width]="'90px'">
                <ng-template igxHeader let-column>
                    {{ column.field }}
                </ng-template>
                <ng-template igxCell let-cell="cell" let-val let-row>
                    {{val}}
                </ng-template>
            </igx-column>
            <igx-column [movable]="true" [width]="'150px'" field="Region"></igx-column>
            <igx-column [movable]="true" field="City"></igx-column>
            <igx-column [movable]="true" field="Address"></igx-column>
        </igx-column-group>
=======
    public static contactInfoGroupableColumns = `
    <igx-column [movable]="true" [hasSummary]="true" [resizable]="true"
                [pinned]="true" field="Missing"></igx-column>
    <igx-column-group [movable]="true" [pinned]="false" header="General Information">
        <igx-column [movable]="true" filterable="true" sortable="true"
                resizable="true" field="CompanyName"></igx-column>
        <igx-column-group [movable]="true" header="Person Details">
            <igx-column [movable]="true" [pinned]="false" filterable="true"
                sortable="true" resizable="true" field="ContactName"></igx-column>
            <igx-column [movable]="true" [hasSummary]="true" filterable="true"
                sortable="true" resizable="true" field="ContactTitle"></igx-column>
        </igx-column-group>
    </igx-column-group>
    <igx-column field="ID" [movable]="true" [hasSummary]="true" [resizable]="true"
                editable="true"></igx-column>
>>>>>>> 14fc5ca0
    `;
}

export class EventSubscriptions {

    public static onColumnInit = ` (onColumnInit)="columnInit($event)"`;

    public static onSelection = ` (onSelection)="cellSelected($event)"`;

    public static onCellClick = ` (onCellClick)="cellClick($event)"`;

    public static onDoubleClick = ` (onDoubleClick)="doubleClick($event)"`;

    public static onContextMenu = ` (onContextMenu)="cellRightClick($event)"`;

    public static onColumnPinning = ` (onColumnPinning)="columnPinning($event)"`;

    public static onRowAdded = ` (onRowAdded)="rowAdded($event)"`;

    public static onRowDeleted = ` (onRowDeleted)="rowDeleted($event)"`;

    public static onEditDone = ` (onEditDone)="editDone($event)"`;

    public static onRowSelectionChange = ` (onRowSelectionChange)="rowSelectionChange($event)"`;

    public static onColumnResized = ` (onColumnResized)="columnResized($event)"`;
}<|MERGE_RESOLUTION|>--- conflicted
+++ resolved
@@ -329,7 +329,6 @@
         </igx-column>
     `;
 
-<<<<<<< HEAD
     public static multiColHeadersColumns = `
         <igx-column [width]="'100px'" [movable]="true" [resizable]="true"
                     [sortable]="true" [filterable]="true" field="Missing"></igx-column>
@@ -354,7 +353,8 @@
             <igx-column [movable]="true" field="City"></igx-column>
             <igx-column [movable]="true" field="Address"></igx-column>
         </igx-column-group>
-=======
+  `;
+
     public static contactInfoGroupableColumns = `
     <igx-column [movable]="true" [hasSummary]="true" [resizable]="true"
                 [pinned]="true" field="Missing"></igx-column>
@@ -370,7 +370,6 @@
     </igx-column-group>
     <igx-column field="ID" [movable]="true" [hasSummary]="true" [resizable]="true"
                 editable="true"></igx-column>
->>>>>>> 14fc5ca0
     `;
 }
 
