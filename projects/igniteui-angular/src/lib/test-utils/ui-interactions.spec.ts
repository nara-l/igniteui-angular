--- conflicted
+++ resolved
@@ -65,11 +65,6 @@
         }
     }
 
-<<<<<<< HEAD
-    public static triggerInputEvent(inputElement: DebugElement, inputValue: string) {
-        inputElement.nativeElement.value = inputValue;
-        inputElement.triggerEventHandler('input', { target: inputElement.nativeElement });
-=======
     public static sendInputElementValue(element: HTMLInputElement, text, fix?) {
         element.value = text;
         element.dispatchEvent(new Event('keydown'));
@@ -78,7 +73,11 @@
         if (fix) {
             fix.detectChanges();
         }
->>>>>>> a68f735f
+    }
+
+    public static triggerInputEvent(inputElement: DebugElement, inputValue: string) {
+        inputElement.nativeElement.value = inputValue;
+        inputElement.triggerEventHandler('input', { target: inputElement.nativeElement });
     }
 
     public static triggerKeyEvtUponElem(evtName, elem) {
