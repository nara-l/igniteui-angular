--- conflicted
+++ resolved
@@ -1904,17 +1904,10 @@
 @Component({
     template: `
     <igx-time-picker
-<<<<<<< HEAD
-            [value]="customDate"
-            [mode]="mode"
-            [format]="'H:m'">
+         [value]="customDate"
+         [mode]="mode"
+         [format]="format">
     </igx-time-picker>
-=======
-                     [value]="customDate"
-                     [mode]="mode"
-                     [format]="format">
-                </igx-time-picker>
->>>>>>> 5dfd22ff
     `
 })
 export class IgxTimePickerDropDownSingleHourComponent {
