--- conflicted
+++ resolved
@@ -1941,19 +1941,11 @@
             // handle cases where the user deletes the display value (when pressing backspace or delete)
         } else if (!this.value || inputMask.length === 0 || !this.isNotEmpty) {
             this.isNotEmpty = false;
-<<<<<<< HEAD
-
-            this.value.setHours(0, 0);
-            this.displayValue = val;
-
-            if (oldVal.getTime() !== this.value.getTime() || this.isReset()) {
-=======
             // TODO: refactoring - this.value should be null #6585
             this.value?.setHours(0, 0, 0);
             this.displayValue = inputMask;
-            if (oldVal.getTime() !== this.value?.getTime()) {
+            if (oldVal.getTime() !== this.value?.getTime() || this.isReset()) {
                 // TODO: Do not emit event when the editor is empty #6482
->>>>>>> a80c3fa6
                 const args: IgxTimePickerValueChangedEventArgs = {
                     oldValue: oldVal,
                     newValue: this.value
