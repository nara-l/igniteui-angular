import {
    CommonModule
} from '@angular/common';
import {
    Component,
    ElementRef,
    EventEmitter,
    HostBinding,
    HostListener,
    Input,
    NgModule,
    OnDestroy,
    OnInit,
    Output,
    TemplateRef,
    ViewChild,
    ContentChild,
    Injectable,
    AfterViewInit,
    Injector,
    ChangeDetectorRef,
    AfterViewChecked
} from '@angular/core';
import { ControlValueAccessor, NG_VALUE_ACCESSOR, NgControl, AbstractControl } from '@angular/forms';
import { HAMMER_GESTURE_CONFIG, HammerGestureConfig } from '@angular/platform-browser';
import { IgxIconModule } from '../icon/public_api';
import { IgxInputGroupModule, IgxInputGroupComponent } from '../input-group/input-group.component';
import { IgxInputDirective, IgxInputState } from '../directives/input/input.directive';
import {
    IgxAmPmItemDirective,
    IgxHourItemDirective,
    IgxMinuteItemDirective,
    IgxSecondsItemDirective,
    IgxItemListDirective,
    IgxTimePickerTemplateDirective,
    IgxTimePickerActionsDirective
} from './time-picker.directives';
import { Subject, fromEvent, interval, animationFrameScheduler, Subscription } from 'rxjs';
import { EditorProvider } from '../core/edit-provider';
import { IgxTimePickerBase, IGX_TIME_PICKER_COMPONENT, TimeParts } from './time-picker.common';
import { AbsoluteScrollStrategy } from '../services/overlay/scroll';
import { AutoPositionStrategy } from '../services/overlay/position';
import { OverlaySettings } from '../services/overlay/utilities';
import { takeUntil, throttle } from 'rxjs/operators';
import { IgxButtonModule } from '../directives/button/button.directive';
import { IgxMaskModule } from '../directives/mask/mask.directive';
import { IgxOverlayOutletDirective, IgxToggleModule, IgxToggleDirective } from '../directives/toggle/toggle.directive';
import { TimeDisplayFormatPipe, TimeInputFormatPipe } from './time-picker.pipes';
import { ITimePickerResourceStrings } from '../core/i18n/time-picker-resources';
import { CurrentResourceStrings } from '../core/i18n/resources';
import { KEYS, CancelableBrowserEventArgs, IBaseEventArgs } from '../core/utils';
import { InteractionMode } from '../core/enums';
import { IgxTextSelectionModule } from '../directives/text-selection/text-selection.directive';


let NEXT_ID = 0;
const ITEMS_COUNT = 7;

@Injectable()
export class TimePickerHammerConfig extends HammerGestureConfig {
    public overrides = {
        pan: { direction: Hammer.DIRECTION_VERTICAL, threshold: 1 }
    };
}

export interface IgxTimePickerValueChangedEventArgs extends IBaseEventArgs {
    oldValue: Date;
    newValue: Date;
}

export interface IgxTimePickerValidationFailedEventArgs extends IBaseEventArgs {
    timePicker: IgxTimePickerComponent;
    currentValue: Date;
    setThroughUI: boolean;
}

const noop = () => { };

@Component({
    providers: [
        {
            provide: NG_VALUE_ACCESSOR,
            useExisting: IgxTimePickerComponent,
            multi: true
        },
        {
            provide: HAMMER_GESTURE_CONFIG,
            useClass: TimePickerHammerConfig
        },
        {
            provide: IGX_TIME_PICKER_COMPONENT,
            useExisting: IgxTimePickerComponent
        }
    ],
    selector: 'igx-time-picker',
    templateUrl: 'time-picker.component.html',
    styles: [
        `:host {
            display: block;
        }`
    ]
})

export class IgxTimePickerComponent implements
    IgxTimePickerBase,
    ControlValueAccessor,
    EditorProvider,
    OnInit,
    OnDestroy,
    AfterViewInit,
    AfterViewChecked {

    /**
     * An @Input property that sets the value of the `id` attribute.
     * ```html
     * <igx-time-picker [id]="'igx-time-picker-5'" format="h:mm tt" ></igx-time-picker>
     * ```
     */
    @HostBinding('attr.id')
    @Input()
    public id = `igx-time-picker-${NEXT_ID++}`;

    /**
     * An accessor that allows you to set a time using the `value` input.
     * ```html
     * public date: Date = new Date(Date.now());
     *  //...
     * <igx-time-picker [value]="date" format="h:mm tt"></igx-time-picker>
     * ```
     */
    @Input()
    set value(value: Date) {
        if (this._isValueValid(value)) {
            const oldVal = this._value;

            this._value = value;
            this._onChangeCallback(value);

            const dispVal = this._formatTime(this.value, this.format);
            if (this.mode === InteractionMode.DropDown && this._displayValue !== dispVal) {
                this.displayValue = dispVal;
            }

            const args: IgxTimePickerValueChangedEventArgs = {
                oldValue: oldVal,
                newValue: value
            };
            this.onValueChanged.emit(args);
        } else {
            const args: IgxTimePickerValidationFailedEventArgs = {
                timePicker: this,
                currentValue: value,
                setThroughUI: false
            };
            this.onValidationFailed.emit(args);
        }
    }
    /**
     * @hidden @internal
     */
    timeParts: any = Object.assign({}, TimeParts);

    /**
     * An accessor that returns the value of `igx-time-picker` component.
     * ```html
     * @ViewChild("MyPick")
     * public pick: IgxTimePickerComponent;
     * ngAfterViewInit(){
     *    let pickSelect = this.pick.value;
     * }
     * ```
     */
    get value(): Date {
        return this._value;
    }

    /**
     * An @Input property that allows you to disable the `igx-time-picker` component. By default `disabled` is set to false.
     * ```html
     * <igx-time-picker [disabled]="'true'" [vertical]="true" format="h:mm tt" ></igx-time-picker>
     * ```
     */
    @Input()
    public disabled = false;

    /**
     * An accessor that sets the resource strings.
     * By default it uses EN resources.
     */
    @Input()
    set resourceStrings(value: ITimePickerResourceStrings) {
        this._resourceStrings = Object.assign({}, this._resourceStrings, value);
    }

    /**
     * An accessor that returns the resource strings.
     */
    get resourceStrings(): ITimePickerResourceStrings {
        return this._resourceStrings;
    }

    /**
     * An @Input property that renders OK button with custom text. By default `okButtonLabel` is set to OK.
     * ```html
     * <igx-time-picker okButtonLabel='SET' [value]="date" format="h:mm tt"></igx-time-picker>
     * ```
     */
    @Input()
    set okButtonLabel(value: string) {
        this._okButtonLabel = value;
    }

    /**
     * An accessor that returns the label of ok button.
     */
    get okButtonLabel(): string {
        if (this._okButtonLabel === null) {
            return this.resourceStrings.igx_time_picker_ok;
        }
        return this._okButtonLabel;
    }

    /**
     * An @Input property that renders cancel button with custom text.
     * By default `cancelButtonLabel` is set to Cancel.
     * ```html
     * <igx-time-picker cancelButtonLabel='Exit' [value]="date" format="h:mm tt"></igx-time-picker>
     * ```
     */
    @Input()
    set cancelButtonLabel(value: string) {
        this._cancelButtonLabel = value;
    }

    /**
     * An accessor that returns the label of cancel button.
     */
    get cancelButtonLabel(): string {
        if (this._cancelButtonLabel === null) {
            return this.resourceStrings.igx_time_picker_cancel;
        }
        return this._cancelButtonLabel;
    }

    /**
     * An @Input property that gets/sets the delta by which hour and minute items would be changed <br>
     * when the user presses the Up/Down keys.
     * By default `itemsDelta` is set to `{hours: 1, minutes: 1, seconds: 1}`
     * ```html
     * <igx-time-picker [itemsDelta]="{hours:3, minutes:5, seconds:10}" id="time-picker"></igx-time-picker>
     * ```
     */
    @Input()
    set itemsDelta(value) {
        this._itemsDelta = { hours: 1, minutes: 1, seconds: 1, ...value };
    }

    get itemsDelta(): { hours: number, minutes: number, seconds: number } {
        return this._itemsDelta;
    }

    /**
     * An @Input property that allows you to set the `minValue` to limit the user input.
     * ```html
     * public min: string = "09:00";
     *  //..
     * <igx-time-picker format="HH:mm" [vertical]="true" [minValue]="min"></igx-time-picker>
     * ```
     */
    @Input()
    public minValue: string;

    /**
     * An @Input property that allows you to set the `maxValue` to limit the user input.
     * ```html
     * public max: string = "18:00";
     *  //..
     * <igx-time-picker format="HH:mm" [vertical]="true" [maxValue]="max"></igx-time-picker>
     * ```
     */
    @Input()
    public maxValue: string;

    /**
     * An @Input property that determines the spin behavior. By default `isSpinLoop` is set to true.
     * The seconds, minutes and hour spinning will wrap around by default.
     * ```html
     * <igx-time-picker [isSpinLoop]="false" id="time-picker"></igx-time-picker>
     * ```
     */
    @Input()
    public isSpinLoop = true;

    /**
     * An @Input property that Gets/Sets the orientation of the `igxTimePicker`. By default `vertical` is set to false.
     * ```html
     * <igx-time-picker [vertical]="true" id="time-picker"></igx-time-picker>
     * ```
     */
    @Input()
    public vertical = false;

    /**
     * An @Input property that Gets/Sets format of time while `igxTimePicker` does not have focus. <br>
     * By default `format` is set to hh:mm tt. <br>
     * List of time-flags: <br>
     * `h` : hours field in 12-hours format without leading zero <br>
     * `hh` : hours field in 12-hours format with leading zero <br>
     * `H` : hours field in 24-hours format without leading zero <br>
     * `HH` : hours field in 24-hours format with leading zero <br>
     * `m` : minutes field without leading zero <br>
     * `mm` : minutes field with leading zero <br>
     * `s` : seconds field without leading zero <br>
     * `ss` : seconds field with leading zero <br>
     * `tt` : 2 character string which represents AM/PM field <br>
     * ```html
     * <igx-time-picker format="HH:m" id="time-picker"></igx-time-picker>
     * ```
     */
    @Input()
    get format() {
        return this._format || 'hh:mm tt';
    }

    set format(formatValue: string) {
        this._format = formatValue;
        this.mask = this._format.indexOf('tt') !== -1 ? '00:00:00 LL' : '00:00:00';

        if (!this.showHoursList || !this.showMinutesList) {
            this.trimMask();
        }

        if (!this.showSecondsList) {
            this.trimMask();
        }

        if (this.displayValue) {
            this.displayValue = this._formatTime(this.value, this._format);
        }

        this.determineCursorPos();
    }

    /**
     * Sets the character used to prompt the user for input.
     * Default value is "'-'".
     * ```html
     * <igx-time-picker [promptChar] = "'_'">
     * ```
     * @memberof IgxTimePickerComponent
     */
    @Input()
    public promptChar = '-';

    /**
     * An @Input property that allows you to switch the interaction mode between
     * a dialog picker or dropdown with editable masked input.
     * Deafult is dialog picker.
     * ```html
     * public mode = InteractionMode.DROPDOWN;
     *  //..
     * <igx-time-picker [mode]="mode"></igx-time-picker>
     * ```
     * @memberof IgxTimePickerComponent
     */
    @Input()
    public mode = InteractionMode.Dialog;

    /**
     * Determines the container the popup element should be attached to.
     *
     * ```html
     * <div igxOverlayOutlet #outlet="overlay-outlet"></div>
     * //..
     * <igx-time-picker [outlet]="outlet"></igx-time-picker>
     * //..
     * ```
     * Where `outlet` is an instance of `IgxOverlayOutletDirective` or an `ElementRef`.
     */
    @Input()
    public outlet: IgxOverlayOutletDirective | ElementRef;

    /**
     * An @Input property that allows you to modify overlay positioning, interaction and scroll behavior.
     * ```typescript
     * const settings: OverlaySettings = {
     *      closeOnOutsideClick: true,
     *      modal: false
     *  }
     * ```
     * ---
     * ```html
     * <igx-time-picker [overlaySettings]="settings"></igx-time-picker>
     * ```
     * @memberof IgxTimePickerComponent
     */
    @Input()
    public set overlaySettings(value: OverlaySettings) {
        this._overlaySettings = value;
    }

    public get overlaySettings(): OverlaySettings {
        return this._overlaySettings ? this._overlaySettings :
            (this.mode === InteractionMode.Dialog ? this._dialogOverlaySettings : this._dropDownOverlaySettings);
    }

    /**
     * Emitted when selection is made. The event contains the selected value. Returns {`oldValue`: `Date`, `newValue`: `Date`}.
     * ```typescript
     *  @ViewChild("toast")
     * private toast: IgxToastComponent;
     * public onValueChanged(timepicker){
     *     this.toast.show()
     * }
     *  //...
     *  ```
     *  ```html
     * <igx-time-picker (onValueChanged)="onValueChanged($event)"></igx-time-picker>
     * <igx-toast #toast message="The value has been changed!"></igx-toast>
     * ```
     */
    @Output()
    public onValueChanged = new EventEmitter<IgxTimePickerValueChangedEventArgs>();

    /**
     * Emitted when an invalid value is being set. Returns {`timePicker`: `any`, `currentValue`: `Date`, `setThroughUI`: `boolean`}
     * ```typescript
     * public min: string = "09:00";
     * public max: string = "18:00";
     *  @ViewChild("toast")
     * private toast: IgxToastComponent;
     * public onValidationFailed(timepicker){
     *     this.toast.show();
     * }
     *  //...
     *  ```
     *  ```html
     * <igx-time-picker [minValue]="min" [maxValue]="max" (onValidationFailed)="onValidationFailed($event)"></igx-time-picker>
     * <igx-toast #toast message="Value must be between 09:00 and 18:00!"></igx-toast>
     * ```
     */
    @Output()
    public onValidationFailed = new EventEmitter<IgxTimePickerValidationFailedEventArgs>();

    /**
     * Emitted when a timePicker is opened.
     */
    @Output()
    public onOpened = new EventEmitter<IgxTimePickerComponent>();

    /**
     * Emitted when a timePicker is closed.
     */
    @Output()
    public onClosed = new EventEmitter<IgxTimePickerComponent>();

    /**
     * Emitted when a timePicker is being closed.
     */
    @Output()
    public onClosing = new EventEmitter<CancelableBrowserEventArgs & IBaseEventArgs>();

    /**
     * @hidden
     */
    @ViewChild('hourList')
    public hourList: ElementRef;

    /**
     * @hidden
     */
    @ViewChild('minuteList')
    public minuteList: ElementRef;

    /**
     * @hidden
     */
    @ViewChild('secondsList')
    public secondsList: ElementRef;

    /**
     * @hidden
     */
    @ViewChild('ampmList')
    public ampmList: ElementRef;

    /*
     * @hidden
     */
    @ViewChild('defaultTimePickerTemplate', { read: TemplateRef, static: true })
    protected defaultTimePickerTemplate: TemplateRef<any>;

    @ViewChild('dropdownInputTemplate', { read: TemplateRef, static: true })
    private dropdownInputTemplate: TemplateRef<any>;

    /**
     * @hidden
     */
    @ContentChild(IgxTimePickerTemplateDirective, { read: IgxTimePickerTemplateDirective })
    protected timePickerTemplateDirective: IgxTimePickerTemplateDirective;

    /**
     * @hidden
     */
    @ContentChild(IgxTimePickerActionsDirective, { read: IgxTimePickerActionsDirective })
    public timePickerActionsDirective: IgxTimePickerActionsDirective;

    /**
     * @hidden
     */
    @ViewChild(IgxToggleDirective, { static: true })
    public toggleRef: IgxToggleDirective;

    @ViewChild(IgxInputDirective, { read: ElementRef })
    private _inputElementRef: ElementRef;

    @ViewChild(IgxInputDirective, { read: IgxInputDirective })
    private _inputDirective: IgxInputDirective;

    @ContentChild(IgxInputDirective, { read: IgxInputDirective })
    private _inputDirectiveUserTemplate: IgxInputDirective;

    @ViewChild(IgxInputGroupComponent, { read: IgxInputGroupComponent })
    private _inputGroup: IgxInputGroupComponent;

    private _overlaySettings: OverlaySettings;

    /**
     * @hidden
     */
    public _hourItems = [];

    /**
     * @hidden
     */
    public _minuteItems = [];

    /**
     * @hidden
     */
    public _secondsItems = [];

    /**
     * @hidden
     */
    public _ampmItems = [];

    /**
     * @hidden
     */
    public cleared = false;

    /**
     * @hidden
     */
    public isNotEmpty = false;

    /**
     * @hidden
     */
    public displayFormat = new TimeDisplayFormatPipe(this);

    /**
     * @hidden
     */
    public inputFormat = new TimeInputFormatPipe(this);

    /**
     * @hidden
     */
    public selectedHour: string;

    /**
     * @hidden
     */
    public selectedMinute: string;

    /**
     * @hidden
     */
    public selectedSeconds: string;

    /**
     * @hidden
     */
    public selectedAmPm: string;

    /** @hidden @internal */
    private _value: Date;
    private _resourceStrings = CurrentResourceStrings.TimePickerResStrings;
    private _okButtonLabel = null;
    private _cancelButtonLabel = null;
    private _format: string;
    private _mask: string;
    private _displayValue: string;
    private _itemsDelta: { hours: number, minutes: number, seconds: number } = { hours: 1, minutes: 1, seconds: 1 };

    private _isHourListLoop = this.isSpinLoop;
    private _isMinuteListLoop = this.isSpinLoop;
    private _isSecondsListLoop = this.isSpinLoop;

    private _hourView = [];
    private _minuteView = [];
    private _secondsView = [];
    private _ampmView = [];

    private _dateFromModel: Date;
    private _destroy$ = new Subject<boolean>();
    private _statusChanges$: Subscription;
    private _dropDownOverlaySettings: OverlaySettings;
    private _dialogOverlaySettings: OverlaySettings;

    private _prevSelectedHour: string;
    private _prevSelectedMinute: string;
    private _prevSelectedSeconds: string;
    private _prevSelectedAmPm: string;

    private _onOpen = new EventEmitter<IgxTimePickerComponent>();
    private _onClose = new EventEmitter<IgxTimePickerComponent>();

    private _hoursPos = new Set();
    private _minutesPos = new Set();
    private _secondsPos = new Set();
    private _amPmPos = new Set();
    private _ngControl: NgControl = null;

    //#region ControlValueAccessor

    private _onChangeCallback: (_: Date) => void = noop;
    private _onTouchedCallback: () => void = noop;

    /** @hidden @internal */
    public writeValue(value: Date) {
        // use this flag to make sure that min/maxValue are checked (in _convertMinMaxValue() method)
        // against the real value when initializing the component and value is bound via ngModel
        this._dateFromModel = value;

        this._value = value;

        if (this.mode === InteractionMode.DropDown) {
            this.displayValue = this._formatTime(this.value, this.format);
        }
    }

    /** @hidden @internal */
    applyDisabledStyleForItem(period: string, value: string) {
        if (!this.minValue || !this.maxValue) {
            return false;
        }
        const minValueDate: Date = this.convertMinMaxValue(this.minValue);
        const maxValueDate: Date = this.convertMinMaxValue(this.maxValue);
        let hour: number = parseInt(this.selectedHour, 10);
        let minute: number = parseInt(this.selectedMinute, 10);
        let seconds: number = parseInt(this.selectedSeconds, 10);
        let amPM: string = this.selectedAmPm;
        const date = new Date(minValueDate);
        switch (period) {
            case TimeParts.Hour:
                hour = parseInt(value, 10);
                break;

            case TimeParts.Minute:
                minute = parseInt(value, 10);
                break;

            case TimeParts.Seconds:
                seconds = parseInt(value, 10);
                break;

            case TimeParts.amPM:
                amPM = value;
                break;
        }

        if (amPM === 'PM') {
            hour += 12;
        }
        date.setHours(hour);
        date.setMinutes(minute);
        date.setSeconds(seconds);
        return date < minValueDate || date > maxValueDate;

    }

    /** @hidden @internal */
    public registerOnChange(fn: (_: Date) => void) { this._onChangeCallback = fn; }

    /** @hidden @internal */
    public registerOnTouched(fn: () => void) { this._onTouchedCallback = fn; }

    /** @hidden @internal */
    public setDisabledState(isDisabled: boolean): void { this.disabled = isDisabled; }

    //#endregion

    private trimMask(): void {
        this.mask = this.mask.slice(this.mask.indexOf(':') + 1, this.mask.length);
    }

    /**
     * @hidden
     */
    get mask(): string {
        return this._mask || '00:00 LL';
    }

    set mask(val: string) {
        this._mask = val;
    }

    /**
     * @hidden
     */
    get displayValue(): string {
        if (this._displayValue === undefined) {
            return this._formatTime(this.value, this.format);
        }
        return this._displayValue;
    }

    set displayValue(value: string) {
        this._displayValue = value;
    }

    /**
     * Returns the current time formatted as string using the `format` option.
     * If there is no set time the return is an empty string.
     * ```typescript
     * @ViewChild("MyChild")
     * private picker: IgxTimePickerComponent;
     * ngAfterViewInit(){
     *    let time = this.picker.displayTime;
     * }
     * ```
     */
    public get displayTime(): string {
        if (this.value) {
            return this._formatTime(this.value, this.format);
        }
        return '';
    }

    /**
     * @hidden
     */
    get hourView(): string[] {
        return this._hourView;
    }

    /**
     * @hidden
     */
    get minuteView(): string[] {
        return this._minuteView;
    }

    /**
     * @hidden
     */
    get secondsView(): string[] {
        return this._secondsView;
    }

    /**
     * @hidden
     */
    get ampmView(): string[] {
        return this._ampmView;
    }

    /**
     * @hidden
     */
    get showClearButton(): boolean {
        return (this.displayValue && this.displayValue !== this.parseMask(false)) || this.isNotEmpty;
    }

    /**
     * @hidden
     */
    get showHoursList(): boolean {
        return this.format.indexOf('h') !== - 1 || this.format.indexOf('H') !== - 1;
    }

    /**
     * @hidden
     */
    get showMinutesList(): boolean {
        return this.format.indexOf('m') !== - 1;
    }

    /**
     * @hidden
     */
    get showSecondsList(): boolean {
        return this.format.indexOf('s') !== - 1;
    }

    /**
     * @hidden
     */
    get showAmPmList(): boolean {
        return this.format.indexOf('t') !== - 1;
    }

    /**
     * @hidden
     */
    get validSecondsEntries(): any[] {
        const secondsEntries = [];
        for (let i = 0; i < 60; i++) {
            secondsEntries.push(i);
        }
        return secondsEntries;
    }

    /**
     * @hidden
     */
    get validMinuteEntries(): any[] {
        const minuteEntries = [];
        for (let i = 0; i < 60; i++) {
            minuteEntries.push(i);
        }
        return minuteEntries;
    }

    /**
     * @hidden
     */
    get validHourEntries(): any[] {
        const hourEntries = [];
        const index = this.format.indexOf('h') !== -1 ? 13 : 24;
        for (let i = 0; i < index; i++) {
            hourEntries.push(i);
        }
        return hourEntries;
    }

    /**
     * Gets the input group template.
     * ```typescript
     * let template = this.template();
     * ```
     * @memberof IgxTimePickerComponent
     */
    get template(): TemplateRef<any> {
        if (this.timePickerTemplateDirective) {
            return this.timePickerTemplateDirective.template;
        }
        return this.mode === InteractionMode.Dialog ? this.defaultTimePickerTemplate : this.dropdownInputTemplate;
    }

    /**
     * Gets the context passed to the input group template.
     * @memberof IgxTimePickerComponent
     */
    get context() {
        return {
            value: this.value,
            displayTime: this.displayTime,
            displayValue: this.displayValue,
            openDialog: (target?: HTMLElement) => this.openDialog(target)
        };
    }

    private get required(): boolean {
        if (this._ngControl && this._ngControl.control && this._ngControl.control.validator) {
            // Run the validation with empty object to check if required is enabled.
            const error = this._ngControl.control.validator({} as AbstractControl);
            return error && error.required;
        }

        return false;
    }

    /**
     * @hidden
     */
    public ngOnInit(): void {
        this._generateHours();
        this._generateMinutes();
        this._generateSeconds();
        if (this.format.indexOf('tt') !== -1) {
            this._generateAmPm();
        }

        this._dropDownOverlaySettings = {
            modal: false,
            closeOnOutsideClick: true,
            scrollStrategy: new AbsoluteScrollStrategy(),
            positionStrategy: new AutoPositionStrategy()
        };
        this._dialogOverlaySettings = {};
        this._ngControl = this._injector.get<NgControl>(NgControl, null);
    }

    /**
     * @hidden
     */
    public ngAfterViewInit(): void {
        if (this.mode === InteractionMode.DropDown && this._inputElementRef) {
            fromEvent(this._inputElementRef.nativeElement, 'keydown').pipe(
                throttle(() => interval(0, animationFrameScheduler)),
                takeUntil(this._destroy$)
            ).subscribe((event: KeyboardEvent) => {
                if (event.key === KEYS.UP_ARROW || event.key === KEYS.UP_ARROW_IE ||
                    event.key === KEYS.DOWN_ARROW || event.key === KEYS.DOWN_ARROW_IE) {
                    this.spinOnEdit(event);
                }
            });
        }

        if (this.toggleRef && this._inputGroup) {
            this.toggleRef.element.style.width = this._inputGroup.element.nativeElement.getBoundingClientRect().width + 'px';
        }

        if (this.toggleRef) {
            this.toggleRef.onClosed.pipe(takeUntil(this._destroy$)).subscribe(() => {
                if (this.mode === InteractionMode.DropDown) {
                    this._onDropDownClosed();
                }

                this.onClosed.emit(this);
            });

            this.toggleRef.onOpened.pipe(takeUntil(this._destroy$)).subscribe(() => {
                this.onOpened.emit(this);
            });

            this.toggleRef.onClosing.pipe(takeUntil(this._destroy$)).subscribe((event) => {
                this.onClosing.emit(event);
                // If canceled in a user onClosing handler
                if (event.cancel) {
                    return;
                }
                // Do not focus the input if clicking outside in dropdown mode
                const input = this.getEditElement();
                if (input && !(event.event && this.mode === InteractionMode.DropDown)) {
                    input.focus();
                } else {
                    this._updateValidityOnBlur();
                }
            });

            this.determineCursorPos();

            if (this._ngControl) {
                this._statusChanges$ = this._ngControl.statusChanges.subscribe(this.onStatusChanged.bind(this));
            }
        }
    }

    public ngAfterViewChecked() {
        // if one sets mode at run time this forces initialization of new igxInputGroup
        // As a result a new igxInputDirective is initialized too. In ngAfterViewInit of
        // the new directive isRequired of the igxInputGroup is set again. However
        // ngAfterViewInit of the time picker is not called again and we may finish with wrong
        // isRequired in igxInputGroup. This is why we should set it her, only when needed
        if (this._inputGroup && this._inputGroup.isRequired !== this.required) {
            this._inputGroup.isRequired = this.required;
            this._cdr.detectChanges();
        }
    }

    /**
     * @hidden
     */
    public ngOnDestroy(): void {
        this._destroy$.next(true);
        this._destroy$.complete();
    }

    /**
     * @hidden
     */
    @HostListener('keydown.spacebar', ['$event'])
    @HostListener('keydown.space', ['$event'])
    public onKeydownSpace(event) {
        this.openDialog(this.getInputGroupElement());
        event.preventDefault();
    }

    /**
     * @hidden
     */
    @HostListener('keydown.Alt.ArrowDown')
    public onAltArrowDown() {
        this.openDialog(this.getInputGroupElement());
    }

    constructor(
        private _injector: Injector,
        private _cdr: ChangeDetectorRef) { }

    private determineCursorPos(): void {
        this.clearCursorPos();
        for (const char of this.format) {
            switch (char) {
                case 'H':
                case 'h':
                    this._hoursPos.size === 0 ? this._hoursPos.add(this.format.indexOf(char)) :
                        this._hoursPos.add(this.format.lastIndexOf(char));
                    this._hoursPos.add(this.format.lastIndexOf(char) + 1);
                    break;
                case 'M':
                case 'm':
                    this._minutesPos.size === 0 ? this._minutesPos.add(this.format.indexOf(char)) :
                        this._minutesPos.add(this.format.lastIndexOf(char));
                    this._minutesPos.add(this.format.lastIndexOf(char) + 1);
                    break;
                case 'S':
                case 's':
                    this._secondsPos.size === 0 ? this._secondsPos.add(this.format.indexOf(char)) :
                        this._secondsPos.add(this.format.lastIndexOf(char));
                    this._secondsPos.add(this.format.lastIndexOf(char) + 1);
                    break;
                case 'T':
                case 't':
                    this._amPmPos.size === 0 ? this._amPmPos.add(this.format.indexOf(char)) :
                        this._amPmPos.add(this.format.lastIndexOf(char));
                    this._amPmPos.add(this.format.lastIndexOf(char) + 1);
                    break;
            }
        }
    }

    private clearCursorPos() {
        this._hoursPos.forEach(v => this._hoursPos.delete(v));
        this._minutesPos.forEach(v => this._minutesPos.delete(v));
        this._secondsPos.forEach(v => this._secondsPos.delete(v));
        this._amPmPos.forEach(v => this._amPmPos.delete(v));
    }

    private _scrollItemIntoView(item: string, items: any[], selectedItem: string, isListLoop: boolean, viewType: string): any {
        let itemIntoView;
        if (items) {
            const index = (item === 'AM' || item === 'PM') ? items.indexOf(item) : items.indexOf(parseInt(item, 10));
            let view;

            if (index !== -1) {
                if (isListLoop) {
                    if (index > 0) {
                        selectedItem = this._itemToString(items[index - 1], viewType);
                        itemIntoView = this._nextItem(items, selectedItem, isListLoop, viewType);
                    } else {
                        selectedItem = this._itemToString(items[1], viewType);
                        itemIntoView = this._prevItem(items, selectedItem, isListLoop, viewType);
                    }
                } else {
                    view = items.slice(index - 3, index + 4);
                    selectedItem = this._itemToString(items[index], viewType);
                    itemIntoView = { selectedItem, view };
                }
                itemIntoView.view = this._viewToString(itemIntoView.view, viewType);
            }
        }
        return itemIntoView;
    }

    private _viewToString(view: any, viewType: string): any {
        for (let i = 0; i < view.length; i++) {
            if (typeof (view[i]) !== 'string') {
                view[i] = this._itemToString(view[i], viewType);
            }
        }
        return view;
    }

    private _itemToString(item: any, viewType: string): string {
        if (item === null) {
            item = '';
        } else if (viewType && typeof (item) !== 'string') {
            const leadZeroHour = (item < 10 && (this.format.indexOf('hh') !== -1 || this.format.indexOf('HH') !== -1));
            const leadZeroMinute = (item < 10 && this.format.indexOf('mm') !== -1);
            const leadZeroSeconds = (item < 10 && this.format.indexOf('ss') !== -1);

            const leadZero = {
                hour: leadZeroHour,
                minute: leadZeroMinute,
                seconds: leadZeroSeconds
            }[viewType];

            item = (leadZero) ? '0' + item : `${item}`;
        }
        return item;
    }

    private _prevItem(items: any[], selectedItem: string, isListLoop: boolean, viewType: string): any {
        const selectedIndex = items.indexOf(parseInt(selectedItem, 10));
        const itemsCount = items.length;
        let view;

        if (selectedIndex === -1) {
            view = items.slice(0, 7);
            selectedItem = items[3];
        } else if (isListLoop) {
            if (selectedIndex - 4 < 0) {
                view = items.slice(itemsCount - (4 - selectedIndex), itemsCount);
                view = view.concat(items.slice(0, selectedIndex + 3));
            } else if (selectedIndex + 4 > itemsCount) {
                view = items.slice(selectedIndex - 4, itemsCount);
                view = view.concat(items.slice(0, selectedIndex + 3 - itemsCount));
            } else {
                view = items.slice(selectedIndex - 4, selectedIndex + 3);
            }

            selectedItem = (selectedIndex === 0) ? items[itemsCount - 1] : items[selectedIndex - 1];
        } else if (selectedIndex > 3) {
            view = items.slice(selectedIndex - 4, selectedIndex + 3);
            selectedItem = items[selectedIndex - 1];
        } else if (selectedIndex === 3) {
            view = items.slice(0, 7);
        }
        view = this._viewToString(view, viewType);
        selectedItem = this._itemToString(selectedItem, viewType);
        return {
            selectedItem,
            view
        };
    }

    private _nextItem(items: any[], selectedItem: string, isListLoop: boolean, viewType: string): any {
        const selectedIndex = items.indexOf(parseInt(selectedItem, 10));
        const itemsCount = items.length;
        let view;

        if (selectedIndex === -1) {
            view = items.slice(0, 7);
            selectedItem = items[3];
        } else if (isListLoop) {
            if (selectedIndex < 2) {
                view = items.slice(itemsCount - (2 - selectedIndex), itemsCount);
                view = view.concat(items.slice(0, selectedIndex + 5));
            } else if (selectedIndex + 4 >= itemsCount) {
                view = items.slice(selectedIndex - 2, itemsCount);
                view = view.concat(items.slice(0, selectedIndex + 5 - itemsCount));
            } else {
                view = items.slice(selectedIndex - 2, selectedIndex + 5);
            }

            selectedItem = (selectedIndex === itemsCount - 1) ? items[0] : items[selectedIndex + 1];
        } else if (selectedIndex + 1 < itemsCount - 3) {
            view = items.slice(selectedIndex - 2, selectedIndex + 5);
            selectedItem = items[selectedIndex + 1];
        } else if (selectedIndex === itemsCount - 4) {
            view = items.slice(selectedIndex - 3, itemsCount);
        }
        view = this._viewToString(view, viewType);
        selectedItem = this._itemToString(selectedItem, viewType);
        return {
            selectedItem,
            view
        };
    }

    private _formatTime(value: Date, format: string): string {
        if (!value) {
            return '';
        } else {
            let hour = value.getHours();
            let formattedSeconds, formattedMinute, formattedHour;

            const minute = value.getMinutes();
            const seconds = value.getSeconds();
            const amPM = (hour > 11) ? 'PM' : 'AM';

            if (format.indexOf('h') !== -1) {
                if (hour > 12) {
                    hour -= 12;
                    formattedHour = hour < 10 && format.indexOf('hh') !== -1 ? '0' + hour : `${hour}`;
                } else if (hour === 0) {
                    formattedHour = '12';
                } else if (hour < 10 && format.indexOf('hh') !== -1) {
                    formattedHour = '0' + hour;
                } else {
                    formattedHour = `${hour}`;
                }
            } else {
                if (hour < 10 && format.indexOf('HH') !== -1) {
                    formattedHour = '0' + hour;
                } else {
                    formattedHour = `${hour}`;
                }
            }

            formattedMinute = minute < 10 && format.indexOf('mm') !== -1 ? '0' + minute : `${minute}`;

            formattedSeconds = seconds < 10 && format.indexOf('ss') !== -1 ? '0' + seconds : `${seconds}`;

            return format.replace('hh', formattedHour).replace('h', formattedHour)
                .replace('HH', formattedHour).replace('H', formattedHour)
                .replace('mm', formattedMinute).replace('m', formattedMinute)
                .replace('ss', formattedSeconds).replace('s', formattedSeconds)
                .replace('tt', amPM);
        }
    }

    private _updateHourView(start: any, end: any): void {
        this._hourView = this._viewToString(this._hourItems.slice(start, end), 'hour');
    }

    private _updateMinuteView(start: any, end: any): void {
        this._minuteView = this._viewToString(this._minuteItems.slice(start, end), 'minute');
    }

    private _updateSecondsView(start: any, end: any): void {
        this._secondsView = this._viewToString(this._secondsItems.slice(start, end), 'seconds');
    }

    private _updateAmPmView(start: any, end: any): void {
        this._ampmView = this._ampmItems.slice(start, end);
    }

    private _addEmptyItems(items: string[]): void {
        for (let i = 0; i < 3; i++) {
            items.push(null);
        }
    }

    private _generateHours(): void {
        let hourItemsCount = 24;
        if (this.format.indexOf('h') !== -1) {
            hourItemsCount = 13;
        }

        hourItemsCount /= this.itemsDelta.hours;

        let i = this.format.indexOf('H') !== -1 ? 0 : 1;

        if (hourItemsCount < 7 || !this.isSpinLoop) {
            this._addEmptyItems(this._hourItems);
            this._isHourListLoop = false;
        }

        if (hourItemsCount > 1) {
            for (i; i < hourItemsCount; i++) {
                this._hourItems.push(i * this.itemsDelta.hours);
            }
        } else {
            this._hourItems.push(0);
        }

        if (hourItemsCount < 7 || !this.isSpinLoop) {
            this._addEmptyItems(this._hourItems);
        }
    }

    private _generateMinutes(): void {
        const minuteItemsCount = 60 / this.itemsDelta.minutes;

        if (minuteItemsCount < 7 || !this.isSpinLoop) {
            this._addEmptyItems(this._minuteItems);
            this._isMinuteListLoop = false;
        }

        for (let i = 0; i < minuteItemsCount; i++) {
            this._minuteItems.push(i * this.itemsDelta.minutes);
        }

        if (minuteItemsCount < 7 || !this.isSpinLoop) {
            this._addEmptyItems(this._minuteItems);
        }
    }

    private _generateSeconds(): void {
        const secondsItemsCount = 60 / this.itemsDelta.seconds;

        if (secondsItemsCount < 7 || !this.isSpinLoop) {
            this._addEmptyItems(this._secondsItems);
            this._isSecondsListLoop = false;
        }

        for (let i = 0; i < secondsItemsCount; i++) {
            this._secondsItems.push(i * this.itemsDelta.seconds);
        }

        if (secondsItemsCount < 7 || !this.isSpinLoop) {
            this._addEmptyItems(this._secondsItems);
        }
    }

    private _generateAmPm(): void {

        this._addEmptyItems(this._ampmItems);

        this._ampmItems.push('AM');
        this._ampmItems.push('PM');

        this._addEmptyItems(this._ampmItems);
    }

    private _getSelectedTime(): Date {
        const date = this.value ? new Date(this.value) : new Date();
        if (this.selectedHour) {
            date.setHours(parseInt(this.selectedHour, 10));
        }
        if (this.selectedMinute) {
            date.setMinutes(parseInt(this.selectedMinute, 10));
        }
        if (this.selectedSeconds) {
            date.setSeconds(parseInt(this.selectedSeconds, 10));
        }
        if (((this.showHoursList && this.selectedHour !== '12') || (!this.showHoursList && this.selectedHour <= '11')) &&
            this.selectedAmPm === 'PM') {
            date.setHours(date.getHours() + 12);
        }
        if (!this.showHoursList && this.selectedAmPm === 'AM' && this.selectedHour > '11') {
            date.setHours(date.getHours() - 12);
        }
        if (this.selectedAmPm === 'AM' && this.selectedHour === '12') {
            date.setHours(0);
        }
        return date;
    }

    /** @hidden @internal */
    public convertMinMaxValue(value: string): Date {
        if (!value) {
            return;
        }
        const date = this.value ? new Date(this.value) : this._dateFromModel ? new Date(this._dateFromModel) : new Date();
        const sections = value.split(/[\s:]+/);
        let hour, minutes, seconds, amPM;

        date.setSeconds(0);

        if (this.showHoursList) {
            hour = sections[0];
            date.setHours(parseInt(hour, 10));
        }

        if (this.showMinutesList) {
            minutes = this.showHoursList ? sections[1] : sections[0];
            date.setMinutes(parseInt(minutes, 10));
        }

        if (this.showSecondsList) {
            seconds = sections[sections.length - (this.showAmPmList ? 2 : 1)];
            date.setSeconds(parseInt(seconds, 10));
        }

        if (this.showAmPmList) {
            amPM = sections[sections.length - 1];

            if (((this.showHoursList && date.getHours().toString() !== '12') ||
                (!this.showHoursList && date.getHours().toString() <= '11')) && amPM === 'PM') {
                date.setHours(date.getHours() + 12);
            }

            if (!this.showHoursList && amPM === 'AM' && date.getHours().toString() > '11') {
                date.setHours(date.getHours() - 12);
            }

            if (this.showHoursList && date.getHours() === 12 && amPM === 'AM') {
                date.setHours(0);
            }
        }

        return date;
    }

    private _isValueValid(value: Date): boolean {
        if (this.maxValue && value > this.convertMinMaxValue(this.maxValue)) {
            return false;
        } else if (this.minValue && value < this.convertMinMaxValue(this.minValue)) {
            return false;
        } else {
            return true;
        }
    }

    private _isEntryValid(val: string): boolean {
        let validH = true;
        let validM = true;
        let validS = true;

        const sections = val.split(/[\s:]+/);
        const re = new RegExp(this.promptChar, 'g');

        if (this.showHoursList) {
            validH = this.validHourEntries.indexOf(parseInt(sections[0].replace(re, ''), 10)) !== -1;
        }

        if (this.showMinutesList) {
            const minutes = this.showHoursList ? sections[1] : sections[0];
            validM = this.validMinuteEntries.indexOf(parseInt(minutes.replace(re, ''), 10)) !== -1;
        }

        if (this.showSecondsList) {
            const seconds = sections[sections.length - (this.showAmPmList ? 2 : 1)];
            validS = this.validSecondsEntries.indexOf(parseInt(seconds.replace(re, ''), 10)) !== -1;
        }

        return validH && validM && validS;
    }

    private _getCursorPosition(): number {
        return this._inputElementRef.nativeElement.selectionStart;
    }

    private _setCursorPosition(start: number, end: number = start): void {
        this._inputElementRef.nativeElement.setSelectionRange(start, end);
    }

    private _updateEditableInput(): void {
        if (this.mode === InteractionMode.DropDown) {
            this.displayValue = this._formatTime(this._getSelectedTime(), this.format);
        }
    }

    private _spinHours(currentVal: Date, minVal: Date, maxVal: Date, hDelta: number, sign: number): Date {
        const oldVal = new Date(currentVal);

        currentVal.setMinutes(sign * hDelta);
        if (currentVal.getDate() !== oldVal.getDate() && this.isSpinLoop) {
            currentVal.setDate(oldVal.getDate());
        }

        let minutes = currentVal.getMinutes();
        if (currentVal.getTime() > maxVal.getTime()) {
            if (this.isSpinLoop) {
                minutes = minutes < minVal.getMinutes() ? 60 + minutes : minutes;
                minVal.setMinutes(sign * minutes);
                return minVal;
            } else {
                return oldVal;
            }
        } else if (currentVal.getTime() < minVal.getTime()) {
            if (this.isSpinLoop) {
                minutes = minutes <= maxVal.getMinutes() ? minutes : minutes - 60;
                maxVal.setMinutes(minutes);
                return maxVal;
            } else {
                return oldVal;
            }
        } else {
            return currentVal;
        }
    }

    private _spinMinutes(currentVal: Date, mDelta: number, sign: number) {
        let minutes = currentVal.getMinutes() + (sign * mDelta);

        if (minutes < 0 || minutes >= 60) {
            minutes = this.isSpinLoop ? minutes - (sign * 60) : currentVal.getMinutes();
        }

        currentVal.setMinutes(minutes);
        return currentVal;
    }

    private _spinSeconds(currentVal: Date, sDelta: number, sign: number) {
        let seconds = currentVal.getSeconds() + (sign * sDelta);

        if (seconds < 0 || seconds >= 60) {
            seconds = this.isSpinLoop ? seconds - (sign * 60) : currentVal.getSeconds();
        }

        currentVal.setSeconds(seconds);
        return currentVal;
    }

    private _initializeContainer() {
        if (this.value) {
            const formttedTime = this._formatTime(this.value, this.format);
            const sections = formttedTime.split(/[\s:]+/);

            if (this.showHoursList) {
                this.selectedHour = sections[0];
            }

            if (this.showMinutesList) {
                this.selectedMinute = this.showHoursList ? sections[1] : sections[0];
            }

            if (this.showSecondsList) {
                this.selectedSeconds = sections[sections.length - (this.showAmPmList ? 2 : 1)];
            }

            if (this.showAmPmList && this._ampmItems !== null) {
                this.selectedAmPm = sections[sections.length - 1];
            }
        }

        if (this.selectedHour === undefined) {
            this.selectedHour = !this.showHoursList && this.value ? this.value.getHours().toString() :
                this.showHoursList ? `${this._hourItems[3]}` : '0';
        }
        if (this.selectedMinute === undefined) {
            this.selectedMinute = !this.showMinutesList && this.value ? this.value.getMinutes().toString() : '0';
        }
        if (this.selectedSeconds === undefined) {
            this.selectedSeconds = !this.showSecondsList && this.value ? this.value.getSeconds().toString() : '0';
        }
        if (this.selectedAmPm === undefined && this._ampmItems !== null) {
            this.selectedAmPm = this._ampmItems[3];
        }

        this._prevSelectedHour = this.selectedHour;
        this._prevSelectedMinute = this.selectedMinute;
        this._prevSelectedSeconds = this.selectedSeconds;
        this._prevSelectedAmPm = this.selectedAmPm;

        this._onTouchedCallback();

        this._updateHourView(0, ITEMS_COUNT);
        this._updateMinuteView(0, ITEMS_COUNT);
        this._updateSecondsView(0, ITEMS_COUNT);
        this._updateAmPmView(0, ITEMS_COUNT);

        if (this.selectedHour) {
            this.scrollHourIntoView(this.selectedHour);
        }
        if (this.selectedMinute) {
            this.scrollMinuteIntoView(this.selectedMinute);
        }
        if (this.selectedSeconds) {
            this.scrollSecondsIntoView(this.selectedSeconds);
        }
        if (this.selectedAmPm) {
            this.scrollAmPmIntoView(this.selectedAmPm);
        }

        requestAnimationFrame(() => {
            if (this.hourList) {
                this.hourList.nativeElement.focus();
            } else if (this.minuteList) {
                this.minuteList.nativeElement.focus();
            } else if (this.secondsList) {
                this.secondsList.nativeElement.focus();
            }
        });
    }

    private _onDropDownClosed(): void {
        const oldValue = this.value;
        const newVal = this.convertMinMaxValue(this.displayValue);

        if (this.displayValue === this.parseMask(false)) {
            return;
        }

        if (this._isValueValid(newVal)) {
            if (!this.value || oldValue.getTime() !== newVal.getTime()) {
                this.value = newVal;
            }
        } else {
            this.displayValue = this.inputFormat.transform(this._formatTime(oldValue, this.format));

            const args: IgxTimePickerValidationFailedEventArgs = {
                timePicker: this,
                currentValue: newVal,
                setThroughUI: true
            };
            this.onValidationFailed.emit(args);
        }
    }

    protected onStatusChanged() {
        if ((this._ngControl.control.touched || this._ngControl.control.dirty) &&
            (this._ngControl.control.validator || this._ngControl.control.asyncValidator)) {
            const input = this._inputDirective || this._inputDirectiveUserTemplate;
            if (this._inputGroup.isFocused) {
                input.valid = this._ngControl.valid ? IgxInputState.VALID : IgxInputState.INVALID;
            } else {
                input.valid = this._ngControl.valid ? IgxInputState.INITIAL : IgxInputState.INVALID;
            }
        }

        if (this._inputGroup && this._inputGroup.isRequired !== this.required) {
            this._inputGroup.isRequired = this.required;
        }
    }

    /**
     * @hidden
     */
    getEditElement() {
        return this._inputElementRef ? this._inputElementRef.nativeElement : null;
    }

    /**
     * @hidden
     */
    public getInputGroupElement() {
        return this._inputGroup ? this._inputGroup.element.nativeElement : null;
    }


    /**
     * opens the dialog.
     * @param target HTMLElement - the target element to use for positioning the drop down container according to
     * ```html
     * <igx-time-picker [value]="date" mode="dropdown" #retemplated>
     *   <ng-template igxTimePickerTemplate let-openDialog="openDialog"
     *                let-displayTime="displayTime">
     *     <igx-input-group>
     *       <input #dropDownTarget igxInput [value]="displayTime" />
     *       <igx-suffix (click)="openDialog(dropDownTarget)">
     *         <igx-icon>alarm</igx-icon>
     *       </igx-suffix>
     *     </igx-input-group>
     *   </ng-template>
     * </igx-time-picker>
     * ```
     */
    public openDialog(target?: HTMLElement): void {
        if (!this.toggleRef.collapsed) {
            return this._onDropDownClosed();
        }
        const settings = this.overlaySettings;

        if (target && settings && settings.positionStrategy) {
            settings.positionStrategy.settings.target = target;
        }
        if (this.outlet) {
            settings.outlet = this.outlet;
        }

        this.toggleRef.open(settings);
        this._initializeContainer();
    }

    /**
     * Scrolls a hour item into view.
     * ```typescript
     * scrhintoView(picker) {
     * picker.scrollHourIntoView('2');
     * }
     *  ```
     * ```html
     * <igx-time-picker #picker format="h:mm tt" (onOpened)="scrhintoView(picker)"></igx-time-picker>
     * ```
     * @param item to be scrolled in view.
     */
    public scrollHourIntoView(item: string): void {
        if (this.showHoursList) {
            const hourIntoView = this._scrollItemIntoView(item, this._hourItems, this.selectedHour, this._isHourListLoop, 'hour');
            if (hourIntoView) {
                this._hourView = hourIntoView.view;
                this.selectedHour = hourIntoView.selectedItem;
                this._updateEditableInput();
            }
        }
    }

    /**
     * Scrolls a minute item into view.
     * ```typescript
     * scrMintoView(picker) {
     * picker.scrollMinuteIntoView('3');
     * }
     *  ```
     * ```html
     * <igx-time-picker #picker format="h:mm tt" (onOpened)="scrMintoView(picker)"></igx-time-picker>
     * ```
     * @param item to be scrolled in view.
     */
    public scrollMinuteIntoView(item: string): void {
        if (this.showMinutesList) {
            const minuteIntoView = this._scrollItemIntoView(item, this._minuteItems, this.selectedMinute, this._isMinuteListLoop, 'minute');
            if (minuteIntoView) {
                this._minuteView = minuteIntoView.view;
                this.selectedMinute = minuteIntoView.selectedItem;
                this._updateEditableInput();
            }
        }
    }

    /**
     * Scrolls a seconds item into view.
     * ```typescript
     * scrMintoView(picker) {
     * picker.scrollSecondsIntoView('4');
     * }
     *  ```
     * ```html
     * <igx-time-picker #picker format="h:mm tt" (onOpened)="scrMintoView(picker)"></igx-time-picker>
     * ```
     * @param item to be scrolled in view.
     */
    public scrollSecondsIntoView(item: string): void {
        if (this.showSecondsList) {
            const secondsIntoView = this._scrollItemIntoView(item,
                this._secondsItems, this.selectedSeconds, this._isSecondsListLoop, 'seconds');
            if (secondsIntoView) {
                this._secondsView = secondsIntoView.view;
                this.selectedSeconds = secondsIntoView.selectedItem;
                this._updateEditableInput();
            }
        }
    }

    /**
     * Scrolls an ampm item into view.
     * ```typescript
     * scrAmPmIntoView(picker) {
     * picker.scrollAmPmIntoView('PM');
     * }
     *  ```
     * ```html
     * <igx-time-picker #picker format="h:mm tt" (onOpened)="scrAmPmIntoView(picker)"></igx-time-picker>
     * ```
     * @param item to be scrolled in view.
     */
    public scrollAmPmIntoView(item: string): void {
        if (this.showAmPmList) {
            const ampmIntoView = this._scrollItemIntoView(item, this._ampmItems, this.selectedAmPm, false, null);
            if (ampmIntoView) {
                this._ampmView = ampmIntoView.view;
                this.selectedAmPm = ampmIntoView.selectedItem;
                this._updateEditableInput();
            }
        }
    }

    /**
     * @hidden
     */
    public nextHour() {
        const nextHour = this._nextItem(this._hourItems, this.selectedHour, this._isHourListLoop, 'hour');
        this._hourView = nextHour.view;
        this.selectedHour = nextHour.selectedItem;

        this._updateEditableInput();
    }

    /**
     * @hidden
     */
    public prevHour() {
        const prevHour = this._prevItem(this._hourItems, this.selectedHour, this._isHourListLoop, 'hour');
        this._hourView = prevHour.view;
        this.selectedHour = prevHour.selectedItem;

        this._updateEditableInput();
    }

    /**
     * @hidden
     */
    public nextMinute() {
        const nextMinute = this._nextItem(this._minuteItems, this.selectedMinute, this._isMinuteListLoop, 'minute');
        this._minuteView = nextMinute.view;
        this.selectedMinute = nextMinute.selectedItem;

        this._updateEditableInput();
    }

    /**
     * @hidden
     */
    public prevMinute() {
        const prevMinute = this._prevItem(this._minuteItems, this.selectedMinute, this._isMinuteListLoop, 'minute');
        this._minuteView = prevMinute.view;
        this.selectedMinute = prevMinute.selectedItem;

        this._updateEditableInput();
    }

    /**
     * @hidden
     */
    public nextSeconds() {
        const nextSeconds = this._nextItem(this._secondsItems, this.selectedSeconds, this._isSecondsListLoop, 'seconds');
        this._secondsView = nextSeconds.view;
        this.selectedSeconds = nextSeconds.selectedItem;

        this._updateEditableInput();
    }

    /**
     * @hidden
     */
    public prevSeconds() {
        const prevSeconds = this._prevItem(this._secondsItems, this.selectedSeconds, this._isSecondsListLoop, 'seconds');
        this._secondsView = prevSeconds.view;
        this.selectedSeconds = prevSeconds.selectedItem;

        this._updateEditableInput();
    }

    /**
     * @hidden
     */
    public nextAmPm() {
        const selectedIndex = this._ampmItems.indexOf(this.selectedAmPm);

        if (selectedIndex + 1 < this._ampmItems.length - 3) {
            this._updateAmPmView(selectedIndex - 2, selectedIndex + 5);
            this.selectedAmPm = this._ampmItems[selectedIndex + 1];

            this._updateEditableInput();
        }
    }

    /**
     * @hidden
     */
    public prevAmPm() {
        const selectedIndex = this._ampmItems.indexOf(this.selectedAmPm);

        if (selectedIndex > 3) {
            this._updateAmPmView(selectedIndex - 4, selectedIndex + 3);
            this.selectedAmPm = this._ampmItems[selectedIndex - 1];

            this._updateEditableInput();
        }
    }

    /**
     * If current value is valid selects it, closes the dialog and returns true, otherwise returns false.
     * ```html
     * <igx-dialog class="igx-time-picker__dialog-popup" [rightButtonLabel]="okButtonLabel" (onRightButtonSelect)="okButtonClick()">
     * //..
     * </igx-dialog>
     * ```
     */
    public okButtonClick(): boolean {
        const time = this._getSelectedTime();
        if (this._isValueValid(time)) {
            this.close();
            this.value = time;
            return true;
        } else {
            const args: IgxTimePickerValidationFailedEventArgs = {
                timePicker: this,
                currentValue: time,
                setThroughUI: true
            };
            this.onValidationFailed.emit(args);
            return false;
        }
    }

    /**
     * Closes the dialog without selecting the current value.
     * ```html
     * <igx-dialog class="igx-time-picker__dialog-popup" [leftButtonLabel]="cancelButtonLabel" (onLeftButtonSelect)="cancelButtonClick()">
     * //...
     * </igx-dialog>
     * ```
     */
    public cancelButtonClick(): void {
        if (this.mode === InteractionMode.DropDown) {
            this.displayValue = this.value ? this._formatTime(this.value, this.format) : this.parseMask(false);
        }

        this.close();

        this.selectedHour = this._prevSelectedHour;
        this.selectedMinute = this._prevSelectedMinute;
        this.selectedSeconds = this._prevSelectedSeconds;
        this.selectedAmPm = this._prevSelectedAmPm;
    }

    /**
     * Returns an array of the hours currently in view.
     * ```html
     *  @ViewChild("MyChild")
     * private picker: IgxTimePickerComponent;
     * ngAfterViewInit(){
     *     let hInView = this.picker.hoursInView;
     * }
     * ```
     */
    public hoursInView(): string[] {
        return this._hourView.filter((hour) => hour !== '');
    }

    /**
     * Returns an array of the minutes currently in view.
     * ```html
     *  @ViewChild("MyChild")
     * private picker: IgxTimePickerComponent;
     * ngAfterViewInit(){
     *     let minInView = this.picker.minutesInView;
     * }
     * ```
     */
    public minutesInView(): string[] {
        return this._minuteView.filter((minute) => minute !== '');
    }

    /**
     * Returns an array of the seconds currently in view.
     * ```html
     *  @ViewChild("MyChild")
     * private picker: IgxTimePickerComponent;
     * ngAfterViewInit(){
     *     let minInView = this.picker.secondsInView;
     * }
     * ```
     */
    public secondsInView(): string[] {
        return this._secondsView.filter((seconds) => seconds !== '');
    }

    /**
     * Returns an array of the AM/PM currently in view.
     * ```html
     *  @ViewChild("MyChild")
     * private picker: IgxTimePickerComponent;
     * ngAfterViewInit(){
     *     let ApInView = this.picker.ampmInView;
     * }
     * ```
     */
    public ampmInView(): string[] {
        return this._ampmView.filter((ampm) => ampm !== '');
    }

    /**
     * Closes the dropdown/dialog.
     * ```html
     * <igx-time-picker #timePicker></igx-time-picker>
     * ```
     * ```typescript
     * @ViewChild('timePicker', { read: IgxTimePickerComponent }) picker: IgxTimePickerComponent;
     * picker.close();
     * ```
     */
    public close(): void {
        this.toggleRef.close();
    }

    /**
     * @hidden
     */
    public parseMask(preserveAmPm = true): string {
        const maskWithAmPm = this.mask.replace(new RegExp('0', 'g'), this.promptChar).replace('LL', 'AM');
        const pureMask = this.mask.replace(new RegExp('0', 'g'), this.promptChar).replace(new RegExp('L', 'g'), this.promptChar);

        return preserveAmPm ? maskWithAmPm : pureMask;
    }

    /**
     * @hidden
     */
    public clear(): void {
        if (this.toggleRef.collapsed) {
            this.cleared = true;
            this.isNotEmpty = false;

            const oldVal = new Date(this.value);
            this.displayValue = this.parseMask(false);
            requestAnimationFrame(() => {
                this._setCursorPosition(0);
            });
            // TODO: refactoring - this.value should be null #6585
            this.value?.setHours(0, 0, 0);

            if (oldVal.getTime() !== this.value.getTime() || this.isReset()) {
                const args: IgxTimePickerValueChangedEventArgs = {
                    oldValue: oldVal,
                    newValue: this.value
                };
                this.onValueChanged.emit(args);
            }
        } else {
            this.close();
        }
    }

    /**
     * @hidden
     */
    public onInput(event): void {
        const inputMask: string = event.target.value;
        const oldVal = new Date(this.value);

        this.isNotEmpty = inputMask !== this.parseMask(false);

        // handle cases where all empty positions (promts) are filled and we want to update
        // timepicker own value property if it is a valid Date
        if (inputMask.indexOf(this.promptChar) === -1) {
            if (this._isEntryValid(inputMask)) {
                const newVal = this.convertMinMaxValue(inputMask);
                if (oldVal.getTime() !== newVal.getTime()) {
                    this.value = newVal;
                }
            } else {
                const args: IgxTimePickerValidationFailedEventArgs = {
                    timePicker: this,
                    currentValue: new Date(inputMask),
                    setThroughUI: false
                };
                this.onValidationFailed.emit(args);
            }
            // handle cases where the user deletes the display value (when pressing backspace or delete)
        } else if (!this.value || inputMask.length === 0 || !this.isNotEmpty) {
            this.isNotEmpty = false;
<<<<<<< HEAD

            this.value.setHours(0, 0);
            this.displayValue = val;

            if (oldVal.getTime() !== this.value.getTime() || this.isReset()) {
=======
            // TODO: refactoring - this.value should be null #6585
            this.value?.setHours(0, 0, 0);
            this.displayValue = inputMask;
            if (oldVal.getTime() !== this.value?.getTime()) {
                // TODO: Do not emit event when the editor is empty #6482
>>>>>>> 07739ba3
                const args: IgxTimePickerValueChangedEventArgs = {
                    oldValue: oldVal,
                    newValue: this.value
                };
                this.onValueChanged.emit(args);
            }
        }
    }

    /**
     * @hidden
     */
    public onFocus(event): void {
        this.isNotEmpty = event.target.value !== this.parseMask(false);
    }

    /**
     * @hidden
     */
    public onBlur(event): void {
        if (this.mode === InteractionMode.DropDown) {
            const value = event.target.value;

            this.isNotEmpty = value !== '';
            this.displayValue = value;

            if (value && (value !== this.parseMask() || value !== this.parseMask(false))) {
                if (this._isEntryValid(value)) {
                    const newVal = this.convertMinMaxValue(value);
                    if (!this.value || this.value.getTime() !== newVal.getTime()) {
                        this.value = newVal;
                    }
                } else {
                    const args: IgxTimePickerValidationFailedEventArgs = {
                        timePicker: this,
                        currentValue: value,
                        setThroughUI: false
                    };
                    this.onValidationFailed.emit(args);
                }
            }
        }

        if (this.toggleRef.collapsed) {
            this._updateValidityOnBlur();
        }
    }

    public mouseDown(event: MouseEvent): void {
        // if the click is not on the input but in input group
        // e.g. on prefix or suffix, prevent default and this way prevent blur
        if (event.target !== this.getEditElement()) {
            event.preventDefault();
        }
    }

    /**
     * @hidden
     */
    public spinOnEdit(event): void {
        event.preventDefault();

        let sign: number;
        let displayVal: string;
        const currentVal = new Date(this.value);
        const min = this.minValue ? this.convertMinMaxValue(this.minValue) : this.convertMinMaxValue('00:00');
        const max = this.maxValue ? this.convertMinMaxValue(this.maxValue) : this.convertMinMaxValue('24:00');

        const cursor = this._getCursorPosition();

        if (event.key) {
            const key = event.key;
            sign = key === KEYS.DOWN_ARROW || key === KEYS.DOWN_ARROW_IE ? -1 : 1;
        }

        if (event.deltaY) {
            sign = event.deltaY < 0 ? 1 : -1;
        }

        if (!this.displayValue) {
            this.value = min;
            displayVal = this._formatTime(this.value, this.format);
        } else {
            const hDelta = this.itemsDelta.hours * 60 + (sign * this.value.getMinutes());
            const mDelta = this.itemsDelta.minutes;
            const sDelta = this.itemsDelta.seconds;

            if (this.cursorOnHours(cursor, this.showHoursList)) {
                this.value = this._spinHours(currentVal, min, max, hDelta, sign);
            }
            if (this.cursorOnMinutes(cursor, this.showHoursList, this.showMinutesList)) {
                this.value = this._spinMinutes(currentVal, mDelta, sign);
            }
            if (this.cursorOnSeconds(cursor, this.showHoursList, this.showMinutesList, this.showSecondsList)) {
                this.value = this._spinSeconds(currentVal, sDelta, sign);
            }
            if (this.cursorOnAmPm(cursor, this.showHoursList, this.showMinutesList, this.showSecondsList, this.showAmPmList)) {
                const sections = this.displayValue.split(/[\s:]+/);
                sign = sections[sections.length - 1] === 'AM' ? 1 : -1;
                currentVal.setHours(currentVal.getHours() + (sign * 12));

                this.value = currentVal;
            }

            displayVal = this._formatTime(this.value, this.format);
        }

        // minor hack for preventing cursor jumping in IE
        this._displayValue = this.inputFormat.transform(displayVal);
        this._inputElementRef.nativeElement.value = this._displayValue;
        this._setCursorPosition(cursor);

        requestAnimationFrame(() => {
            this._setCursorPosition(cursor);
        });
    }

    private cursorOnHours(cursor: number, showHours: boolean): boolean {
        return showHours && this._hoursPos.has(cursor);
    }

    private cursorOnMinutes(cursor: number, showHours: boolean, showMinutes: boolean): boolean {
        return showMinutes &&
            (showHours && this._minutesPos.has(cursor)) ||
            (!showHours && this._minutesPos.has(cursor));
    }

    private cursorOnSeconds(cursor: number, showHours: boolean, showMinutes: boolean, showSeconds: boolean): boolean {
        return showSeconds &&
            (showHours && showMinutes && this._secondsPos.has(cursor)) ||
            ((!showHours || !showMinutes) && this._secondsPos.has(cursor)) ||
            (!showHours && !showMinutes && this._secondsPos.has(cursor));
    }

    private cursorOnAmPm(cursor: number, showHours: boolean, showMinutes: boolean,
        showSeconds: boolean, showAmPm: boolean): boolean {
        return showAmPm &&
            (showHours && showMinutes && showSeconds && this._amPmPos.has(cursor)) ||
            ((!showHours || !showMinutes || !showSeconds) && this._amPmPos.has(cursor)) ||
            (!showHours && (!showMinutes || !showSeconds) && this._amPmPos.has(cursor));
    }

    private _updateValidityOnBlur() {
        this._onTouchedCallback();
        const input = this._inputDirective || this._inputDirectiveUserTemplate;
        if (this._ngControl && !this._ngControl.valid) {
            input.valid = IgxInputState.INVALID;
        } else {
            input.valid = IgxInputState.INITIAL;
        }
    }

    // Workaround method for #8135
    // TODO: It must be removed in #6482
    private isReset(): boolean {
        return this.value.getHours() === 0
            && this.value.getMinutes() === 0
            && this.value.getSeconds() === 0;
    }
}

/**
 * @hidden
 */
@NgModule({
    declarations: [
        IgxTimePickerComponent,
        IgxHourItemDirective,
        IgxMinuteItemDirective,
        IgxSecondsItemDirective,
        IgxItemListDirective,
        IgxAmPmItemDirective,
        IgxTimePickerTemplateDirective,
        IgxTimePickerActionsDirective,
        TimeDisplayFormatPipe,
        TimeInputFormatPipe
    ],
    exports: [
        IgxTimePickerComponent,
        IgxTimePickerTemplateDirective,
        IgxTimePickerActionsDirective,
        TimeDisplayFormatPipe,
        TimeInputFormatPipe
    ],
    imports: [
        CommonModule,
        IgxInputGroupModule,
        IgxIconModule,
        IgxButtonModule,
        IgxMaskModule,
        IgxToggleModule,
        IgxTextSelectionModule
    ],
    providers: []
})
export class IgxTimePickerModule { }<|MERGE_RESOLUTION|>--- conflicted
+++ resolved
@@ -1991,19 +1991,11 @@
             // handle cases where the user deletes the display value (when pressing backspace or delete)
         } else if (!this.value || inputMask.length === 0 || !this.isNotEmpty) {
             this.isNotEmpty = false;
-<<<<<<< HEAD
-
-            this.value.setHours(0, 0);
-            this.displayValue = val;
-
-            if (oldVal.getTime() !== this.value.getTime() || this.isReset()) {
-=======
             // TODO: refactoring - this.value should be null #6585
             this.value?.setHours(0, 0, 0);
             this.displayValue = inputMask;
-            if (oldVal.getTime() !== this.value?.getTime()) {
+            if (oldVal.getTime() !== this.value?.getTime() || this.isReset()) {
                 // TODO: Do not emit event when the editor is empty #6482
->>>>>>> 07739ba3
                 const args: IgxTimePickerValueChangedEventArgs = {
                     oldValue: oldVal,
                     newValue: this.value
@@ -2159,9 +2151,9 @@
     // Workaround method for #8135
     // TODO: It must be removed in #6482
     private isReset(): boolean {
-        return this.value.getHours() === 0
-            && this.value.getMinutes() === 0
-            && this.value.getSeconds() === 0;
+        return this.value?.getHours() === 0
+            && this.value?.getMinutes() === 0
+            && this.value?.getSeconds() === 0;
     }
 }
 
