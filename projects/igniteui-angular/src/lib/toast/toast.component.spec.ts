import {Component, ViewChild, ElementRef} from '@angular/core';
import {async, TestBed, fakeAsync, tick, ComponentFixture} from '@angular/core/testing';
import {By} from '@angular/platform-browser';
import {BrowserAnimationsModule} from '@angular/platform-browser/animations';
import {IgxToastComponent, IgxToastModule, IgxToastPosition} from './toast.component';
import { configureTestSuite } from '../test-utils/configure-suite';

describe('IgxToast', () => {
    configureTestSuite();
    beforeAll(async(() => {
        TestBed.configureTestingModule({
            declarations: [
                ToastInitializeTestComponent
            ],
            imports: [
                BrowserAnimationsModule,
                IgxToastModule
            ]
        }).compileComponents();
    }));

    const baseClass = 'igx-toast';
    const classes = {
        top: `${baseClass}--top`,
        middle: `${baseClass}--middle`,
        bottom: `${baseClass}--bottom`,
    };

    let fixture: ComponentFixture<ToastInitializeTestComponent>;
    let toast: IgxToastComponent;

    beforeEach(() => {
        fixture = TestBed.createComponent(ToastInitializeTestComponent);
        toast = fixture.componentInstance.toast;
        toast.isVisible = true;
        fixture.detectChanges();
    });

    it('should properly initialize', () => {
        const domToast = fixture.debugElement.query(By.css(baseClass)).nativeElement;
        expect(toast.id).toContain('igx-toast-');
        expect(domToast.id).toContain('igx-toast-');
        expect(toast.displayTime).toBe(4000);
        expect(toast.autoHide).toBeTruthy();
        expect(toast.isVisible).toBeTruthy();
        expect(domToast.classList).toContain(classes.bottom);

        toast.id = 'customToast';
        fixture.detectChanges();

        expect(toast.id).toBe('customToast');
        expect(domToast.id).toBe('customToast');
    });

    it('should change toast position to middle', () => {
        toast.position = IgxToastPosition.Middle;
        fixture.detectChanges();
        const domToast = fixture.debugElement.query(By.css(baseClass)).nativeElement;

        expect(domToast.classList).toContain(classes.middle);
    });

    it('should change toast position to top', () => {
        toast.position = IgxToastPosition.Top;
        fixture.detectChanges();
        const domToast = fixture.debugElement.query(By.css(baseClass)).nativeElement;

        expect(domToast.classList).toContain(classes.top);
    });

    it('should change toast position to bottom', () => {
        toast.position = IgxToastPosition.Bottom;
        fixture.detectChanges();
        const domToast = fixture.debugElement.query(By.css(baseClass)).nativeElement;

        expect(domToast.classList).not.toContain(classes.top);
        expect(domToast.classList).not.toContain(classes.middle);
        expect(domToast.classList).toContain(classes.bottom);
    });

    it('should auto hide 1 second after it\'s open', fakeAsync(() => {
        toast.displayTime = 1000;

        toast.show();

        expect(toast.isVisible).toBeTruthy();
        expect(toast.animationState).toBe('visible');
        expect(toast.autoHide).toBeTruthy();

        tick(1000);

        expect(toast.isVisible).toBeFalsy();
        expect(toast.animationState).toBe('invisible');
    }));

    it('should not auto hide after it\'s open', fakeAsync(() => {
        toast.displayTime = 1000;
        toast.autoHide = false;

        toast.show();

        expect(toast.isVisible).toBeTruthy();
        expect(toast.animationState).toBe('visible');
        expect(toast.autoHide).toBeFalsy();

        tick(1000);

        expect(toast.isVisible).toBeTruthy();
        expect(toast.animationState).toBe('visible');
    }));

    it('visibility is updated by the toggle() method', () => {
        spyOn(toast.onShowing, 'emit');
        spyOn(toast.onShown, 'emit');
        spyOn(toast.onHiding, 'emit');
        spyOn(toast.onHidden, 'emit');

        toast.show();
        expect(toast.isVisible).toBe(true);
<<<<<<< HEAD
        expect(toast._animationState).toBe('visible');

        expect(toast.onShowing.emit).toHaveBeenCalledTimes(1);
        expect(toast.onShown.emit).toHaveBeenCalledTimes(1);
        expect(toast.onHiding.emit).toHaveBeenCalledTimes(0);
        expect(toast.onHidden.emit).toHaveBeenCalledTimes(0);
=======
        toast.toggle();
        await wait();
        fixture.detectChanges();

        expect(toast.isVisible).toBe(false);
        expect(toast.animationState).toBe('invisible');
        expect(toast.onShowing.emit).toHaveBeenCalledTimes(0);
        expect(toast.onShown.emit).toHaveBeenCalledTimes(0);
        expect(toast.onHiding.emit).toHaveBeenCalledTimes(1);
        expect(toast.onHidden.emit).toHaveBeenCalledTimes(1);
>>>>>>> 98d2f5a5

        toast.toggle();
        expect(toast.isVisible).toBe(false);
        expect(toast._animationState).toBe('invisible');

<<<<<<< HEAD
=======
        expect(toast.isVisible).toBe(true);
        expect(toast.animationState).toBe('visible');
>>>>>>> 98d2f5a5
        expect(toast.onShowing.emit).toHaveBeenCalledTimes(1);
        expect(toast.onShown.emit).toHaveBeenCalledTimes(1);
        expect(toast.onHiding.emit).toHaveBeenCalledTimes(1);
        expect(toast.onHidden.emit).toHaveBeenCalledTimes(1);
<<<<<<< HEAD
    });
=======

        toast.toggle();
        await wait();
        fixture.detectChanges();
        expect(toast.isVisible).toBe(false);
        expect(toast.animationState).toBe('invisible');
    }));
>>>>>>> 98d2f5a5
});

@Component({
    template: `<igx-toast #toast></igx-toast>`
})
class ToastInitializeTestComponent {
    @ViewChild(IgxToastComponent, { static: true })
    public toast: IgxToastComponent;
}<|MERGE_RESOLUTION|>--- conflicted
+++ resolved
@@ -1,4 +1,4 @@
-import {Component, ViewChild, ElementRef} from '@angular/core';
+import {Component, ViewChild } from '@angular/core';
 import {async, TestBed, fakeAsync, tick, ComponentFixture} from '@angular/core/testing';
 import {By} from '@angular/platform-browser';
 import {BrowserAnimationsModule} from '@angular/platform-browser/animations';
@@ -117,50 +117,23 @@
 
         toast.show();
         expect(toast.isVisible).toBe(true);
-<<<<<<< HEAD
-        expect(toast._animationState).toBe('visible');
+        expect(toast.animationState).toBe('visible');
 
         expect(toast.onShowing.emit).toHaveBeenCalledTimes(1);
         expect(toast.onShown.emit).toHaveBeenCalledTimes(1);
         expect(toast.onHiding.emit).toHaveBeenCalledTimes(0);
         expect(toast.onHidden.emit).toHaveBeenCalledTimes(0);
-=======
-        toast.toggle();
-        await wait();
-        fixture.detectChanges();
-
-        expect(toast.isVisible).toBe(false);
-        expect(toast.animationState).toBe('invisible');
-        expect(toast.onShowing.emit).toHaveBeenCalledTimes(0);
-        expect(toast.onShown.emit).toHaveBeenCalledTimes(0);
-        expect(toast.onHiding.emit).toHaveBeenCalledTimes(1);
-        expect(toast.onHidden.emit).toHaveBeenCalledTimes(1);
->>>>>>> 98d2f5a5
 
         toast.toggle();
         expect(toast.isVisible).toBe(false);
-        expect(toast._animationState).toBe('invisible');
+        expect(toast.animationState).toBe('invisible');
 
-<<<<<<< HEAD
-=======
-        expect(toast.isVisible).toBe(true);
-        expect(toast.animationState).toBe('visible');
->>>>>>> 98d2f5a5
         expect(toast.onShowing.emit).toHaveBeenCalledTimes(1);
         expect(toast.onShown.emit).toHaveBeenCalledTimes(1);
         expect(toast.onHiding.emit).toHaveBeenCalledTimes(1);
         expect(toast.onHidden.emit).toHaveBeenCalledTimes(1);
-<<<<<<< HEAD
+
     });
-=======
-
-        toast.toggle();
-        await wait();
-        fixture.detectChanges();
-        expect(toast.isVisible).toBe(false);
-        expect(toast.animationState).toBe('invisible');
-    }));
->>>>>>> 98d2f5a5
 });
 
 @Component({
