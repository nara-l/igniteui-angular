--- conflicted
+++ resolved
@@ -262,7 +262,6 @@
             link: '/toast',
             icon: 'android',
             name: 'Toast'
-<<<<<<< HEAD
         }, {
             link: '/hierarhicalGrid',
             icon: 'view_column',
@@ -271,7 +270,6 @@
             link: '/hierarhicalGridRemote',
             icon: 'view_column',
             name: 'Hierarchical Grid Remote'
-=======
         },
         {
             link: '/treeGrid',
@@ -282,7 +280,6 @@
             link: '/treeGridFlatData',
             icon: 'view_column',
             name: 'Tree Grid Flat Data'
->>>>>>> b9b8f693
         }
     ];
 
