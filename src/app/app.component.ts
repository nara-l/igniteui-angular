import { Component, OnInit, ViewChild, HostBinding } from '@angular/core';
import { Router, NavigationStart } from '@angular/router';
import { filter } from 'rxjs/operators';
import { IgxNavigationDrawerComponent, IgxIconService } from 'igniteui-angular';

@Component({
    selector: 'app-root',
    templateUrl: './app.component.html',
    styleUrls: ['./app.component.css']
})
export class AppComponent implements OnInit {

    @ViewChild('navdrawer', { read: IgxNavigationDrawerComponent })
    navdrawer;

    @HostBinding('attr.id')
    appId = 'igniteui-demo-app';

    drawerState = {
        enableGestures: true,
        open: true,
        pin: false,
        pinThreshold: 768,
        position: 'left',
        width: '300px',
        miniWidth: '80px',
        miniVariant: false
    };

    componentLinks = [
        {
            link: '/avatar',
            icon: 'account_circle',
            name: 'Avatar'
        },
        {
            link: '/badge',
            icon: 'error',
            name: 'Badge'
        },
        {
            link: '/banner',
            icon: 'banner',
            name: 'Banner'
        },
        {
            link: '/bottom-navigation',
            icon: 'tab',
            name: 'Bottom Navigation'
        },
        {
            link: '/buttonGroup',
            icon: 'group_work',
            name: 'Button Group'
        },
        {
            link: '/calendar',
            icon: 'event',
            name: 'Calendar'
        },
        {
            link: '/card',
            icon: 'home',
            name: 'Card'
        },
        {
            link: '/carousel',
            icon: 'view_carousel',
            name: 'Carousel'
        },
        {
            link: '/chip',
            icon: 'android',
            name: 'Chips'
        },
        {
            link: '/combo',
            icon: 'arrow_drop_down_circle',
            name: 'Combo'
        },
        {
            link: '/datePicker',
            icon: 'date_range',
            name: 'DatePicker'
        },
        {
            link: '/dialog',
            icon: 'all_out',
            name: 'Dialog'
        },
        {
            link: '/drag-drop',
            icon: 'view_column',
            name: 'Drag and Drop'
        },
        {
            link: '/dropDown',
            icon: 'view_list',
            name: 'DropDown'
        },
        {
            link: '/expansionPanel',
            icon: 'expand_more',
            name: 'ExpansionPanel'
        },
        {
            link: '/inputs',
            icon: 'web',
            name: 'Forms'
        },
        {
            link: '/grid',
            icon: 'view_column',
            name: 'Grid'
        },
        {
            link: '/gridCellEditing',
            icon: 'view_column',
            name: 'Grid Cell Editing'
        },
        {
            link: '/gridColumnGroups',
            icon: 'view_column',
            name: 'Grid Column Groups'
        },
        {
            link: '/gridColumnMoving',
            icon: 'view_column',
            name: 'Grid Column Moving'
        },
        {
            link: '/gridColumnPinning',
            icon: 'view_column',
            name: 'Grid Column Pinning'
        },
        {
            link: '/gridColumnResizing',
            icon: 'view_column',
            name: 'Grid Column Resizing'
        },
        {
            link: '/gridConditionalCellStyling',
            icon: 'view_column',
            name: 'Grid Cell Styling'
        },
        {
            link: '/gridGroupBy',
            icon: 'view_column',
            name: 'Grid GroupBy'
        },
        {
            link: '/gridPercentage',
            icon: 'view_column',
            name: 'Grid Percentage'
        },
        {
            link: '/gridPerformance',
            icon: 'view_column',
            name: 'Grid Performance'
        },
        {
            link: '/gridRemoteVirtualization',
            icon: 'view_column',
            name: 'Grid Remote Virtualization'
        },
        {
            link: '/gridRowEdit',
            icon: 'view_column',
            name: 'Grid Row Editing'
        },
        {
            link: '/gridSelection',
            icon: 'view_column',
            name: 'Grid Selection'
        },
        {
            link: '/gridSummary',
            icon: 'view_column',
            name: 'Grid Summary'
        },
        {
            link: '/gridToolbar',
            icon: 'view_column',
            name: 'Grid Toolbar'
        },
        {
            link: '/gridToolbarCustom',
            icon: 'view_column',
            name: 'Grid Toolbar Custom Content'
        },
        {
            link: '/icon',
            icon: 'android',
            name: 'Icon'
        },
        {
            link: '/list',
            icon: 'list',
            name: 'List'
        },
        {
            link: '/listPanning',
            icon: 'list',
            name: 'List Panning'
        },
        {
            link: '/listPerformance',
            icon: 'list',
            name: 'List Performance'
        },
        {
            link: '/navbar',
            icon: 'arrow_back',
            name: 'Navbar'
        },
        {
            link: '/navdrawer',
            icon: 'menu',
            name: 'Navdrawer'
        },
        {
            link: '/overlay',
            icon: 'flip_to_front',
            name: 'Overlay'
        },
        {
            link: '/overlay-animation',
            icon: 'flip_to_front',
            name: 'Overlay Animation'
        },
        {
            link: '/progressbar',
            icon: 'poll',
            name: 'Progress Indicators'
        },
        {
            link: '/radio',
            icon: 'pol',
            name: 'Radio Group'
        },
        {
            link: '/slider',
            icon: 'linear_scale',
            name: 'Slider'
        },
        {
            link: '/snackbar',
            icon: 'feedback',
            name: 'Snackbar'
        },
        {
            link: '/tabs',
            icon: 'tab',
            name: 'Tabs'
        },
        {
            link: '/timePicker',
            icon: 'date_range',
            name: 'TimePicker'
        },
        {
            link: '/toast',
            icon: 'android',
            name: 'Toast'
        }, {
            link: '/hierarhicalGrid',
            icon: 'view_column',
            name: 'Hierarchical Grid'
        }, {
            link: '/hierarhicalGridRemote',
            icon: 'swap_vert',
            name: 'Hierarchical Grid Remote'
<<<<<<< HEAD
        }, {
            link: '/hierarhicalGridUpdating',
            icon: 'edit',
            name: 'Hierarchical Grid Updating'
=======
        },
        {
            link: '/treeGrid',
            icon: 'view_column',
            name: 'Tree Grid'
        },
        {
            link: '/treeGridFlatData',
            icon: 'view_column',
            name: 'Tree Grid Flat Data'
>>>>>>> 04050226
        }
    ];

    directiveLinks = [
        {
            link: '/buttons',
            icon: 'radio_button_unchecked',
            name: 'Buttons'
        },
        {
            link: '/input-group',
            icon: 'web',
            name: 'Input Group'
        },
        {
            link: '/layout',
            icon: 'view_quilt',
            name: 'Layout'
        },
        {
            link: '/mask',
            icon: 'view_column',
            name: 'Mask Directive'
        },
        {
            link: '/ripple',
            icon: 'wifi_tethering',
            name: 'Ripple'
        },
        {
            link: '/tooltip',
            icon: 'info',
            name: 'Tooltip'
        },
        {
            link: '/virtualForDirective',
            icon: 'view_column',
            name: 'Virtual-For Directive'
        }
    ];

    styleLinks = [
        {
            link: '/colors',
            icon: 'color_lens',
            name: 'Colors'
        },
        {
            link: '/shadows',
            icon: 'layers',
            name: 'Shadows'
        },
        {
            link: '/typography',
            icon: 'font_download',
            name: 'Typography'
        }
    ];

    constructor(private router: Router, private iconService: IgxIconService) {
        iconService.registerFontSetAlias('fa-solid', 'fa');
        iconService.registerFontSetAlias('fa-brands', 'fab');
    }

    ngOnInit() {
        this.router.events.pipe(
            filter(x => x instanceof NavigationStart)
        )
            .subscribe((event: NavigationStart) => {
                if (event.url !== '/' && !this.navdrawer.pin) {
                    this.navdrawer.close();
                }
            });
    }
}<|MERGE_RESOLUTION|>--- conflicted
+++ resolved
@@ -270,12 +270,10 @@
             link: '/hierarhicalGridRemote',
             icon: 'swap_vert',
             name: 'Hierarchical Grid Remote'
-<<<<<<< HEAD
         }, {
             link: '/hierarhicalGridUpdating',
             icon: 'edit',
             name: 'Hierarchical Grid Updating'
-=======
         },
         {
             link: '/treeGrid',
@@ -286,7 +284,6 @@
             link: '/treeGridFlatData',
             icon: 'view_column',
             name: 'Tree Grid Flat Data'
->>>>>>> 04050226
         }
     ];
 
