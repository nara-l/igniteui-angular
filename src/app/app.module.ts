import { BrowserModule } from '@angular/platform-browser';
import { BrowserAnimationsModule } from '@angular/platform-browser/animations';
import { HttpClientModule } from '@angular/common/http';
import { FormsModule, ReactiveFormsModule } from '@angular/forms';
import { NgModule } from '@angular/core';
import {
    IgxIconModule, IgxGridModule, IgxExcelExporterService, IgxCsvExporterService,
    IgxOverlayService
} from 'igniteui-angular';
import { IgxColumnHidingModule } from 'igniteui-angular';
import { SharedModule } from './shared/shared.module';
import { IgxDragDropModule } from '../../projects/igniteui-angular/src/lib/directives/dragdrop/dragdrop.directive';

import { routing } from './routing';
import { AppComponent } from './app.component';
import { AvatartSampleComponent } from './avatar/avatar.sample';
import { PageHeaderComponent } from './pageHeading/pageHeading.component';
import { BadgeSampleComponent } from './badge/badge.sample';
import { ButtonSampleComponent } from './button/button.sample';
import { CalendarSampleComponent } from './calendar/calendar.sample';
import { CardSampleComponent } from './card/card.sample';
import { CarouselSampleComponent } from './carousel/carousel.sample';
import { ChipsSampleComponent } from './chips/chips.sample';
import { DatePickerSampleComponent } from './date-picker/date-picker.sample';
import { DialogSampleComponent } from './dialog/dialog.sample';
import { DragDropSampleComponent } from './drag-drop/drag-drop.sample';
import { MaskSampleComponent } from './mask/mask.sample';
import { IconSampleComponent } from './icon/icon.sample';
import { InputSampleComponent } from './input/input.sample';
import { InputGroupSampleComponent } from './input-group/input-group.sample';
import { LayoutSampleComponent } from './layout/layout.sample';
import { ListSampleComponent } from './list/list.sample';
import { ListPerformanceSampleComponent } from './list-performance/list-performance.sample';
import { NavbarSampleComponent } from './navbar/navbar.sample';
import { NavdrawerSampleComponent } from './navdrawer/navdrawer.sample';
import { ProgressbarSampleComponent } from './progressbar/progressbar.sample';
import { RippleSampleComponent } from './ripple/ripple.sample';
import { SliderSampleComponent } from './slider/slider.sample';
import { SnackbarSampleComponent } from './snackbar/snackbar.sample';
import { ColorsSampleComponent } from './styleguide/colors/color.sample';
import { ShadowsSampleComponent } from './styleguide/shadows/shadows.sample';
import { TypographySampleComponent } from './styleguide/typography/typography.sample';
import { BottomNavSampleComponent, CustomContentComponent } from './bottomnav/bottomnav.sample';
import { TabsSampleComponent } from './tabs/tabs.sample';
import { TimePickerSampleComponent } from './time-picker/time-picker.sample';
import { ToastSampleComponent } from './toast/toast.sample';
import { RemoteService } from './shared/remote.service';
import { VirtualForSampleComponent } from './virtual-for-directive/virtual-for.sample';
import { LocalService } from './shared/local.service';
import { GridCellEditingComponent } from './grid-cellEditing/grid-cellEditing.component';
import { GridSampleComponent } from './grid/grid.sample';
import { GridColumnMovingSampleComponent } from './grid-column-moving/grid-column-moving.sample';
import { GridColumnPinningSampleComponent } from './grid-column-pinning/grid-column-pinning.sample';
import { GridColumnResizingSampleComponent } from './grid-column-resizing/grid-column-resizing.sample';
import { GridSummaryComponent } from './grid-summaries/grid-summaries.sample';
import { GridPerformanceSampleComponent } from './grid-performance/grid-performance.sample';
import { GridSelectionComponent } from './grid-selection/grid-selection.sample';
import { GridToolbarSampleComponent } from './grid-toolbar/grid-toolbar.sample';
import { GridVirtualizationSampleComponent } from './grid-remote-virtualization/grid-remote-virtualization.sample';
import { ButtonGroupSampleComponent } from './buttonGroup/buttonGroup.sample';
import { GridColumnGroupsSampleComponent } from './grid-column-groups/grid-column-groups.sample';
import { GridCellStylingSampleComponent } from './gird-cell-styling/grid-cell-styling.sample';
import { GridGroupBySampleComponent } from './grid-groupby/grid-groupby.sample';
import { DropDownSampleComponent } from './drop-down/drop-down.sample';
import { ComboSampleComponent } from './combo/combo.sample';
import { OverlaySampleComponent } from './overlay/overlay.sample';
import { RadioSampleComponent } from './radio/radio.sample';
<<<<<<< HEAD
import { TooltipSampleComponent } from './tooltip/tooltip.sample';
=======
import { ExpansionPanelSampleComponent } from './expansion-panel/expansion-panel-sample';

>>>>>>> 5777f534

const components = [
    AppComponent,
    AvatartSampleComponent,
    BadgeSampleComponent,
    ButtonSampleComponent,
    CalendarSampleComponent,
    CardSampleComponent,
    CarouselSampleComponent,
    ExpansionPanelSampleComponent,
    ChipsSampleComponent,
    DialogSampleComponent,
    DatePickerSampleComponent,
    DropDownSampleComponent,
    DragDropSampleComponent,
    ComboSampleComponent,
    IconSampleComponent,
    InputSampleComponent,
    InputGroupSampleComponent,
    LayoutSampleComponent,
    ListSampleComponent,
    ListPerformanceSampleComponent,
    MaskSampleComponent,
    NavbarSampleComponent,
    NavdrawerSampleComponent,
    OverlaySampleComponent,
    PageHeaderComponent,
    ProgressbarSampleComponent,
    RippleSampleComponent,
    SliderSampleComponent,
    SnackbarSampleComponent,
    BottomNavSampleComponent,
    TabsSampleComponent,
    TimePickerSampleComponent,
    ToastSampleComponent,
    VirtualForSampleComponent,
    ButtonGroupSampleComponent,
    GridCellEditingComponent,
    GridSampleComponent,
    GridColumnMovingSampleComponent,
    GridColumnPinningSampleComponent,
    GridColumnResizingSampleComponent,
    GridGroupBySampleComponent,
    GridSummaryComponent,
    GridPerformanceSampleComponent,
    GridSelectionComponent,
    GridToolbarSampleComponent,
    GridVirtualizationSampleComponent,
    GridColumnGroupsSampleComponent,
    GridCellStylingSampleComponent,

    CustomContentComponent,
    ColorsSampleComponent,
    ShadowsSampleComponent,
    TypographySampleComponent,
    RadioSampleComponent,
    TooltipSampleComponent
];

@NgModule({
    declarations: components,
    imports: [
        BrowserModule,
        BrowserAnimationsModule,
        FormsModule,
        ReactiveFormsModule,
        HttpClientModule,
        IgxIconModule.forRoot(),
        IgxGridModule.forRoot(),
        IgxColumnHidingModule,
        IgxDragDropModule,
        SharedModule,
        routing
    ],
    providers: [
        LocalService,
        RemoteService,
        IgxExcelExporterService,
        IgxCsvExporterService,
        IgxOverlayService
    ],
    bootstrap: [AppComponent]
})
export class AppModule { }<|MERGE_RESOLUTION|>--- conflicted
+++ resolved
@@ -65,12 +65,8 @@
 import { ComboSampleComponent } from './combo/combo.sample';
 import { OverlaySampleComponent } from './overlay/overlay.sample';
 import { RadioSampleComponent } from './radio/radio.sample';
-<<<<<<< HEAD
 import { TooltipSampleComponent } from './tooltip/tooltip.sample';
-=======
 import { ExpansionPanelSampleComponent } from './expansion-panel/expansion-panel-sample';
-
->>>>>>> 5777f534
 
 const components = [
     AppComponent,
