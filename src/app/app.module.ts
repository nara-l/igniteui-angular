import { BrowserModule } from '@angular/platform-browser';
import { BrowserAnimationsModule } from '@angular/platform-browser/animations';
import { HttpClientModule } from '@angular/common/http';
import { FormsModule } from '@angular/forms';
import { NgModule } from '@angular/core';
import { IgxIconModule, IgxGridModule, IgxExcelExporterService, IgxCsvExporterService } from 'igniteui-angular';
import { SharedModule } from './shared/shared.module';
import { IgxDragDropModule } from '../../projects/igniteui-angular/src/lib/directives/dragdrop/dragdrop.directive';

import { routing } from './routing';
import { AppComponent } from './app.component';
import { AvatartSampleComponent } from './avatar/avatar.sample';
import { PageHeaderComponent } from './pageHeading/pageHeading.component';
import { BadgeSampleComponent } from './badge/badge.sample';
import { ButtonSampleComponent } from './button/button.sample';
import { CalendarSampleComponent } from './calendar/calendar.sample';
import { CardSampleComponent } from './card/card.sample';
import { CarouselSampleComponent } from './carousel/carousel.sample';
import { ChipsSampleComponent} from './chips/chips.sample';
import { DatePickerSampleComponent } from './date-picker/date-picker.sample';
import { DialogSampleComponent } from './dialog/dialog.sample';
import { DragDropSampleComponent } from './drag-drop/drag-drop.sample';
import { MaskSampleComponent } from './mask/mask.sample';
import { IconSampleComponent } from './icon/icon.sample';
import { InputSampleComponent } from './input/input.sample';
import { InputGroupSampleComponent } from './input-group/input-group.sample';
import { LayoutSampleComponent } from './layout/layout.sample';
import { ListSampleComponent } from './list/list.sample';
import { ListPerformanceSampleComponent } from './list-performance/list-performance.sample';
import { NavbarSampleComponent } from './navbar/navbar.sample';
import { NavdrawerSampleComponent } from './navdrawer/navdrawer.sample';
import { ProgressbarSampleComponent } from './progressbar/progressbar.sample';
import { RippleSampleComponent } from './ripple/ripple.sample';
import { SliderSampleComponent } from './slider/slider.sample';
import { SnackbarSampleComponent } from './snackbar/snackbar.sample';
import { ColorsSampleComponent } from './styleguide/colors/color.sample';
import { ShadowsSampleComponent } from './styleguide/shadows/shadows.sample';
import { TypographySampleComponent } from './styleguide/typography/typography.sample';
import { BottomNavSampleComponent, CustomContentComponent } from './bottomnav/bottomnav.sample';
import { TabsSampleComponent } from './tabs/tabs.sample';
import { TimePickerSampleComponent } from './time-picker/time-picker.sample';
import { ToastSampleComponent } from './toast/toast.sample';
import { RemoteService } from './shared/remote.service';
import { VirtualForSampleComponent } from './virtual-for-directive/virtual-for.sample';
import { LocalService } from './shared/local.service';
import { GridSampleComponent } from './grid/grid.sample';
import { GridColumnMovingSampleComponent } from './grid-column-moving/grid-column-moving.sample';
import { GridColumnPinningSampleComponent } from './grid-column-pinning/grid-column-pinning.sample';
import { GridColumnResizingSampleComponent } from './grid-column-resizing/grid-column-resizing.sample';
import { GridSummaryComponent } from './grid-summaries/grid-summaries.sample';
import { GridPerformanceSampleComponent } from './grid-performance/grid-performance.sample';
import { GridSelectionComponent } from './grid-selection/grid-selection.sample';
import { GridVirtualizationSampleComponent } from './grid-remote-virtualization/grid-remote-virtualization.sample';
import { ButtonGroupSampleComponent } from './buttonGroup/buttonGroup.sample';
import { GridGroupBySampleComponent } from './grid-groupby/grid-groupby.sample';
import { DropDownSampleComponent } from './drop-down/drop-down.sample';

const components = [
    AppComponent,
    AvatartSampleComponent,
    BadgeSampleComponent,
    ButtonSampleComponent,
    CalendarSampleComponent,
    CardSampleComponent,
    CarouselSampleComponent,
    ChipsSampleComponent,
    DialogSampleComponent,
    DatePickerSampleComponent,
    DropDownSampleComponent,
    DragDropSampleComponent,
    IconSampleComponent,
    InputSampleComponent,
    InputGroupSampleComponent,
    LayoutSampleComponent,
    ListSampleComponent,
    ListPerformanceSampleComponent,
    MaskSampleComponent,
    NavbarSampleComponent,
    NavdrawerSampleComponent,
    PageHeaderComponent,
    ProgressbarSampleComponent,
    RippleSampleComponent,
    SliderSampleComponent,
    SnackbarSampleComponent,
    BottomNavSampleComponent,
    TabsSampleComponent,
    TimePickerSampleComponent,
    ToastSampleComponent,
    VirtualForSampleComponent,
    ButtonGroupSampleComponent,
    GridSampleComponent,
    GridColumnMovingSampleComponent,
    GridColumnPinningSampleComponent,
    GridColumnResizingSampleComponent,
    GridSummaryComponent,
    GridPerformanceSampleComponent,
    GridSelectionComponent,
    GridVirtualizationSampleComponent,
<<<<<<< HEAD
    GridGroupBySampleComponent,

=======
>>>>>>> 4b7ca7f4
    CustomContentComponent,
    ColorsSampleComponent,
    ShadowsSampleComponent,
    TypographySampleComponent
];

@NgModule({
    declarations: components,
    imports: [
        BrowserModule,
        BrowserAnimationsModule,
        FormsModule,
        HttpClientModule,
        IgxIconModule.forRoot(),
        IgxGridModule.forRoot(),
        IgxDragDropModule,
        SharedModule,
        routing
    ],
    providers: [
        LocalService,
        RemoteService,
        IgxExcelExporterService,
        IgxCsvExporterService
    ],
    bootstrap: [AppComponent]
})
export class AppModule { }<|MERGE_RESOLUTION|>--- conflicted
+++ resolved
@@ -92,15 +92,11 @@
     GridColumnMovingSampleComponent,
     GridColumnPinningSampleComponent,
     GridColumnResizingSampleComponent,
+    GridGroupBySampleComponent,
     GridSummaryComponent,
     GridPerformanceSampleComponent,
     GridSelectionComponent,
     GridVirtualizationSampleComponent,
-<<<<<<< HEAD
-    GridGroupBySampleComponent,
-
-=======
->>>>>>> 4b7ca7f4
     CustomContentComponent,
     ColorsSampleComponent,
     ShadowsSampleComponent,
