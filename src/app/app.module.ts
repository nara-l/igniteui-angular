--- conflicted
+++ resolved
@@ -57,11 +57,8 @@
 import { ButtonGroupSampleComponent } from './buttonGroup/buttonGroup.sample';
 import { GridGroupBySampleComponent } from './grid-groupby/grid-groupby.sample';
 import { DropDownSampleComponent } from './drop-down/drop-down.sample';
-<<<<<<< HEAD
 import { ComboSampleComponent } from './combo/combo.sample';
-=======
 import { OverlaySampleComponent } from './overlay/overlay.sample';
->>>>>>> 0b70db19
 
 const components = [
     AppComponent,
