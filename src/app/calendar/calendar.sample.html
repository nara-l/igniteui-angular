--- conflicted
+++ resolved
@@ -25,16 +25,12 @@
                     <igx-calendar weekStart="1" selection="range"></igx-calendar>
                 </igx-card>
             </div>
-<<<<<<< HEAD
             <div class="calendar-sample dark-calendar">
                 <h4 class="sample-title">Calendar with Special and Disabled Dates</h4>
                 <igx-card>
                     <igx-calendar #calendar weekStart="1"></igx-calendar>
                 </igx-card>
             </div>
-=======
-
->>>>>>> 6bd228a9
         </article>
     </section>
 </div>