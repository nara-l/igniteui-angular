--- conflicted
+++ resolved
@@ -6,7 +6,6 @@
     templateUrl: 'calendar.sample.html',
     styleUrls: ['calendar.sample.scss']
 })
-<<<<<<< HEAD
 export class CalendarSampleComponent implements OnInit {
     @ViewChild('calendar') calendar: IgxCalendarComponent;
 
@@ -23,7 +22,4 @@
             new Date(2018, 8, 14)
         ])];
     }
-}
-=======
-export class CalendarSampleComponent { }
->>>>>>> 6bd228a9
+}