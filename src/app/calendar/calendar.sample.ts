<<<<<<< HEAD
import { Component, OnInit, ViewChild } from '@angular/core';
import { IgxCalendarComponent, IgxDialogComponent, DateRangeType, CalendarView, IViewDateChangeEventArgs } from 'igniteui-angular';
=======
import { AfterViewInit, Component, OnInit, ViewChild } from '@angular/core';
import { IgxCalendarComponent, IgxDialogComponent, DateRangeType, CalendarView } from 'igniteui-angular';
import { type } from 'os';
import { IViewDateChangeEventArgs } from '../../../projects/igniteui-angular/src/lib/calendar/calendar-base';
>>>>>>> dcd5bdbd

@Component({
    selector: 'app-calendar-sample',
    templateUrl: 'calendar.sample.html',
    styleUrls: ['calendar.sample.scss']
})
export class CalendarSampleComponent implements OnInit, AfterViewInit {
    @ViewChild('calendar', { static: true }) calendar: IgxCalendarComponent;
    @ViewChild('calendar1', { static: true }) public calendar1: IgxCalendarComponent;
    @ViewChild('alert', { static: true }) public dialog: IgxDialogComponent;
    public range = [];
    public today = new Date();
    public ppNovember = new Date(this.today.getFullYear(), this.today.getMonth() + 1, 10);
    public rangeDisabled = [
        new Date(this.today.getFullYear(), this.today.getMonth(), 10),
        new Date(this.today.getFullYear(), this.today.getMonth(), 13)
    ];

    public ngOnInit() {
        this.calendar1.disabledDates = [{ type: DateRangeType.Between, dateRange: this.rangeDisabled }];
        this.calendar.selectDate([ new Date(this.today.getFullYear(), this.today.getMonth(), 10),
                        new Date(this.today.getFullYear(), this.today.getMonth(), 17),
                        new Date(this.today.getFullYear(), this.today.getMonth(), 27)]);
    }

    public ngAfterViewInit() {
    }

    public selectPTOdays(dates: Date[]) {
        this.range = dates;
    }

    public submitPTOdays(eventArgs) {
        this.calendar1.specialDates =
            [{ type: DateRangeType.Specific, dateRange: this.range }];

        this.range.forEach((item) => {
            this.calendar1.selectDate(item);
        });

        if (this.range.length === 0) {
            this.dialog.message = 'Select dates from the Calendar first.';
        } else {
            this.dialog.message = 'PTO days submitted.';
        }
        this.dialog.open();
    }

    public showHide() {
        this.calendar.hideOutsideDays = !this.calendar.hideOutsideDays;
    }

    public onSelection(event: Date) {
        const date = event;
    }

    public viewDateChanged(event: IViewDateChangeEventArgs) {
        console.log(event);
    }

    public activeViewChanged(event: CalendarView) {
    }

    public setSelection(args: string) {
        this.calendar.selection = args;
    }

    public setMonthsViewNumber(args: HTMLInputElement) {
        this.calendar.monthsViewNumber = parseInt(args.value, 10);
    }

    public select() {
        if (this.calendar.selection === 'single') {
            this.calendar.selectDate(new Date(this.today.getFullYear(), this.today.getMonth() + 1, 11));
        } else {
            this.calendar.selectDate([new Date(this.today.getFullYear(), this.today.getMonth(), 10),
                new Date(this.today.getFullYear(), this.today.getMonth(), 13)]);
        }
    }

    public deselect() {
        this.calendar.deselectDate();
    }
}<|MERGE_RESOLUTION|>--- conflicted
+++ resolved
@@ -1,12 +1,5 @@
-<<<<<<< HEAD
-import { Component, OnInit, ViewChild } from '@angular/core';
+import { AfterViewInit, Component, OnInit, ViewChild } from '@angular/core';
 import { IgxCalendarComponent, IgxDialogComponent, DateRangeType, CalendarView, IViewDateChangeEventArgs } from 'igniteui-angular';
-=======
-import { AfterViewInit, Component, OnInit, ViewChild } from '@angular/core';
-import { IgxCalendarComponent, IgxDialogComponent, DateRangeType, CalendarView } from 'igniteui-angular';
-import { type } from 'os';
-import { IViewDateChangeEventArgs } from '../../../projects/igniteui-angular/src/lib/calendar/calendar-base';
->>>>>>> dcd5bdbd
 
 @Component({
     selector: 'app-calendar-sample',
