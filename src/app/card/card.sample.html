<div class="sample-wrapper">
    <app-page-header title="Cards">
        A placeholder for images, text, icons and buttons that provide information on a single subject. The card is usually composed
        of a header, a content body and an action section.
    </app-page-header>
<<<<<<< HEAD
    <button igxButton (click)="toggleHorizontal()">Rotate Card</button>

    <div class="sample-content">
        <!--New York City Card Begins-->
        <article class="sample-column card-wrapper">
            <igx-card class="my-cool-card" type="outlined">
=======

    <div class="grid-container grid-container grid-container--fit">
        <!-- Google Coffee -->
        <article>
            <igx-card>
>>>>>>> cfb55fcf
                <igx-card-media>
                    <img  [src]="cards[8].imageUrl">
                </igx-card-media>

                <igx-card-header>
                    <h3 class="igx-card-header__title">{{ cards[8].title }}</h3>
                    <h5 class="igx-card-header__subtitle">{{ cards[8].subtitle }}</h5>
                </igx-card-header>

                <igx-card-content>
                    <p>{{ cards[8].content}}</p>

                    <igx-divider class="in-content-devider"></igx-divider>

                    <span class="chip-label"> Tonight's availability</span>

                    <div class="chip-holder">
                        <igx-chip *ngFor="let chip of cards[8].chip">
                            <span>{{chip}}</span>
                        </igx-chip>
                    </div>

                </igx-card-content>

<<<<<<< HEAD
                <igx-card-actions [reverse]="false" #actions>
                    <button igxButton igxRipple>Read More</button>
                    <span igxButton="icon" igxRipple igxRippleCentered="true" *ngFor="let icon of cards[0].icons">
                        <igx-icon fontSet="material">{{icon}}</igx-icon>
                    </span>
=======
                <igx-card-actions>
                    <div class="igx-card-actions__bgroup">
                        <button igxButton igxRipple *ngFor="let button of cards[8].buttons">{{ button }}</button>
                    </div>
>>>>>>> cfb55fcf
                </igx-card-actions>
            </igx-card>
        </article>
        <!-- END Google Coffee -->

<<<<<<< HEAD
        <!--Album Pattern Start-->
        <article class="sample-column card-wrapper">
            <igx-card type="outlined" [horizontal]="horizontal">
=======
        <!-- Google Weather  -->
        <article>
            <igx-card class="weather-card">
>>>>>>> cfb55fcf
                <igx-card-header>
                    <h3 class="igx-card-header__title">{{ cards[9].title }}</h3>
                    <h5 class="igx-card-header__subtitle">{{ cards[9].subtitle }}</h5>
                </igx-card-header>

<<<<<<< HEAD
                <igx-divider type="dashed" [middle]="true" [vertical]="horizontal" inset="16px"></igx-divider>

                <igx-card-actions layout="justify" [vertical]="horizontal">
                    <button *ngFor="let icon of cards[7].icons;" igxButton="icon" igxRipple igxRippleCentered="true">
                        <igx-icon>{{icon}}</igx-icon>
                    </button>
=======
                <igx-card-content>
                    <div class="weather">
                        <div class="weather-now">
                            <span class="big-number">
                                {{ cards[9].content}}
                                <span class="temp-unit">{{ cards[9].unit}}</span>
                            </span>

                        </div>
                        <img  [src]="cards[9].imageUrl">
                    </div>

                    <div class="w_details">
                        <div class="w_details__item">
                            <img class="igx-icon w_details__icon" [src]="details[0].iconURL">
                            <span class="w_details__value">{{details[0].wValue}}</span>
                            <span class="w_details__label">{{details[0].label}}</span>
                        </div>
                        <div class="w_details__item">
                            <img class="igx-icon w_details__icon"  [src]="details[1].iconURL">
                            <span class="w_details__value">{{details[1].wValue}}</span>
                            <span class="w_details__label">{{details[1].label}}</span>
                        </div>
                    </div>

                    <div class="time-wrapper">
                        <igx-slider [isContinuous]="true" [minValue]="0" [maxValue]="100" [step]="10" [(ngModel)]="volume"></igx-slider>
                        <div class="weather-time">
                            <span>08:00</span>
                            <span>12:00</span>
                            <span>16:00</span>
                            <span>20:00</span>
                            <span>00:00</span>
                        </div>
                    </div>
                </igx-card-content>

                <igx-list>
                    <igx-list-item *ngFor="let day of days;">
                        <div class="item-container">
                            <span class="day">{{ day.day }}</span>
                            <span [class]="day.isSunny ? 'isSunny w_icon' : 'w_icon'" class="w_icon">
                                <igx-icon>{{day.icon}}</igx-icon>
                            </span>
                            <span class="degree">
                                <span>{{ day.degreesHeight}}</span>
                                /
                                <span>{{day.degreesLow}}</span>
                            </span>
                        </div>
                    </igx-list-item>
                </igx-list>

                <igx-divider></igx-divider>

                <igx-card-actions>
                    <div class="igx-card-actions__bgroup">
                        <button igxButton igxRipple>{{cards[9].buttons}}</button>
                    </div>
>>>>>>> cfb55fcf
                </igx-card-actions>
            </igx-card>
        </article>
        <!-- END Google Weather  -->

        <!--New York City Card Begins-->
        <article>
            <igx-card class="my-cool-card" type="outlined">
                <igx-card-media>
                    <img [src]="cards[0].imageUrl">
                </igx-card-media>

<<<<<<< HEAD
                <igx-divider [middle]="true" [vertical]="true" inset="16px"></igx-divider>
=======
                <igx-card-header [vertical]="false">
                    <igx-avatar [src]="cards[0].avatarUrl" roundShape="true"></igx-avatar>
                    <h1 igxCardHeaderTitle>{{ cards[0].title }}</h1>
                    <h2 igxCardHeaderSubtitle>{{ cards[0].subtitle }}</h2>
                </igx-card-header>
>>>>>>> cfb55fcf

                <igx-card-content>
                    <p>{{ cards[0].content }}</p>
                </igx-card-content>

                <igx-card-actions [reverse]="false">
                    <button igxButton igxRipple>Read More</button>
                    <span igxButton="icon" igxRipple igxRippleCentered="true" *ngFor="let icon of cards[0].icons">
                        <igx-icon fontSet="material">{{icon}}</igx-icon>
                    </span>
                </igx-card-actions>

            </igx-card>
        </article>
        <!--New York City Card End-->

        <!--Incepient Dawn Card Begins-->
        <article>
            <igx-card>
                <div style="overflow: hidden">
                    <img width="100%" height="100%" [src]="cards[2].imageUrl">
                </div>
                <igx-card-header>
                    <h3 class="igx-card-header__title">{{ cards[2].title }}</h3>
                    <h5 class="igx-card-header__subtitle">{{ cards[2].subtitle }}</h5>
                </igx-card-header>
                <igx-card-actions>
                    <div class="igx-card-actions__bgroup">
                        <button igxButton igxRipple *ngFor="let button of cards[2].buttons">{{ button }}</button>
                    </div>
                </igx-card-actions>
            </igx-card>
        </article>
        <!--Incepient Dawn Card Ends-->

        <!--Monuments Card Begins-->
        <article>
            <igx-card>
                <div style="overflow: hidden">
                    <img width="100%" height="100%" [src]="cards[5].imageUrl">
                </div>
                <igx-card-actions>
                    <div class="igx-card-actions__igroup--start">
                        <span igxButton="icon" igxRipple igxRippleCentered="true" *ngFor="let icon of cards[5].icons">
                            <igx-icon fontSet="material">{{icon}}</igx-icon>
                        </span>
                    </div>
                    <div class="igx-card-actions__bgroup">
                        <button igxButton igxRipple *ngFor="let button of cards[5].buttons">{{ button }}</button>
                    </div>
                </igx-card-actions>
            </igx-card>
        </article>
        <!--Monuments Card Ends-->

        <!--Rupert Stadler Card Begins-->
        <article>
            <igx-card>
                <igx-card-header class="compact">
                    <igx-avatar [src]="cards[6].avatarUrl" roundShape="true"></igx-avatar>
                    <div class="igx-card-header__tgroup">
                        <h3 class="igx-card-header__title--small">{{ cards[6].title }}</h3>
                        <h5 class="igx-card-header__subtitle">{{ cards[6].subtitle }}</h5>
                    </div>
                </igx-card-header>
                <div style="overflow: hidden">
                    <img width="100%" height="100%" [src]="cards[6].imageUrl">
                </div>
                <igx-card-actions>
                    <div class="igx-card-actions__igroup--start">
                        <span igxButton="icon" igxRipple igxRippleCentered="true" *ngFor="let icon of cards[6].icons">
                            <igx-icon fontSet="material">{{icon}}</igx-icon>
                        </span>
                    </div>
                    <div class="igx-card-actions__bgroup">
                        <button igxButton igxRipple *ngFor="let button of cards[6].buttons">{{ button }}</button>
                    </div>
                </igx-card-actions>
            </igx-card>
        </article>
        <!--Rupert Stadler Card Ends-->

        <!--Ice Forsest Card Begins-->
        <article>
            <igx-card>
                <div style="overflow: hidden">
                    <img width="100%" height="100%" [src]="cards[1].imageUrl">
                </div>
                <igx-card-actions>
                    <div class="igx-card-actions__igroup--end">
                        <span igxButton="icon" igxRipple igxRippleCentered="true" *ngFor="let icon of cards[1].icons">
                            <igx-icon fontSet="material">{{icon}}</igx-icon>
                        </span>
                    </div>
                </igx-card-actions>
            </igx-card>
        </article>
        <!--Ice Forsest Card Ends-->

        <!--Album Pattern Start-->
        <article>
            <igx-card type="outlined">
                <igx-card-header>
                    <h5 igxCardHeaderTitle>{{cards[7].title}}</h5>
                    <h5 igxCardHeaderSubtitle>{{cards[7].subtitle}}</h5>
                    <igx-card-media width="64px" height="64px">
                        <img [src]="cards[7].imageUrl">
                    </igx-card-media>
                </igx-card-header>

                <igx-divider offset="16px"></igx-divider>

                <igx-card-actions layout="justify">
                    <button *ngFor="let icon of cards[7].icons;" igxButton="icon" igxRipple igxRippleCentered="true">
                        <igx-icon>{{icon}}</igx-icon>
                    </button>
                </igx-card-actions>
            </igx-card>
        </article>
        <!--Album Pattern End-->

        <!--Album Pattern Start-->
        <article class="card-rozes">
            <igx-card type="outlined" [horizontal]="true">

                <igx-card-actions layout="justify" [reverse]="false">
                    <button *ngFor="let icon of cards[7].icons;" igxButton="icon" igxRipple igxRippleCentered="true" >
                        <igx-icon>{{icon}}</igx-icon>
                    </button>
                </igx-card-actions>

                <igx-divider type="vertical" offset="16px"></igx-divider>

                <div style="display: flex; flex-flow: column nowrap; flex: 1 1 100%">
                    <igx-card-header>
                        <h5 igxCardHeaderTitle>{{cards[7].title}}</h5>
                        <h5 igxCardHeaderSubtitle>{{cards[7].subtitle}}</h5>
                    </igx-card-header>

                    <igx-card-content>
                        <p>New York City comprises 5 boroughs sitting where the Hudson River meets the Atlantic Ocean.</p>
                    </igx-card-content>
                </div>

                <igx-card-media width="120px">
                    <img [src]="cards[7].imageUrl">
                </igx-card-media>
            </igx-card>
        </article>
        <!--Album Pattern End-->

        <!--Nico Rosberg Card Begins-->
        <article>
            <igx-card>
                <igx-card-header>
                    <h3 class="igx-card-header__title">{{ cards[3].title }}</h3>
                    <h5 class="igx-card-header__subtitle">{{ cards[3].subtitle }}</h5>
                </igx-card-header>
                <igx-card-content>
                    <p class="igx-card-content__text">{{ cards[3].content }}</p>
                </igx-card-content>
            </igx-card>
        </article>
        <!--Nico Rosberg Card Ends-->

        <!--Melo Di Card Begins-->
        <article>
            <igx-card [horizontal]="true">

                <div style="display: flex; flex-direction: column; flex: 1 1 auto">
                    <igx-card-header>
                        <igx-avatar [src]="cards[4].avatarUrl" roundShape="true"></igx-avatar>
                        <h3 igxCardHeaderTitle>{{ cards[4].title }}</h3>
                        <h5 igxCardHeaderSubtitle>{{ cards[4].subtitle }}</h5>
                    </igx-card-header>

                    <igx-card-actions [vertical]="false">
                        <button igxButton igxRipple *ngFor="let button of cards[4].buttons">{{ button }}</button>
                    </igx-card-actions>
                </div>

                <igx-card-media width="86px" height="132px">
                    <img [src]="cards[4].imageUrl">
                </igx-card-media>
            </igx-card>
        </article>
        <!--Melo Di Card Ends-->
    </div>
</div><|MERGE_RESOLUTION|>--- conflicted
+++ resolved
@@ -3,20 +3,11 @@
         A placeholder for images, text, icons and buttons that provide information on a single subject. The card is usually composed
         of a header, a content body and an action section.
     </app-page-header>
-<<<<<<< HEAD
-    <button igxButton (click)="toggleHorizontal()">Rotate Card</button>
-
-    <div class="sample-content">
-        <!--New York City Card Begins-->
-        <article class="sample-column card-wrapper">
-            <igx-card class="my-cool-card" type="outlined">
-=======
 
     <div class="grid-container grid-container grid-container--fit">
         <!-- Google Coffee -->
         <article>
             <igx-card>
->>>>>>> cfb55fcf
                 <igx-card-media>
                     <img  [src]="cards[8].imageUrl">
                 </igx-card-media>
@@ -41,45 +32,23 @@
 
                 </igx-card-content>
 
-<<<<<<< HEAD
-                <igx-card-actions [reverse]="false" #actions>
-                    <button igxButton igxRipple>Read More</button>
-                    <span igxButton="icon" igxRipple igxRippleCentered="true" *ngFor="let icon of cards[0].icons">
-                        <igx-icon fontSet="material">{{icon}}</igx-icon>
-                    </span>
-=======
                 <igx-card-actions>
                     <div class="igx-card-actions__bgroup">
                         <button igxButton igxRipple *ngFor="let button of cards[8].buttons">{{ button }}</button>
                     </div>
->>>>>>> cfb55fcf
                 </igx-card-actions>
             </igx-card>
         </article>
         <!-- END Google Coffee -->
 
-<<<<<<< HEAD
-        <!--Album Pattern Start-->
-        <article class="sample-column card-wrapper">
-            <igx-card type="outlined" [horizontal]="horizontal">
-=======
         <!-- Google Weather  -->
         <article>
             <igx-card class="weather-card">
->>>>>>> cfb55fcf
                 <igx-card-header>
                     <h3 class="igx-card-header__title">{{ cards[9].title }}</h3>
                     <h5 class="igx-card-header__subtitle">{{ cards[9].subtitle }}</h5>
                 </igx-card-header>
 
-<<<<<<< HEAD
-                <igx-divider type="dashed" [middle]="true" [vertical]="horizontal" inset="16px"></igx-divider>
-
-                <igx-card-actions layout="justify" [vertical]="horizontal">
-                    <button *ngFor="let icon of cards[7].icons;" igxButton="icon" igxRipple igxRippleCentered="true">
-                        <igx-icon>{{icon}}</igx-icon>
-                    </button>
-=======
                 <igx-card-content>
                     <div class="weather">
                         <div class="weather-now">
@@ -139,7 +108,6 @@
                     <div class="igx-card-actions__bgroup">
                         <button igxButton igxRipple>{{cards[9].buttons}}</button>
                     </div>
->>>>>>> cfb55fcf
                 </igx-card-actions>
             </igx-card>
         </article>
@@ -152,15 +120,11 @@
                     <img [src]="cards[0].imageUrl">
                 </igx-card-media>
 
-<<<<<<< HEAD
-                <igx-divider [middle]="true" [vertical]="true" inset="16px"></igx-divider>
-=======
                 <igx-card-header [vertical]="false">
                     <igx-avatar [src]="cards[0].avatarUrl" roundShape="true"></igx-avatar>
                     <h1 igxCardHeaderTitle>{{ cards[0].title }}</h1>
                     <h2 igxCardHeaderSubtitle>{{ cards[0].subtitle }}</h2>
                 </igx-card-header>
->>>>>>> cfb55fcf
 
                 <igx-card-content>
                     <p>{{ cards[0].content }}</p>
@@ -271,7 +235,7 @@
                     </igx-card-media>
                 </igx-card-header>
 
-                <igx-divider offset="16px"></igx-divider>
+                <igx-divider type="dashed" [middle]="true" inset="16px"></igx-divider>
 
                 <igx-card-actions layout="justify">
                     <button *ngFor="let icon of cards[7].icons;" igxButton="icon" igxRipple igxRippleCentered="true">
@@ -292,7 +256,7 @@
                     </button>
                 </igx-card-actions>
 
-                <igx-divider type="vertical" offset="16px"></igx-divider>
+                <igx-divider [middle]="true" [vertical]="true" inset="16px"></igx-divider>
 
                 <div style="display: flex; flex-flow: column nowrap; flex: 1 1 100%">
                     <igx-card-header>
