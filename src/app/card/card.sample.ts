--- conflicted
+++ resolved
@@ -59,16 +59,15 @@
     };
 }
 
-
 @Component({
     selector: 'app-card-sample',
     styleUrls: ['card.sample.css'],
     templateUrl: 'card.sample.html'
 })
 export class CardSampleComponent {
-<<<<<<< HEAD
     public horizontal = false;
-=======
+    public volume = 10;
+
     details = [
         detailsFactory({
             wValue: '12%',
@@ -122,7 +121,6 @@
             degreesLow: '20°',
         }),
     ];
->>>>>>> cfb55fcf
 
     cards = [
         cardFactory({
@@ -198,11 +196,7 @@
         cardFactory({})
     ];
 
-<<<<<<< HEAD
     toggleHorizontal() {
         this.horizontal = !this.horizontal;
     }
-=======
-    public volume = 10;
->>>>>>> cfb55fcf
 }