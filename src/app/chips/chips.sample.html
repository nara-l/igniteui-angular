--- conflicted
+++ resolved
@@ -1,32 +1,16 @@
 <div class="sample-wrapper">
     <app-page-header title="Chips" description="Hello chips"></app-page-header>
     <section class="sample-content">
-<<<<<<< HEAD
-
         <div class="sample-holder">
             <igx-chips-area #chipsArea (onReorder)="chipsOrderChanged($event)" (onMoveEnd)="chipMovingEnded()" (onSelection)="onChipsSelected($event)">
                 <igx-chip *ngFor="let chip of chipList" [id]="chip.id" [draggable]="true" [removable]="true" [selectable]="true" (onRemove)="chipRemoved($event)">
                     <igx-icon igxPrefix fontSet="material" [name]="'drag_indicator'"></igx-icon>
-                    <span #label [class]="'igx-chip__text'">{{chip.text}}</span>
+                    <label #label igxLabel [class]="''">{{chip.text}}</label>
                     <span igxConnector> -> </span>
                 </igx-chip>
             </igx-chips-area>
             <br>
-            <button igxButton="flat" (click)="selectChip('City')">Select 'City'</button>
+            <button igxButton="raised" (click)="selectChip('City')">Select 'City'</button>
         </div>
-
-
-=======
-        <igx-chips-area #chipsArea (onReorder)="chipsOrderChanged($event)" (onMoveEnd)="chipMovingEnded()" (onSelection)="onChipsSelected($event)">
-            <igx-chip *ngFor="let chip of chipList" [id]="chip.id" [draggable]="true" [removable]="true" [selectable]="true" (onRemove)="chipRemoved($event)">
-                <igx-icon igxPrefix fontSet="material" [name]="'drag_indicator'"></igx-icon>
-                <label #label igxLabel [class]="''">{{chip.text}}</label>
-                <span igxConnector> -> </span>
-            </igx-chip>
-        </igx-chips-area>
-        <br />
-
-        <button igxButton="raised" (click)="selectChip('City')">Select 'City'</button>
->>>>>>> 52b6136d
     </section>
 </div>