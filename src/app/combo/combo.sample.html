<div class="sample-wrapper">
    <app-page-header title="Combo" description="Combo lets you choose value from a list"></app-page-header>
<<<<<<< HEAD

    <div class="sample-content">
        <section class="combo-sample">
            <div class="input-wrapper">
                <div class="input-row">
                    <igx-input-group type="box" class="input-container">
                        <input igxInput name="fristName" placeholder="First Name"/>
                    </igx-input-group>
                    <igx-input-group type="box" class="input-container">
                        <input igxInput name="lastName" placeholder="Last Name"/>
                    </igx-input-group>
                    <igx-input-group type="box" class="input-container">
                        <input igxInput name="age" placeholder="Age"/>
                    </igx-input-group>
                </div>
                <div class="input-row">
                    <igx-combo class="input-container" placeholder="Location(s)"
                                (onAddition)="handleAddition($event)"
                                [data]="items"
                                [allowCustomValues]="true"
                                [filterable]="true" [displayKey]="valueKeyVar" [valueKey]="valueKeyVar"
                                [groupKey]="valueKeyVar ? 'region' : ''" [width]="'100%'">
                        <ng-template *ngIf="currentDataType !== 'primitive'" #itemTemplate let-display let-key="valueKey">
                            <div class="state-card--simple">
                                <div class="display-value--main">{{display[key]}}</div>
                                <div class="display-value--sub">{{display.region}}</div>
                            </div>
                        </ng-template>
                        <ng-template *ngIf="currentDataType === 'primitive'" #itemTemplate let-display let-key="valueKey">
                            <div class="state-card--simple">
                                <div class="display-value--main">{{display}}</div>
                                <div class="display-value--sub"></div>
                            </div>
                        </ng-template>
                    </igx-combo>
                </div>
                <div class="btn-wrapper mb24">
                    <div class="btn-container">
                        <button class="igx-button--flat" igxRipple (click)="toggleItem('Connecticut')">Toggle "Connecticut"</button>
                    </div>
=======
    <section class="combo-sample">
        <div class="input-wrapper">
            <div class="input-row">
                <igx-input-group type="box" class="input-container">
                    <input igxInput name="fristName" placeholder="First Name"/>
                </igx-input-group>
                <igx-input-group type="box" class="input-container">
                    <input igxInput name="lastName" placeholder="Last Name"/>
                </igx-input-group>
                <igx-input-group type="box" class="input-container">
                    <input igxInput name="age" placeholder="Age"/>
                </igx-input-group>
            </div>
            <div class="input-row">
                <igx-combo class="input-container" placeholder="Location(s)"
                            (onAddition)="handleAddition($event)"
                            [data]="items"
                            [allowCustomValues]="true"
                            [filterable]="true" [displayKey]="valueKeyVar" [valueKey]="valueKeyVar"
                            [groupKey]="valueKeyVar ? 'region' : ''">
                    <ng-template *ngIf="currentDataType !== 'primitive'" #itemTemplate let-display let-key="valueKey">
                        <div class="state-card--simple">
                            <div class="display-value--main">{{display[key]}}</div>
                            <div class="display-value--sub">{{display.region}}</div>
                        </div>
                    </ng-template>
                    <ng-template *ngIf="currentDataType === 'primitive'" #itemTemplate let-display let-key="valueKey">
                        <div class="state-card--simple">
                            <div class="display-value--main">{{display}}</div>
                            <div class="display-value--sub"></div>
                        </div>
                    </ng-template>
                </igx-combo>
            </div>
            <div class="btn-wrapper mb24">
                <div class="btn-container">
                    <button class="igx-button--flat" igxRipple (click)="toggleItem('Connecticut')">Toggle "Connecticut"</button>
>>>>>>> c11a9e7d
                </div>
            </div>
        </section>
    </div>
</div><|MERGE_RESOLUTION|>--- conflicted
+++ resolved
@@ -1,8 +1,7 @@
 <div class="sample-wrapper">
     <app-page-header title="Combo" description="Combo lets you choose value from a list"></app-page-header>
-<<<<<<< HEAD
 
-    <div class="sample-content">
+  <div class="sample-content">
         <section class="combo-sample">
             <div class="input-wrapper">
                 <div class="input-row">
@@ -41,45 +40,6 @@
                     <div class="btn-container">
                         <button class="igx-button--flat" igxRipple (click)="toggleItem('Connecticut')">Toggle "Connecticut"</button>
                     </div>
-=======
-    <section class="combo-sample">
-        <div class="input-wrapper">
-            <div class="input-row">
-                <igx-input-group type="box" class="input-container">
-                    <input igxInput name="fristName" placeholder="First Name"/>
-                </igx-input-group>
-                <igx-input-group type="box" class="input-container">
-                    <input igxInput name="lastName" placeholder="Last Name"/>
-                </igx-input-group>
-                <igx-input-group type="box" class="input-container">
-                    <input igxInput name="age" placeholder="Age"/>
-                </igx-input-group>
-            </div>
-            <div class="input-row">
-                <igx-combo class="input-container" placeholder="Location(s)"
-                            (onAddition)="handleAddition($event)"
-                            [data]="items"
-                            [allowCustomValues]="true"
-                            [filterable]="true" [displayKey]="valueKeyVar" [valueKey]="valueKeyVar"
-                            [groupKey]="valueKeyVar ? 'region' : ''">
-                    <ng-template *ngIf="currentDataType !== 'primitive'" #itemTemplate let-display let-key="valueKey">
-                        <div class="state-card--simple">
-                            <div class="display-value--main">{{display[key]}}</div>
-                            <div class="display-value--sub">{{display.region}}</div>
-                        </div>
-                    </ng-template>
-                    <ng-template *ngIf="currentDataType === 'primitive'" #itemTemplate let-display let-key="valueKey">
-                        <div class="state-card--simple">
-                            <div class="display-value--main">{{display}}</div>
-                            <div class="display-value--sub"></div>
-                        </div>
-                    </ng-template>
-                </igx-combo>
-            </div>
-            <div class="btn-wrapper mb24">
-                <div class="btn-container">
-                    <button class="igx-button--flat" igxRipple (click)="toggleItem('Connecticut')">Toggle "Connecticut"</button>
->>>>>>> c11a9e7d
                 </div>
             </div>
         </section>
