<div class="sample-wrapper">
    <app-page-header title="Dropdown menu" description="description for dropdown menu"></app-page-header>
    <section class="sample-content">

        <button igxButton="raised" igxRipple (click)="toggleDropDown()">Toggle</button>
<<<<<<< HEAD
        <igx-drop-down igxDropDownItemNavigation (onSelection)="onSelection($event)" (onOpening)="onOpening($event)">
            <igx-drop-down-item *ngFor="let item of items" isDisabled={{item.disabled}} isHeader={{item.header}}>
=======
        <igx-drop-down (onSelection)="onSelection($event)" (onOpening)="onOpening($event)">
            <igx-drop-down-item *ngFor="let item of items" disabled={{item.disabled}} isHeader={{item.header}}>
>>>>>>> 01167393
                <div  class="igx-drop-down__item-template">
                    {{ item.field }}
                </div>
            </igx-drop-down-item>
        </igx-drop-down>
        <div class=""></div>
    </section>
</div><|MERGE_RESOLUTION|>--- conflicted
+++ resolved
@@ -3,13 +3,8 @@
     <section class="sample-content">
 
         <button igxButton="raised" igxRipple (click)="toggleDropDown()">Toggle</button>
-<<<<<<< HEAD
         <igx-drop-down igxDropDownItemNavigation (onSelection)="onSelection($event)" (onOpening)="onOpening($event)">
-            <igx-drop-down-item *ngFor="let item of items" isDisabled={{item.disabled}} isHeader={{item.header}}>
-=======
-        <igx-drop-down (onSelection)="onSelection($event)" (onOpening)="onOpening($event)">
             <igx-drop-down-item *ngFor="let item of items" disabled={{item.disabled}} isHeader={{item.header}}>
->>>>>>> 01167393
                 <div  class="igx-drop-down__item-template">
                     {{ item.field }}
                 </div>
