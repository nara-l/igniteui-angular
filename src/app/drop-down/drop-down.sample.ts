import { Component, OnInit, ViewChild, ElementRef, Inject } from '@angular/core';
import {
    IgxDropDownComponent,
    ConnectedPositioningStrategy,
    AutoPositionStrategy,
    GlobalPositionStrategy,
    PositionSettings,
    HorizontalAlignment,
    VerticalAlignment,
    OverlaySettings,
    ScrollStrategyFactory
} from 'igniteui-angular';

@Component({
    // tslint:disable-next-line:component-selector
    selector: 'drop-down-sample',
    templateUrl: './drop-down.sample.html',
    styleUrls: ['drop-down.sample.css']
})
export class DropDownSampleComponent implements OnInit {
    private width = '160px';
    @ViewChild(IgxDropDownComponent) public igxDropDown: IgxDropDownComponent;

    @ViewChild('button') public button: ElementRef;

    items: any[] = [];

    ngOnInit() {
        this.igxDropDown.height = '400px';
        this.igxDropDown.width = '180px';
        // this.igxDropDown.allowItemsFocus = false;

        const states = [
            'New England',
            'Connecticut',
            'Maine',
            'Massachusetts',
            'New Hampshire',
            'Rhode Island',
            'Vermont',
            'Mid-Atlantic',
            'New Jersey',
            'New York',
            'Pennsylvania',
            'East North Central',
            'Illinois',
            'Indiana',
            'Michigan',
            'Ohio',
            'Wisconsin',
            'West North Central',
            'Iowa',
            'Kansas',
            'Minnesota',
            'Missouri',
            'Nebraska',
            'North Dakota',
            'South Dakota',
            'South Atlantic',
            'Delaware',
            'Florida',
            'Georgia',
            'Maryland',
            'North Carolina',
            'South Carolina',
            'Virginia',
            'District of Columbia',
            'West Virginia',
            'East South Central',
            'Alabama',
            'Kentucky',
            'Mississippi',
            'Tennessee',
            'West South Central',
            'Arkansas',
            'Louisiana',
            'Oklahoma',
            'Texas',
            'Mountain',
            'Arizona',
            'Colorado',
            'Idaho',
            'Montana',
            'Nevada',
            'New Mexico',
            'Utah',
            'Wyoming',
            'Pacific',
            'Alaska',
            'California',
            'Hawaii',
            'Oregon',
            'Washington'];

        const areas = [
            'New England',
            'Mid-Atlantic',
            'East North Central',
            'West North Central',
            'South Atlantic',
            'East South Central',
            'West South Central',
            'Mountain',
            'Pacific'
        ];

        for (let i = 0; i < states.length; i += 1) {
            const item = { field: states[i] };
            if (areas.indexOf(states[i]) !== -1) {
                item['header'] = true;
            } else if (i % 7 === 4 || i > 49) {
                item['disabled'] = true;
            }
            this.items.push(item);
        }
    }

    constructor(
        private elementRef: ElementRef,
        @Inject(ScrollStrategyFactory) private ssf: ScrollStrategyFactory) {
    }

    public toggleDropDown() {
        const overlaySettings = new OverlaySettings();
        // overlaySettings.modal = false;
        const positionSettings = new PositionSettings();
        positionSettings.element = this.button.nativeElement;
        positionSettings.horizontalStartPoint = HorizontalAlignment.Left;
        positionSettings.verticalStartPoint = VerticalAlignment.Bottom;
        positionSettings.horizontalDirection = HorizontalAlignment.Right;
        positionSettings.verticalDirection = VerticalAlignment.Bottom;
        // const positionStrategy = new ConnectedPositioningStrategy(positionSettings);
        // overlaySettings.positionStrategy = positionStrategy;
<<<<<<< HEAD
        overlaySettings.positionStrategy = new AutoPositionStrategy(positionSettings);
=======
        // tslint:disable-next-line:no-debugger
        // const close = this.ssf.close(this.igxDropDown.id);
        // overlaySettings.scrollStrategy = close;
        const block = this.ssf.block();
        overlaySettings.scrollStrategy = block;
        overlaySettings.closeOnOutsideClick = false;
>>>>>>> dcc44f44
        this.igxDropDown.toggle(overlaySettings);
    }

    onSelection(ev) {
    }

    onOpening(ev) {
    }
}<|MERGE_RESOLUTION|>--- conflicted
+++ resolved
@@ -129,18 +129,14 @@
         positionSettings.verticalStartPoint = VerticalAlignment.Bottom;
         positionSettings.horizontalDirection = HorizontalAlignment.Right;
         positionSettings.verticalDirection = VerticalAlignment.Bottom;
-        // const positionStrategy = new ConnectedPositioningStrategy(positionSettings);
-        // overlaySettings.positionStrategy = positionStrategy;
-<<<<<<< HEAD
+        // const positionStrategy
         overlaySettings.positionStrategy = new AutoPositionStrategy(positionSettings);
-=======
         // tslint:disable-next-line:no-debugger
         // const close = this.ssf.close(this.igxDropDown.id);
         // overlaySettings.scrollStrategy = close;
         const block = this.ssf.block();
         overlaySettings.scrollStrategy = block;
         overlaySettings.closeOnOutsideClick = false;
->>>>>>> dcc44f44
         this.igxDropDown.toggle(overlaySettings);
     }
 
