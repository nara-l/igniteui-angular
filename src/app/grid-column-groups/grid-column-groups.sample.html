--- conflicted
+++ resolved
@@ -1,25 +1,14 @@
 <div class="sample-wrapper">
     <app-page-header title="Grid Column Groups"></app-page-header>
     <section class="sample-content">
-<<<<<<< HEAD
         <igx-grid [rowSelectable]="false" #grid height="600px" [data]="data" displayDensity="compact">
-            <igx-column [movable]="true" [resizable]="true" [pinned]="true" field="Missing"></igx-column>
+            <igx-column [movable]="true" [resizable]="true" [pinned]="false" field="Missing"></igx-column>
             <igx-column [movable]="true" [resizable]="true" field="ID"></igx-column>
-            <igx-column-group [movable]="true" [pinned]="true" header="General Information">
+            <igx-column-group [movable]="true" [pinned]="false" header="General Information">
                 <igx-column [movable]="true" filterable="true" sortable="true" resizable="true" field="CompanyName"></igx-column>
                 <igx-column-group [movable]="true" header="Person Details">
-                    <igx-column [movable]="true" [pinned]="true" filterable="true" sortable="true" resizable="true" field="ContactName"></igx-column>
+                    <igx-column [movable]="true" [pinned]="false" filterable="true" sortable="true" resizable="true" field="ContactName"></igx-column>
                     <igx-column [movable]="true" filterable="true" sortable="true" resizable="true" field="ContactTitle"></igx-column>
-=======
-        <igx-grid [rowSelectable]="false" #grid height="1000px" [data]="data" displayDensity="compact">
-            <igx-column [pinned]="true" field="Missing"></igx-column>
-            <igx-column field="ID"></igx-column>
-            <igx-column-group [pinned]="true" header="General Information">
-                <igx-column filterable="true" sortable="true" resizable="true" field="CompanyName"></igx-column>
-                <igx-column-group header="Person Details">
-                    <igx-column [pinned]="true" filterable="true" sortable="true" resizable="true" field="ContactName"></igx-column>
-                    <igx-column filterable="true" sortable="true" resizable="true" field="ContactTitle"></igx-column>
->>>>>>> 97033749
                 </igx-column-group>
             </igx-column-group>
             <igx-column-group header="Address Information">
