--- conflicted
+++ resolved
@@ -23,13 +23,8 @@
         <div class="sample-switches">
             <igx-switch [(ngModel)]="grid1.showToolbar">Toolbar</igx-switch>
             <igx-switch [(ngModel)]="grid1.columnPinning" style="padding-left: 10px">Column Pinning</igx-switch>
-<<<<<<< HEAD
-            <igx-switch *ngIf="grid1.columnPinning" [(ngModel)]="rightPinning" style="padding-left: 10px">Right Pinning</igx-switch>
-=======
             <igx-switch [(ngModel)]="grid1.rowSelectable" style="padding-left: 10px">Row Selectors</igx-switch>
             <igx-switch (change)='onChange()' style="padding-left: 10px">Left Pinning toggle</igx-switch>
-
->>>>>>> d4c72f9d
         </div>
         </div>
     </div>
