<div class="wrapper">
    <app-page-header title="Grid Column Pinning">
        Allows column to be pinned to the beginning of the grid.
    </app-page-header>
    <div class="sample-content">
        <div class="sample-column">
            <div class="sample-buttons">
                <button igxButton="raised" (click)="grid1.pinRow({})">Pin non-existent rec</button>
                <button igxButton="raised" (click)="grid1.unpinRow({})">Unpin non-existent rec</button>
                <button igxButton="raised" (click)="togglePinRow(0)">Pin/Unpin first row</button>
                <button igxButton="raised" (click)="togglePinRow(1)">Pin/Unpin second row'</button>
                <button igxButton="raised" (click)="togglePinRow(2)">Pin/Unpin third row'</button>
            </div>
<<<<<<< HEAD
            <igx-grid [pinning]="pinningConfig" #grid1 [data]="data" [width]="'800px'" [height]="'500px'"
                [rowSelectable]="false">
                <igx-column field="CompanyName" header="Company" width="200px">
                    <ng-template igxCell let-cell="cell" let-val>
                        <div (mouseover)="actionstrip.show(cell.row)">
                            <!-- <igx-avatar igxListThumbnail [src]="value.TeamAvatar" [initials]="value.TeamName"
                                roundShape="true">
                            </igx-avatar> -->
                            <!-- <span>{{ val }}</span> -->
                            <span>Hover me to see the Action Strip</span>
                        </div>
                    </ng-template>
                </igx-column>
                <igx-column *ngFor="let c of columns" [sortable]="true" [field]="c.field" [header]="c.field"
                    [width]="c.width" [pinned]='c.pinned' [hidden]='c.hidden'>
                </igx-column>

                <igx-action-strip #actionstrip (mouseleave)="actionstrip.hide()">
                    <div class="actions">
                        <igx-icon (click)="doSomeAction(actionstrip.context)" class="pin-icon">lock</igx-icon>
                    </div>
                    <!-- <igx-grid-editing-actions [grid]="grid1"></igx-grid-editing-actions>
                    <igx-grid-pinning-actions [grid]="grid1"></igx-grid-pinning-actions> -->
                  </igx-action-strip>
            </igx-grid>
            <div class="sample-buttons">
                <button igxButton="raised" (click)="toggleColumn('ContactName')">Pin/Unpin 'ContactName'</button>
                <button igxButton="raised" (click)="toggleColumn('ContactTitle')">Pin/Unpin 'ContactTitle'</button>
                <button igxButton="raised" (click)="toggleColumn('CompanyName')">Pin/Unpin 'CompanyName'</button>
                <button igxButton="raised" (click)="toggleColumn('City')">Pin/Unpin 'City'</button>
                <button igxButton="raised" (click)="toggleColumn('Region')">Pin/Unpin 'Region'</button>
                <button igxButton="raised" (click)="toggleColumn('Address')">Pin/Unpin 'Address'</button>
                <button igxButton="raised" (click)="toggleVisibility('ID')">Visibility 'ID'</button>
                <button igxButton="raised" (click)="toggleVisibility('ContactName')">Visibility 'ContactName'</button>
                <button igxButton="raised" (click)="toggleVisibility('ContactTitle')">Visibility 'ContactTitle'</button>
            </div>
            <div class="sample-switches">
                <igx-switch [(ngModel)]="grid1.showToolbar">Toolbar</igx-switch>
                <igx-switch [(ngModel)]="grid1.columnPinning" style="padding-left: 10px">Column Pinning</igx-switch>
                <igx-switch [(ngModel)]="grid1.rowSelectable" style="padding-left: 10px">Row Selectors</igx-switch>
                <igx-switch (change)='onChange()' style="padding-left: 10px">Right/Left Column Pinning toggle
                </igx-switch>
                <igx-switch (change)='onRowChange()' style="padding-left: 10px">Top/Bottom Row Pinning toggle
                </igx-switch>
            </div>
=======
        <igx-grid [pinning]="pinningConfig" #grid1 [data]="data" [width]="'800px'" [height]="'500px'" [rowSelection]="selectionMode">
            <igx-column *ngFor="let c of columns" [sortable]="true" [field]="c.field" [header]="c.field" [width]="c.width" [pinned]='c.pinned'
                [hidden]='c.hidden'>
            </igx-column>
        </igx-grid>
        <div class="sample-buttons">
            <button igxButton="raised" (click)="toggleColumn('ContactName')">Pin/Unpin 'ContactName'</button>
            <button igxButton="raised" (click)="toggleColumn('ContactTitle')">Pin/Unpin 'ContactTitle'</button>
            <button igxButton="raised" (click)="toggleColumn('CompanyName')">Pin/Unpin 'CompanyName'</button>
            <button igxButton="raised" (click)="toggleColumn('City')">Pin/Unpin 'City'</button>
            <button igxButton="raised" (click)="toggleColumn('Region')">Pin/Unpin 'Region'</button>
            <button igxButton="raised" (click)="toggleColumn('Address')">Pin/Unpin 'Address'</button>
            <button igxButton="raised" (click)="toggleVisibility('ID')">Visibility 'ID'</button>
            <button igxButton="raised" (click)="toggleVisibility('ContactName')">Visibility 'ContactName'</button>
            <button igxButton="raised" (click)="toggleVisibility('ContactTitle')">Visibility 'ContactTitle'</button>
        </div>
        <div class="sample-switches">
            <igx-switch [(ngModel)]="grid1.showToolbar">Toolbar</igx-switch>
            <igx-switch [(ngModel)]="grid1.columnPinning" style="padding-left: 10px">Column Pinning</igx-switch>
            <igx-switch (change)='onSelectionModeChange()' style="padding-left: 10px">Row Selectors</igx-switch>
            <igx-switch (change)='onChange()' style="padding-left: 10px">Right/Left Column Pinning toggle</igx-switch>
            <igx-switch (change)='onRowChange()' style="padding-left: 10px">Top/Bottom Row Pinning toggle</igx-switch>
        </div>
>>>>>>> 100d6f7b
        </div>
    </div>
</div><|MERGE_RESOLUTION|>--- conflicted
+++ resolved
@@ -11,53 +11,6 @@
                 <button igxButton="raised" (click)="togglePinRow(1)">Pin/Unpin second row'</button>
                 <button igxButton="raised" (click)="togglePinRow(2)">Pin/Unpin third row'</button>
             </div>
-<<<<<<< HEAD
-            <igx-grid [pinning]="pinningConfig" #grid1 [data]="data" [width]="'800px'" [height]="'500px'"
-                [rowSelectable]="false">
-                <igx-column field="CompanyName" header="Company" width="200px">
-                    <ng-template igxCell let-cell="cell" let-val>
-                        <div (mouseover)="actionstrip.show(cell.row)">
-                            <!-- <igx-avatar igxListThumbnail [src]="value.TeamAvatar" [initials]="value.TeamName"
-                                roundShape="true">
-                            </igx-avatar> -->
-                            <!-- <span>{{ val }}</span> -->
-                            <span>Hover me to see the Action Strip</span>
-                        </div>
-                    </ng-template>
-                </igx-column>
-                <igx-column *ngFor="let c of columns" [sortable]="true" [field]="c.field" [header]="c.field"
-                    [width]="c.width" [pinned]='c.pinned' [hidden]='c.hidden'>
-                </igx-column>
-
-                <igx-action-strip #actionstrip (mouseleave)="actionstrip.hide()">
-                    <div class="actions">
-                        <igx-icon (click)="doSomeAction(actionstrip.context)" class="pin-icon">lock</igx-icon>
-                    </div>
-                    <!-- <igx-grid-editing-actions [grid]="grid1"></igx-grid-editing-actions>
-                    <igx-grid-pinning-actions [grid]="grid1"></igx-grid-pinning-actions> -->
-                  </igx-action-strip>
-            </igx-grid>
-            <div class="sample-buttons">
-                <button igxButton="raised" (click)="toggleColumn('ContactName')">Pin/Unpin 'ContactName'</button>
-                <button igxButton="raised" (click)="toggleColumn('ContactTitle')">Pin/Unpin 'ContactTitle'</button>
-                <button igxButton="raised" (click)="toggleColumn('CompanyName')">Pin/Unpin 'CompanyName'</button>
-                <button igxButton="raised" (click)="toggleColumn('City')">Pin/Unpin 'City'</button>
-                <button igxButton="raised" (click)="toggleColumn('Region')">Pin/Unpin 'Region'</button>
-                <button igxButton="raised" (click)="toggleColumn('Address')">Pin/Unpin 'Address'</button>
-                <button igxButton="raised" (click)="toggleVisibility('ID')">Visibility 'ID'</button>
-                <button igxButton="raised" (click)="toggleVisibility('ContactName')">Visibility 'ContactName'</button>
-                <button igxButton="raised" (click)="toggleVisibility('ContactTitle')">Visibility 'ContactTitle'</button>
-            </div>
-            <div class="sample-switches">
-                <igx-switch [(ngModel)]="grid1.showToolbar">Toolbar</igx-switch>
-                <igx-switch [(ngModel)]="grid1.columnPinning" style="padding-left: 10px">Column Pinning</igx-switch>
-                <igx-switch [(ngModel)]="grid1.rowSelectable" style="padding-left: 10px">Row Selectors</igx-switch>
-                <igx-switch (change)='onChange()' style="padding-left: 10px">Right/Left Column Pinning toggle
-                </igx-switch>
-                <igx-switch (change)='onRowChange()' style="padding-left: 10px">Top/Bottom Row Pinning toggle
-                </igx-switch>
-            </div>
-=======
         <igx-grid [pinning]="pinningConfig" #grid1 [data]="data" [width]="'800px'" [height]="'500px'" [rowSelection]="selectionMode">
             <igx-column *ngFor="let c of columns" [sortable]="true" [field]="c.field" [header]="c.field" [width]="c.width" [pinned]='c.pinned'
                 [hidden]='c.hidden'>
@@ -81,7 +34,6 @@
             <igx-switch (change)='onChange()' style="padding-left: 10px">Right/Left Column Pinning toggle</igx-switch>
             <igx-switch (change)='onRowChange()' style="padding-left: 10px">Top/Bottom Row Pinning toggle</igx-switch>
         </div>
->>>>>>> 100d6f7b
         </div>
     </div>
 </div>