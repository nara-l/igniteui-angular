--- conflicted
+++ resolved
@@ -56,10 +56,7 @@
 
     @ViewChild('grid1', { static: true }) public grid1: IgxGridComponent;
     @ViewChild('grid', { static: true }) public grid: IgxGridComponent;
-<<<<<<< HEAD
 
-=======
->>>>>>> e924fe35
     @ViewChild('columnSelectionDropdown', { read: IgxDropDownComponent })
     public columnSelectionDropdown: IgxDropDownComponent;
 
