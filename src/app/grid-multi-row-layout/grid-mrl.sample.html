<div  class="sample-wrapper">
    <app-page-header title="Grid MRL"></app-page-header>
    <section style="height: 800px" class="sample-content">
<<<<<<< HEAD
        <igx-grid
            #grid
            displayDensity="compact"
            [rowSelectable]="false"
            [data]="data"
            [width]="'100%'"
            [showToolbar]='true'
            [columnHiding]='true'
            [rowEditable]='true'
            [primaryKey]="'Phone'"
        >
=======
        <igx-grid [rowSelectable]="true" #grid [data]="data" displayDensity="compact" [width]="'100%'" [showToolbar]='true' [columnHiding]='true'>
>>>>>>> 4aa2d3f1
            <igx-column-layout [movable]="false" [pinned]="true" field='group1'>
                <igx-column [rowStart]="1" [colStart]="1" [colEnd]="5" field="ContactName"></igx-column>
                <igx-column [rowStart]="1" [colStart]="5" field="ContactTitle"></igx-column>
                <igx-column [rowStart]="1" [colStart]="6" field="Country"></igx-column>
                <igx-column [rowStart]="2" [colStart]="1" [colEnd]="3" field="Phone"></igx-column>
                <igx-column [rowStart]="2" [colStart]="3" [colEnd]="5" field="City"></igx-column>
                <igx-column [rowStart]="2" [colStart]="5" [colEnd]="7" field="Address"></igx-column>
                <igx-column [rowStart]="3" [colStart]="1" sortable="true" resizable="true"  field="CompanyName"></igx-column>
                <igx-column [rowStart]="3" [colStart]="2"  field="PostalCode"></igx-column>
                <igx-column [rowStart]="3" [colStart]="3" [colEnd]="7" field="Fax"></igx-column>
            </igx-column-layout>
            <igx-column-layout [movable]="false" [pinned]="true" field='group2'>
                <igx-column [rowStart]="1" [colStart]="1" [movable]="false" sortable="true" field="ContactName" [width]='"500px"'></igx-column>
                <igx-column [rowStart]="1" [colStart]="2" [movable]="false" sortable="true" field="ContactTitle" [width]='"200px"'></igx-column>
                <igx-column [rowStart]="1" [colStart]="3" [movable]="false" sortable="true" field="Country" [width]='"150px"'></igx-column>
                <igx-column [rowStart]="1" [colStart]="4" [movable]="false" sortable="true" field="Phone" [width]='"150px"'></igx-column>

                <igx-column [rowStart]="2" [colStart]="4" [movable]="false" sortable="true" field="City"></igx-column>
                <igx-column [rowStart]="3" [colStart]="4" [movable]="false" sortable="true" field="Address"></igx-column>
                <igx-column [rowStart]="2" [colStart]="1" [rowEnd]="4" [colEnd]="4" [movable]="false" [filterable]="false" sortable="true" resizable="true"  field="CompanyName"></igx-column>
            </igx-column-layout>
        </igx-grid>
        <span igxButton (click)="hideGroup()">Hide/Show second group</span>
    </section>
</div><|MERGE_RESOLUTION|>--- conflicted
+++ resolved
@@ -1,21 +1,7 @@
 <div  class="sample-wrapper">
     <app-page-header title="Grid MRL"></app-page-header>
     <section style="height: 800px" class="sample-content">
-<<<<<<< HEAD
-        <igx-grid
-            #grid
-            displayDensity="compact"
-            [rowSelectable]="false"
-            [data]="data"
-            [width]="'100%'"
-            [showToolbar]='true'
-            [columnHiding]='true'
-            [rowEditable]='true'
-            [primaryKey]="'Phone'"
-        >
-=======
         <igx-grid [rowSelectable]="true" #grid [data]="data" displayDensity="compact" [width]="'100%'" [showToolbar]='true' [columnHiding]='true'>
->>>>>>> 4aa2d3f1
             <igx-column-layout [movable]="false" [pinned]="true" field='group1'>
                 <igx-column [rowStart]="1" [colStart]="1" [colEnd]="5" field="ContactName"></igx-column>
                 <igx-column [rowStart]="1" [colStart]="5" field="ContactTitle"></igx-column>
