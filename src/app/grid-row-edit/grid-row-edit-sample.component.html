--- conflicted
+++ resolved
@@ -85,102 +85,14 @@
                 <igx-switch [(ngModel)]="cancel.row.done"><span class='green'>Row - DONE</span></igx-switch>
                 <igx-switch [(ngModel)]="cancel.row.cancel"><span class='red'>Row - CANCEL</span></igx-switch>
             </div>
-<<<<<<< HEAD
-            <app-grid-with-transactions>
-                <igx-grid #gridRowEditTransaction [data]="data" [primaryKey]="'ProductID'" width="900px" height="700px"
-                    [rowEditable]="true" [paging]="true" [perPage]="5" (rowEdit)="rowEdit($event)" (rowEditDone)="rowEditDone($event)"
-                    (rowEditExit)="rowEditExit($event)" (rowEditEnter)="rowEditEnter($event)"
-                    (cellEditEnter)="cellEnterEditMode($event)" (cellEdit)="cellEdit($event)" (cellEditDone)="cellEditDone($event)"
-                    (cellEditExit)="cellEditExit($event)">
-                    <igx-column width="100px" [editable]="false" [groupable]="true">
-                        <ng-template igxCell let-cell="cell" let-val>
-                            <button (click)="deleteRow($event, 'gridRowEditTransaction', cell.cellID.rowID)">Delete</button>
-                        </ng-template>
-                    </igx-column>
-                    <igx-column width="100px" field="ProductID" [editable]="false" [filterable]="true" [sortable]="true"
-                        header="Product ID"></igx-column>
-                    <igx-column width="100px" field="ReorderLevel" [filterable]="true" [sortable]="true" header="ReorderLever"
-                        [dataType]="'number'" [hasSummary]="summaryFlag" [hidden]="hideFlag" editable="true">
-                    </igx-column>
-                    <igx-column width="100px" field="ProductName" [filterable]="true" [sortable]="true" header="ProductName"
-                        [hidden]="hideFlag" [dataType]="'string'" editable="true"></igx-column>
-                    <igx-column width="100px" field="UnitsInStock" header="UnitsInStock" [dataType]="'number'">
-                        <ng-template igxCellEditor let-cell="cell">
-                            <input name="units" [(ngModel)]="cell.editValue"
-                                style="color: black; width: 30px;" />
-                        </ng-template>
-                    </igx-column>
-                    <igx-column width="100px" field="OrderDate" header="Order Date" [dataType]="'date'"></igx-column>
-                    <igx-column width="100px" field="Discontinued2" header="PINNED DISCONTINUED" [dataType]="'boolean'"
-                        [hidden]="hideFlag" [pinned]="pinFlag" [sortable]="true"></igx-column>
-                    <igx-column-group [movable]="true" header="Column Group 1">
-                        <igx-column width="100px" field="ReorderLevel2" header="ReorderLevel2" [dataType]="'number'"
-                            [hasSummary]="summaryFlag" editable="true"></igx-column>
-                        <igx-column width="100px" field="UnitPrice" header="UnitPrice" [dataType]="'number'"
-                            [hasSummary]="summaryFlag" [hidden]="hideFlag" editable="true"></igx-column>
-                        <igx-column width="100px" field="UnitPrice2" header="PINNED UNIT PRICE" [dataType]="'number'"
-                            [filterable]="true" [hasSummary]="summaryFlag" [pinned]="pinFlag" [sortable]="true"
-                            editable="true"></igx-column>
-                    </igx-column-group>
-                    <igx-column width="100px" field="UnitsInStock2" header="UnitsInStock2" [dataType]="'number'"
-                        [hasSummary]="summaryFlag" editable="true" [sortable]="true">
-                        <ng-template igxCellEditor let-cell="cell">
-                            <input name="units" [igxFocus]="true" [(ngModel)]="cell.editValue"
-                                style="color: black; width: 30px;" />
-                        </ng-template>
-                    </igx-column>
-                    <igx-column width="100px" field="OrderDate2" [dataType]="'date'" header="PINNED DATE" editable="true"
-                        [pinned]="pinFlag"></igx-column>
-                    <igx-column width="100px" field="Discontinued" header="Discontinued" [dataType]="'boolean'"
-                        editable="true"></igx-column>
-                    <ng-template *ngIf="customTemplate" igxRowEdit>
-                        <div class='igx-banner'>
-                            <div class="igx-banner__message">
-                                <!--<div class="igx-banner__illustration">-->
-                                <!--<igx-icon fontSet="material" name="edit"></igx-icon>-->
-                                <!--</div>-->
-                                <span class="igx-banner__text">This is a custom editing template</span>
-                            </div>
-                            <div class="igx-banner__actions">
-                                <div class="igx-banner__row">
-                                    <button igxButton igxRowEditTabStop (click)="gridRowEditTransaction.endEdit()">Cancel</button>
-                                    <button igxButton igxRowEditTabStop (click)="console.log(gridRowEditTransaction.transactions)">Log
-                                        Changes</button>
-                                    <button igxButton igxRowEditTabStop (click)="gridRowEditTransaction.endEdit(true)">Apply</button>
-                                </div>
-                            </div>
-                        </div>
-                    </ng-template>
-                    <ng-template igxRowEditText let-rowChangesCount>
-                        Changes: {{rowChangesCount}}
-                    </ng-template>
-                    <!-- https://github.com/angular/angular/issues/16643 -->
-                    <ng-template igxRowEditActions let-endEdit>
-                        <button igxButton igxRowEditTabStop (click)="endEdit(false, $event)">Cancel</button>
-                        <button igxButton igxRowEditTabStop (click)="endEdit(true, $event)">Apply</button>
-                    </ng-template>
-                </igx-grid>
-            </app-grid-with-transactions>
-            <button (click)="addRow('gridRowEditTransaction')">Add Row</button>
-            <button (click)="undo('gridRowEditTransaction')">Undo</button>
-            <button (click)="redo('gridRowEditTransaction')">Redo</button>
-            <button (click)="update('gridRowEditTransaction')">Update third row</button>
-            <button (click)="openCommitDialog('gridRowEditTransaction')">Commit</button>
-        </article>
-        <article class="grid-row-edit-wrapper">
-            <h4>Grid without row editing neither transactions</h4>
-            <igx-grid #grid [data]="data" [primaryKey]="'ProductID'" width="700px" height="400px">
-                <igx-column width="100px">
-=======
         </div>
         <app-grid-with-transactions>
             <igx-grid #gridRowEditTransaction [data]="data" [primaryKey]="'ProductID'" width="900px" height="700px"
-                [rowEditable]="true" [paging]="true" [perPage]="5" (onRowEdit)="rowEdit($event)" (rowEditDone)="rowEditDone($event)"
-                (onRowEditCancel)="rowEditCancel($event)" (onRowEditEnter)="rowEditEnter($event)"
-                (onCellEditEnter)="cellEnterEditMode($event)" (onCellEdit)="cellEdit($event)" (cellEditDone)="cellEditDone($event)"
-                (onCellEditCancel)="cellEditCancel($event)">
+                [rowEditable]="true" [paging]="true" [perPage]="5" (rowEdit)="rowEdit($event)" (rowEditDone)="rowEditDone($event)"
+                (rowEditExit)="rowEditExit($event)" (rowEditEnter)="rowEditEnter($event)"
+                (cellEditEnter)="cellEnterEditMode($event)" (cellEdit)="cellEdit($event)" (cellEditDone)="cellEditDone($event)"
+                (cellEditExit)="cellEditExit($event)">
                 <igx-column width="100px" [editable]="false" [groupable]="true">
->>>>>>> d7d14f13
                     <ng-template igxCell let-cell="cell" let-val>
                         <button (click)="deleteRow($event, 'gridRowEditTransaction', cell.cellID.rowID)">Delete</button>
                     </ng-template>
@@ -310,60 +222,6 @@
                 <igx-column field="OrderDate" [dataType]="'date'" editable="true"></igx-column>
                 <igx-column field="Discontinued" header="Discontinued" [dataType]="'boolean'" editable="true"></igx-column>
             </igx-grid>
-<<<<<<< HEAD
-        </article>
-        <article class="grid-row-edit-wrapper">
-            <h4>Grid without row editing and with transactions</h4>
-            <app-grid-with-transactions>
-                <igx-grid #gridTransaction [data]="data" [primaryKey]="'ProductID'" width="700px" height="400px"
-                (cellEditExit)="cellEditExit($event)" (rowEditExit)="rowEditExit($event)">
-                    <igx-column>
-                        <ng-template igxCell let-cell="cell" let-val>
-                            <button (click)="deleteRow($event, 'gridTransaction', cell.cellID.rowID)">Delete</button>
-                        </ng-template>
-                    </igx-column>
-                    <igx-column field="ProductID" header="Product ID"></igx-column>
-                    <igx-column field="ReorderLevel" header="ReorderLever" [dataType]="'number'" editable=" true"></igx-column>
-                    <igx-column field="ProductName" header="ProductName" [dataType]="'string'" editable="true"></igx-column>
-                    <igx-column field="UnitsInStock" header="UnitsInStock" [dataType]="'number'" editable="true">
-                        <ng-template igxCellEditor let-cell="cell">
-                            <input name="units" [(ngModel)]="cell.editValue"
-                                style="color: black; width: 30px;" />
-                        </ng-template>
-                    </igx-column>
-                    <igx-column field="OrderDate" [dataType]="'date'" editable="true"></igx-column>
-                    <igx-column field="Discontinued" header="Discontinued" [dataType]="'boolean'" editable="true"></igx-column>
-                </igx-grid>
-            </app-grid-with-transactions>
-            <button (click)="addRow('gridTransaction')">Add Row</button>
-            <button (click)="undo('gridTransaction')">Undo</button>
-            <button (click)="redo('gridTransaction')">Redo</button>
-            <button (click)="openCommitDialog('gridTransaction')">Commit</button>
-        </article>
-        <article class="grid-row-edit-wrapper">
-            <h4>Performance grid with transactions and row edit</h4>
-            <app-grid-with-transactions>
-                <igx-grid #gridPerformance [primaryKey]="'ID'" [data]="performanceData" [rowEditable]="true" [width]="'1200px'"
-                    [height]="'800px'" [rowSelection]="selectionMode">
-                    <igx-column *ngFor="let c of columns" [sortable]="true" [filterable]="true" [field]="c.field"
-                        [header]="c.field" [width]="c.width">
-                    </igx-column>
-                </igx-grid>
-            </app-grid-with-transactions>
-        </article>
-        <div igxToggle class="dialog__container">
-            <div class="dialog__header">Submit the following transactions?</div>
-            <div class="dialog__body">
-                <p *ngFor="let transaction of currentActiveGrid.transactions" class="dialog__body-transaction">
-                    {{ transaction }}
-                </p>
-            </div>
-            <div class="dialog__buttons">
-                <button igxButton (click)="commit(currentActiveGrid.id)">Commit</button>
-                <button igxButton (click)="discard(currentActiveGrid.id)">Discard</button>
-                <button igxButton (click)="toggle.close()">Cancel</button>
-            </div>
-=======
         </app-grid-with-transactions>
         <button (click)="addRow('gridTransaction')">Add Row</button>
         <button (click)="undo('gridTransaction')">Undo</button>
@@ -392,7 +250,6 @@
             <button igxButton (click)="commit(currentActiveGrid.id)">Commit</button>
             <button igxButton (click)="discard(currentActiveGrid.id)">Discard</button>
             <button igxButton (click)="toggle.close()">Cancel</button>
->>>>>>> d7d14f13
         </div>
     </div>
 </div>