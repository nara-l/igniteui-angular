<<<<<<< HEAD
import { Component, OnInit, ViewChild } from '@angular/core';
import { IgxGridComponent, ColumnPinningPosition, RowPinningPosition, IgxGridRowComponent, IgxTransactionService, IgxGridTransaction, IgxGridStateDirective } from 'igniteui-angular';
=======
import { Component, OnInit, ViewChild, Inject } from '@angular/core';
import {
    IgxGridComponent,
    ColumnPinningPosition,
    RowPinningPosition, IgxGridRowComponent,
    IgxTransactionService,
    IgxGridTransaction,
    IgxGridStateDirective,
    IgxExcelExporterService,
    IgxExcelExporterOptions,
    DisplayDensityToken,
    DisplayDensity,
    IgxHierarchicalGridComponent,
    IDisplayDensityOptions
} from 'igniteui-angular';
>>>>>>> 41aea7c8
import { IPinningConfig } from 'projects/igniteui-angular/src/lib/grids/common/grid.interface';

@Component({
    selector: 'app-grid-row-pinning-sample',
    styleUrls: ['grid-row-pinning.sample.css'],
    templateUrl: 'grid-row-pinning.sample.html',
    providers: [
        { provide: IgxGridTransaction, useClass: IgxTransactionService },
        { provide: DisplayDensityToken, useValue: { displayDensity: DisplayDensity.comfortable} }
    ],
})

export class GridRowPinningSampleComponent implements OnInit {
    public pinningConfig: IPinningConfig = { columns: ColumnPinningPosition.Start };

    public options = {
        cellSelection: true,
        rowSelection: true,
        filtering: true,
        advancedFiltering: true,
        paging: true,
        sorting: true,
        groupBy: true,
        columns: false,
        rowPinning: true,
        pinningConfig: true
      };

    @ViewChild('grid1', { static: true })
    grid1: IgxGridComponent;

	@ViewChild('hGrid', { static: true })
    hGrid: IgxHierarchicalGridComponent;

    @ViewChild(IgxGridStateDirective, { static: true }) public state: IgxGridStateDirective;

<<<<<<< HEAD
=======
    constructor(@Inject(DisplayDensityToken) public displayDensityOptions: IDisplayDensityOptions, private excelExportService: IgxExcelExporterService) {
    }

>>>>>>> 41aea7c8
    onRowChange() {
        if (this.pinningConfig.rows === RowPinningPosition.Bottom) {
            this.pinningConfig = { columns: this.pinningConfig.columns, rows: RowPinningPosition.Top };
        } else {
            this.pinningConfig = { columns: this.pinningConfig.columns, rows: RowPinningPosition.Bottom };
        }
    }

    onChange() {
        if (this.pinningConfig.columns === ColumnPinningPosition.End) {
            this.pinningConfig = { columns: ColumnPinningPosition.Start, rows: this.pinningConfig.rows };
        } else {
            this.pinningConfig = { columns: ColumnPinningPosition.End, rows: this.pinningConfig.rows  };
        }
    }

    data: any[];
    hierarchicalData: any[];
    columns: any[];
    hColumns: any[];

    ngOnInit(): void {
        this.columns = [
            { field: 'ID', width: '200px', hidden: true },
            { field: 'CompanyName', width: '200px', groupable: true },
            { field: 'ContactName', width: '200px', pinned: false, groupable: true  },
            { field: 'ContactTitle', width: '300px', pinned: false, groupable: true },
            { field: 'Address', width: '250px' },
            { field: 'City', width: '200px' },
            { field: 'Region', width: '300px' },
            { field: 'PostalCode', width: '150px' },
            { field: 'Phone', width: '200px' },
            { field: 'Fax', width: '200px' }
        ];

        this.hColumns = [
            { field: 'ID', width: '200px' },
            { field: 'ChildLevels', width: '200px' },
            { field: 'ProductName', width: '200px' },
            { field: 'Col1', width: '200px' },
            { field: 'Col2', width: '200px' },
            { field: 'Col3', width: '200px' },
            { field: 'childData', width: '200px' },
            { field: 'childData2', width: '200px' },
            { field: 'hasChild', width: '200px' }
        ]

        this.data = [
            // tslint:disable:max-line-length
            { 'ID': 'ALFKI', 'CompanyName': 'Alfreds Futterkiste', 'ContactName': 'Maria Anders', 'ContactTitle': 'Sales Representative', 'Address': 'Obere Str. 57', 'City': 'Berlin', 'Region': null, 'PostalCode': '12209', 'Country': 'Germany', 'Phone': '030-0074321', 'Fax': '030-0076545' },
            { 'ID': 'ANATR', 'CompanyName': 'Ana Trujillo Emparedados y helados', 'ContactName': 'Ana Trujillo', 'ContactTitle': 'Owner', 'Address': 'Avda. de la Constitución 2222', 'City': 'México D.F.', 'Region': null, 'PostalCode': '05021', 'Country': 'Mexico', 'Phone': '(5) 555-4729', 'Fax': '(5) 555-3745' },
            { 'ID': 'ANTON', 'CompanyName': 'Antonio Moreno Taquería', 'ContactName': 'Antonio Moreno', 'ContactTitle': 'Owner', 'Address': 'Mataderos 2312', 'City': 'México D.F.', 'Region': null, 'PostalCode': '05023', 'Country': 'Mexico', 'Phone': '(5) 555-3932', 'Fax': null },
            { 'ID': 'AROUT', 'CompanyName': 'Around the Horn', 'ContactName': 'Thomas Hardy', 'ContactTitle': 'Sales Representative', 'Address': '120 Hanover Sq.', 'City': 'London', 'Region': null, 'PostalCode': 'WA1 1DP', 'Country': 'UK', 'Phone': '(171) 555-7788', 'Fax': '(171) 555-6750' },
            { 'ID': 'BERGS', 'CompanyName': 'Berglunds snabbköp', 'ContactName': 'Christina Berglund', 'ContactTitle': 'Order Administrator', 'Address': 'Berguvsvägen 8', 'City': 'Luleå', 'Region': null, 'PostalCode': 'S-958 22', 'Country': 'Sweden', 'Phone': '0921-12 34 65', 'Fax': '0921-12 34 67' },
            { 'ID': 'BLAUS', 'CompanyName': 'Blauer See Delikatessen', 'ContactName': 'Hanna Moos', 'ContactTitle': 'Sales Representative', 'Address': 'Forsterstr. 57', 'City': 'Mannheim', 'Region': null, 'PostalCode': '68306', 'Country': 'Germany', 'Phone': '0621-08460', 'Fax': '0621-08924' },
            { 'ID': 'BLONP', 'CompanyName': 'Blondesddsl père et fils', 'ContactName': 'Frédérique Citeaux', 'ContactTitle': 'Marketing Manager', 'Address': '24, place Kléber', 'City': 'Strasbourg', 'Region': null, 'PostalCode': '67000', 'Country': 'France', 'Phone': '88.60.15.31', 'Fax': '88.60.15.32' },
            { 'ID': 'BOLID', 'CompanyName': 'Bólido Comidas preparadas', 'ContactName': 'Martín Sommer', 'ContactTitle': 'Owner', 'Address': 'C/ Araquil, 67', 'City': 'Madrid', 'Region': null, 'PostalCode': '28023', 'Country': 'Spain', 'Phone': '(91) 555 22 82', 'Fax': '(91) 555 91 99' },
            { 'ID': 'BONAP', 'CompanyName': 'Bon app\'', 'ContactName': 'Laurence Lebihan', 'ContactTitle': 'Owner', 'Address': '12, rue des Bouchers', 'City': 'Marseille', 'Region': null, 'PostalCode': '13008', 'Country': 'France', 'Phone': '91.24.45.40', 'Fax': '91.24.45.41' },
            { 'ID': 'BOTTM', 'CompanyName': 'Bottom-Dollar Markets', 'ContactName': 'Elizabeth Lincoln', 'ContactTitle': 'Accounting Manager', 'Address': '23 Tsawassen Blvd.', 'City': 'Tsawassen', 'Region': 'BC', 'PostalCode': 'T2F 8M4', 'Country': 'Canada', 'Phone': '(604) 555-4729', 'Fax': '(604) 555-3745' },
            { 'ID': 'BSBEV', 'CompanyName': 'B\'s Beverages', 'ContactName': 'Victoria Ashworth', 'ContactTitle': 'Sales Representative', 'Address': 'Fauntleroy Circus', 'City': 'London', 'Region': null, 'PostalCode': 'EC2 5NT', 'Country': 'UK', 'Phone': '(171) 555-1212', 'Fax': null },
            { 'ID': 'CACTU', 'CompanyName': 'Cactus Comidas para llevar', 'ContactName': 'Patricio Simpson', 'ContactTitle': 'Sales Agent', 'Address': 'Cerrito 333', 'City': 'Buenos Aires', 'Region': null, 'PostalCode': '1010', 'Country': 'Argentina', 'Phone': '(1) 135-5555', 'Fax': '(1) 135-4892' },
            { 'ID': 'CENTC', 'CompanyName': 'Centro comercial Moctezuma', 'ContactName': 'Francisco Chang', 'ContactTitle': 'Marketing Manager', 'Address': 'Sierras de Granada 9993', 'City': 'México D.F.', 'Region': null, 'PostalCode': '05022', 'Country': 'Mexico', 'Phone': '(5) 555-3392', 'Fax': '(5) 555-7293' },
            { 'ID': 'CHOPS', 'CompanyName': 'Chop-suey Chinese', 'ContactName': 'Yang Wang', 'ContactTitle': 'Owner', 'Address': 'Hauptstr. 29', 'City': 'Bern', 'Region': null, 'PostalCode': '3012', 'Country': 'Switzerland', 'Phone': '0452-076545', 'Fax': null },
            { 'ID': 'COMMI', 'CompanyName': 'Comércio Mineiro', 'ContactName': 'Pedro Afonso', 'ContactTitle': 'Sales Associate', 'Address': 'Av. dos Lusíadas, 23', 'City': 'Sao Paulo', 'Region': 'SP', 'PostalCode': '05432-043', 'Country': 'Brazil', 'Phone': '(11) 555-7647', 'Fax': null },
            { 'ID': 'CONSH', 'CompanyName': 'Consolidated Holdings', 'ContactName': 'Elizabeth Brown', 'ContactTitle': 'Sales Representative', 'Address': 'Berkeley Gardens 12 Brewery', 'City': 'London', 'Region': null, 'PostalCode': 'WX1 6LT', 'Country': 'UK', 'Phone': '(171) 555-2282', 'Fax': '(171) 555-9199' },
            { 'ID': 'DRACD', 'CompanyName': 'Drachenblut Delikatessen', 'ContactName': 'Sven Ottlieb', 'ContactTitle': 'Order Administrator', 'Address': 'Walserweg 21', 'City': 'Aachen', 'Region': null, 'PostalCode': '52066', 'Country': 'Germany', 'Phone': '0241-039123', 'Fax': '0241-059428' },
            { 'ID': 'DUMON', 'CompanyName': 'Du monde entier', 'ContactName': 'Janine Labrune', 'ContactTitle': 'Owner', 'Address': '67, rue des Cinquante Otages', 'City': 'Nantes', 'Region': null, 'PostalCode': '44000', 'Country': 'France', 'Phone': '40.67.88.88', 'Fax': '40.67.89.89' },
            { 'ID': 'EASTC', 'CompanyName': 'Eastern Connection', 'ContactName': 'Ann Devon', 'ContactTitle': 'Sales Agent', 'Address': '35 King George', 'City': 'London', 'Region': null, 'PostalCode': 'WX3 6FW', 'Country': 'UK', 'Phone': '(171) 555-0297', 'Fax': '(171) 555-3373' },
            { 'ID': 'ERNSH', 'CompanyName': 'Ernst Handel', 'ContactName': 'Roland Mendel', 'ContactTitle': 'Sales Manager', 'Address': 'Kirchgasse 6', 'City': 'Graz', 'Region': null, 'PostalCode': '8010', 'Country': 'Austria', 'Phone': '7675-3425', 'Fax': '7675-3426' },
            { 'ID': 'FAMIA', 'CompanyName': 'Familia Arquibaldo', 'ContactName': 'Aria Cruz', 'ContactTitle': 'Marketing Assistant', 'Address': 'Rua Orós, 92', 'City': 'Sao Paulo', 'Region': 'SP', 'PostalCode': '05442-030', 'Country': 'Brazil', 'Phone': '(11) 555-9857', 'Fax': null },
            { 'ID': 'FISSA', 'CompanyName': 'FISSA Fabrica Inter. Salchichas S.A.', 'ContactName': 'Diego Roel', 'ContactTitle': 'Accounting Manager', 'Address': 'C/ Moralzarzal, 86', 'City': 'Madrid', 'Region': null, 'PostalCode': '28034', 'Country': 'Spain', 'Phone': '(91) 555 94 44', 'Fax': '(91) 555 55 93' },
            { 'ID': 'FOLIG', 'CompanyName': 'Folies gourmandes', 'ContactName': 'Martine Rancé', 'ContactTitle': 'Assistant Sales Agent', 'Address': '184, chaussée de Tournai', 'City': 'Lille', 'Region': null, 'PostalCode': '59000', 'Country': 'France', 'Phone': '20.16.10.16', 'Fax': '20.16.10.17' },
            { 'ID': 'FOLKO', 'CompanyName': 'Folk och fä HB', 'ContactName': 'Maria Larsson', 'ContactTitle': 'Owner', 'Address': 'Åkergatan 24', 'City': 'Bräcke', 'Region': null, 'PostalCode': 'S-844 67', 'Country': 'Sweden', 'Phone': '0695-34 67 21', 'Fax': null },
            { 'ID': 'FRANK', 'CompanyName': 'Frankenversand', 'ContactName': 'Peter Franken', 'ContactTitle': 'Marketing Manager', 'Address': 'Berliner Platz 43', 'City': 'München', 'Region': null, 'PostalCode': '80805', 'Country': 'Germany', 'Phone': '089-0877310', 'Fax': '089-0877451' },
            { 'ID': 'FRANR', 'CompanyName': 'France restauration', 'ContactName': 'Carine Schmitt', 'ContactTitle': 'Marketing Manager', 'Address': '54, rue Royale', 'City': 'Nantes', 'Region': null, 'PostalCode': '44000', 'Country': 'France', 'Phone': '40.32.21.21', 'Fax': '40.32.21.20' },
            { 'ID': 'FRANS', 'CompanyName': 'Franchi S.p.A.', 'ContactName': 'Paolo Accorti', 'ContactTitle': 'Sales Representative', 'Address': 'Via Monte Bianco 34', 'City': 'Torino', 'Region': null, 'PostalCode': '10100', 'Country': 'Italy', 'Phone': '011-4988260', 'Fax': '011-4988261' }
        ];
        this.hierarchicalData = this.generateDataUneven(100, 3);
        this
        // tslint:enable:max-line-length
    }

    togglePinRow(index) {
        const rec = this.data[index];
        this.grid1.isRecordPinned(rec)?
        this.grid1.pinRow(this.data[index]) :
        this.grid1.unpinRow(this.data[index])
    }

    togglePining(row: IgxGridRowComponent, event) {
        event.preventDefault();
        if(row.pinned) {
            row.unpin();
        } else {
            row.pin();
        }
    }

<<<<<<< HEAD
=======
    clickUnpin() {
        this.grid1.unpinRow('aaaa');
    }

    generateDataUneven(count: number, level: number, parendID: string = null) {
        const prods = [];
        const currLevel = level;
        let children;
        for (let i = 0; i < count; i++) {
            const rowID = parendID ? parendID + i : i.toString();
            if (level > 0) {
                // Have child grids for row with even id less rows by not multiplying by 2
                children = this.generateDataUneven(((i % 2) + 1) * Math.round(count / 3), currLevel - 1, rowID);
            }
            prods.push({
                ID: rowID,
                ChildLevels: currLevel,
                ProductName: 'Product: A' + i,
                Col1: i,
                Col2: i,
                Col3: i,
                childData: children,
                childData2: children,
                hasChild: true
            });
        }
        return prods;
    }

    public isPinned(cell) {
        console.log(cell);
        return true;
    }

    public exportButtonHandler() {
        this.excelExportService.export(this.grid1, new IgxExcelExporterOptions("ExportFileFromGrid"));
    }

>>>>>>> 41aea7c8
    public saveGridState() {
        const state = this.state.getState() as string;
        window.localStorage.setItem("grid1-state", state);
    }
  
    public restoreGridState() {
        const state = window.localStorage.getItem("grid1-state");
        this.state.setState(state);
    }

<<<<<<< HEAD
=======
    toggleDensity() {
        switch (this.displayDensityOptions.displayDensity ) {
            case DisplayDensity.comfortable: this.displayDensityOptions.displayDensity = DisplayDensity.compact; break;
            case DisplayDensity.compact: this.displayDensityOptions.displayDensity = DisplayDensity.cosy; break;
            case DisplayDensity.cosy: this.displayDensityOptions.displayDensity = DisplayDensity.comfortable; break;
        }
    }
>>>>>>> 41aea7c8
}<|MERGE_RESOLUTION|>--- conflicted
+++ resolved
@@ -1,7 +1,3 @@
-<<<<<<< HEAD
-import { Component, OnInit, ViewChild } from '@angular/core';
-import { IgxGridComponent, ColumnPinningPosition, RowPinningPosition, IgxGridRowComponent, IgxTransactionService, IgxGridTransaction, IgxGridStateDirective } from 'igniteui-angular';
-=======
 import { Component, OnInit, ViewChild, Inject } from '@angular/core';
 import {
     IgxGridComponent,
@@ -17,7 +13,6 @@
     IgxHierarchicalGridComponent,
     IDisplayDensityOptions
 } from 'igniteui-angular';
->>>>>>> 41aea7c8
 import { IPinningConfig } from 'projects/igniteui-angular/src/lib/grids/common/grid.interface';
 
 @Component({
@@ -44,7 +39,7 @@
         columns: false,
         rowPinning: true,
         pinningConfig: true
-      };
+    };
 
     @ViewChild('grid1', { static: true })
     grid1: IgxGridComponent;
@@ -54,12 +49,9 @@
 
     @ViewChild(IgxGridStateDirective, { static: true }) public state: IgxGridStateDirective;
 
-<<<<<<< HEAD
-=======
     constructor(@Inject(DisplayDensityToken) public displayDensityOptions: IDisplayDensityOptions, private excelExportService: IgxExcelExporterService) {
     }
 
->>>>>>> 41aea7c8
     onRowChange() {
         if (this.pinningConfig.rows === RowPinningPosition.Bottom) {
             this.pinningConfig = { columns: this.pinningConfig.columns, rows: RowPinningPosition.Top };
@@ -72,7 +64,7 @@
         if (this.pinningConfig.columns === ColumnPinningPosition.End) {
             this.pinningConfig = { columns: ColumnPinningPosition.Start, rows: this.pinningConfig.rows };
         } else {
-            this.pinningConfig = { columns: ColumnPinningPosition.End, rows: this.pinningConfig.rows  };
+            this.pinningConfig = { columns: ColumnPinningPosition.End, rows: this.pinningConfig.rows };
         }
     }
 
@@ -85,7 +77,7 @@
         this.columns = [
             { field: 'ID', width: '200px', hidden: true },
             { field: 'CompanyName', width: '200px', groupable: true },
-            { field: 'ContactName', width: '200px', pinned: false, groupable: true  },
+            { field: 'ContactName', width: '200px', pinned: false, groupable: true },
             { field: 'ContactTitle', width: '300px', pinned: false, groupable: true },
             { field: 'Address', width: '250px' },
             { field: 'City', width: '200px' },
@@ -144,22 +136,20 @@
 
     togglePinRow(index) {
         const rec = this.data[index];
-        this.grid1.isRecordPinned(rec)?
-        this.grid1.pinRow(this.data[index]) :
-        this.grid1.unpinRow(this.data[index])
+        this.grid1.isRecordPinned(rec) ?
+            this.grid1.pinRow(this.data[index]) :
+            this.grid1.unpinRow(this.data[index])
     }
 
     togglePining(row: IgxGridRowComponent, event) {
         event.preventDefault();
-        if(row.pinned) {
+        if (row.pinned) {
             row.unpin();
         } else {
             row.pin();
         }
     }
 
-<<<<<<< HEAD
-=======
     clickUnpin() {
         this.grid1.unpinRow('aaaa');
     }
@@ -198,19 +188,16 @@
         this.excelExportService.export(this.grid1, new IgxExcelExporterOptions("ExportFileFromGrid"));
     }
 
->>>>>>> 41aea7c8
     public saveGridState() {
         const state = this.state.getState() as string;
         window.localStorage.setItem("grid1-state", state);
     }
-  
+
     public restoreGridState() {
         const state = window.localStorage.getItem("grid1-state");
         this.state.setState(state);
     }
 
-<<<<<<< HEAD
-=======
     toggleDensity() {
         switch (this.displayDensityOptions.displayDensity ) {
             case DisplayDensity.comfortable: this.displayDensityOptions.displayDensity = DisplayDensity.compact; break;
@@ -218,5 +205,4 @@
             case DisplayDensity.cosy: this.displayDensityOptions.displayDensity = DisplayDensity.comfortable; break;
         }
     }
->>>>>>> 41aea7c8
 }