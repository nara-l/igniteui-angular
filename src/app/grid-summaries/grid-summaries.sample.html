<igx-grid #grid1 [data]="data" [autoGenerate]="false" displayDensity="compact" width="600px" (onColumnInit)="initColunm($event)" [paging]="true">
    <igx-column field="ProductID" header="Product ID" width="200px" [headerClasses]="'prodId'">
        <ng-template igxCell let-cell="cell" let-val>
        <button (click)="viewRecord(grid1.data)">{{val}}</button>
        </ng-template>
    </igx-column>
    <igx-column field="ReorderLevel" width="200px" [sortable]="true" [filterable]="true" editable="true" [dataType]="'number'" >
        <ng-template igxCell let-cell="cell" let-val let-row>
        {{val}} {{row.gridID}}
        </ng-template>
    </igx-column>
<<<<<<< HEAD
    <igx-column field="Supplier" width="200px" header="Supplier" [sortable]="true" [dataType]="'string'">
        <ng-template igxCell let-val>
        <div class="igx-grid__td-text">
            <a href="{{val['__deferred']['uri']}}">{{val['__deferred']['uri']}}</a>
        </div>
        </ng-template>
=======
    <igx-column field="ProductName" width="200px" header="ProductName" [sortable]="true" [dataType]="'string'" editable="true">
>>>>>>> 868c5204
    </igx-column>
    <igx-column field="UnitsInStock" header="UnitsInStock" width="200px" [dataType]="'number'" [summaries]="mySummary"  editable="true" [sortable]="true" [hasSummary]="false">
        <ng-template igxCell let-cell="cell" let-val let-row>
        ${{val}}
        </ng-template>
    </igx-column>
    <igx-column field="OrderDate" width="200px" [dataType]="'date'" [sortable]="true" [hasSummary]="false">
        <ng-template igxCell let-cell="cell" let-val let-row>
        {{val}}
        </ng-template>
    </igx-column>
    <igx-column field="Discontinued" header="Discontinued" [dataType]="'boolean'" width="200px" [hasSummary]="true" editable="true">
        <ng-template igxCell let-cell="cell" let-val>
        {{val}}
        </ng-template>
    </igx-column>
</igx-grid>


<button (click)="enableSummary()"> Enable Summary for column ReorderLevel</button>
<button (click)="updateData()">Update Data</button>
<button (click)="addRow()">Add Row</button>
<button (click)="deleteRow()">Delete Row</button>
<button (click)="updateCell()">Update Cell</button>
<button (click)="updateRow()">Update Row</button>
<button (click)="pin()">Pin</button><|MERGE_RESOLUTION|>--- conflicted
+++ resolved
@@ -9,16 +9,12 @@
         {{val}} {{row.gridID}}
         </ng-template>
     </igx-column>
-<<<<<<< HEAD
-    <igx-column field="Supplier" width="200px" header="Supplier" [sortable]="true" [dataType]="'string'">
+    <igx-column field="Supplier" width="200px" header="Supplier" [sortable]="true" [dataType]="'string'" [editable]="true">
         <ng-template igxCell let-val>
         <div class="igx-grid__td-text">
             <a href="{{val['__deferred']['uri']}}">{{val['__deferred']['uri']}}</a>
         </div>
         </ng-template>
-=======
-    <igx-column field="ProductName" width="200px" header="ProductName" [sortable]="true" [dataType]="'string'" editable="true">
->>>>>>> 868c5204
     </igx-column>
     <igx-column field="UnitsInStock" header="UnitsInStock" width="200px" [dataType]="'number'" [summaries]="mySummary"  editable="true" [sortable]="true" [hasSummary]="false">
         <ng-template igxCell let-cell="cell" let-val let-row>
