--- conflicted
+++ resolved
@@ -11,24 +11,14 @@
             <igx-column field="ProductName" hasSummary='true'></igx-column>
         </igx-column-group>
 
-<<<<<<< HEAD
         <igx-row-island [key]="'childData'" [autoGenerate]="false" [allowFiltering]='false' [rowSelectable]='isRowSelectable' [expandChildren]="firstLevelExpanded" #layout1 >
-=======
-
-        <igx-row-island [key]="'childData'" [autoGenerate]="false" [allowFiltering]='true' [rowSelectable]='isRowSelectable' [expandChildren]="firstLevelExpanded" #layout1 >
->>>>>>> 68211c72
                 <igx-column field="ID" [hasSummary]='true' [dataType]="'number'"></igx-column>
                 <igx-column-group header="Information2">
                     <igx-column field="ChildLevels" [resizable]="true" [groupable]='true'></igx-column>
                     <igx-column field="ProductName" [resizable]="true" [groupable]='true'></igx-column>
                 </igx-column-group>
-<<<<<<< HEAD
             <igx-row-island [key]="'childData'" [autoGenerate]="false" [rowSelectable]='isRowSelectable' [allowFiltering]='true' >
                     <igx-column field="ID" [hasSummary]='true'></igx-column>
-=======
-            <igx-row-island [key]="'childData'" [autoGenerate]="false" [rowSelectable]='isRowSelectable' >
-                    <igx-column field="ID" [resizable]="true" [hasSummary]='true'></igx-column>
->>>>>>> 68211c72
                     <igx-column-group header="Information3">
                         <igx-column [resizable]="true" field="ChildLevels"></igx-column>
                         <igx-column field="ProductName"></igx-column>
