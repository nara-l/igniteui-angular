<div class="hgrid-sample">
    <h4 class="sample-title">Sample One</h4>
    <div class="density-chooser" style="margin-bottom: 16px">
        <igx-buttongroup [values]="displayDensities" (onSelect)="selectDensity($event)" style="display: block; width: 500px"></igx-buttongroup>
    </div>
    <igx-hierarchical-grid class="hgrid" #grid1 [data]="localData" [displayDensity]="density" [autoGenerate]="false" [height]="'600px'" [width]="'800px'" #hGrid>
        <igx-column field="ID" [pinned]="true"></igx-column>
        <igx-column-group header="Information">
            <igx-column field="ChildLevels"></igx-column>
            <igx-column field="ProductName" hasSummary='true'></igx-column>
        </igx-column-group>

<<<<<<< HEAD
    <igx-row-island [allowFiltering]="true" [key]="'childData'" [autoGenerate]="false" [rowSelectable]='isRowSelectable' #layout1 [expandChildren]="rootExpanded">
            <igx-column field="ID" [hasSummary]='true' [dataType]="'number'"></igx-column>
            <igx-column-group header="Information2">
                <igx-column field="ChildLevels"  [groupable]='true'></igx-column>
                <igx-column field="ProductName"  [groupable]='true'></igx-column>
            </igx-column-group>
        <igx-row-island [key]="'childData'" [autoGenerate]="false" [rowSelectable]='isRowSelectable' [expandChildren]="firstLevelExpanded">
                <igx-column field="ID" [hasSummary]='true'></igx-column>
                <igx-column-group header="Information3">
                    <igx-column field="ChildLevels"></igx-column>
                    <igx-column field="ProductName"></igx-column>
=======
        <igx-row-island [key]="'childData'" [autoGenerate]="false" [rowSelectable]='isRowSelectable' #layout1 [expandChildren]="rootExpanded">
                <igx-column field="ID" [hasSummary]='true' [dataType]="'number'"></igx-column>
                <igx-column-group header="Information2">
                    <igx-column field="ChildLevels"  [groupable]='true'></igx-column>
                    <igx-column field="ProductName"  [groupable]='true'></igx-column>
>>>>>>> 38b5c290
                </igx-column-group>
            <igx-row-island [key]="'childData'" [autoGenerate]="false" [rowSelectable]='isRowSelectable' [expandChildren]="firstLevelExpanded">
                    <igx-column field="ID" [hasSummary]='true'></igx-column>
                    <igx-column-group header="Information3">
                        <igx-column field="ChildLevels"></igx-column>
                        <igx-column field="ProductName"></igx-column>
                    </igx-column-group>
                    <igx-row-island [key]="'childData'" [autoGenerate]="false" [rowSelectable]='isRowSelectable'>
                        <igx-column field="ID" [hasSummary]='true'></igx-column>
                        <igx-column-group header="Information4">
                            <igx-column field="ChildLevels"></igx-column>
                            <igx-column field="ProductName"></igx-column>
                        </igx-column-group>
                    </igx-row-island>

            </igx-row-island>
        </igx-row-island>
    <!--<igx-row-island [key]="'childData2'" [autoGenerate]="false" [rowSelectable]='isRowSelectable' >
                <igx-column field="ChildLevels" [groupable]='true'></igx-column>
                <igx-column field="ProductName" [groupable]='true'></igx-column>
        </igx-row-island> -->
    </igx-hierarchical-grid>

    <h4 class="sample-title">Sample two</h4>
    <div class="sample-actions">
        <button igxButton="raised" (click)='setterBindingChange()'>Set rowSelectable via binding</button>
        <button igxButton="raised" (click)='setterChange()'>Set rowSelectable via setter on 1st layout</button>
        <button igxButton="raised" (click)='testApis()'>Test APis</button>
        <button igxButton="raised" (click)='toggleRootLevel()'>Toggle root level</button>
        <button igxButton="raised" (click)='toggleFirstIsland()'>Toggle level 1</button>
    </div>
    <igx-hierarchical-grid [data]="localData" [autoGenerate]="true" [height]="'600px'" [width]="'800px'" #hGrid2>
        <igx-row-island [key]="'childData'" [autoGenerate]="true" [rowSelectable]='isRowSelectable' [expandChildren]='false'>
            <igx-row-island [key]="'childData'" [autoGenerate]="true" [rowSelectable]='isRowSelectable' [expandChildren]='false'></igx-row-island>
        </igx-row-island>
        <igx-row-island [key]="'childData2'" [autoGenerate]="true"></igx-row-island>
    </igx-hierarchical-grid>

</div><|MERGE_RESOLUTION|>--- conflicted
+++ resolved
@@ -10,25 +10,11 @@
             <igx-column field="ProductName" hasSummary='true'></igx-column>
         </igx-column-group>
 
-<<<<<<< HEAD
-    <igx-row-island [allowFiltering]="true" [key]="'childData'" [autoGenerate]="false" [rowSelectable]='isRowSelectable' #layout1 [expandChildren]="rootExpanded">
-            <igx-column field="ID" [hasSummary]='true' [dataType]="'number'"></igx-column>
-            <igx-column-group header="Information2">
-                <igx-column field="ChildLevels"  [groupable]='true'></igx-column>
-                <igx-column field="ProductName"  [groupable]='true'></igx-column>
-            </igx-column-group>
-        <igx-row-island [key]="'childData'" [autoGenerate]="false" [rowSelectable]='isRowSelectable' [expandChildren]="firstLevelExpanded">
-                <igx-column field="ID" [hasSummary]='true'></igx-column>
-                <igx-column-group header="Information3">
-                    <igx-column field="ChildLevels"></igx-column>
-                    <igx-column field="ProductName"></igx-column>
-=======
         <igx-row-island [key]="'childData'" [autoGenerate]="false" [rowSelectable]='isRowSelectable' #layout1 [expandChildren]="rootExpanded">
                 <igx-column field="ID" [hasSummary]='true' [dataType]="'number'"></igx-column>
                 <igx-column-group header="Information2">
                     <igx-column field="ChildLevels"  [groupable]='true'></igx-column>
                     <igx-column field="ProductName"  [groupable]='true'></igx-column>
->>>>>>> 38b5c290
                 </igx-column-group>
             <igx-row-island [key]="'childData'" [autoGenerate]="false" [rowSelectable]='isRowSelectable' [expandChildren]="firstLevelExpanded">
                     <igx-column field="ID" [hasSummary]='true'></igx-column>
