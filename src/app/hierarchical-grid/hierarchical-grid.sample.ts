--- conflicted
+++ resolved
@@ -58,14 +58,6 @@
         const currLevel = level;
         let children;
         for (let i = 0; i < count; i++) {
-<<<<<<< HEAD
-           if (level > 0 ) {
-               children = this.generateData(count / 2 , currLevel - 1);
-           }
-           prods.push({
-            ID: i, ChildLevels: currLevel,  ProductName: 'Product: A' + i, 'Col1': i,
-            'Col2': i, 'Col3': i, childData: children, childData2: children, hasChild: true });
-=======
             if (level > 0) {
                 children = this.generateData(count / 2, currLevel - 1);
             }
@@ -79,7 +71,6 @@
                 childData: children,
                 childData2: children
             });
->>>>>>> e0af43dd
         }
         return prods;
     }
@@ -95,10 +86,6 @@
                 children = this.generateDataUneven(((i % 2) + 1) * Math.round(count / 3), currLevel - 1, rowID);
             }
             prods.push({
-<<<<<<< HEAD
-                ID: rowID, ChildLevels: currLevel,  ProductName: 'Product: A' + i, 'Col1': i,
-                'Col2': i, 'Col3': i, childData: children, childData2: children, hasChild: true });
-=======
                 ID: rowID,
                 ChildLevels: currLevel,
                 ProductName: 'Product: A' + i,
@@ -106,9 +93,9 @@
                 Col2: i,
                 Col3: i,
                 childData: children,
-                childData2: children
+                childData2: children,
+                hasChild: true
             });
->>>>>>> e0af43dd
         }
         return prods;
     }
@@ -135,13 +122,10 @@
         this.density = this.displayDensities[event.index].label;
     }
 
-<<<<<<< HEAD
-=======
     cellClick($evt: IGridCellEventArgs) {
         console.log('Cell Click', $evt);
     }
 
->>>>>>> e0af43dd
     public LoadMoreColumns() {
         this.columns = ['Col1', 'Col2', 'Col3'];
         this.childColumns = ['ChildCol1', 'ChildCol2'];
