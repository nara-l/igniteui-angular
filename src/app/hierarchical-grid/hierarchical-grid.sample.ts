--- conflicted
+++ resolved
@@ -102,7 +102,11 @@
         this.density = this.displayDensities[event.index].label;
     }
 
-<<<<<<< HEAD
+    cellClick($evt: IGridCellEventArgs) {
+        console.log('Cell Click', $evt);
+        console.log($evt);
+    }
+
     isRecordExpandable(rowData) {
        return !!rowData.childData;
     }
@@ -112,11 +116,6 @@
         .map((rec) => {
             return { rowID: hgrid.primaryKey ? rec[hgrid.primaryKey] : rec };
         });
-=======
-    cellClick($evt: IGridCellEventArgs) {
-        console.log('Cell Click', $evt);
-        console.log($evt);
->>>>>>> abaffa11
     }
 
     public LoadMoreColumns() {
