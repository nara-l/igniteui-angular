import { Component, OnInit, ViewChild } from '@angular/core';
import { IgxDialogComponent, IgxFilterOptions, IgxListComponent } from 'igniteui-angular';

interface Employee {
    imageURL: string;
    name: string;
    position: string;
    description: string;
}

@Component({
    selector: 'app-list-sample',
    styleUrls: ['list.sample.css'],
    templateUrl: 'list.sample.html'
})
export class ListSampleComponent implements OnInit {
    @ViewChild('contactsList', { static: true })
    contactsList: IgxListComponent;

    @ViewChild('fruitList', { static: true })
    fruitList: IgxListComponent;

    @ViewChild('checkbox', { static: true })
    checkbox: any;

    @ViewChild('declarativeList', { static: true })
    declarativeList: any;

    @ViewChild('addFruitDialog', { static: true })
    addFruitDialog: IgxDialogComponent;

    fruitsSearch: string;
    search1: string;
    search2: string;
    options: object = {};
    fruitsFilteredItemsCount = undefined;
<<<<<<< HEAD
=======

>>>>>>> 2d013294
    density = 'comfortable';
    displayDensities;

    employeeItems: Employee[] = [{
        imageURL: 'assets/images/avatar/18.jpg',
        name: 'Marin Popov',
        position: 'Web designer',
        description: 'Lorem ipsum dolor sit amet, consectetur adipisicing elit. Aperiam, vel?, consectetur adipisicing elit. Aperiam, vel?'
    }, {
        imageURL: 'assets/images/avatar/2.jpg',
        name: 'Simeon Simeonov',
        position: 'Front-end Developer',
        description: 'Lorem ipsum dolor sit amet, consectetur adipisicing elit. Aperiam, vel?, consectetur adipisicing elit. Aperiam, vel?'
    }, {
        imageURL: 'assets/images/avatar/7.jpg',
        name: 'Stefan ivanov',
        position: 'UX Architect',
        description: 'Lorem ipsum dolor sit amet, consectetur adipisicing elit. Aperiam, vel?, consectetur adipisicing elit. Aperiam, vel?'
    }, {
        imageURL: 'assets/images/avatar/6.jpg',
        name: 'Svilen Dimchevski',
        position: 'Graphic designer',
        description: 'Lorem ipsum dolor sit amet, consectetur adipisicing elit. Aperiam, vel, consectetur adipisicing elit. Aperiam, vel??'
    }];
    navItems: object[] = [{
        avatar: 'assets/images/avatar/1.jpg',
        favorite: true,
        key: '1',
        link: '#',
        phone: '770-504-2217',
        text: 'Terrance Orta'
    }, {
        avatar: 'assets/images/avatar/2.jpg',
        favorite: false,
        key: '2',
        link: '#',
        phone: '423-676-2869',
        text: 'Richard Mahoney'
    }, {
        avatar: 'assets/images/avatar/3.jpg',
        favorite: false,
        key: '3',
        link: '#',
        phone: '859-496-2817',
        text: 'Donna Price'
    }, {
        avatar: 'assets/images/avatar/4.jpg',
        favorite: false,
        key: '4',
        link: '#',
        phone: '901-747-3428',
        text: 'Lisa Landers'
    }, {
        avatar: 'assets/images/avatar/12.jpg',
        favorite: true,
        key: '5',
        link: '#',
        phone: '573-394-9254',
        text: 'Dorothy H. Spencer'
    }, {
        avatar: 'assets/images/avatar/13.jpg',
        favorite: false,
        key: '6',
        link: '#',
        phone: '323-668-1482',
        text: 'Stephanie May'
    }, {
        avatar: 'assets/images/avatar/14.jpg',
        favorite: false,
        key: '7',
        link: '#',
        phone: '401-661-3742',
        text: 'Marianne Taylor'
    }, {
        avatar: 'assets/images/avatar/15.jpg',
        favorite: true,
        key: '8',
        link: '#',
        phone: '662-374-2920',
        text: 'Tammie Alvarez'
    }, {
        avatar: 'assets/images/avatar/16.jpg',
        favorite: true,
        key: '9',
        link: '#',
        phone: '240-455-2267',
        text: 'Charlotte Flores'
    }, {
        avatar: 'assets/images/avatar/17.jpg',
        favorite: false,
        key: '10',
        link: '#',
        phone: '724-742-0979',
        text: 'Ward Riley'
    }];

    fruits: Fruit[] = [];

    public ngOnInit(): void {
        this.displayDensities = [
            {label: 'comfortable', selected: this.density === 'comfortable', togglable: true},
            {label: 'cosy', selected: this.density === 'cosy', togglable: true},
            {label: 'compact', selected: this.density === 'compact', togglable: true}
        ];
    }

    public selectDensity(event) {
        this.density = this.displayDensities[event.index].label;
    }

    get fo1() {
        const _fo = new IgxFilterOptions();
        _fo.key = 'text';
        _fo.inputValue = this.search1;
        return _fo;
    }

    get fo2() {
        const _fo = new IgxFilterOptions();

        _fo.items = this.declarativeList.items;
        _fo.inputValue = this.search2;

        _fo.get_value = (item: any) => {
            return item.element.nativeElement.textContent.trim();
        };

        _fo.metConditionFn = (item: any) => {
            item.hidden = false;
        };

        _fo.overdueConditionFn = (item: any) => {
            item.hidden = true;
        };

        return _fo;
    }

    get fruitsFilterOptions() {
        const fruitsFilterOpts = new IgxFilterOptions();
        fruitsFilterOpts.items = this.fruits;
        fruitsFilterOpts.key = 'name';
        fruitsFilterOpts.inputValue = this.fruitsSearch;
        return fruitsFilterOpts;
    }

    filteringHandler = function (args) {
        args.cancel = !this.checkbox.checked;
    };

    filteredHandler = (args) => {
    };

    onAddFruitButtonClicked(fruitName) {
        this.addFruit(fruitName);
        this.addFruitDialog.close();
    }

    addFruit(fruitName) {
        this.fruits.push({id: this.fruits.length, name: fruitName});
    }

    addFruits(fruits: string[]) {
        fruits.forEach((fruit) => {
            this.addFruit(fruit);
        });
    }

    deleteFruit(fruitId) {
        let fruitIndex = -1;
        for (let i = 0; i < this.fruits.length; i++) {
            if (fruitId === this.fruits[i].id) {
                fruitIndex = i;
                break;
            }
        }

        this.fruits.splice(fruitIndex, 1);
    }

    fruitsFiltered(args) {
        this.fruitsFilteredItemsCount = args.filteredItems.length;
    }

    loadFruits() {
        this.fruitList.isLoading = true;
        setTimeout(() => {
            this.addFruits([
                'banana',
                'orange',
                'apple',
                'kiwi',
                'mango',
                'strawberry',
                'pear'
            ]);
            this.fruitList.isLoading = false;
        }, 1000);
    }

    public toggleFavorite(contact: any) {
        contact.favorite = !contact.favorite;
    }
}

export interface Fruit {
    id: number;
    name: string;
}<|MERGE_RESOLUTION|>--- conflicted
+++ resolved
@@ -1,4 +1,4 @@
-import { Component, OnInit, ViewChild } from '@angular/core';
+import { Component, ViewChild, OnInit } from '@angular/core';
 import { IgxDialogComponent, IgxFilterOptions, IgxListComponent } from 'igniteui-angular';
 
 interface Employee {
@@ -34,10 +34,7 @@
     search2: string;
     options: object = {};
     fruitsFilteredItemsCount = undefined;
-<<<<<<< HEAD
-=======
-
->>>>>>> 2d013294
+
     density = 'comfortable';
     displayDensities;
 
@@ -138,9 +135,9 @@
 
     public ngOnInit(): void {
         this.displayDensities = [
-            {label: 'comfortable', selected: this.density === 'comfortable', togglable: true},
-            {label: 'cosy', selected: this.density === 'cosy', togglable: true},
-            {label: 'compact', selected: this.density === 'compact', togglable: true}
+            { label: 'comfortable', selected: this.density === 'comfortable', togglable: true },
+            { label: 'cosy', selected: this.density === 'cosy', togglable: true },
+            { label: 'compact', selected: this.density === 'compact', togglable: true }
         ];
     }
 
@@ -184,12 +181,11 @@
         return fruitsFilterOpts;
     }
 
-    filteringHandler = function (args) {
+    filteringHandler = function(args) {
         args.cancel = !this.checkbox.checked;
     };
 
-    filteredHandler = (args) => {
-    };
+    filteredHandler = (args) => { };
 
     onAddFruitButtonClicked(fruitName) {
         this.addFruit(fruitName);
@@ -197,7 +193,7 @@
     }
 
     addFruit(fruitName) {
-        this.fruits.push({id: this.fruits.length, name: fruitName});
+        this.fruits.push({ id: this.fruits.length, name: fruitName });
     }
 
     addFruits(fruits: string[]) {
