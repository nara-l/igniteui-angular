--- conflicted
+++ resolved
@@ -76,13 +76,12 @@
         component: CarouselSampleComponent
     },
     {
-<<<<<<< HEAD
         path: 'combo',
         component: ComboSampleComponent
-=======
+    },
+    {
         path: 'chip',
         component: ChipsSampleComponent
->>>>>>> 868c5204
     },
     {
         path: 'datePicker',
