--- conflicted
+++ resolved
@@ -230,13 +230,12 @@
         component: ButtonGroupSampleComponent
     },
     {
-<<<<<<< HEAD
         path: 'gridColumnGroups',
         component: GridColumnGroupsSampleComponent
-=======
+    },
+    {
         path: 'gridGroupBy',
         component: GridGroupBySampleComponent
->>>>>>> a5c0349f
     }
 ];
 
