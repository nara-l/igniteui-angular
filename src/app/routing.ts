import { RouterModule, Routes } from '@angular/router';
import { AvatartSampleComponent } from './avatar/avatar.sample';
import { BadgeSampleComponent } from './badge/badge.sample';
import { ButtonSampleComponent } from './button/button.sample';
import { CalendarSampleComponent } from './calendar/calendar.sample';
import { CardSampleComponent } from './card/card.sample';
import { CarouselSampleComponent } from './carousel/carousel.sample';
import { ChipsSampleComponent} from './chips/chips.sample';
import { ExpansionPanelSampleComponent } from './expansion-panel/expansion-panel-sample';
import { DatePickerSampleComponent } from './date-picker/date-picker.sample';
import { DialogSampleComponent } from './dialog/dialog.sample';
import { DragDropSampleComponent } from './drag-drop/drag-drop.sample';
import { MaskSampleComponent } from './mask/mask.sample';
import { IconSampleComponent } from './icon/icon.sample';
import { InputSampleComponent } from './input/input.sample';
import { InputGroupSampleComponent } from './input-group/input-group.sample';
import { LayoutSampleComponent } from './layout/layout.sample';
import { ListSampleComponent } from './list/list.sample';
import { ListPerformanceSampleComponent } from './list-performance/list-performance.sample';
import { NavbarSampleComponent } from './navbar/navbar.sample';
import { NavdrawerSampleComponent } from './navdrawer/navdrawer.sample';
import { ProgressbarSampleComponent } from './progressbar/progressbar.sample';
import { RippleSampleComponent } from './ripple/ripple.sample';
import { SliderSampleComponent } from './slider/slider.sample';
import { SnackbarSampleComponent } from './snackbar/snackbar.sample';
import { ColorsSampleComponent } from './styleguide/colors/color.sample';
import { ShadowsSampleComponent } from './styleguide/shadows/shadows.sample';
import { TypographySampleComponent } from './styleguide/typography/typography.sample';
import { BottomNavSampleComponent, CustomContentComponent } from './bottomnav/bottomnav.sample';
import { TabsSampleComponent } from './tabs/tabs.sample';
import { TimePickerSampleComponent } from './time-picker/time-picker.sample';
import { ToastSampleComponent } from './toast/toast.sample';
import { VirtualForSampleComponent } from './virtual-for-directive/virtual-for.sample';
import { GridCellEditingComponent } from './grid-cellEditing/grid-cellEditing.component';
import { GridSampleComponent } from './grid/grid.sample';
import { GridColumnMovingSampleComponent } from './grid-column-moving/grid-column-moving.sample';
import { GridColumnPinningSampleComponent } from './grid-column-pinning/grid-column-pinning.sample';
import { GridColumnResizingSampleComponent } from './grid-column-resizing/grid-column-resizing.sample';
import { GridGroupBySampleComponent } from './grid-groupby/grid-groupby.sample';
import { GridSummaryComponent } from './grid-summaries/grid-summaries.sample';
import { GridPerformanceSampleComponent } from './grid-performance/grid-performance.sample';
import { GridSelectionComponent } from './grid-selection/grid-selection.sample';
import { GridToolbarSampleComponent } from './grid-toolbar/grid-toolbar.sample';
import { GridVirtualizationSampleComponent } from './grid-remote-virtualization/grid-remote-virtualization.sample';
import { ButtonGroupSampleComponent } from './buttonGroup/buttonGroup.sample';
import { GridColumnGroupsSampleComponent } from './grid-column-groups/grid-column-groups.sample';
import { DropDownSampleComponent } from './drop-down/drop-down.sample';
import { ComboSampleComponent } from './combo/combo.sample';
import { OverlaySampleComponent } from './overlay/overlay.sample';
import { RadioSampleComponent } from './radio/radio.sample';
<<<<<<< HEAD
import { TooltipSampleComponent } from './tooltip/tooltip.sample';
=======
import { GridCellStylingSampleComponent } from './gird-cell-styling/grid-cell-styling.sample';
>>>>>>> 5777f534

const appRoutes = [
    {
        path: '',
        pathMatch: 'full',
        redirectTo: '/avatar'
    },
    {
        path: 'avatar',
        component: AvatartSampleComponent
    },
    {
        path: 'badge',
        component: BadgeSampleComponent
    },
    {
        path: 'buttons',
        component: ButtonSampleComponent
    },
    {
        path: 'calendar',
        component: CalendarSampleComponent
    },
    {
        path: 'card',
        component: CardSampleComponent
    },
    {
        path: 'carousel',
        component: CarouselSampleComponent
    },
    {
        path: 'combo',
        component: ComboSampleComponent
    },
    {
        path: 'expansionPanel',
        component: ExpansionPanelSampleComponent
    },
    {
        path: 'chip',
        component: ChipsSampleComponent
    },
    {
        path: 'datePicker',
        component: DatePickerSampleComponent
    },
    {
        path: 'dialog',
        component: DialogSampleComponent
    },
    {
        path: 'dropDown',
        component: DropDownSampleComponent
    },
    {
        path: 'drag-drop',
        component: DragDropSampleComponent
    },
    {
        path: 'icon',
        component: IconSampleComponent
    },
    {
        path: 'inputs',
        component: InputSampleComponent
    },
    {
        path: 'input-group',
        component: InputGroupSampleComponent
    },
    {
        path: 'layout',
        component: LayoutSampleComponent
    },
    {
        path: 'list',
        component: ListSampleComponent
    },
    {
        path: 'listPerformance',
        component: ListPerformanceSampleComponent
    },
    {
        path: 'mask',
        component: MaskSampleComponent
    },
    {
        path: 'navbar',
        component: NavbarSampleComponent
    },
    {
        path: 'navdrawer',
        component: NavdrawerSampleComponent
    },
    {
        path: 'overlay',
        component: OverlaySampleComponent
    },
    {
        path: 'progressbar',
        component: ProgressbarSampleComponent
    },
    {
        path: 'radio',
        component: RadioSampleComponent
    },
    {
        path: 'ripple',
        component: RippleSampleComponent
    },
    {
        path: 'slider',
        component: SliderSampleComponent
    },
    {
        path: 'snackbar',
        component: SnackbarSampleComponent
    },

    {
        path: 'colors',
        component: ColorsSampleComponent
    },
    {
        path: 'shadows',
        component: ShadowsSampleComponent
    },
    {
        path: 'typography',
        component: TypographySampleComponent
    },
    {
        path: 'bottom-navigation',
        component: BottomNavSampleComponent
    },
    {
        path: 'tabs',
        component: TabsSampleComponent
    },
    {
        path: 'timePicker',
        component: TimePickerSampleComponent
    },
    {
        path: 'toast',
        component: ToastSampleComponent
    },
    {
        path: 'virtualForDirective',
        component: VirtualForSampleComponent
    },
    {
        path: 'gridCellEditing',
        component: GridCellEditingComponent
    },
    {
        path: 'gridConditionalCellStyling',
        component: GridCellStylingSampleComponent
    },
    {
        path: 'grid',
        component: GridSampleComponent
    },
    {
        path: 'gridColumnMoving',
        component: GridColumnMovingSampleComponent
    },
    {
        path: 'gridColumnPinning',
        component: GridColumnPinningSampleComponent
    },
    {
        path: 'gridColumnResizing',
        component: GridColumnResizingSampleComponent
    },
    {
        path: 'gridSummary',
        component: GridSummaryComponent
    },
    {
        path: 'gridPerformance',
        component: GridPerformanceSampleComponent
    },
    {
        path: 'gridSelection',
        component: GridSelectionComponent
    },
    {
        path: 'gridToolbar',
        component: GridToolbarSampleComponent
    },
    {
        path: 'gridRemoteVirtualization',
        component: GridVirtualizationSampleComponent
    },
    {
        path: 'buttonGroup',
        component: ButtonGroupSampleComponent
    },
    {
        path: 'gridColumnGroups',
        component: GridColumnGroupsSampleComponent
    },
    {
        path: 'gridGroupBy',
        component: GridGroupBySampleComponent
    },
    {
        path: 'tooltip',
        component: TooltipSampleComponent
    }
];

export const routing = RouterModule.forRoot(appRoutes);<|MERGE_RESOLUTION|>--- conflicted
+++ resolved
@@ -48,11 +48,8 @@
 import { ComboSampleComponent } from './combo/combo.sample';
 import { OverlaySampleComponent } from './overlay/overlay.sample';
 import { RadioSampleComponent } from './radio/radio.sample';
-<<<<<<< HEAD
 import { TooltipSampleComponent } from './tooltip/tooltip.sample';
-=======
 import { GridCellStylingSampleComponent } from './gird-cell-styling/grid-cell-styling.sample';
->>>>>>> 5777f534
 
 const appRoutes = [
     {
