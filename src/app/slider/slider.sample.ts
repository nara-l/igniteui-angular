--- conflicted
+++ resolved
@@ -21,11 +21,7 @@
     private _upperValue: Date;
 
     public labelOrientaion = TickLabelsOrientation.horizontal;
-<<<<<<< HEAD
-    public ticksOrientation = TicksOrientation.mirror;
-=======
     public ticksOrientation = TicksOrientation.bottom;
->>>>>>> c36b2576
     public primaryTickLabels = true;
     public secondaryTickLabels = true;
     public sliderType: SliderType = SliderType.RANGE;
@@ -72,11 +68,7 @@
     public changeLabelOrientation() {
         if (this.labelOrientaion === TickLabelsOrientation.horizontal) {
             this.labelOrientaion = TickLabelsOrientation.toptobottom;
-<<<<<<< HEAD
-        } else if (this.labelOrientaion === TickLabelsOrientation.toptobottom) {
-=======
         } else if(this.labelOrientaion === TickLabelsOrientation.toptobottom) {
->>>>>>> c36b2576
             this.labelOrientaion = TickLabelsOrientation.bottomtotop;
         } else {
             this.labelOrientaion = TickLabelsOrientation.horizontal;
