--- conflicted
+++ resolved
@@ -1,127 +1,3 @@
-<<<<<<< HEAD
-<div class="sample-wrapper">
-    <app-page-header title="Time Picker">
-        Informs and requires a response from the user.
-    </app-page-header>
-    <section class="sample-content">
-        <article class="timepicker-column">
-            <h4 class="sample-title">Time Picker with Dropdown</h4>
-            <div class="sample-description">{{showDate(date)}}</div>
-            <div class="preview" style="width: 280px">
-                <igx-time-picker #tp (onValueChanged)="valueChanged($event)" [minValue]="'9:15:20 AM'" [maxValue]="'11:15:20 AM'"
-                    (onValidationFailed)="validationFailed($event)" [mode]="mode" [isSpinLoop]="isSpinLoop"
-                    [(ngModel)]="date" [itemsDelta]="itemsDelta" [format]="format">
-                    <label igxLabel>Custom label</label>
-                </igx-time-picker>
-            </div>
-        </article>
-        <article class="timepicker-column">
-            <h4 class="sample-title">Time Picker with Dropdown Hour Mode</h4>
-            <div class="sample-description">{{showDate(date1)}}</div>
-            <div class="sample-description">Mask: {{hourModeTimePicker.mask}}, Format: {{hourModeTimePicker.format}}</div>
-            <div class="preview" style="width: 280px">
-                <igx-time-picker #hourModeTimePicker [mode]="'dropdown'" [(ngModel)]="date1" [format]="'h tt'">
-                </igx-time-picker>
-            </div>
-        </article>
-        <article class="timepicker-column">
-            <h4 class="sample-title">Horizontal Time Picker</h4>
-            <p class="sample-description">AM/PM Time format</p>
-            <div class="preview">
-                <igx-time-picker format="h:mm tt"></igx-time-picker>
-            </div>
-        </article>
-        <article class="timepicker-column">
-            <h4 class="sample-title">Vertical Time Picker</h4>
-            <p class="sample-description">Vertical dialog</p>
-            <div class="preview">
-                <igx-time-picker [vertical]="true" format="h:mm tt"></igx-time-picker>
-            </div>
-        </article>
-        <article class="timepicker-column">
-            <h4 class="sample-title">24h Time Picker</h4>
-            <p class="sample-description">24h Time Format</p>
-            <div class="preview">
-                <igx-time-picker format="H:mm" [okButtonLabel]="''" [cancelButtonLabel]="''"></igx-time-picker>
-            </div>
-        </article>
-        <article class="timepicker-column">
-            <h4 class="sample-title">Templated Time Picker</h4>
-            <p class="sample-description">Time picker with templated input group</p>
-            <div class="preview">
-                <igx-time-picker #templatedTimePicker format="h:mm tt">
-                    <ng-template igxTimePickerTemplate let-openDialog="openDialog" let-value="value"
-                        let-displayTime="displayTime">
-                        <igx-input-group (click)="openDialog()">
-                            <label igxLabel>Time</label>
-                            <input igxInput [value]="displayTime" />
-                        </igx-input-group>
-                        <label>{{value}}</label>
-                    </ng-template>
-                </igx-time-picker>
-            </div>
-        </article>
-        <article class="timepicker-column">
-            <h4 class="sample-title">Templated Time Picker</h4>
-            <p class="sample-description">Time picker with required input group</p>
-            <div class="preview">
-                <igx-time-picker #templatedTimePicker [value]="today">
-                    <ng-template igxTimePickerTemplate
-                                 let-openDialog="openDialog"
-                                 let-value="value">
-                        <igx-input-group [suppressInputAutofocus]="true">
-                            <label igxLabel>Required</label>
-                            <igx-prefix (click)="openDialog()">
-                                <igx-icon>access_time</igx-icon>
-                            </igx-prefix>
-                            <input igxInput [value]="showDate(value)" [required]="isRequired"/>
-                            <igx-suffix igxRipple (click)="change()">
-                                <igx-icon fontSet="material">star</igx-icon>
-                            </igx-suffix>
-                        </igx-input-group>
-                    </ng-template>
-                </igx-time-picker>
-            </div>
-        </article>
-        <article class="timepicker-column">
-            <h4 class="sample-title">Templated Time Picker</h4>
-            <p class="sample-description">Time picker with dropdown mode</p>
-            <div class="preview">
-                <igx-time-picker [value]="today" [okButtonLabel]="''" [cancelButtonLabel]="''" format="HH:mm" mode="dropdown">
-                    <ng-template igxTimePickerTemplate let-openDialog="openDialog" let-value="value" let-displayTime="displayTime">
-                        <igx-input-group>
-                            <input #dropDownTarget igxInput [value]="displayTime" (blur)="onBlur(dropDownTarget.value, value)"/>
-                            <igx-suffix>
-                                <igx-icon (click)="openDialog(dropDownTarget)">access_time</igx-icon>
-                            </igx-suffix>
-                        </igx-input-group>
-                    </ng-template>
-                </igx-time-picker>
-            </div>
-        </article>
-        <article class="timepicker-column">
-            <h4 class="sample-title">Templated Time Picker</h4>
-            <p class="sample-description">Time picker with dropdown mode + overlay settings + custom buttons</p>
-            <div class="preview">
-                <igx-time-picker #picker [value]="val" [overlaySettings]="myOverlaySettings" format="HH:mm:ss" [mode]="'dropdown'">
-                    <ng-template igxTimePickerTemplate let-openDialog="openDialog" let-value="value" let-displayValue="displayValue">
-                        <igx-input-group>
-                            <input #target igxInput [value]="displayValue" (blur)="onBlur(target.value, value)"/>
-                            <igx-suffix>
-                                <igx-icon (click)="openDialog(target)">access_time</igx-icon>
-                            </igx-suffix>
-                        </igx-input-group>
-                    </ng-template>
-                    <ng-template igxTimePickerActions>
-                        <div class="action-buttons">
-                            <button igxButton="flat" (click)="selectToday(picker)">Today</button>
-                        </div>
-                    </ng-template>
-                </igx-time-picker>
-            </div>
-        </article>
-    </section>
-=======
 <div class="columns-container">
     <article class="timepicker-column">
         <h4 class="sample-title">Time Picker with Dropdown</h4>
@@ -130,6 +6,7 @@
             <igx-time-picker #tp (onValueChanged)="valueChanged($event)" [minValue]="'9:15:20 AM'" [maxValue]="'11:15:20 AM'"
                 (onValidationFailed)="validationFailed($event)" [mode]="mode" [isSpinLoop]="isSpinLoop"
                 [(ngModel)]="date" [itemsDelta]="itemsDelta" [format]="format">
+                <label igxLabel>Custom label</label>
             </igx-time-picker>
         </div>
     </article>
@@ -240,5 +117,4 @@
             </igx-time-picker>
         </div>
     </article>
->>>>>>> 24755396
 </div>