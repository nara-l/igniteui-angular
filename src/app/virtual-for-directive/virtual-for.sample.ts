--- conflicted
+++ resolved
@@ -1,10 +1,4 @@
-<<<<<<< HEAD
-import { Component, ElementRef, ViewChild, Injectable, OnInit, AfterViewInit, ViewEncapsulation } from '@angular/core';
-import { BehaviorSubject, Observable } from 'rxjs';
-import { map } from 'rxjs/operators';
-=======
 import { Component, ViewChild, OnInit, AfterViewInit, ViewEncapsulation } from '@angular/core';
->>>>>>> e5617b19
 import { IgxForOfDirective } from 'igniteui-angular';
 import { RemoteService } from '../shared/remote.service';
 
@@ -202,7 +196,7 @@
         if (this.itemSize === '50px') {
             this.itemSize = '100px';
         } else {
-            this.itemSize = "50px";
+            this.itemSize = '50px';
         }
 
     }
