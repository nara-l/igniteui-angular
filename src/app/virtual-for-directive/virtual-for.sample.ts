<<<<<<< HEAD
import { Component, ElementRef, ViewChild, Injectable, OnInit, AfterViewInit, ViewEncapsulation } from '@angular/core';
import { BehaviorSubject, Observable } from 'rxjs';
import { map } from 'rxjs/operators';
=======
import { Component, ViewChild, OnInit, AfterViewInit, ViewEncapsulation } from '@angular/core';
>>>>>>> d895ceef
import { IgxForOfDirective } from 'igniteui-angular';
import { RemoteService } from '../shared/remote.service';


@Component({
    selector: 'app-virt-for-sample',
    templateUrl: 'virtual-for.sample.html',
    styleUrls: ['virtual-for.sample.css'],
    encapsulation: ViewEncapsulation.None
})
export class VirtualForSampleComponent implements OnInit, AfterViewInit {
    search1: string;
    data = [];
    remoteData: any;
    options = {};
    prevRequest: any;
    itemSize = '100px';
    @ViewChild('virtDirVertical', { read: IgxForOfDirective, static: true })
    virtDirVertical: IgxForOfDirective<any>;

    @ViewChild('virtDirHorizontal', { read: IgxForOfDirective, static: true })
    virtDirHorizontal: IgxForOfDirective<any>;

    @ViewChild('virtDirRemote', { read: IgxForOfDirective, static: true })
    virtDirRemote: IgxForOfDirective<any>;

    @ViewChild('virtDirVariableVertical', { read: IgxForOfDirective, static: true })
    virtDirVariableVertical: IgxForOfDirective<any>;

    constructor(private remoteService: RemoteService) {
        this.remoteService.urlBuilder = (dataState) => {
            let qS = `?`;
            let requiredChunkSize;

            if (dataState) {
                const skip = dataState.startIndex;
                requiredChunkSize = dataState.chunkSize === 0 ? 10 : dataState.chunkSize;
                const top = requiredChunkSize;
                qS += `$skip=${skip}&$top=${top}&$count=true`;
            }
            return `${this.remoteService.url}${qS}`;
        };
     }

    ngOnInit(): void {
        this.remoteData = this.remoteService.remoteData;
        const data = [{
            key: 1,
            avatar: 'assets/images/avatar/1.jpg',
            favorite: true,
            link: '#',
            phone: '770-504-2217',
            text: 'Terrance Orta',
            height: 100
        }, {
            key: 2,
            avatar: 'assets/images/avatar/2.jpg',
            favorite: false,
            link: '#',
            phone: '423-676-2869',
            text: 'Richard Mahoney',
            height: 200
        }, {
            key: 3,
            avatar: 'assets/images/avatar/3.jpg',
            favorite: false,
            link: '#',
            phone: '859-496-2817',
            text: 'Donna Price',
            height: 300
        }, {
            key: 4,
            avatar: 'assets/images/avatar/4.jpg',
            favorite: false,
            link: '#',
            phone: '901-747-3428',
            text: 'Lisa Landers',
            height: 200
        }, {
            key: 5,
            avatar: 'assets/images/avatar/12.jpg',
            favorite: true,
            link: '#',
            phone: '573-394-9254',
            text: 'Dorothy H. Spencer',
            height: 200
        }, {
            key: 6,
            avatar: 'assets/images/avatar/13.jpg',
            favorite: false,
            link: '#',
            phone: '323-668-1482',
            text: 'Stephanie May',
            height: 100
        }, {
            key: 7,
            avatar: 'assets/images/avatar/14.jpg',
            favorite: false,
            link: '#',
            phone: '401-661-3742',
            text: 'Marianne Taylor',
            height: 100
        }, {
            key: 8,
            avatar: 'assets/images/avatar/15.jpg',
            favorite: true,
            link: '#',
            phone: '662-374-2920',
            text: 'Tammie Alvarez',
            height: 300
        }, {
            key: 9,
            avatar: 'assets/images/avatar/16.jpg',
            favorite: true,
            link: '#',
            phone: '240-455-2267',
            text: 'Charlotte Flores',
            height: 200
        }, {
            key: 10,
            avatar: 'assets/images/avatar/17.jpg',
            favorite: false,
            link: '#',
            phone: '724-742-0979',
            text: 'Ward Riley',
            height: 100
        }];
        for (let i = 10; i < 1e5; i++) {
            const obj = Object.assign({}, data[i % 10]);
            obj['key'] = i;
            data.push(obj);
        }
        this.data = data;
    }

    ngAfterViewInit() {
        this.remoteService.getData(this.virtDirRemote.state, (data) => {
            this.virtDirRemote.totalItemCount = data['@odata.count'];
        });
    }
    chunkLoading(evt) {
        if (this.prevRequest) {
            this.prevRequest.unsubscribe();
        }
        this.prevRequest = this.remoteService.getData(evt, () => {
            this.virtDirRemote.cdr.detectChanges();
        });
    }
    scrNextRow() {
        this.virtDirVertical.scrollNext();
    }
    scrPrevRow() {
        this.virtDirVertical.scrollPrev();
    }
    scrNextPage() {
        this.virtDirVertical.scrollNextPage();
    }
    scrPrevPage() {
        this.virtDirVertical.scrollPrevPage();
    }
    scrScrollTo(index) {
        this.virtDirVertical.scrollTo(parseInt(index, 10));
    }
    scrNextCol() {
        this.virtDirHorizontal.scrollNext();
    }
    scrPrevCol() {
        this.virtDirHorizontal.scrollPrev();
    }
    scrNextHorizontalPage() {
        this.virtDirHorizontal.scrollNextPage();
    }
    scrPrevHorizontalPage() {
        this.virtDirHorizontal.scrollPrevPage();
    }

    horizontalVisibleItemCount() {
        const count = this.virtDirHorizontal.getItemCountInView();
        console.log(count);
    }
    verticalVisibleItemCount() {
        const count = this.virtDirVertical.getItemCountInView();
        console.log(count);
    }

    scrHorizontalScrollTo(index) {
        this.virtDirHorizontal.scrollTo(index);
    }

    trackByKey(index, item) {
        return item.key;
    }

    changeItemSize() {
        if (this.itemSize === '50px') {
            this.itemSize = '100px';
        } else {
            this.itemSize = '50px';
        }
<<<<<<< HEAD

=======
>>>>>>> d895ceef
    }
}<|MERGE_RESOLUTION|>--- conflicted
+++ resolved
@@ -1,10 +1,4 @@
-<<<<<<< HEAD
-import { Component, ElementRef, ViewChild, Injectable, OnInit, AfterViewInit, ViewEncapsulation } from '@angular/core';
-import { BehaviorSubject, Observable } from 'rxjs';
-import { map } from 'rxjs/operators';
-=======
 import { Component, ViewChild, OnInit, AfterViewInit, ViewEncapsulation } from '@angular/core';
->>>>>>> d895ceef
 import { IgxForOfDirective } from 'igniteui-angular';
 import { RemoteService } from '../shared/remote.service';
 
@@ -204,9 +198,5 @@
         } else {
             this.itemSize = '50px';
         }
-<<<<<<< HEAD
-
-=======
->>>>>>> d895ceef
     }
 }