--- conflicted
+++ resolved
@@ -1,67 +1,62 @@
 import { CommonModule } from "@angular/common";
-<<<<<<< HEAD
-import { AfterViewInit, ChangeDetectorRef, Component, ElementRef, EventEmitter, forwardRef, Inject, Input, NgModule, Output, QueryList, Renderer2, ViewChildren } from "@angular/core";
-import { IgxRippleModule } from "../../src/directives/ripple.directive";
+import { AfterViewInit,
+        ChangeDetectorRef,
+        Component,
+        ElementRef,
+        EventEmitter,
+        forwardRef,
+        Inject, Input, NgModule, Output, QueryList, Renderer2, ViewChildren } from "@angular/core";
 import { IgxButton, IgxButtonModule } from "../button/button.directive";
-=======
 import { IgxRippleModule } from "../directives/ripple.directive";
-import { IgxButtonModule, IgxButton } from "../button/button.directive";
->>>>>>> efc7430d
 
 export enum ButtonGroupAlignment { horizontal, vertical }
 
 // ====================== BUTTON GROUP ================================
 // The `<igx-buttonGroup>` component is a  container for buttons
 @Component({
+    moduleId: module.id, // commonJS standard
     selector: "igx-buttongroup",
-    moduleId: module.id, // commonJS standard
     templateUrl: "buttongroup-content.component.html"
 })
 
 export class IgxButtonGroup implements AfterViewInit {
-    @ViewChildren(IgxButton) buttons: QueryList<IgxButtonGroup>;
+    @ViewChildren(IgxButton) public buttons: QueryList<IgxButtonGroup>;
     @Input() set itemContentCssClass(value: string){
         this._itemContentCssClass = value || this._itemContentCssClass;
     }
     get itemContentCssClass(): string {
         return this._itemContentCssClass;
     }
-    @Input() multiSelection: boolean = false;
-    @Input() values: any;
-    @Input() disabled: boolean = false;
+    @Input() public multiSelection: boolean = false;
+    @Input() public values: any;
+    @Input() public disabled: boolean = false;
+
+    public selectedIndexes: number[] = [];
+
     @Input() set alignment(value: ButtonGroupAlignment) {
-        this._isVertical = value == ButtonGroupAlignment.vertical;
+        this._isVertical = value === ButtonGroupAlignment.vertical;
     }
     get alignment(): ButtonGroupAlignment {
         return this._isVertical ? ButtonGroupAlignment.vertical : ButtonGroupAlignment.horizontal;
     }
 
-    private _isVertical: Boolean;
+    @Output() public onSelect = new EventEmitter();
+    @Output() public onUnselect = new EventEmitter();
+
+    private _isVertical: boolean;
     private _itemContentCssClass: string;
-    public selectedIndexes: number[] = [];
-
-    @Output() onSelect = new EventEmitter();
-    @Output() onUnselect = new EventEmitter();
 
     constructor(private _el: ElementRef, private _renderer: Renderer2, cdr: ChangeDetectorRef) {
     }
 
-    _clickHandler(event, i) {
-        if (this.selectedIndexes.indexOf(i) != -1) {
-            this.deselectButton(i);
-        } else {
-            this.selectButton(i);
-        }
-    }
-
     get selectedButtons(): IgxButtonGroup[] {
         return this.buttons.filter((b, i) => {
-            return this.selectedIndexes.indexOf(i) != -1;
+            return this.selectedIndexes.indexOf(i) !== -1;
         });
 
     }
 
-    selectButton(index: number) {
+    public selectButton(index: number) {
         if (this.buttons.toArray()[index]._el.nativeElement.getAttribute("data-togglable") === "false"
         || this.buttons.toArray()[index]._el.nativeElement.classList.contains("igx-button--disabled")) {
             return;
@@ -75,14 +70,14 @@
         // deselect other buttons if multiSelection is not enabled
         if (!this.multiSelection && this.selectedIndexes.length > 0) {
             this.buttons.forEach((b, i) => {
-                if (i != index && this.selectedIndexes.indexOf(i) != -1) {
+                if (i !== index && this.selectedIndexes.indexOf(i) !== -1) {
                     this.deselectButton(i);
                 }
             });
         }
     }
 
-    deselectButton(index: number) {
+    public deselectButton(index: number) {
         if (this.buttons.toArray()[index]._el.nativeElement.getAttribute("data-togglable") === "false"
         || this.buttons.toArray()[index]._el.nativeElement.classList.contains("igx-button--disabled")) {
             return;
@@ -94,7 +89,7 @@
         this.values[index].selected = false;
     }
 
-    ngAfterViewInit() {
+    public ngAfterViewInit() {
         // initial selection
         setTimeout(() => {
             this.buttons.forEach((button, index) => {
@@ -104,12 +99,20 @@
             });
         }, 0);
     }
+
+    private _clickHandler(event, i) {
+        if (this.selectedIndexes.indexOf(i) !== -1) {
+            this.deselectButton(i);
+        } else {
+            this.selectButton(i);
+        }
+    }
 }
 
 @NgModule({
     declarations: [IgxButtonGroup, IgxButtonGroup],
-    imports: [IgxButtonModule, CommonModule, IgxRippleModule],
-    exports: [IgxButtonGroup]
+    exports: [IgxButtonGroup],
+    imports: [IgxButtonModule, CommonModule, IgxRippleModule]
 })
 
 export class IgxButtonGroupModule {
