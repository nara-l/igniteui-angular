import { transition, trigger, useAnimation } from "@angular/animations";
import {
    Component,
    ContentChild,
    EventEmitter,
    forwardRef,
    HostBinding,
    HostListener,
    Input,
    OnInit,
    Output,
    QueryList,
    TemplateRef,
    ViewChildren
} from "@angular/core";
import { ControlValueAccessor, NG_VALUE_ACCESSOR } from "@angular/forms";
import { HAMMER_GESTURE_CONFIG, HammerGestureConfig } from "@angular/platform-browser";
import { fadeIn, scaleInCenter, slideInLeft, slideInRight } from "../animations/main";
import { Calendar, ICalendarDate, range, weekDay, WEEKDAYS } from "./calendar";
import {
    IgxCalendarDateDirective,
    IgxCalendarHeaderTemplateDirective,
    IgxCalendarSubheaderTemplateDirective
} from "./calendar.directives";

export enum CalendarView {
    DEFAULT,
    YEAR,
    DECADE
}

export enum CalendarSelection {
    SINGLE = "single",
    MULTI = "multi",
    RANGE = "range"
}

export class CalendarHammerConfig extends HammerGestureConfig {
    public overrides = {
        pan: { direction: Hammer.DIRECTION_VERTICAL, threshold: 1 }
    };
}

/**
 * The IgxCalendarComponent provides a way to manipulate dates.
 *
 * ```html
 *  <igx-calendar></igx-calendar>
 * ```
 */
@Component({
    animations: [
        trigger("animateView", [
            transition("void => 0", useAnimation(fadeIn)),
            transition("void => *", useAnimation(scaleInCenter, {
                params: {
                    duration: ".2s",
                    fromScale: .9
                }
            }))
        ]),
        trigger("animateChange", [
            transition("* => prev", useAnimation(slideInLeft, {
                params: {
                    fromPosition: "translateX(-30%)"
                }
            })),
            transition("* => next", useAnimation(slideInRight, {
                params: {
                    fromPosition: "translateX(30%)"
                }
            }))
        ])
    ],
    providers: [
            {
                multi: true,
                provide: NG_VALUE_ACCESSOR,
                useExisting: IgxCalendarComponent
            },
            {
                provide: HAMMER_GESTURE_CONFIG,
                useClass: CalendarHammerConfig
            }
        ],
    selector: "igx-calendar",
<<<<<<< HEAD
    styleUrls: ["./calendar.component.scss"],
    templateUrl: "./calendar.component.html"
=======
    templateUrl: "calendar.component.html"
>>>>>>> 76c32283
})
export class IgxCalendarComponent implements OnInit, ControlValueAccessor {

    /**
     * An `@Input` property incidcating the start of the week.
     * Defaults to Sunday.
     */
    @Input()
    public get weekStart(): WEEKDAYS | number {
        return this.calendarModel.firstWeekDay;
    }

    public set weekStart(value: WEEKDAYS | number) {
        this.calendarModel.firstWeekDay = value;
    }

    /**
     * An `@Input` property indicating the locale of the calendar.
     * Expects a valid BCP 47 language tag.
     */
    @Input()
    public locale = "en-EN";

    /**
     * An @Input property controlling the selection mechanism of the calendar.
     * Allowed values are `single`, `multi` and `range`. Defaults to `single`.
     * Providing and invalid value will throw an error.
     *
     * Changing the type of selection in the calendar resets the currently
     * selected values if any.
     */
    @Input()
    public get selection(): string {
        return this._selection;
    }

    public set selection(value: string) {
        switch (value) {
            case "single":
                this.selectedDates = null;
                break;
            case "multi":
            case "range":
                this.selectedDates = [];
                break;
            default:
                throw new Error("Invalid selection value");
        }
        this._onChangeCallback(this.selectedDates);
        this._rangeStarted = false;
        this._selection = value;
    }

    /**
     * An @Input property controlling the
     */
    @Input()
    public get viewDate(): Date {
        return this._viewDate;
    }

    public set viewDate(value: Date) {
        this._viewDate = new Date(value);
    }

    /**
     * Gets and sets the selected date(s) of the calendar.
     *
     * When the calendar selection is set to `single`, it accepts/returns
     * a single `Date` object.
     * Otherwise it is an array of `Date` objects.
     */
    @Input()
    public get value(): Date | Date[] {
        return this.selectedDates;
    }

    public set value(value: Date | Date[]) {
        this.selectDate(value);
    }

    /**
     * An @Input property which controls the formatting of the date components to use in
     * formatted output.
     */
    @Input()
    public formatOptions = {
        day: "numeric",
        month: "short",
        weekday: "short",
        year: "numeric"
    };

    /**
     * An @Input property controlling whether the date components should be rendered in the appropriate view,
     * using the locale formatting if any,
     * where `day` is the default view, `month` is the month view and `year` is the year view.
     */
    @Input()
    public formatViews = {
        day: false,
        month: true,
        year: false
    };

    /**
     * An @Input property controlling the layout of the calendar.
     * When `vertical` is set to `true` the calendar header will be displayed on the side of
     * the calendar body, otherwise it will be above (default).
     */
    @Input()
    public vertical = false;

    @Output()
    public onSelection = new EventEmitter<Date | Date[]>();

    /**
     * @hidden
     */
    @ViewChildren(forwardRef(() => IgxCalendarDateDirective), { read: IgxCalendarDateDirective })
    public dates: QueryList<IgxCalendarDateDirective>;

    /**
     * The default `tabindex` attribute for the component.
     *
     * @hidden
     */
    @HostBinding("attr.tabindex")
    public tabindex = 0;

    /**
     * The default aria role attribute for the component.
     *
     * @hidden
     */
    @HostBinding("attr.role")
    public role = "grid";

    /**
     * The default aria lebelled by attribute for the component.
     *
     * @hidden
     */
    @HostBinding("attr.aria-labelledby")
    public ariaLabelledBy = "calendar";

    /**
     * The default css class applied to the component.
     *
     * @hidden
     */
    @HostBinding("class")
    get styleClass(): string {
        if (this.vertical) {
            return "igx-calendar--vertical";
        }
        return "igx-calendar";
    }

    /**
     * Returns an array of date objects which are then used to
     * properly render the month names.
     *
     * Used in the template of the component
     *
     * @hidden
     */
    get months(): Date[] {
        let start = new Date(this._viewDate.getFullYear(), 0, 1);
        const result = [];

        for (let i = 0; i < 12; i++) {
            result.push(start);
            start = this.calendarModel.timedelta(start, "month", 1);
        }

        return result;
    }

    /**
     * Returns an array of date objects which are then used to properly
     * render the years.
     *
     * Used in the template of the component.
     *
     * @hidden
     */
    get decade(): number[] {
        const result = [];
        const start = this._viewDate.getFullYear() - 3;
        const end = this._viewDate.getFullYear() + 4;

        for (const year of range(start, end)) {
            result.push(new Date(year, this._viewDate.getMonth(), this._viewDate.getDate()));
        }

        return result;
    }

    get isDefaultView(): boolean {
        return this._activeView === CalendarView.DEFAULT;
    }

    get isYearView(): boolean {
        return this._activeView === CalendarView.YEAR;
    }

    get isDecadeView(): boolean {
        return this._activeView === CalendarView.DECADE;
    }

    /**
     * Returns the current active view of the calendar.
     */
    get activeView(): CalendarView {
        return this._activeView;
    }

    /**
     * @hidden
     */
    get monthAction(): string {
        return this._monthAction;
    }

    get headerTemplate(): any {
        if (this.headerTemplateDirective) {
            return this.headerTemplateDirective.template;
        }
        return null;
    }

    set headerTemplate(directive: any) {
        this.headerTemplateDirective = directive;
    }

    get subheaderTemplate(): any {
        if (this.subheaderTemplateDirective) {
            return this.subheaderTemplateDirective.template;
        }
        return null;
    }

    set subheaderTemplate(directive: any) {
        this.subheaderTemplateDirective = directive;
    }

    /**
     * Returns the context for the template marked with the `igxCalendarHeader` directive.
     *
     */
    get headerContext() {
        const date: Date = this.headerDate;
        return this.generateContext(date);
    }

    /**
     * Returns the context for the template marked with either `igxCalendarSubHeaderMonth`
     * or `igxCalendarSubHeaderYear` directive.
     */
    get context() {
        const date: Date = this._viewDate;
        return this.generateContext(date);
    }

    /**
     * @hidden
     */
    get headerDate(): Date {
        return this.selectedDates ? this.selectedDates : new Date();
    }

    /**
     * @hidden
     */
    @ContentChild(forwardRef(() => IgxCalendarHeaderTemplateDirective), { read: IgxCalendarHeaderTemplateDirective })
    private headerTemplateDirective: IgxCalendarHeaderTemplateDirective;

    /**
     * @hidden
     */
    // tslint:disable-next-line:max-line-length
    @ContentChild(forwardRef(() => IgxCalendarSubheaderTemplateDirective), { read: IgxCalendarSubheaderTemplateDirective })
    private subheaderTemplateDirective: IgxCalendarSubheaderTemplateDirective;

    private _viewDate: Date;
    private calendarModel: Calendar;
    private _activeView = CalendarView.DEFAULT;
    private selectedDates;
    private _selection: CalendarSelection | string = CalendarSelection.SINGLE;
    private _rangeStarted = false;
    private _monthAction = "";

    /**
     * @hidden
     */
    constructor() {
        this.calendarModel = new Calendar();
    }

    /**
     * @hidden
     */
    public ngOnInit() {
        const today = new Date();

        this.calendarModel.firstWeekDay = this.weekStart;
        this._viewDate = this._viewDate ? this._viewDate : today;
    }

    /**
     * @hidden
     */
    public registerOnChange(fn: (v: Date) => void) {
        this._onChangeCallback = fn;
    }

    /**
     * @hidden
     */
    public registerOnTouched(fn: () => void) {
        this._onTouchedCallback = fn;
    }

    /**
     * @hidden
     */
    public writeValue(value: Date | Date[]) {
        this.selectedDates = value;
    }

    /**
     * Returns the locale representation of the month in the month view if enabled,
     * otherwise returns the default `Date.getMonth()` value.
     *
     * @hidden
     */
    public formattedMonth(value: Date): string {
        if (this.formatViews.month) {
            return value.toLocaleString(this.locale, { month: this.formatOptions.month });
        }
        return `${value.getMonth()}`;
    }

    /**
     * Returns the locale representation of the date in the default view if enabled,
     * otherwise returns the default `Date.getDate()` value.
     *
     * @hidden
     */
    public formattedDate(value: Date): string {
        if (this.formatViews.day) {
            return value.toLocaleString(this.locale, { day: this.formatOptions.day });
        }
        return `${value.getDate()}`;
    }

    /**
     * Returns the locale representation of the year in the year view if enabled,
     * otherwise returns the default `Date.getFullYear()` value.
     *
     * @hidden
     */
    public formattedYear(value: Date): string {
        if (this.formatViews.year) {
            return value.toLocaleString(this.locale, { year: this.formatOptions.year });
        }
        return `${value.getFullYear()}`;
    }

    /**
     * @hidden
     */
    public isCurrentMonth(value: Date): boolean {
        return this.viewDate.getMonth() === value.getMonth();
    }

    /**
     * @hidden
     */
    public isCurrentYear(value: Date): boolean {
        return this.viewDate.getFullYear() === value.getFullYear();
    }

    /**
     * @hidden
     */
    public previousMonth() {
        this._viewDate = this.calendarModel.timedelta(this._viewDate, "month", -1);
        this._monthAction = "prev";
    }

    /**
     * @hidden
     */
    public nextMonth() {
        this._viewDate = this.calendarModel.timedelta(this._viewDate, "month", 1);
        this._monthAction = "next";
    }

    /**
     * @hidden
     */
    public previousYear() {
        this._viewDate = this.calendarModel.timedelta(this._viewDate, "year", -1);
    }

    /**
     * @hidden
     */
    public nextYear() {
        this._viewDate = this.calendarModel.timedelta(this._viewDate, "year", 1);
    }

    /**
     * @hidden
     */
    public getFormattedDate(): { weekday: string, monthday: string } {

        const date = this.headerDate;

        return {
            monthday: date.toLocaleString(
                this.locale, { month: this.formatOptions.month, day: this.formatOptions.day }),
            weekday: date.toLocaleString(this.locale, { weekday: this.formatOptions.weekday })
        };
    }

    /**
     * @hidden
     */
    public childClicked(instance: ICalendarDate) {
        if (instance.isPrevMonth) {
            this.previousMonth();
        }

        if (instance.isNextMonth) {
            this.nextMonth();
        }

        this.selectDate(instance.date);
        this.onSelection.emit(this.selectedDates);
    }

    /**
     * Performs date selection through the API of the calendar component.
     * Does not trigger `onSelection` event.
     */
    public selectDate(value: Date | Date[]) {
        switch (this.selection) {
            case "single":
                this.selectSingle(value as Date);
                break;
            case "multi":
                this.selectMultiple(value);
                break;
            case "range":
                this.selectRange(value);
                break;
        }
    }

    /**
     * @hidden
     */
    public generateWeekHeader(): string[] {
        const dayNames = [];
        const rv = this.calendarModel.monthdatescalendar(this.viewDate.getFullYear(), this.viewDate.getMonth())[0];
        for (const day of rv) {
            dayNames.push(day.date.toLocaleString(this.locale, { weekday: this.formatOptions.weekday }));
        }

        return dayNames;
    }

    /**
     * @hidden
     */
    public get getCalendarMonth(): ICalendarDate[][] {
        return this.calendarModel.monthdatescalendar(this.viewDate.getFullYear(), this.viewDate.getMonth(), true);
    }

    /**
     * @hidden
     */
    public changeYear(event: Date) {
        this._viewDate = new Date(event.getFullYear(), this._viewDate.getMonth(), 1, 0, 0, 0);
        this._activeView = CalendarView.DEFAULT;
    }

    /**
     * @hidden
     */
    public changeMonth(event: Date) {
        this._viewDate = new Date(this._viewDate.getFullYear(), event.getMonth(), 1, 0, 0, 0);
        this._activeView = CalendarView.DEFAULT;
    }

    /**
     * @hidden
     */
    public activeViewYear(): void {
        this._activeView = CalendarView.YEAR;
    }

    /**
     * @hidden
     */
    public activeViewDecade(): void {
        this._activeView = CalendarView.DECADE;
    }

    /**
     * @hidden
     */
    public onScroll(event) {
        event.preventDefault();
        event.stopPropagation();

        const delta = event.deltaY < 0 ? 1 : -1;
        this.generateYearRange(delta);
    }

    /**
     * @hidden
     */
    public onPan(event) {
        const delta = event.deltaY < 0 ? 1 : -1;
        this.generateYearRange(delta);
    }

    /**
     * @hidden
     */
    @HostListener("keydown.pageup", ["$event"])
    public onKeydownPageUp(event: KeyboardEvent) {
        event.preventDefault();
        this.previousMonth();
    }

    /**
     * @hidden
     */
    @HostListener("keydown.pagedown", ["$event"])
    public onKeydownPageDown(event: KeyboardEvent) {
        event.preventDefault();
        this.nextMonth();
    }

    /**
     * @hidden
     */
    @HostListener("keydown.shift.pageup", ["$event"])
    public onKeydownShiftPageUp(event: KeyboardEvent) {
        event.preventDefault();
        this.previousYear();
    }

    /**
     * @hidden
     */
    @HostListener("keydown.shift.pagedown", ["$event"])
    public onKeydownShiftPageDown(event: KeyboardEvent) {
        event.preventDefault();
        this.nextYear();
    }

    /**
     * @hidden
     */
    @HostListener("keydown.arrowup", ["$event"])
    public onKeydownArrowUp(event: KeyboardEvent) {
        event.preventDefault();

        const node = this.dates.find((date) => date.nativeElement === event.target);
        const index = this.dates.toArray().indexOf(node);
        if (node && index > -1 && index - 7 > -1) {
            this.dates.toArray()[index - 7].nativeElement.focus();
        }
    }

    /**
     * @hidden
     */
    @HostListener("keydown.arrowdown", ["$event"])
    public onKeydownArrowDown(event: KeyboardEvent) {
        event.preventDefault();

        const node = this.dates.find((date) => date.nativeElement === event.target);
        const index = this.dates.toArray().indexOf(node);
        if (node && index > -1 && index + 7 < this.dates.length) {
            this.dates.toArray()[index + 7].nativeElement.focus();
        }
    }

    /**
     * @hidden
     */
    @HostListener("keydown.arrowleft", ["$event"])
    public onKeydownArrowLeft(event: KeyboardEvent) {
        event.preventDefault();

        const node = this.dates.find((date) => date.nativeElement === event.target);
        const index = this.dates.toArray().indexOf(node);
        if (node && index > -1 && index > 0) {
            this.dates.toArray()[index - 1].nativeElement.focus();
        }
    }

    /**
     * @hidden
     */
    @HostListener("keydown.arrowright", ["$event"])
    public onKeydownArrowRight(event: KeyboardEvent) {
        event.preventDefault();

        const node = this.dates.find((date) => date.nativeElement === event.target);
        const index = this.dates.toArray().indexOf(node);
        if (node && index > -1 && index < this.dates.length - 1) {
            this.dates.toArray()[index + 1].nativeElement.focus();
        }
    }

    /**
     * @hidden
     */
    @HostListener("keydown.home", ["$event"])
    public onKeydownHome(event: KeyboardEvent) {
        event.preventDefault();

        this.dates
            .filter((date) => date.isCurrentMonth)
            .shift().nativeElement.focus();
    }

    /**
     * @hidden
     */
    @HostListener("keydown.end", ["$event"])
    public onKeydownEnd(event: KeyboardEvent) {
        event.preventDefault();

        this.dates
            .filter((date) => date.isCurrentMonth)
            .pop().nativeElement.focus();
    }

    /**
     * @hidden
     */
    public dateTracker(index, item): string {
        return `${item.date.getMonth()}--${item.date.getDate()}`;
    }

    /**
     * @hidden
     */
    public rowTracker(index, item): string {
        return `${item[index].date.getMonth()}${item[index].date.getDate()}`;
    }

    /**
     * Performs a single selection.
     */
    private selectSingle(value: Date) {
        this.selectedDates = value;
        this._onChangeCallback(this.selectedDates);
    }

    /**
     * Performs a multiple selection
     */
    private selectMultiple(value: Date | Date[]) {
        if (Array.isArray(value)) {
            this.selectedDates = this.selectedDates.concat(value);
        } else {
            if (this.selectedDates.every((date: Date) => date.toDateString() !== value.toDateString())) {
                this.selectedDates.push(value);
            } else {
                this.selectedDates = this.selectedDates.filter(
                    (date: Date) => date.toDateString() !== value.toDateString()
                );
            }
        }

        this._onChangeCallback(this.selectedDates);
    }

    private selectRange(value: Date | Date[]) {
        let start: Date;
        let end: Date;

        if (Array.isArray(value)) {
            this._rangeStarted = false;
            value.sort((a: Date, b: Date) => a.valueOf() - b.valueOf());
            start = value.shift();
            end = value.pop();
            this.selectedDates = [start];

            this.selectedDates = [start, ...this.generateDateRange(start, end)];

        } else {
            if (!this._rangeStarted) {
                this._rangeStarted = true;
                this.selectedDates = [value];
            } else {
                this._rangeStarted = false;

                if (this.selectedDates[0].toDateString() === value.toDateString()) {
                    this.selectedDates = [];
                    this._onChangeCallback(this.selectedDates);
                    return;
                }

                this.selectedDates.push(value);
                this.selectedDates.sort((a: Date, b: Date) => a.valueOf() - b.valueOf());

                start = this.selectedDates.shift();
                end = this.selectedDates.pop();
                this.selectedDates = [start, ...this.generateDateRange(start, end)];
            }
        }
        this._onChangeCallback(this.selectedDates);
    }

    /**
     * Helper method building and returning the context object inside
     * the calendar templates.
     */
    private generateContext(value: Date) {
        const formatObject = {
            monthView: () => this.activeViewYear(),
            yearView: () => this.activeViewDecade(),
            ...this.calendarModel.formatToParts(value, this.locale, this.formatOptions,
                                                    ["era", "year", "month", "day", "weekday"])
        };
        return { $implicit: formatObject };
    }

    private generateDateRange(start: Date, end: Date): Date[] {
        const result = [];

        while (start.toDateString() !== end.toDateString()) {
            start = this.calendarModel.timedelta(start, "day", 1);
            result.push(start);
        }

        return result;
    }

    private generateYearRange(delta: number) {
        const currentYear = new Date().getFullYear();

        if ((delta > 0 && this._viewDate.getFullYear() - currentYear >= 95) ||
            (delta < 0 && currentYear - this._viewDate.getFullYear() >= 95)) {
            return;
        }
        this._viewDate = this.calendarModel.timedelta(this._viewDate, "year", delta);
    }

    private _onTouchedCallback: () => void = () => { };
    private _onChangeCallback: (_: Date) => void = () => { };
}<|MERGE_RESOLUTION|>--- conflicted
+++ resolved
@@ -84,12 +84,7 @@
             }
         ],
     selector: "igx-calendar",
-<<<<<<< HEAD
-    styleUrls: ["./calendar.component.scss"],
-    templateUrl: "./calendar.component.html"
-=======
     templateUrl: "calendar.component.html"
->>>>>>> 76c32283
 })
 export class IgxCalendarComponent implements OnInit, ControlValueAccessor {
 
