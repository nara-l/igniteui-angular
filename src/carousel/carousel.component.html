<<<<<<< HEAD
<div tabindex="10" aria-label="Carousel" (mouseenter)="stop()" (mouseleave)="play()" (keydown)="($event)" class="ig-carousel">
    <ul class="ig-carousel-indicators" [hidden]="slides.length <= 1">
        <li *ngFor="let slide of slides" [attr.aria-label]="setAriaLabel(slide)" [attr.aria-selected]="slide.active" [class.active]="slide.active === true" (click)="select(slide)"></li>
    </ul>
    <div class="ig-carousel-inner" role="list">
        <ng-content></ng-content>
    </div>
    <div template="ngIf navigation">
        <a role="button" tabindex="2" class="left ig-carousel-control" (click)="prev()" [hidden]="!slides.length">
=======
<div tabindex="1" (mouseenter)="stop()" (mouseleave)="play()" (keydown)="($event)" class="ig-carousel">
    <ul class="ig-carousel__indicators" [hidden]="slides.length <= 1">
        <li *ngFor="let slide of slides" [class.active]="slide.active === true" (click)="select(slide)"></li>
    </ul>
    <div class="ig-carousel__inner">
        <ng-content></ng-content>
    </div>
    <div template="ngIf navigation">
        <a class="ig-carousel__arrow--prev" (click)="prev()" [hidden]="!slides.length">
>>>>>>> b1f37aeb
            <span>
                <i class="material-icons">arrow_back</i>
            </span>
        </a>
<<<<<<< HEAD
        <a role="button" tabindex="3" class="right ig-carousel-control" (click)="next()" [hidden]="!slides.length">
=======
        <a class="ig-carousel__arrow--next" (click)="next()" [hidden]="!slides.length">
>>>>>>> b1f37aeb
            <span>
                <i class="material-icons">arrow_forward</i>
            </span>
        </a>
    </div>
</div><|MERGE_RESOLUTION|>--- conflicted
+++ resolved
@@ -1,33 +1,17 @@
-<<<<<<< HEAD
-<div tabindex="10" aria-label="Carousel" (mouseenter)="stop()" (mouseleave)="play()" (keydown)="($event)" class="ig-carousel">
-    <ul class="ig-carousel-indicators" [hidden]="slides.length <= 1">
+<div tabindex="1" aria-label="carousel" (mouseenter)="stop()" (mouseleave)="play()" (keydown)="($event)" class="ig-carousel">
+    <ul class="ig-carousel__indicators" [hidden]="slides.length <= 1">
         <li *ngFor="let slide of slides" [attr.aria-label]="setAriaLabel(slide)" [attr.aria-selected]="slide.active" [class.active]="slide.active === true" (click)="select(slide)"></li>
     </ul>
-    <div class="ig-carousel-inner" role="list">
+    <div class="ig-carousel__inner" role="list">
         <ng-content></ng-content>
     </div>
     <div template="ngIf navigation">
-        <a role="button" tabindex="2" class="left ig-carousel-control" (click)="prev()" [hidden]="!slides.length">
-=======
-<div tabindex="1" (mouseenter)="stop()" (mouseleave)="play()" (keydown)="($event)" class="ig-carousel">
-    <ul class="ig-carousel__indicators" [hidden]="slides.length <= 1">
-        <li *ngFor="let slide of slides" [class.active]="slide.active === true" (click)="select(slide)"></li>
-    </ul>
-    <div class="ig-carousel__inner">
-        <ng-content></ng-content>
-    </div>
-    <div template="ngIf navigation">
-        <a class="ig-carousel__arrow--prev" (click)="prev()" [hidden]="!slides.length">
->>>>>>> b1f37aeb
+        <a role="button" tabindex="2" class="ig-carousel__arrow--prev" (click)="prev()" [hidden]="!slides.length">
             <span>
                 <i class="material-icons">arrow_back</i>
             </span>
         </a>
-<<<<<<< HEAD
-        <a role="button" tabindex="3" class="right ig-carousel-control" (click)="next()" [hidden]="!slides.length">
-=======
-        <a class="ig-carousel__arrow--next" (click)="next()" [hidden]="!slides.length">
->>>>>>> b1f37aeb
+        <a role="button" tabindex="3" class="ig-carousel__arrow--next" (click)="next()" [hidden]="!slides.length">
             <span>
                 <i class="material-icons">arrow_forward</i>
             </span>
