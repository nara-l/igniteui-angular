import { CommonModule } from "@angular/common";
import {
    Component,
    EventEmitter,
    HostBinding,
    Input,
    NgModule,
    OnDestroy,
    OnInit,
    Output
} from "@angular/core";
import { IgxIconModule } from "../icon/icon.component";

export enum Direction { NONE, NEXT, PREV }

/**
 * A carousel component is used to browse or navigate through a collection of slides - galleries of images,
 * cards, on-boarding tutorials or page-based interfaces. It can be used as a separate fulls creen element
 * or inside another component
 *
 * ```
 * <igx-carousel (event output bindings) [input bindings] >
 *     ....
 * </igx-carousel>
 * ```
 * @export
 * @class IgxCarouselComponent
 * @implements {OnDestroy}
 */

@Component({
<<<<<<< HEAD
    host: {
        role: "region"
    },
=======
    encapsulation: ViewEncapsulation.None,
>>>>>>> c7515421
    selector: "igx-carousel",
    templateUrl: "carousel.component.html"
})

export class IgxCarouselComponent implements OnDestroy {

    @HostBinding("attr.role") public role = "region";
    /**
     * Sets whether the carousel should loop back to the first slide
     * after reaching the last slide.
     *
     * Default value is true
     *
     * @type {boolean}
     * @memberOf IgxCarouselComponent
     */
    @Input() public loop = true;

    /**
     * Sets whether the carousel can pause the slide transitions.
     *
     * Default value is true
     *
     * @type {boolean}
     * @memberOf IgxCarouselComponent
     */
    @Input() public pause = true;

    @Input()
    get interval(): number {
        return this._interval;
    }

    set interval(value: number) {
        this._interval = +value;
        this._restartInterval();
    }

    /**
     * Controls whether the carousel should render the left/right navigation buttons.
     *
     * Default value is true
     *
     * @type {boolean}
     * @memberOf IgxCarouselComponent
     */
    @Input() public navigation = true;

    /**
     * An event that is emitted after a slide transition has happened.
     * Provides a reference to the IgxCarouselComponent as an event argument.
     *
     * @type {EventEmitter}
     * @memberOf IgxCarouselComponent
     */
    @Output() public onSlideChanged = new EventEmitter();

    /**
     * An event that is emitted after a slide has been added to the carousel.
     * Provides a reference to the IgxCarousel as an event argument.
     *
     * @type {EventEmitter}
     * @memberOf IgxCarouselComponent
     */
    @Output() public onSlideAdded = new EventEmitter();

    /**
     * An event that is emitted after a slide has been removed from the carousel.
     * Provides a reference to the IgxCarouselComponent as an event argument.
     *
     * @type {EventEmitter}
     * @memberOf IgxCarouselComponent
     */
    @Output() public onSlideRemoved = new EventEmitter();

    /**
     * An event that is emitted after the carousel has been paused.
     * Provides a reference to the IgxCarousel as an event argument.
     *
     * @type {EventEmitter}
     * @memberOf IgxCarouselComponent
     */
    @Output() public onCarouselPaused = new EventEmitter();

    /**
     * An event that is emitted after the carousel has resumed transitioning between slides.
     * Provides a reference to the IgxCarousel as an event argument.
     *
     * @type {EventEmitter}
     * @memberOf IgxCarouselComponent
     */
    @Output() public onCarouselPlaying = new EventEmitter();

    /**
     * The collection of slides currently in the carousel
     *
     * @type {Array<Slide>}
     * @memberOf IgxCarouselComponent
     */
    public slides: IgxSlideComponent[] = [];
    private _interval: number;
    private _lastInterval: any;
    private _playing: boolean;
    private _currentSlide: IgxSlideComponent;
    private _destroyed: boolean;
    private _total = 0;

    public ngOnDestroy() {
        this._destroyed = true;
        if (this._lastInterval) {
            clearInterval(this._lastInterval);
        }
    }

    public setAriaLabel(slide) {
        return `Item ${slide.index + 1} of ${this.total}`;
    }

    /**
     * The total number of slides in the carousel.
     *
     * @readonly
     * @type {number}
     * @memberOf IgxCarouselComponent
     */
    public get total(): number {
        return this._total;
    }

    /**
     * The index of the slide being currently shown.
     *
     * @readonly
     * @type {number}
     * @memberOf IgxCarouselComponent
     */
    public get current(): number {
        return !this._currentSlide ? 0 : this._currentSlide.index;
    }

    /**
     * Returns the state of the carousel - paused or playing.
     *
     * @readonly
     * @type {boolean}
     * @memberOf IgxCarouselComponent
     */
    public get isPlaying(): boolean {
        return this._playing;
    }

    /**
     * Whether the carousel is destroyed, i.e. `ngOnDestroy` has been called.
     *
     * @readonly
     * @type {boolean}
     * @memberOf IgxCarouselComponent
     */
    public get isDestroyed(): boolean {
        return this._destroyed;
    }

    /**
     * Returns the slide corresponding to the provided index or null.
     *
     * @param {number} index
     * @returns {IgxSlideComponent}
     *
     * @memberOf IgxCarouselComponent
     */
    public get(index: number): IgxSlideComponent {
        for (const each of this.slides) {
            if (each.index === index) {
                return each;
            }
        }
    }

    /**
     * Adds a new slide to the carousel.
     *
     * @param {IgxSlideComponent} slide
     *
     * @memberOf IgxCarouselComponent
     */
    public add(slide: IgxSlideComponent) {
        slide.index = this.total;
        this.slides.push(slide);
        this._total += 1;

        if (this.total === 1 || slide.active) {
            this.select(slide);
            if (this.total === 1) {
                this.play();
            }
        } else {
            slide.active = false;
        }

        this.onSlideAdded.emit(this);
    }

    /**
     * Removes the given slide from the carousel.
     *
     * @param {IgxSlideComponent} slide
     * @returns
     *
     * @memberOf IgxCarouselComponent
     */
    public remove(slide: IgxSlideComponent) {
        this.slides.splice(slide.index, 1);
        this._total -= 1;

        if (!this.total) {
            this._currentSlide = null;
            return;
        }

        for (let i = 0; i < this.total; i++) {
            this.slides[i].index = i;
        }

        this.onSlideRemoved.emit(this);
    }

    /**
     * Kicks in a transition for a given slide with a given direction.
     *
     * @param {IgxSlideComponent} slide
     * @param {Direction} [direction=Direction.NONE]
     *
     * @memberOf IgxCarouselComponent
     */
    public select(slide: IgxSlideComponent, direction: Direction = Direction.NONE) {
        const newIndex = slide.index;
        if (direction === Direction.NONE) {
            direction = newIndex > this.current ? Direction.NEXT : Direction.PREV;
        }

        if (slide && slide !== this._currentSlide) {
            this._moveTo(slide, direction);
        }
    }

    /**
     * Transitions to the next slide in the carousel.
     *
     * @returns
     *
     * @memberOf IgxCarouselComponent
     */
    public next() {
        const index = (this.current + 1) % this.total;

        if (index === 0 && !this.loop) {
            this.stop();
            return;
        }
        return this.select(this.get(index), Direction.NEXT);
    }

    /**
     * Transitions to the previous slide in the carousel.
     *
     * @returns
     *
     * @memberOf IgxCarouselComponent
     */
    public prev() {
        const index = this.current - 1 < 0 ?
            this.total - 1 : this.current - 1;

        if (!this.loop && index === this.total - 1) {
            this.stop();
            return;
        }
        return this.select(this.get(index), Direction.PREV);
    }

    /**
     * Resumes playing of the carousel if in paused state.
     * No-op otherwise.
     *
     *
     * @memberOf IgxCarouselComponent
     */
    public play() {
        if (!this._playing) {
            this._playing = true;
            this.onCarouselPlaying.emit(this);
            this._restartInterval();
        }
    }

    /**
     * Stops slide transitions if the `pause` options is set to `true`.
     * No-op otherwise.
     *
     *
     * @memberOf IgxCarouselComponent
     */
    public stop() {
        if (this.pause) {
            this._playing = false;
            this.onCarouselPaused.emit(this);
            this._resetInterval();
        }
    }

    public onKeydown(event) {
        switch (event.key) {
            case "ArrowLeft":
                this.prev();
                break;
            case "ArrowRight":
                this.next();
                break;
            default:
                return;
        }
    }

    private _moveTo(slide: IgxSlideComponent, direction: Direction) {
        if (this._destroyed) {
            return;
        }

        slide.direction = direction;
        slide.active = true;

        if (this._currentSlide) {
            this._currentSlide.direction = direction;
            this._currentSlide.active = false;
        }

        this._currentSlide = slide;

        this.onSlideChanged.emit(this);
        this._restartInterval();
    }

    private _resetInterval() {
        if (this._lastInterval) {
            clearInterval(this._lastInterval);
            this._lastInterval = null;
        }
    }

    private _restartInterval() {
        this._resetInterval();

        if (!isNaN(this.interval) && this.interval > 0) {
            this._lastInterval = setInterval(() => {
                const tick = +this.interval;
                if (this._playing && this.total && !isNaN(tick) && tick > 0) {
                    this.next();
                } else {
                    this.stop();
                }
            }, this.interval);
        }
    }
}

/**
 * A slide component that usually holds an image and/or a caption text.
 * IgxSlideComponent is usually a child component of an IgxCarouselComponent.
 *
 * ```
 * <igx-slide [input bindings] >
 *    <ng-content></ng-content>
 * </igx-slide>
 * ```
 *
 * @export
 * @class IgxSlideComponent
 * @implements {OnInit}
 * @implements {OnDestroy}
 */
@Component({
    selector: "igx-slide",
    templateUrl: "slide.component.html"
})

export class IgxSlideComponent implements OnInit, OnDestroy {

    /**
     * The current index of the slide inside the carousel
     *
     * @type {number}
     * @memberOf IgxSlideComponent
     */
    @Input() public index: number;

    /**
     * The target direction for the slide
     *
     * @type {Direction}
     * @memberOf IgxSlideComponent
     */
    @Input() public direction: Direction;

    @HostBinding("class.active")
    @Input() public active: boolean;

    constructor(private carousel: IgxCarouselComponent) { }

    public ngOnInit() {
        this.carousel.add(this);
    }

    public ngOnDestroy() {
        this.carousel.remove(this);
    }
}

@NgModule({
    declarations: [IgxCarouselComponent, IgxSlideComponent],
    exports: [IgxCarouselComponent, IgxSlideComponent],
    imports: [CommonModule, IgxIconModule]
})
export class IgxCarouselModule {
}<|MERGE_RESOLUTION|>--- conflicted
+++ resolved
@@ -29,13 +29,9 @@
  */
 
 @Component({
-<<<<<<< HEAD
     host: {
         role: "region"
     },
-=======
-    encapsulation: ViewEncapsulation.None,
->>>>>>> c7515421
     selector: "igx-carousel",
     templateUrl: "carousel.component.html"
 })
