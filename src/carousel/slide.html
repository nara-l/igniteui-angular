--- conflicted
+++ resolved
@@ -1,14 +1,10 @@
-<<<<<<< HEAD
 <div
     role="listitem"
     [class.active]="active"
-    class="item"
+    class="igx-slide"
     [attr.aria-selected]="active"
     [attr.aria-live]="active ? 'polite' : null"
     [attr.tabIndex]="active ? 1 : -1"
 >
-=======
-<div [class.active]="active" class="igx-slide">
->>>>>>> b1f37aeb
     <ng-content></ng-content>
 </div>