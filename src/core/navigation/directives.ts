import { Directive, HostListener, Input, NgModule } from "@angular/core";
<<<<<<< HEAD
import {IgxNavigationService} from "./nav-service";
=======
import {IgxNavigationService} from "./nav.service";
>>>>>>> 97156f3f

/**
 * Directive that can toggle targets through provided NavigationService.
 *
 * Usage:
 * ```
 * <button igxNavToggle="ID"> Toggle </button>
 * ```
 * Where the `ID` matches the ID of compatible `IToggleView` component.
 */
@Directive({ selector: "[igxNavToggle]" })
<<<<<<< HEAD
export class IgxNavigationToggle {
=======
export class IgxNavigationToggleDirective {
>>>>>>> 97156f3f
    public state: IgxNavigationService;

    @Input("igxNavToggle") private target;

    constructor(nav: IgxNavigationService) {
        this.state = nav;
    }

    @HostListener("click")
    public toggleNavigationDrawer() {
        this.state.toggle(this.target, true);
    }
}

/**
 * Directive that can close targets through provided NavigationService.
 *
 * Usage:
 * ```
 * <button igxNavClose="ID"> Close </button>
 * ```
 * Where the `ID` matches the ID of compatible `IToggleView` component.
 */
@Directive({ selector: "[igxNavClose]" })
<<<<<<< HEAD
export class IgxNavigationClose {
=======
export class IgxNavigationCloseDirective {
>>>>>>> 97156f3f
    public state: IgxNavigationService;

    @Input("igxNavClose") private target;

    constructor(nav: IgxNavigationService) {
        this.state = nav;
    }

    @HostListener("click")
    public closeNavigationDrawer() {
        this.state.close(this.target, true);
    }
}

@NgModule({
<<<<<<< HEAD
    declarations: [IgxNavigationClose, IgxNavigationToggle],
    exports: [IgxNavigationClose, IgxNavigationToggle],
=======
    declarations: [IgxNavigationCloseDirective, IgxNavigationToggleDirective],
    exports: [IgxNavigationCloseDirective, IgxNavigationToggleDirective],
>>>>>>> 97156f3f
    providers: [IgxNavigationService]
})
export class IgxNavigationModule {}<|MERGE_RESOLUTION|>--- conflicted
+++ resolved
@@ -1,9 +1,5 @@
 import { Directive, HostListener, Input, NgModule } from "@angular/core";
-<<<<<<< HEAD
-import {IgxNavigationService} from "./nav-service";
-=======
 import {IgxNavigationService} from "./nav.service";
->>>>>>> 97156f3f
 
 /**
  * Directive that can toggle targets through provided NavigationService.
@@ -15,11 +11,7 @@
  * Where the `ID` matches the ID of compatible `IToggleView` component.
  */
 @Directive({ selector: "[igxNavToggle]" })
-<<<<<<< HEAD
-export class IgxNavigationToggle {
-=======
 export class IgxNavigationToggleDirective {
->>>>>>> 97156f3f
     public state: IgxNavigationService;
 
     @Input("igxNavToggle") private target;
@@ -44,11 +36,7 @@
  * Where the `ID` matches the ID of compatible `IToggleView` component.
  */
 @Directive({ selector: "[igxNavClose]" })
-<<<<<<< HEAD
-export class IgxNavigationClose {
-=======
 export class IgxNavigationCloseDirective {
->>>>>>> 97156f3f
     public state: IgxNavigationService;
 
     @Input("igxNavClose") private target;
@@ -64,13 +52,8 @@
 }
 
 @NgModule({
-<<<<<<< HEAD
-    declarations: [IgxNavigationClose, IgxNavigationToggle],
-    exports: [IgxNavigationClose, IgxNavigationToggle],
-=======
     declarations: [IgxNavigationCloseDirective, IgxNavigationToggleDirective],
     exports: [IgxNavigationCloseDirective, IgxNavigationToggleDirective],
->>>>>>> 97156f3f
     providers: [IgxNavigationService]
 })
 export class IgxNavigationModule {}