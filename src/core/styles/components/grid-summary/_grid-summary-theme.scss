--- conflicted
+++ resolved
@@ -108,12 +108,8 @@
 
     %igx-grid-summary__label {
         color: map-get($this, 'label-color');
-<<<<<<< HEAD
-=======
-        cursor: pointer;
         min-width: rem(30px);
         margin-right: rem(3px);
->>>>>>> 163861fc
 
         &:hover {
             color: map-get($this, 'label-hover-color');
