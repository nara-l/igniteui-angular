--- conflicted
+++ resolved
@@ -80,21 +80,20 @@
         @extend %grid-cell--fixed-width !optional;
     }
 
-<<<<<<< HEAD
     @include e(th-title) {
         @extend %grid-cell-header-title !optional;
     }
 
     @include e(th-icons) {
         @extend %grid-cell-header-icons !optional;
-=======
+    }
+
     @include e(th-resize-handle) {
         @extend %grid__resize-handle !optional;
     }
 
     @include e(th-resize-line) {
         @extend %grid__resize-line !optional;
->>>>>>> f37a399d
     }
 
     @include e(td) {
