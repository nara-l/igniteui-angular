--- conflicted
+++ resolved
@@ -66,12 +66,15 @@
     @return (
         header-background: $header-background,
         header-text-color: $header-text-color,
+
         content-background: $content-background,
         content-text-color: $content-text-color,
+
         row-selected-background: $row-selected-background,
         row-selected-text-color: $row-selected-text-color,
         row-hover-background: $row-hover-background,
         row-border-color: $row-border-color,
+
         pinned-border-width: $pinned-border-width,
         pinned-border-style: $pinned-border-style,
         pinned-border-color: $pinned-border-color,
@@ -94,12 +97,15 @@
     $default-theme: igx-grid-theme(
         $header-background: hexrgba(igx-color($palette, 'grays', 100)),
         $header-text-color: igx-color($palette, 'grays', 600),
+
         $content-background: #fff,
         $content-text-color: igx-color($palette, 'grays', 800),
+
         $row-selected-background: hexrgba(igx-color($palette, 'grays', 800)),
         $row-selected-text-color: igx-contrast-color($palette, 'grays', 900),
         $row-hover-background: hexrgba(igx-color($palette, 'grays', 100)),
         $row-border-color: igx-color($palette, 'grays', 300),
+
         $pinned-border-width: 2px,
         $pinned-border-style: solid,
         $pinned-border-color: igx-color($palette, 'grays', 400),
@@ -359,8 +365,12 @@
         }
     }
 
-<<<<<<< HEAD
-    %grid__cbx-selection {
+    %grid-cell-number {
+        text-align: $grid-cell-align-num;
+        justify-content: flex-end;
+    }
+
+	%grid__cbx-selection {
         padding: 0 rem(24px);
         display: flex;
         justify-content: center;
@@ -368,10 +378,5 @@
         z-index: 1;
         position: relative;
         background: inherit;
-=======
-    %grid-cell-number {
-        text-align: $grid-cell-align-num;
-        justify-content: flex-end;
->>>>>>> 77be5d9a
     }
 }
