////
/// @group themes
/// @access public
/// @author <a href="https://github.com/simeonoff" target="_blank">Simeon Simeonoff</a>
/// @author <a href="https://github.com/desig9stein" target="_blank">Marin Popov</a>
////

/// @param {Color} $header-background [null] - The table header background color.
/// @param {Color} $header-text-color [null] - The table header text color.
/// @param {Color} $content-background [null] - The table body background color.
/// @param {Color} $content-text-color [null] - The table body text color.
/// @param {Color} $row-border-color [null] - The row bottom border color.
/// @param {Color} $row-selected-background [null] - The selected row background color.
/// @param {Color} $row-selected-text-color [null] - The selected row text color.
/// @param {Color} $row-hover-background [null] - The hover row background color.
/// @param {Color} $cell-selected-background [null] - The selected cell background color.
/// @param {Color} $cell-selected-text-color [null] - The selected cell text color.
/// @requires text-contrast
@function igx-grid-theme(
    $header-background: null,
    $header-text-color: null,

    $content-background: null,
    $content-text-color: null,

    $row-selected-background: null,
    $row-selected-text-color: null,
    $row-hover-background: null,
    $row-border-color: null,

    $pinned-border-width: null,
    $pinned-border-style: null,
    $pinned-border-color: null,

    $cell-selected-background: null,
    $cell-selected-text-color: null
) {
    @if not($header-text-color) and $header-background {
        $header-text-color: text-contrast($header-background);
    }

    @if not($content-text-color) and $content-background {
        $content-text-color: text-contrast($content-background);
    }

    @if not($cell-selected-text-color) and $cell-selected-background {
        $cell-selected-text-color: text-contrast($cell-selected-background);
    }

    @if not($row-selected-text-color) and $row-selected-background {
        $row-selected-text-color: text-contrast($row-selected-background);
    }

    @if not($row-hover-background) and $content-background {
        $row-hover-background: rgba(text-contrast($content-background), .08)
    }

    @if not($row-border-color) and $content-background {
        $row-border-color: rgba(text-contrast($content-background), .08)
    }

    @if not($pinned-border-color) and $content-background {
        $pinned-border-color: rgba(text-contrast($content-background), .08)
    }

    @return (
        header-background: $header-background,
        header-text-color: $header-text-color,
        content-background: $content-background,
        content-text-color: $content-text-color,
        row-selected-background: $row-selected-background,
        row-selected-text-color: $row-selected-text-color,
        row-hover-background: $row-hover-background,
        row-border-color: $row-border-color,
<<<<<<< HEAD
=======

        pinned-border-width: $pinned-border-width,
        pinned-border-style: $pinned-border-style,
        pinned-border-color: $pinned-border-color,

>>>>>>> 88264fa6
        cell-selected-background: $cell-selected-background,
        cell-selected-text-color: $cell-selected-text-color
    );
}

/// @param {Map} $theme - The theme used to style the component.
/// @param {Map} $palette [$default-palette] - The palette used as basis for styling the component.
/// @requires igx-grid-theme
/// @requires igx-color
/// @requires igx-contrast-color
/// @requires igx-elevation
/// @requires $elevations
/// @requires extend
/// @requires rem
@mixin igx-grid($theme, $palette: $default-palette) {
    $default-theme: igx-grid-theme(
        $header-background: hexrgba(igx-color($palette, 'grays', 100)),
        $header-text-color: igx-color($palette, 'grays', 600),
        $content-background: #fff,
        $content-text-color: igx-color($palette, 'grays', 800),
<<<<<<< HEAD
        $row-selected-background: igx-color($palette, 'grays', 800),
=======

        $row-selected-background: hexrgba(igx-color($palette, 'grays', 800)),
>>>>>>> 88264fa6
        $row-selected-text-color: igx-contrast-color($palette, 'grays', 900),
        $row-hover-background: hexrgba(igx-color($palette, 'grays', 100)),
        $row-border-color: igx-color($palette, 'grays', 300),
<<<<<<< HEAD
=======

        $pinned-border-width: 2px,
        $pinned-border-style: solid,
        $pinned-border-color: igx-color($palette, 'grays', 400),

>>>>>>> 88264fa6
        $cell-selected-background: igx-color($palette, 'primary'),
        $cell-selected-text-color: igx-contrast-color($palette, 'primary')
    );

    $this: extend($default-theme, $theme);

    // @debug $this;

    // General
    $grid-br: 2px;
    $grid-shadow: igx-elevation($elevations, 2);

    // Caption
    $grid-caption-fs: rem(20px);
    $grid-caption-lh: rem(32px);
    $grid-caption-padding: rem(16px) rem(24px);

    // Heading
    $grid-head-fs: rem(12px);
    $grid-head-fw: 600;
    $grid-head-icon-size: rem(16px);

    // Cell
    $grid-cell-padding: rem(16px) rem(24px);
    $grid-cell-align-num: right;
    $grid-cell-fs: rem(13px);
    $grid-cell-lh: rem(16px);
    $grid-cell-pinned-style: 1px solid;
    $grid-cell-pinned-border-color: igx-color($palette, 'grays', 300);

    // Pinning
    $cell-pin: (
        style: map-get($this, 'pinned-border-width') map-get($this, 'pinned-border-style'),
        color: map-get($this, 'pinned-border-color')
    );

    %grid-display {
        display: grid;
        grid-template-rows: auto 1fr auto auto;
        grid-template-columns: 1fr;
        border-radius: $grid-br;
        box-shadow: $grid-shadow;
        outline-style: none;
        overflow: hidden;
    }

    %vhelper-display {
        &::-webkit-scrollbar {
            background: rgba(text-contrast(map-get($this, 'content-background')), .12);

            /* stylelint-disable selector-pseudo-class-no-unknown */
            &:vertical {
                border-left: 1px solid rgba(text-contrast(map-get($this, 'content-background')), .08);
                border-right: 1px solid rgba(text-contrast(map-get($this, 'content-background')), .08);
            }

            &:horizontal {
                border-top: 1px solid rgba(text-contrast(map-get($this, 'content-background')), .08);
                border-bottom: 1px solid rgba(text-contrast(map-get($this, 'content-background')), .08);
            }
            /* stylelint-enable */
        }

        &::-webkit-scrollbar-thumb {
            background: rgba(text-contrast(map-get($this, 'content-background')), .24);

            &:hover {
                background: rgba(text-contrast(map-get($this, 'content-background')), .37);
            }
        }
    }

    %grid-caption {
        display: flex;
        align-items: center;
        font-size: $grid-caption-fs;
        line-height: $grid-caption-lh;
        padding: $grid-caption-padding;
    }

    %grid-thead i {
        font-size: $grid-head-icon-size;
    }

    %grid-thead,
    %grid-tfoot {
        display: block;
        background: map-get($this, 'header-background');
        color: map-get($this, 'header-text-color');

        %grid-row {
            background: inherit;

            &:hover {
                background: inherit;
            }
        }
    }

    %grid-thead {
        grid-row: 1;
        border-bottom: 1px dotted igx-color($palette, 'grays', 400);
    }

    %grid-tfoot {
        grid-row: 4;
        border-top: 1px dotted igx-color($palette, 'grays', 400);
    }

    %grid-display-container-thead {
        width: 100%;
        overflow: visible;
    }

    %grid-display-container-tr {
        width: 100%;
        overflow: visible;
    }
    /// @todo Sorting should not be
    /// forced to use Material Icons
    %grid-sorting-display {
        font-weight: 800;

        > .title::before {
            position: relative;
            font-family: 'Material Icons', sans-serif;
            margin-right: 8px;
        }
    }

    %grid-sorting-asc {
        > .title::before {
            content: '\E5D8';
        }
    }

    %grid-sorting-desc {
        > .title::before {
            content: '\E5DB';
        }
    }

    %grid-tbody {
        position: relative;
        grid-row: 2;
        background: map-get($this, 'content-background');
        color: map-get($this, 'content-text-color');
        overflow: hidden;
        will-change: transform;
    }

    %grid-tbody--empty {
        display: flex;
        justify-content: center;
        text-align: center;
    }

    %grid-scroll {
        display: flex;
        flex-flow: row nowrap;
        grid-row: 5;
        width: 100%;
        background: map-get($this, 'content-background');
    }

    %grid-scroll-start {
        border-right: map-get($cell-pin, 'style') map-get($cell-pin, 'color');
    }

    %grid-scroll-main {
        igx-display-container {
            height: 0;
        }
    }

    %grid-row {
        display: flex;
        background-color: map-get($this, 'content-background');
        border-bottom: 1px solid map-get($this, 'row-border-color');
        outline-style: none;

        &:last-of-type {
            border-bottom: 0;
        }

        &:hover {
            background-color: map-get($this, 'row-hover-background');
        }
    }

    %grid-row--selected {
        color: map-get($this, 'row-selected-text-color');
        background-color: map-get($this, 'row-selected-background');

        &:hover {
            background-color: map-get($this, 'row-selected-background');
        }
    }

    %grid-cell-display {
        flex: 1 1 0%;
        outline-style: none;
        padding: $grid-cell-padding;
        font-size: $grid-cell-fs;
        line-height: $grid-cell-lh;
        color: inherit;
        text-align: left;
        overflow: hidden;
        white-space: nowrap;
        text-overflow: ellipsis;
    }

    %grid-cell--fixed-width {
        flex-grow: 0;
    }

    %grid-cell-number {
        text-align: $grid-cell-align-num;
    }

    %grid-cell--selected {
        color: map-get($this, 'cell-selected-text-color');
        background-color: map-get($this, 'cell-selected-background') !important;
        border-bottom: 0;
    }

    %grid-cell--pinned {
        position: relative;
        background-color: inherit;
        z-index: 1;
    }

    %grid-cell--pinned-last {
        border-right: map-get($cell-pin, 'style') map-get($cell-pin, 'color') !important;
    }

    %grid-cell-header {
        display: flex;
        position: relative;
        flex-flow: row nowrap;
        align-items: center;
        justify-content: space-between;
        font-size: $grid-head-fs;
        font-weight: $grid-head-fw;
        overflow: visible;
        min-width: 0;
        border-right: 1px dotted igx-color($palette, 'grays', 400);

        &.title {
            @include ellipsis();
            cursor: pointer;
            user-select: none;
        }

        &:last-of-type {
            border-right: transparent;
        }
    }

    %grid__cbx-selection {
        padding: 0 rem(24px);
        display: flex;
        justify-content: center;
        align-items: center;
    }
}
<|MERGE_RESOLUTION|>--- conflicted
+++ resolved
@@ -72,14 +72,10 @@
         row-selected-text-color: $row-selected-text-color,
         row-hover-background: $row-hover-background,
         row-border-color: $row-border-color,
-<<<<<<< HEAD
-=======
-
         pinned-border-width: $pinned-border-width,
         pinned-border-style: $pinned-border-style,
         pinned-border-color: $pinned-border-color,
 
->>>>>>> 88264fa6
         cell-selected-background: $cell-selected-background,
         cell-selected-text-color: $cell-selected-text-color
     );
@@ -100,23 +96,14 @@
         $header-text-color: igx-color($palette, 'grays', 600),
         $content-background: #fff,
         $content-text-color: igx-color($palette, 'grays', 800),
-<<<<<<< HEAD
-        $row-selected-background: igx-color($palette, 'grays', 800),
-=======
-
         $row-selected-background: hexrgba(igx-color($palette, 'grays', 800)),
->>>>>>> 88264fa6
         $row-selected-text-color: igx-contrast-color($palette, 'grays', 900),
         $row-hover-background: hexrgba(igx-color($palette, 'grays', 100)),
         $row-border-color: igx-color($palette, 'grays', 300),
-<<<<<<< HEAD
-=======
-
         $pinned-border-width: 2px,
         $pinned-border-style: solid,
         $pinned-border-color: igx-color($palette, 'grays', 400),
 
->>>>>>> 88264fa6
         $cell-selected-background: igx-color($palette, 'primary'),
         $cell-selected-text-color: igx-contrast-color($palette, 'primary')
     );
