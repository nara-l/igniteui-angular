--- conflicted
+++ resolved
@@ -154,12 +154,8 @@
     $grid-head-fs: rem(12px);
     $grid-head-fw: 600;
 
-<<<<<<< HEAD
     // Cell
     $grid-cell-padding: 0 rem(24px);
-=======
-    $grid-cell-padding: rem(16px) rem(24px);
->>>>>>> 854e5946
     $grid-cell-padding--e: 0 rem(24px);
     $grid-cell-align-num: right;
     $grid-cell-fs: rem(13px);
