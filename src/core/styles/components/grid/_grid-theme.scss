////
/// @group themes
/// @access public
/// @author <a href="https://github.com/simeonoff" target="_blank">Simeon Simeonoff</a>
/// @author <a href="https://github.com/desig9stein" target="_blank">Marin Popov</a>
////

/// @param {Color} $header-background [null] - The table header background color.
/// @param {Color} $header-text-color [null] - The table header text color.
/// @param {Color} $resize-line-color [null] - The table header resize line color.
/// @param {Color} $content-background [null] - The table body background color.
/// @param {Color} $content-text-color [null] - The table body text color.
/// @param {Color} $row-border-color [null] - The row bottom border color.
/// @param {Color} $row-selected-background [null] - The selected row background color.
/// @param {Color} $row-selected-text-color [null] - The selected row text color.
/// @param {Color} $row-hover-background [null] - The hover row background color.
/// @param {Color} $cell-selected-background [null] - The selected cell background color.
/// @param {Color} $cell-selected-text-color [null] - The selected cell text color.
/// @requires text-contrast
@function igx-grid-theme(
    $header-background: null,
    $header-text-color: null,

    $content-background: null,
    $content-text-color: null,

    $row-selected-background: null,
    $row-selected-text-color: null,
    $row-hover-background: null,
    $row-border-color: null,

    $pinned-border-width: null,
    $pinned-border-style: null,
    $pinned-border-color: null,

    $cell-selected-background: null,
    $cell-selected-text-color: null,

    $resize-line-color: null
) {
    @if not($header-text-color) and $header-background {
        $header-text-color: text-contrast($header-background);
    }

    @if not($content-text-color) and $content-background {
        $content-text-color: text-contrast($content-background);
    }

    @if not($cell-selected-text-color) and $cell-selected-background {
        $cell-selected-text-color: text-contrast($cell-selected-background);
    }

    @if not($row-selected-text-color) and $row-selected-background {
        $row-selected-text-color: text-contrast($row-selected-background);
    }

    @if not($row-hover-background) and $content-background {
        $row-hover-background: rgba(text-contrast($content-background), .08)
    }

    @if not($row-border-color) and $content-background {
        $row-border-color: rgba(text-contrast($content-background), .08)
    }

    @if not($pinned-border-color) and $content-background {
        $pinned-border-color: rgba(text-contrast($content-background), .08)
    }

    @return (
        header-background: $header-background,
        header-text-color: $header-text-color,

        content-background: $content-background,
        content-text-color: $content-text-color,

        row-selected-background: $row-selected-background,
        row-selected-text-color: $row-selected-text-color,
        row-hover-background: $row-hover-background,
        row-border-color: $row-border-color,

        pinned-border-width: $pinned-border-width,
        pinned-border-style: $pinned-border-style,
        pinned-border-color: $pinned-border-color,

        cell-selected-background: $cell-selected-background,
        cell-selected-text-color: $cell-selected-text-color,

        resize-line-color: $resize-line-color
    );
}

/// @param {Map} $theme - The theme used to style the component.
/// @param {Map} $palette [$default-palette] - The palette used as basis for styling the component.
/// @requires igx-grid-theme
/// @requires igx-color
/// @requires igx-contrast-color
/// @requires igx-elevation
/// @requires $elevations
/// @requires extend
/// @requires rem
@mixin igx-grid($theme, $palette: $default-palette) {
    $default-theme: igx-grid-theme(
        $header-background: hexrgba(igx-color($palette, 'grays', 100)),
        $header-text-color: igx-color($palette, 'grays', 600),

        $content-background: #fff,
        $content-text-color: igx-color($palette, 'grays', 800),

        $row-selected-background: hexrgba(igx-color($palette, 'grays', 800)),
        $row-selected-text-color: igx-contrast-color($palette, 'grays', 900),
        $row-hover-background: hexrgba(igx-color($palette, 'grays', 100)),
        $row-border-color: igx-color($palette, 'grays', 300),

        $pinned-border-width: 2px,
        $pinned-border-style: solid,
        $pinned-border-color: igx-color($palette, 'grays', 400),

        $cell-selected-background: igx-color($palette, 'primary'),
        $cell-selected-text-color: igx-contrast-color($palette, 'primary'),

        $resize-line-color: igx-color($palette, 'secondary')
    );

    $this: extend($default-theme, $theme);

    // @debug $this;

    // General
    $grid-br: 2px;
    $grid-shadow: igx-elevation($elevations, 2);

    // Caption
    $grid-caption-fs: rem(20px);
    $grid-caption-lh: rem(32px);
    $grid-caption-padding: rem(16px) rem(24px);

    // Heading
    $grid-head-fs: rem(12px);
    $grid-head-fw: 600;
    $grid-head-icon-size: rem(16px);

    // Cell
    $grid-cell-padding: rem(16px) rem(24px);
    $grid-cell-align-num: right;
    $grid-cell-fs: rem(13px);
    $grid-cell-lh: rem(16px);
    $grid-cell-pinned-style: 1px solid;
    $grid-cell-pinned-border-color: igx-color($palette, 'grays', 300);

    // Pinning
    $cell-pin: (
        style: map-get($this, 'pinned-border-width') map-get($this, 'pinned-border-style'),
        color: map-get($this, 'pinned-border-color')
    );

    %grid-display {
        display: grid;
        grid-template-rows: auto 1fr auto auto;
        grid-template-columns: 1fr;
        border-radius: $grid-br;
        box-shadow: $grid-shadow;
        outline-style: none;
        overflow: hidden;
    }

    %grid-caption {
        display: flex;
        align-items: center;
        font-size: $grid-caption-fs;
        line-height: $grid-caption-lh;
        padding: $grid-caption-padding;
    }

    %grid-thead i {
        font-size: $grid-head-icon-size;
    }

    %grid-thead,
    %grid-tfoot {
        display: block;
        background: map-get($this, 'header-background');
        color: map-get($this, 'header-text-color');

        %grid-row {
            background: inherit;

            &:hover {
                background: inherit;
            }
        }
    }

    %grid-thead {
        grid-row: 1;
        border-bottom: 1px dotted igx-color($palette, 'grays', 400);
        z-index: 2;
    }

    %grid-tfoot {
        grid-row: 4;
        border-top: 1px dotted igx-color($palette, 'grays', 400);
    }

    %grid-display-container-thead {
        width: 100%;
        overflow: visible;
    }

    %grid-display-container-tr {
        width: 100%;
        overflow: visible;
    }
    /// @todo Sorting should not be
    /// forced to use Material Icons
    %grid-sorting-display {
        font-weight: 800;

        > .title::before {
            position: relative;
            font-family: 'Material Icons', sans-serif;
            margin-right: 8px;
        }
    }

    %grid-sorting-asc {
        > .title::before {
            content: '\E5D8';
        }
    }

    %grid-sorting-desc {
        > .title::before {
            content: '\E5DB';
        }
    }

    %grid-tbody {
        position: relative;
        grid-row: 2;
        background: map-get($this, 'content-background');
        color: map-get($this, 'content-text-color');
        overflow: hidden;
<<<<<<< HEAD
        will-change: transform;
        z-index: 1;
=======
>>>>>>> e6a763aa
    }

    %grid-tbody--empty {
        display: flex;
        justify-content: center;
        text-align: center;
    }

    %grid-scroll {
        display: flex;
        flex-flow: row nowrap;
        grid-row: 5;
        width: 100%;
        background: map-get($this, 'header-background');
    }

    %grid-scroll-start {
        background: igx-color($palette, 'grays', 200);
    }

    %grid-scroll-main {
        igx-display-container {
            height: 0;
        }
    }

    %grid-row {
        display: flex;
        background-color: map-get($this, 'content-background');
        border-bottom: 1px solid map-get($this, 'row-border-color');
        outline-style: none;

        &:last-of-type {
            border-bottom: 0;
        }

        &:hover {
            background-color: map-get($this, 'row-hover-background');
        }
    }

    %grid-row--selected {
        color: map-get($this, 'row-selected-text-color');
        background-color: map-get($this, 'row-selected-background');

        &:hover {
            background-color: map-get($this, 'row-selected-background');
        }
    }

    %grid-cell-display {
        flex: 1 1 0%;
        outline-style: none;
        padding: $grid-cell-padding;
        font-size: $grid-cell-fs;
        line-height: $grid-cell-lh;
        color: inherit;
        text-align: left;
        overflow: hidden;
        white-space: nowrap;
        text-overflow: ellipsis;
    }

    %grid-cell--fixed-width {
        flex-grow: 0;
    }

    %grid-cell--selected {
        color: map-get($this, 'cell-selected-text-color');
        background-color: map-get($this, 'cell-selected-background') !important;
        border-bottom: 0;
    }

    %grid-cell--pinned {
        position: relative;
        background-color: inherit;
        z-index: 9999;
    }

    %grid-cell--pinned-last {
        border-right: map-get($cell-pin, 'style') map-get($cell-pin, 'color') !important;
    }

    %grid-cell-header {
        display: flex;
        position: relative;
        flex-flow: row nowrap;
        align-items: center;
        justify-content: space-between;
        font-size: $grid-head-fs;
        font-weight: $grid-head-fw;
        overflow: visible;
        min-width: 0;
        border-right: 1px dotted igx-color($palette, 'grays', 400);

        .title {
            @include ellipsis();
            cursor: pointer;
            user-select: none;
        }

        &:last-of-type {
            border-right: transparent;
        }
    }

    %grid-cell-number {
        text-align: $grid-cell-align-num;
        justify-content: flex-end;
    }

    %grid__cbx-selection {
        padding: 0 rem(24px);
        display: flex;
        justify-content: center;
        align-items: center;
        z-index: 1;
        position: relative;
        background: inherit;
    }

    %grid__resize-handle {
        position: absolute;
        cursor: col-resize;
        width: 4px;
        top: 0;
        right: -2px;
        height: 100%;
        z-index: 2;
    }

    %grid__resize-line {
        position: absolute;
        cursor: col-resize;
        width: 4px;
        background-color: map-get($this, 'resize-line-color');
        z-index: 2;

        &::before,
        &::after {
            position: absolute;
            content: '';
            height: 100%;
            width: 96px;
        }

        &::before {
            right: 100%;
        }

        &::after {
            left: 100%;
        }
    }
}<|MERGE_RESOLUTION|>--- conflicted
+++ resolved
@@ -240,11 +240,7 @@
         background: map-get($this, 'content-background');
         color: map-get($this, 'content-text-color');
         overflow: hidden;
-<<<<<<< HEAD
-        will-change: transform;
         z-index: 1;
-=======
->>>>>>> e6a763aa
     }
 
     %grid-tbody--empty {
