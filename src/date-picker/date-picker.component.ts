import { CommonModule } from "@angular/common";
import {
    Component,
    ComponentFactoryResolver,
    ComponentRef,
    EventEmitter,
    HostBinding,
    Input,
    NgModule,
    OnDestroy,
    OnInit,
    Output,
    ViewChild,
    ViewContainerRef
} from "@angular/core";
import { ControlValueAccessor, NG_VALUE_ACCESSOR } from "@angular/forms";
import { WEEKDAYS } from "../calendar/calendar";
import { IgxCalendarComponent, IgxCalendarModule } from "../calendar/calendar.component";
import { IgxDialogComponent, IgxDialogModule } from "../dialog/dialog.component";
import { IgxInputModule } from "../directives/input/input.directive";

@Component({
    providers:
<<<<<<< HEAD
        [{ provide: NG_VALUE_ACCESSOR, useExisting: IgxDatePickerComponent, multi: true }],
=======
    [{ provide: NG_VALUE_ACCESSOR, useExisting: IgxDatePickerComponent, multi: true }],
    // tslint:disable-next-line:component-selector
>>>>>>> c7515421
    selector: "igx-datePicker",
    templateUrl: "date-picker.component.html"
})
export class IgxDatePickerComponent implements ControlValueAccessor, OnInit, OnDestroy {
    // Custom formatter function
    @Input() public formatter: (val: Date) => string;

    @Input() public isDisabled: boolean;

    @Input() public value: Date;

    /**
     * Propagate calendar properties.
     */
    @Input() public locale: string = Constants.DEFAULT_LOCALE_DATE;

    @Input() public weekStart: WEEKDAYS | number = WEEKDAYS.SUNDAY;

    @Input() public formatOptions = {
        day: "numeric",
        month: "short",
        weekday: "short",
        year: "numeric"
    };
    /**
     * Propagate dialog properties.
     */
    @Input() public todayButtonLabel: string;

    @Input() public cancelButtonLabel: string;

    @Output() public onOpen = new EventEmitter();
    /**
     * Propagate clanedar events.
     */
    @Output() public onSelection = new EventEmitter<Date>();

    public get displayData() {
        if (this.value) {
            return this._customFormatChecker(this.formatter, this.value);
        }

        return "";
    }

<<<<<<< HEAD
    @ViewChild("container", { read: ViewContainerRef }) public container: ViewContainerRef;
    @ViewChild(IgxDialog) public alert: IgxDialog;
=======
    @ViewChild("container", {read: ViewContainerRef}) public container: ViewContainerRef;
    @ViewChild(IgxDialogComponent) public alert: IgxDialogComponent;
>>>>>>> c7515421

    public calendarRef: ComponentRef<IgxCalendarComponent>;

    public get calendar() {
        return this.calendarRef.instance;
    }

    constructor(private resolver: ComponentFactoryResolver) { }

    public writeValue(value: Date) {
        this.value = value;
    }

    public registerOnChange(fn: (_: Date) => void) { this._onChangeCallback = fn; }

    public registerOnTouched(fn: () => void) { this._onTouchedCallback = fn; }

    public ngOnInit(): void {
        /**
         * If we have passed value from user, update @calendar.value and @calendar.viewDate.
         */
        this.alert.onOpen.subscribe((ev) => this._focusTheDialog());
        this.alert.onClose.subscribe((ev) => this.handleDialogCloseAction());
    }

    public ngOnDestroy(): void {
        this.alert.onClose.unsubscribe();
        this.alert.onOpen.unsubscribe();
    }

    /**
     * Selects today's date from calendar and change the input field value, @calendar.viewDate and @calendar.value.
     */
    public triggerTodaySelection() {
        const today = new Date(Date.now());
        this.handleSelection(today);
    }

    /**
     * Change the calendar slection and calling this method will emit the @calendar.onSelection event,
     * which will fire @handleSelection method.
     * @param date passed date that has to be set to the calendar.
     */
    public selectDate(date: Date) {
        this.value = date;
        this.onSelection.emit(date);
    }

    /**
     * Emits the open event and focus the dialog.
     */
    public onOpenEvent(event): void {
        const factory = this.resolver.resolveComponentFactory(IgxCalendarComponent);

        this.calendarRef = this.container.createComponent(factory);

        this.calendarRef.changeDetectorRef.detach();
        this.updateCalendarInstance();
        this.calendarRef.location.nativeElement.classList.add("igx-date-picker__date--opened");
        this.calendarRef.changeDetectorRef.reattach();

        this.alert.open();
        this._onTouchedCallback();
        this.onOpen.emit(this);
    }

    /**
     * Closes the dialog, after was clearing all calendar items from dom.
     */
    public handleDialogCloseAction() {
        setTimeout(() => this.calendarRef.destroy(), 350);
    }

    /**
     * Evaluates when @calendar.onSelection event was fired
     * and update the input value.
     *
     * @param event selected value from calendar.
     */
    public handleSelection(event) {
        this.value = event;
        this.calendar.viewDate = event;
        this._onChangeCallback(event);
        this.alert.close();
        this.onSelection.emit(event);
    }

    private updateCalendarInstance() {
        this.calendar.formatOptions = this.formatOptions;
        this.calendar.locale = this.locale;
        if (this.value) {
            this.calendar.value = this.value;
            this.calendar.viewDate = this.value;
        }
        this.calendar.weekStart = this.weekStart;
        this.calendar.onSelection.subscribe((ev) => this.handleSelection(ev));
    }

    // Focus the dialog element, after its appearence into DOM.
    private _focusTheDialog() {
        requestAnimationFrame(() => this.alert.dialogEl.nativeElement.focus());
    }

    private _setLocaleToDate(value: Date, locale: string = Constants.DEFAULT_LOCALE_DATE): string {
        return value.toLocaleDateString(locale);
    }

    /**
     * Apply custom user formatter upon date.
     * @param formatter custom formatter function.
     * @param date passed date
     */
    private _customFormatChecker(formatter: (_: Date) => string, date: Date) {
        return this.formatter ? this.formatter(date) : this._setLocaleToDate(date, this.locale);
    }

    private _onTouchedCallback: () => void = () => { };

    private _onChangeCallback: (_: Date) => void = () => { };
}

class Constants {
    public static readonly DEFAULT_LOCALE_DATE = "en";
}

@NgModule({
    declarations: [IgxDatePickerComponent],
    entryComponents: [IgxCalendarComponent],
    exports: [IgxDatePickerComponent],
    imports: [CommonModule, IgxInputModule, IgxDialogModule, IgxCalendarModule]
})
export class IgxDatePickerModule { }<|MERGE_RESOLUTION|>--- conflicted
+++ resolved
@@ -21,12 +21,8 @@
 
 @Component({
     providers:
-<<<<<<< HEAD
         [{ provide: NG_VALUE_ACCESSOR, useExisting: IgxDatePickerComponent, multi: true }],
-=======
-    [{ provide: NG_VALUE_ACCESSOR, useExisting: IgxDatePickerComponent, multi: true }],
     // tslint:disable-next-line:component-selector
->>>>>>> c7515421
     selector: "igx-datePicker",
     templateUrl: "date-picker.component.html"
 })
@@ -72,13 +68,8 @@
         return "";
     }
 
-<<<<<<< HEAD
     @ViewChild("container", { read: ViewContainerRef }) public container: ViewContainerRef;
-    @ViewChild(IgxDialog) public alert: IgxDialog;
-=======
-    @ViewChild("container", {read: ViewContainerRef}) public container: ViewContainerRef;
     @ViewChild(IgxDialogComponent) public alert: IgxDialogComponent;
->>>>>>> c7515421
 
     public calendarRef: ComponentRef<IgxCalendarComponent>;
 
