--- conflicted
+++ resolved
@@ -16,7 +16,6 @@
     ViewEncapsulation
 } from "@angular/core";
 import { ControlValueAccessor, NG_VALUE_ACCESSOR } from "@angular/forms";
-<<<<<<< HEAD
 import {
     IgxCalendarComponent,
     IgxCalendarHeaderTemplateDirective,
@@ -24,14 +23,8 @@
     IgxCalendarSubheaderTemplateDirective,
     WEEKDAYS
 } from "../calendar";
-import { IgxDialog, IgxDialogModule } from "../dialog/dialog.component";
-import { IgxInput } from "../input/input.directive";
-=======
-import { WEEKDAYS } from "../calendar/calendar";
-import { IgxCalendarComponent, IgxCalendarModule } from "../calendar/calendar.component";
 import { IgxDialogComponent, IgxDialogModule } from "../dialog/dialog.component";
 import { IgxInputModule } from "../directives/input/input.directive";
->>>>>>> c7515421
 
 @Component({
     encapsulation: ViewEncapsulation.None,
@@ -91,7 +84,6 @@
         return "";
     }
 
-<<<<<<< HEAD
     @ContentChild(IgxCalendarHeaderTemplateDirective, { read: IgxCalendarHeaderTemplateDirective })
     public headerTemplate: IgxCalendarHeaderTemplateDirective;
 
@@ -101,12 +93,8 @@
     @ViewChild("container", {read: ViewContainerRef})
     public container: ViewContainerRef;
 
-    @ViewChild(IgxDialog)
-    public alert: IgxDialog;
-=======
-    @ViewChild("container", {read: ViewContainerRef}) public container: ViewContainerRef;
-    @ViewChild(IgxDialogComponent) public alert: IgxDialogComponent;
->>>>>>> c7515421
+    @ViewChild(IgxDialogComponent)
+    public alert: IgxDialogComponent;
 
     public calendarRef: ComponentRef<IgxCalendarComponent>;
 
