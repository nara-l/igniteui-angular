--- conflicted
+++ resolved
@@ -84,7 +84,6 @@
         return "";
     }
 
-<<<<<<< HEAD
     @ContentChild(IgxCalendarHeaderTemplateDirective, { read: IgxCalendarHeaderTemplateDirective })
     public headerTemplate: IgxCalendarHeaderTemplateDirective;
 
@@ -96,10 +95,6 @@
 
     @ViewChild(IgxDialogComponent)
     public alert: IgxDialogComponent;
-=======
-    @ViewChild("container", { read: ViewContainerRef }) public container: ViewContainerRef;
-    @ViewChild(IgxDialogComponent) public alert: IgxDialogComponent;
->>>>>>> 76c32283
 
     public calendarRef: ComponentRef<IgxCalendarComponent>;
 
