import { CommonModule } from "@angular/common";
import {
    Component,
    EventEmitter,
    HostBinding,
    Input,
    NgModule,
    OnInit,
    Output,
    ViewChild,
    ViewEncapsulation
} from "@angular/core";
import { ControlValueAccessor, NG_VALUE_ACCESSOR } from "@angular/forms";
import { IgxCalendarComponent, IgxCalendarModule } from "../calendar/calendar.component";
import { HammerGesturesManager } from "../core/touch";
import { IgxDialog, IgxDialogModule } from "../dialog/dialog.component";
import { IgxInput } from "../input/input.directive";

@Component({
    encapsulation: ViewEncapsulation.None,
    moduleId: module.id,
    providers:
    [HammerGesturesManager,
        { provide: NG_VALUE_ACCESSOR, useExisting: IgxDatePickerComponent, multi: true }],
    selector: "igx-datePicker",
    styleUrls: ["date-picker.component.css"],
    templateUrl: "date-picker.component.html"
})
export class IgxDatePickerComponent implements ControlValueAccessor, OnInit {
    @Input() public todayButtonLabel: string;
    @Input() public cancelButtonLabel: string;
    // Custom formatter function
    @Input() public formatter: (val: Date) => string;
    // Disable property for input.
    @Input() public isDisabled: boolean;
    @Input() public value: Date;

    @Output() public onOpen = new EventEmitter();

<<<<<<< HEAD
    get displayData() {
        if (this.value) {
            return this._customFormatChecker(this.formatter, this.value);
        }
=======
    private _displayData: string =
    this._customFormatChecker(this.formatter, new Date(Date.now()));
    @ViewChild(IgxDialog) private alert: IgxDialog;
>>>>>>> fcb5257f

        return "";
    }

    @ViewChild(IgxDialog) private alert: IgxDialog;
    @ViewChild(IgxCalendarComponent) private calendar: IgxCalendarComponent;

<<<<<<< HEAD
    public writeValue(value: Date): void {
        this.value = value;
=======
    @Input() set dateValue(value: Date) {
        const toDate = new Date(this._displayData);
        if (value.toDateString() !== toDate.toDateString() &&
            value instanceof Date &&
            this._dateStringChecker(value.toString())) {
            this._displayData = this._customFormatChecker(this.formatter, value);
            this._onChangeCallback(value);
        }
>>>>>>> fcb5257f
    }

    public registerOnChange(fn: (_: Date) => void) { this._onChangeCallback = fn; }
    public registerOnTouched(fn: () => void) { this._onTouchedCallback = fn; }

    public ngOnInit(): void {
        if (this.value) {
            this.calendar.value = this.value;
            this.calendar.viewDate = this.value;
        }
    }

    /**
     * Selects today's date from calendar and change the input field value, calendar viewDate and calendar value.
     */
    public triggerTodaySelection() {
        const today = new Date(Date.now());
        this.calendar.selectDate(today);
        this.calendar.viewDate = today;
        this.value = today;
        this._handleDialogCloseAction();
    }

    /**
     * Gets the selected date from calendar and sets it to the input.
     * @param event selected value from calendar.
     */
    protected handleSelection(event) {
        this.value = event;
        this._handleDialogCloseAction();
    }

    /**
     * Emits the open event and focus the dialog.
     */
    private _onOpenEvent(): void {
        this.alert.open();
        this._focusTheDialog();
        this._onTouchedCallback();
        this.onOpen.emit(this);
    }

    private _focusTheDialog() {
        // Focus the dialog element, after its appearence into DOM.
        setTimeout(() => this.alert.dialogEl.nativeElement.focus(), 60);
    }

    private _setLocaleToDate(value: Date, locale: string = Constants.DEFAULT_LOCALE_DATE): string {
        return value.toLocaleDateString(locale);
    }

    /**
     * Check if passed date as a string is valid.
     * @param date passed date as a string
     */
    private _dateStringChecker(date: string): boolean {
        return (new Date(date).toString() !== Constants.DATE_CHECKER_VALUE);
    }

    /**
     * Apply custom user formatter upon date.
     * @param formatter custom formatter function.
     * @param date passed date
     */
    private _customFormatChecker(formatter: (_: Date) => string, date: Date) {
        return this.formatter ? this.formatter(date) : this._setLocaleToDate(date);
    }

<<<<<<< HEAD
    /**
     * Closes the dialog, after was clearing all calendar items from dom.
     */
    private _handleDialogCloseAction() {
        requestAnimationFrame(() => this.alert.close());
    }

    private _onTouchedCallback: () => void = () => {};
    private _onChangeCallback: (_: Date) => void = () => {};
=======
    private _onTouchedCallback: () => void = () => { };
    private _onChangeCallback: (_: Date) => void = () => { };
>>>>>>> fcb5257f
}

class Constants {
    public static readonly TODAY_BUTTON_TEXT = "Today";
    public static readonly DEFAULT_LOCALE_DATE = "en";
    public static readonly DATE_CHECKER_VALUE = "Invalid Date";
}

@NgModule({
    declarations: [IgxDatePickerComponent],
    exports: [IgxDatePickerComponent],
    imports: [CommonModule, IgxInput, IgxDialogModule, IgxCalendarModule]
})
export class IgxDatePickerModule { }<|MERGE_RESOLUTION|>--- conflicted
+++ resolved
@@ -37,16 +37,10 @@
 
     @Output() public onOpen = new EventEmitter();
 
-<<<<<<< HEAD
     get displayData() {
         if (this.value) {
             return this._customFormatChecker(this.formatter, this.value);
         }
-=======
-    private _displayData: string =
-    this._customFormatChecker(this.formatter, new Date(Date.now()));
-    @ViewChild(IgxDialog) private alert: IgxDialog;
->>>>>>> fcb5257f
 
         return "";
     }
@@ -54,19 +48,8 @@
     @ViewChild(IgxDialog) private alert: IgxDialog;
     @ViewChild(IgxCalendarComponent) private calendar: IgxCalendarComponent;
 
-<<<<<<< HEAD
     public writeValue(value: Date): void {
         this.value = value;
-=======
-    @Input() set dateValue(value: Date) {
-        const toDate = new Date(this._displayData);
-        if (value.toDateString() !== toDate.toDateString() &&
-            value instanceof Date &&
-            this._dateStringChecker(value.toString())) {
-            this._displayData = this._customFormatChecker(this.formatter, value);
-            this._onChangeCallback(value);
-        }
->>>>>>> fcb5257f
     }
 
     public registerOnChange(fn: (_: Date) => void) { this._onChangeCallback = fn; }
@@ -135,7 +118,6 @@
         return this.formatter ? this.formatter(date) : this._setLocaleToDate(date);
     }
 
-<<<<<<< HEAD
     /**
      * Closes the dialog, after was clearing all calendar items from dom.
      */
@@ -145,10 +127,6 @@
 
     private _onTouchedCallback: () => void = () => {};
     private _onChangeCallback: (_: Date) => void = () => {};
-=======
-    private _onTouchedCallback: () => void = () => { };
-    private _onChangeCallback: (_: Date) => void = () => { };
->>>>>>> fcb5257f
 }
 
 class Constants {
