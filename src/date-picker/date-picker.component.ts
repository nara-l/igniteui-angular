--- conflicted
+++ resolved
@@ -23,8 +23,9 @@
     WEEKDAYS
 } from "../calendar";
 import { IgxDialogComponent, IgxDialogModule } from "../dialog/dialog.component";
-<<<<<<< HEAD
-import { IgxInputModule } from "../directives/input/input.directive";
+import { IgxIconModule } from "../icon";
+import { IgxInputGroupModule } from "../input-group/input-group.component";
+
 /**
  * **Ignite UI for Angular Date Picker** - [Documentation](https://www.infragistics.com/products/ignite-ui-angular/angular/components/date_picker.html)  
  * The Ignite UI Date Picker displays a popup calendar that lets users select a single date.
@@ -34,11 +35,6 @@
  * <igx-datePicker [(ngModel)]="selectedDate"></igx-datePicker>
  * ```
  */
-=======
-import { IgxIconModule } from "../icon";
-import { IgxInputGroupModule } from "../input-group/input-group.component";
-
->>>>>>> d9df67c8
 @Component({
     providers:
         [{ provide: NG_VALUE_ACCESSOR, useExisting: IgxDatePickerComponent, multi: true }],
