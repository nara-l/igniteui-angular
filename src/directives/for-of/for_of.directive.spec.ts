﻿import { CommonModule, NgForOf, NgForOfContext } from "@angular/common";
import {
    ChangeDetectorRef,
    Component,
    ComponentFactoryResolver,
    Directive,
    IterableChanges,
    IterableDiffers,
    NgZone,
    OnInit,
    QueryList,
    SimpleChanges,
    TemplateRef,
    ViewChild,
    ViewChildren,
    ViewContainerRef
} from "@angular/core";
import { async, fakeAsync, TestBed, tick } from "@angular/core/testing";
import { By } from "@angular/platform-browser";
import { IgxForOfDirective, IgxForOfModule} from "./for_of.directive";

describe("IgxVirtual directive - simple template", () => {
    const INACTIVE_VIRT_CONTAINER = "igx-display-container--inactive";
    beforeEach(async(() => {
        TestBed.configureTestingModule({
            declarations: [
                TestIgxForOfDirective,
                EmptyVirtualComponent,
                VerticalVirtualComponent,
                HorizontalVirtualComponent,
                VirtualComponent,
                VirtualVariableSizeComponent
            ],
            imports: [IgxForOfModule]
        }).compileComponents();
    }));

    it("should initialize empty directive", () => {
        const fix = TestBed.createComponent(EmptyVirtualComponent);
        fix.detectChanges();
        const container = fix.componentInstance.container;
        const displayContainer: HTMLElement = fix.nativeElement.querySelector("igx-display-container");
        expect(displayContainer).not.toBeNull();
    });

    it("should initialize directive with horizontal virtualization", () => {
        const fix = TestBed.createComponent(HorizontalVirtualComponent);
        fix.componentRef.hostView.detectChanges();
        fix.detectChanges();
        const container = fix.componentInstance.container;
        const displayContainer: HTMLElement = fix.nativeElement.querySelector("igx-display-container");
        const verticalScroller: HTMLElement = fix.nativeElement.querySelector("igx-virtual-helper");
        const horizontalScroller: HTMLElement = fix.nativeElement.querySelector("igx-horizontal-virtual-helper");
        expect(displayContainer).not.toBeNull();
        expect(verticalScroller).toBeNull();
        expect(horizontalScroller).not.toBeNull();

        fix.componentInstance.scrollLeft(150);
        fix.detectChanges();

        const firstRecChildren = displayContainer.children;
        for (let i = 0; i < firstRecChildren.length; i++) {
            expect(firstRecChildren[i].textContent)
                .toBe(fix.componentInstance.data[0][i + 1].toString());
        }

        const secondRecChildren = fix.nativeElement.querySelectorAll("igx-display-container")[1].children;
        for (let i = 0; i < secondRecChildren.length; i++) {
            expect(secondRecChildren[i].textContent)
                .toBe(fix.componentInstance.data[1][i + 1].toString());
        }
    });

    it("should initialize directive with vertical virtualization", () => {
        const fix = TestBed.createComponent(VerticalVirtualComponent);
        fix.componentRef.hostView.detectChanges();
        fix.detectChanges();
        const container = fix.componentInstance.container;
        const displayContainer: HTMLElement = fix.nativeElement.querySelector("igx-display-container");
        const verticalScroller: HTMLElement = fix.nativeElement.querySelector("igx-virtual-helper");
        const horizontalScroller: HTMLElement = fix.nativeElement.querySelector("igx-horizontal-virtual-helper");
        expect(displayContainer).not.toBeNull();
        expect(verticalScroller).not.toBeNull();
        expect(horizontalScroller).toBeNull();
        /* The height of the row is set to 50px so scrolling by 100px should render the third record */
        fix.componentInstance.scrollTop(100);

        fix.detectChanges();

        const firstRecChildren = displayContainer.children[0].children;
        let i = 0;
        const thirdRecord = fix.componentInstance.data[2];
        for (const item in thirdRecord) {
            if (thirdRecord.hasOwnProperty(item)) {
                expect(thirdRecord[item].toString())
                    .toBe(firstRecChildren[i++].textContent);
            }
        }
    });

    it("should initialize directive with vertical and horizontal virtualization", () => {
        const fix = TestBed.createComponent(VirtualComponent);
        fix.detectChanges();
        const container = fix.componentInstance.container;
        const displayContainer: HTMLElement = fix.nativeElement.querySelector("igx-display-container");
        const verticalScroller: HTMLElement = fix.nativeElement.querySelector("igx-virtual-helper");
        const horizontalScroller: HTMLElement = fix.nativeElement.querySelector("igx-horizontal-virtual-helper");
        expect(displayContainer).not.toBeNull();
        expect(verticalScroller).not.toBeNull();
        expect(horizontalScroller).not.toBeNull();
        /* The height of the row is set to 50px so scrolling by 100px should render the third record */
        fix.componentInstance.scrollTop(100);

        const firstInnerDisplayContainer = displayContainer.children[0].querySelector("igx-display-container");
        expect(firstInnerDisplayContainer).not.toBeNull();

        fix.detectChanges();

        const firstRecChildren = firstInnerDisplayContainer.children;
        for (let i = 0; i < firstRecChildren.length; i++) {
            expect(firstInnerDisplayContainer.children[i].textContent)
                .toBe(fix.componentInstance.data[2][i].toString());
        }
    });

    it("should allow scrolling at certain amount down and then to the top renders correct rows and cols", () => {
        const fix = TestBed.createComponent(VirtualComponent);
        fix.detectChanges();
        const container = fix.componentInstance.container;
        const displayContainer: HTMLElement = fix.nativeElement.querySelector("igx-display-container");
        const verticalScroller: HTMLElement = fix.nativeElement.querySelector("igx-virtual-helper");
        const horizontalScroller: HTMLElement = fix.nativeElement.querySelector("igx-horizontal-virtual-helper");
        expect(displayContainer).not.toBeNull();
        expect(verticalScroller).not.toBeNull();
        expect(horizontalScroller).not.toBeNull();
        fix.componentInstance.scrollTop(5000);
        fix.detectChanges();

        fix.componentInstance.scrollTop(0);
        fix.detectChanges();

        const firstInnerDisplayContainer = displayContainer.children[0].querySelector("igx-display-container");
        expect(firstInnerDisplayContainer).not.toBeNull();

        const firstRecChildren = firstInnerDisplayContainer.children;
        for (let i = 0; i < firstRecChildren.length; i++) {
            expect(firstInnerDisplayContainer.children[i].textContent)
                .toBe(fix.componentInstance.data[0][i].toString());
        }
    });

    it("should scroll to bottom and correct rows and columns should be rendered", () => {
        const fix = TestBed.createComponent(VirtualComponent);
        fix.detectChanges();
        const container = fix.componentInstance.container;
        const displayContainer: HTMLElement = fix.nativeElement.querySelector("igx-display-container");
        const verticalScroller: HTMLElement = fix.nativeElement.querySelector("igx-virtual-helper");
        const horizontalScroller: HTMLElement = fix.nativeElement.querySelector("igx-horizontal-virtual-helper");
        fix.componentInstance.scrollTop(2500000);

        const rows = displayContainer.children;
        const lastInnerDisplayContainer = rows[rows.length - 1].querySelector("igx-display-container");
        expect(lastInnerDisplayContainer).not.toBeNull();

        fix.detectChanges();

        const lastRecChildren = lastInnerDisplayContainer.children;
        const data = fix.componentInstance.data;
        for (let i = 0; i < lastRecChildren.length; i++) {
            expect(lastInnerDisplayContainer.children[i].textContent)
                .toBe(data[data.length - 1][i].toString());
        }
    });

    it("should scroll to wheel event correctly", () => {
        const fix = TestBed.createComponent(VirtualComponent);
        fix.detectChanges();
        const container = fix.componentInstance.container;
        const displayContainer: HTMLElement = fix.nativeElement.querySelector("igx-display-container");
        const verticalScroller: HTMLElement = fix.nativeElement.querySelector("igx-virtual-helper");
        const horizontalScroller: HTMLElement = fix.nativeElement.querySelector("igx-horizontal-virtual-helper");

        expect(displayContainer).not.toBeNull();
        expect(verticalScroller).not.toBeNull();
        expect(horizontalScroller).not.toBeNull();

        /* The height of the row is set to 50px so scrolling by 100px should render the third record */
        fix.componentInstance.parentVirtDir.testOnWheel(0, 100);
        fix.componentInstance.parentVirtDir.testOnScroll(verticalScroller);

        const firstInnerDisplayContainer = displayContainer.children[0].querySelector("igx-display-container");
        expect(firstInnerDisplayContainer).not.toBeNull();
        const firstRecChildren = firstInnerDisplayContainer.children;

        fix.detectChanges();

        for (let i = 0; i < firstRecChildren.length; i++) {
            expect(firstInnerDisplayContainer.children[i].textContent)
                .toBe(fix.componentInstance.data[2][i].toString());
        }
    });

    it("should scroll to the far right and last column should be visible", () => {
        const fix = TestBed.createComponent(VirtualComponent);
        fix.componentRef.hostView.detectChanges();
        fix.detectChanges();
        const container = fix.componentInstance.container;
        const displayContainer: HTMLElement = fix.nativeElement.querySelector("igx-display-container");
        const verticalScroller: HTMLElement = fix.nativeElement.querySelector("igx-virtual-helper");
        const horizontalScroller: HTMLElement = fix.nativeElement.querySelector("igx-horizontal-virtual-helper");

        expect(displayContainer).not.toBeNull();
        expect(verticalScroller).not.toBeNull();
        expect(horizontalScroller).not.toBeNull();

        // scroll to the last right pos
        fix.componentInstance.scrollLeft(80000);
        fix.detectChanges();

        const rowChildren = displayContainer.querySelectorAll("igx-display-container");
        for (let i = 0; i < rowChildren.length; i++) {
            expect(rowChildren[i].children.length).toBe(1);
            expect(rowChildren[i].children[0].textContent)
                .toBe(fix.componentInstance.data[i][299].toString());
        }
    });

    it("should detect width change and update initially rendered columns", () => {
        const fix = TestBed.createComponent(VirtualComponent);
        fix.componentRef.hostView.detectChanges();
        fix.detectChanges();
        const container = fix.componentInstance.container;
        const displayContainer: HTMLElement = fix.nativeElement.querySelector("igx-display-container");
        const verticalScroller: HTMLElement = fix.nativeElement.querySelector("igx-virtual-helper");
        const horizontalScroller: HTMLElement = fix.nativeElement.querySelector("igx-horizontal-virtual-helper");

        expect(displayContainer).not.toBeNull();
        expect(verticalScroller).not.toBeNull();
        expect(horizontalScroller).not.toBeNull();

        let rows = displayContainer.querySelectorAll("igx-display-container");
        expect(rows.length).toBe(8);
        for (let i = 0; i < rows.length; i++) {
            expect(rows[i].children.length).toBe(4);
            expect(rows[i].children[3].textContent)
                .toBe(fix.componentInstance.data[i][3].toString());
        }

        // scroll to the last right pos
        fix.componentInstance.width = "1200px";
        fix.detectChanges();

        rows = displayContainer.querySelectorAll("igx-display-container");
        expect(rows.length).toBe(8);
        for (let i = 0; i < rows.length; i++) {
            expect(rows[i].children.length).toBe(5);
            expect(rows[i].children[4].textContent)
                .toBe(fix.componentInstance.data[i][4].toString());
        }
    });

    it("should detect height change and update initially rendered rows", () => {
        const fix = TestBed.createComponent(VirtualComponent);
        fix.componentRef.hostView.detectChanges();
        fix.detectChanges();
        const container = fix.componentInstance.container;
        const displayContainer: HTMLElement = fix.nativeElement.querySelector("igx-display-container");
        const verticalScroller: HTMLElement = fix.nativeElement.querySelector("igx-virtual-helper");
        const horizontalScroller: HTMLElement = fix.nativeElement.querySelector("igx-horizontal-virtual-helper");

        expect(displayContainer).not.toBeNull();
        expect(verticalScroller).not.toBeNull();
        expect(horizontalScroller).not.toBeNull();

        let rows = displayContainer.querySelectorAll("igx-display-container");
        expect(rows.length).toBe(8);
        for (let i = 0; i < rows.length; i++) {
            expect(rows[i].children.length).toBe(4);
            expect(rows[i].children[2].textContent)
                .toBe(fix.componentInstance.data[i][2].toString());
        }

        // scroll to the last right pos
        fix.componentInstance.height = "700px";
        fix.detectChanges();

        rows = displayContainer.querySelectorAll("igx-display-container");
        expect(rows.length).toBe(14);
        for (let i = 0; i < rows.length; i++) {
            expect(rows[i].children.length).toBe(4);
            expect(rows[i].children[2].textContent)
                .toBe(fix.componentInstance.data[i][2].toString());
        }
    });

    it("should not render vertical scrollbar when number of rows change to 5", () => {
        const fix = TestBed.createComponent(VirtualComponent);
        fix.componentRef.hostView.detectChanges();
        fix.detectChanges();
        const container = fix.componentInstance.container;
        const displayContainer: HTMLElement = fix.nativeElement.querySelector("igx-display-container");
        const verticalScroller: HTMLElement = fix.nativeElement.querySelector("igx-virtual-helper");
        const horizontalScroller: HTMLElement = fix.nativeElement.querySelector("igx-horizontal-virtual-helper");
        let rowsRendered = displayContainer.querySelectorAll("igx-display-container");

        expect(displayContainer).not.toBeNull();
        expect(verticalScroller).not.toBeNull();
        expect(horizontalScroller).not.toBeNull();
        expect(fix.componentInstance.isVerticalScrollbarVisible()).toBe(true);
        expect(fix.componentInstance.isHorizontalScrollbarVisible()).toBe(true);
        expect(rowsRendered.length).toBe(8);

        /** Step 1. Lower the amount of rows to 5. The vertical scrollbar then should not be rendered */
        expect(() => {
            fix.componentInstance.generateData(300, 5);
            fix.detectChanges();

            fix.componentInstance.scrollTop(verticalScroller.scrollTop);
            fix.detectChanges();
        }).not.toThrow();

        rowsRendered = displayContainer.querySelectorAll("igx-display-container");
        expect(fix.componentInstance.isVerticalScrollbarVisible()).toBe(false);
        expect(fix.componentInstance.isHorizontalScrollbarVisible()).toBe(true);
        expect(rowsRendered.length).toBe(5);

        /** Step 2. Scroll to the left. There should be no errors then and everything should be still the same */
        expect(() => {
            fix.componentInstance.scrollLeft(1000);
            fix.detectChanges();
        }).not.toThrow();

        rowsRendered = displayContainer.querySelectorAll("igx-display-container");
        expect(fix.componentInstance.isVerticalScrollbarVisible()).toBe(false);
        expect(fix.componentInstance.isHorizontalScrollbarVisible()).toBe(true);
        expect(rowsRendered.length).toBe(5);

        /** Step 3. Increase the ammout of rows back and vertical scrollbar should be rendered back */
        expect(() => {
            fix.componentInstance.generateData(300, 50000);
            fix.detectChanges();

            // We trigger scrollTop with the current scroll position because otherwise the scroll events are not fired during a test.
            fix.componentInstance.scrollTop(verticalScroller.scrollTop);
            fix.detectChanges();
        }).not.toThrow();

        rowsRendered = displayContainer.querySelectorAll("igx-display-container");
        expect(horizontalScroller.scrollLeft).toBe(1000);
        expect(fix.componentInstance.isVerticalScrollbarVisible()).toBe(true);
        expect(fix.componentInstance.isHorizontalScrollbarVisible()).toBe(true);
        expect(rowsRendered.length).toBe(8);
    });

    it("should not render vertical scrollbars when number of rows change to 0 after scrolling down", () => {
        const fix = TestBed.createComponent(VirtualComponent);
        fix.componentRef.hostView.detectChanges();
        fix.detectChanges();
        const container = fix.componentInstance.container;
        const displayContainer: HTMLElement = fix.nativeElement.querySelector("igx-display-container");
        const verticalScroller: HTMLElement = fix.nativeElement.querySelector("igx-virtual-helper");
        const horizontalScroller: HTMLElement = fix.nativeElement.querySelector("igx-horizontal-virtual-helper");
        let rowsRendered = displayContainer.querySelectorAll("igx-display-container");

        expect(displayContainer).not.toBeNull();
        expect(verticalScroller).not.toBeNull();
        expect(horizontalScroller).not.toBeNull();
        expect(fix.componentInstance.isVerticalScrollbarVisible()).toBe(true);
        expect(fix.componentInstance.isHorizontalScrollbarVisible()).toBe(true);
        expect(rowsRendered.length).toBe(8);

        fix.componentInstance.generateData(300, 50000);
        fix.detectChanges();

        /** Step 1. Scroll to the left. There should be no errors then and everything should be still the same */
        fix.componentInstance.scrollTop(100000);
        fix.detectChanges();

        /** Step 2. Lower the amount of rows to 5. The vertical scrollbar then should not be rendered */
        expect(() => {
            fix.componentInstance.data = [];
            fix.detectChanges();

            // We trigger scrollTop with the current scroll position because otherwise the scroll events are not fired during a test.
            fix.componentInstance.scrollTop(verticalScroller.scrollTop);
            fix.detectChanges();
        }).not.toThrow();

        rowsRendered = displayContainer.querySelectorAll("igx-display-container");
        expect(fix.componentInstance.isVerticalScrollbarVisible()).toBe(false);
        expect(fix.componentInstance.isHorizontalScrollbarVisible()).toBe(true);
        expect(rowsRendered.length).toBe(0);

        /** Step 3. Set the ammout of rows back and vertical scrollbar should be rendered back then. It should reset the scroll position. */
        expect(() => {
            fix.componentInstance.generateData(300, 50000);
            fix.detectChanges();

            // We trigger scrollTop with the current scroll position because otherwise the scroll events are not fired during a test.
            fix.componentInstance.scrollTop(verticalScroller.scrollTop);
            fix.detectChanges();
        }).not.toThrow();

        rowsRendered = displayContainer.querySelectorAll("igx-display-container");
        expect(verticalScroller.scrollTop).toBe(0);
        expect(fix.componentInstance.isVerticalScrollbarVisible()).toBe(true);
        expect(fix.componentInstance.isHorizontalScrollbarVisible()).toBe(true);
        expect(rowsRendered.length).toBe(8);
    });

    it("should not render vertical scrollbar when number of rows change to 0 after scrolling right", () => {
        const fix = TestBed.createComponent(VirtualComponent);
        fix.componentRef.hostView.detectChanges();
        fix.detectChanges();
        const container = fix.componentInstance.container;
        const displayContainer: HTMLElement = fix.nativeElement.querySelector("igx-display-container");
        const verticalScroller: HTMLElement = fix.nativeElement.querySelector("igx-virtual-helper");
        const horizontalScroller: HTMLElement = fix.nativeElement.querySelector("igx-horizontal-virtual-helper");
        let rowsRendered = displayContainer.querySelectorAll("igx-display-container");
        let colsRendered = rowsRendered[0].children;

        expect(displayContainer).not.toBeNull();
        expect(verticalScroller).not.toBeNull();
        expect(horizontalScroller).not.toBeNull();
        expect(fix.componentInstance.isVerticalScrollbarVisible()).toBe(true);
        expect(fix.componentInstance.isHorizontalScrollbarVisible()).toBe(true);
        expect(rowsRendered.length).toBe(8);
        expect(colsRendered.length).toBe(4);

         /** Step 1. Scroll to the right. */
        fix.componentInstance.scrollLeft(1000);
        fix.detectChanges();

        rowsRendered = displayContainer.querySelectorAll("igx-display-container");
        for (let i = 0; i < rowsRendered.length; i++) {
            // Check only the second col, no need for the others
            expect(rowsRendered[i].children[1].textContent)
                .toBe(fix.componentInstance.data[i][5].toString());
        }

        /** Step 2. Lower the amount of cols to 0 so there would be no horizontal scrollbar */
        expect(() => {
            fix.componentInstance.generateData(2, 0);
            fix.detectChanges();

            // We trigger scrollTop with the current scroll position because otherwise the scroll events are not fired during a test.
            fix.componentInstance.scrollTop(verticalScroller.scrollTop);
            fix.detectChanges();
        }).not.toThrow();

        rowsRendered = displayContainer.querySelectorAll("igx-display-container");

        expect(fix.componentInstance.isVerticalScrollbarVisible()).toBe(false);
        // expect(fix.componentInstance.isHorizontalScrollbarVisible()).toBe(false); To be investigated
        expect(rowsRendered.length).toBe(0);

        /** Step 3. Set the data back to and it should render both scrollbars. It should reset the scroll position */
        expect(() => {
            fix.componentInstance.generateData(300, 50000);
            fix.detectChanges();

            // We trigger scrollTop with the current scroll position because otherwise the scroll events are not fired during a test.
            fix.componentInstance.scrollTop(verticalScroller.scrollTop);
            fix.detectChanges();
        }).not.toThrow();
        rowsRendered = displayContainer.querySelectorAll("igx-display-container");
        colsRendered = rowsRendered[0].children;

        // expect(horizontalScroller.scrollLeft).toBe(0); To be investigated
        expect(fix.componentInstance.isVerticalScrollbarVisible()).toBe(true);
        expect(fix.componentInstance.isHorizontalScrollbarVisible()).toBe(true);
        expect(rowsRendered.length).toBe(8);
        // expect(colsRendered.length).toBe(4); To be investigated

        for (let i = 0; i < rowsRendered.length; i++) {
            // Check only the second col, no need for the others
            expect(rowsRendered[i].children[1].textContent)
                .toBe(fix.componentInstance.data[i][5].toString());
        }
    });

    it("should not render horizontal scrollbars when number of cols change to 3", () => {
        const fix = TestBed.createComponent(VirtualComponent);
        fix.componentRef.hostView.detectChanges();
        fix.detectChanges();
        const container = fix.componentInstance.container;
        const displayContainer: HTMLElement = fix.nativeElement.querySelector("igx-display-container");
        const verticalScroller: HTMLElement = fix.nativeElement.querySelector("igx-virtual-helper");
        const horizontalScroller: HTMLElement = fix.nativeElement.querySelector("igx-horizontal-virtual-helper");
        let rowsRendered = displayContainer.querySelectorAll("igx-display-container");
        let colsRendered = rowsRendered[0].children;

        expect(displayContainer).not.toBeNull();
        expect(verticalScroller).not.toBeNull();
        expect(horizontalScroller).not.toBeNull();
        expect(fix.componentInstance.isVerticalScrollbarVisible()).toBe(true);
        expect(fix.componentInstance.isHorizontalScrollbarVisible()).toBe(true);
        expect(rowsRendered.length).toBe(8);
        expect(colsRendered.length).toBe(4);

        /** Step 1. Lower the amount of cols to 3 so there would be no horizontal scrollbar */
        expect(() => {
            fix.componentInstance.generateData(3, 50000);
            fix.detectChanges();

            // We trigger scrollTop with the current scroll position because otherwise the scroll events are not fired during a test.
            fix.componentInstance.scrollTop(verticalScroller.scrollTop);
            fix.detectChanges();
        }).not.toThrow();

        rowsRendered = displayContainer.querySelectorAll("igx-display-container");
        colsRendered = rowsRendered[0].children;

        expect(fix.componentInstance.isVerticalScrollbarVisible()).toBe(true);
        expect(fix.componentInstance.isHorizontalScrollbarVisible()).toBe(false);
        expect(rowsRendered.length).toBe(8);
        expect(colsRendered.length).toBe(3);

        /** Step 2. Scroll down. There should be no errors then and everything should be still the same */
        expect(() => {
            fix.componentInstance.scrollTop(1000);
            fix.detectChanges();

            // We trigger scrollTop with the current scroll position because otherwise the scroll events are not fired during a test.
            fix.componentInstance.scrollTop(verticalScroller.scrollTop);
            fix.detectChanges();
        }).not.toThrow();

        rowsRendered = displayContainer.querySelectorAll("igx-display-container");
        colsRendered = rowsRendered[0].children;

        expect(fix.componentInstance.isVerticalScrollbarVisible()).toBe(true);
        expect(fix.componentInstance.isHorizontalScrollbarVisible()).toBe(false);
        expect(rowsRendered.length).toBe(8);
        expect(colsRendered.length).toBe(3);

        /** Step 3. Set the data back to have 300 columns and the horizontal scrollbar should render now. */
        expect(() => {
            fix.componentInstance.generateData(300, 50000);
            fix.detectChanges();

            // We trigger scrollTop with the current scroll position because otherwise the scroll events are not fired during a test.
            fix.componentInstance.scrollTop(verticalScroller.scrollTop);
            fix.detectChanges();
        }).not.toThrow();
        rowsRendered = displayContainer.querySelectorAll("igx-display-container");
        colsRendered = rowsRendered[0].children;

        expect(verticalScroller.scrollTop).toBe(1000);
        expect(fix.componentInstance.isVerticalScrollbarVisible()).toBe(true);
        expect(fix.componentInstance.isHorizontalScrollbarVisible()).toBe(true);
        expect(rowsRendered.length).toBe(8);
        expect(colsRendered.length).toBe(4);
    });

    it("should scroll down when using touch events", () => {
        const fix = TestBed.createComponent(VirtualComponent);
        fix.componentRef.hostView.detectChanges();
        fix.detectChanges();
        const displayContainer: HTMLElement = fix.nativeElement.querySelector("igx-display-container");
        const verticalScroller: HTMLElement = fix.nativeElement.querySelector("igx-virtual-helper");

        let rowsRendered = displayContainer.querySelectorAll("igx-display-container");
        for (let i = 0; i < rowsRendered.length; i++) {
            // Check only the second col, no need for the others
            expect(rowsRendered[i].children[1].textContent)
                .toBe(fix.componentInstance.data[i][1].toString());
        }

        expect(() => {
            fix.componentInstance.parentVirtDir.testOnTouchStart();
            fix.componentInstance.parentVirtDir.testOnTouchMove(0, 500);
            // Trigger onScroll
            fix.componentInstance.scrollTop(verticalScroller.scrollTop);
            fix.detectChanges();
        }).not.toThrow();

        rowsRendered = displayContainer.querySelectorAll("igx-display-container");
        for (let i = 0; i < rowsRendered.length; i++) {
            // Check only the second col, no need for the others
            expect(rowsRendered[i].children[1].textContent)
                .toBe(fix.componentInstance.data[10 + i][1].toString());
        }
    });

    it("should scroll left when using touch events", () => {
        const fix = TestBed.createComponent(VirtualComponent);
        fix.componentRef.hostView.detectChanges();
        fix.detectChanges();
        const displayContainer: HTMLElement = fix.nativeElement.querySelector("igx-display-container");
        const horizontalScroller: HTMLElement = fix.nativeElement.querySelector("igx-horizontal-virtual-helper");

        let rowsRendered = displayContainer.querySelectorAll("igx-display-container");
        for (let i = 0; i < rowsRendered.length; i++) {
            // Check only the second col, no need for the others
            expect(rowsRendered[i].children[1].textContent)
                .toBe(fix.componentInstance.data[i][1].toString());
        }

        expect(() => {
            fix.componentInstance.parentVirtDir.testOnTouchStart();
            fix.componentInstance.parentVirtDir.testOnTouchMove(1000, 0);
            // Trigger onScroll
            fix.componentInstance.scrollLeft(horizontalScroller.scrollLeft);
            fix.detectChanges();
        }).not.toThrow();

        rowsRendered = displayContainer.querySelectorAll("igx-display-container");
        for (let i = 0; i < rowsRendered.length; i++) {
            // Check only the second col, no need for the others
            expect(rowsRendered[i].children[1].textContent)
                .toBe(fix.componentInstance.data[i][5].toString());
        }
    });

    it("should load next row and remove first row when using scrollNext method", () => {
        const fix = TestBed.createComponent(VirtualComponent);
        fix.componentRef.hostView.detectChanges();
        fix.detectChanges();
        const displayContainer: HTMLElement = fix.nativeElement.querySelector("igx-display-container");
        const verticalScroller: HTMLElement = fix.nativeElement.querySelector("igx-virtual-helper");

        let rowsRendered = displayContainer.querySelectorAll("igx-display-container");
        for (let i = 0; i < rowsRendered.length; i++) {
            // Check only the second col, no need for the others
            expect(rowsRendered[i].children[1].textContent)
                .toBe(fix.componentInstance.data[i][1].toString());
        }

        expect(() => {
            fix.componentInstance.parentVirtDir.testScrollNext();
            fix.componentInstance.scrollTop(verticalScroller.scrollTop);
            fix.detectChanges();
        }).not.toThrow();

        rowsRendered = displayContainer.querySelectorAll("igx-display-container");
        for (let i = 0; i < rowsRendered.length; i++) {
            // Check only the second col, no need for the others
            expect(rowsRendered[i].children[1].textContent)
                .toBe(fix.componentInstance.data[1 + i][1].toString());
        }
    });

    it("should load previous row and remove last row when using scrollPrev method", () => {
        const fix = TestBed.createComponent(VirtualComponent);
        fix.componentRef.hostView.detectChanges();
        fix.detectChanges();
        const displayContainer: HTMLElement = fix.nativeElement.querySelector("igx-display-container");
        const verticalScroller: HTMLElement = fix.nativeElement.querySelector("igx-virtual-helper");

        /** Step 1. Scroll down 500px first so we then have what to load previously */
        expect(() => {
            fix.componentInstance.scrollTop(500);
            fix.detectChanges();
        }).not.toThrow();

        let rowsRendered = displayContainer.querySelectorAll("igx-display-container");
        for (let i = 0; i < rowsRendered.length; i++) {
            // Check only the second col, no need for the others
            expect(rowsRendered[i].children[1].textContent)
                .toBe(fix.componentInstance.data[10 + i][1].toString());
        }

        /** Step 2. Execute scrollPrev to load previous row */
        expect(() => {
            fix.componentInstance.parentVirtDir.testScrollPrev();
            fix.componentInstance.scrollTop(verticalScroller.scrollTop);
            fix.detectChanges();
        }).not.toThrow();

        rowsRendered = displayContainer.querySelectorAll("igx-display-container");
        for (let i = 0; i < rowsRendered.length; i++) {
            // Check only the second col, no need for the others
            expect(rowsRendered[i].children[1].textContent)
                .toBe(fix.componentInstance.data[9 + i][1].toString());
        }
    });
<<<<<<< HEAD

    it("should update display container classes when content state changes from virtualized to non-virtualzied.", () => {
        const fix = TestBed.createComponent(VirtualVariableSizeComponent);
        fix.componentRef.hostView.detectChanges();
        fix.detectChanges();
        let displayContainer = fix.debugElement.queryAll(By.css("igx-display-container"));
        // No size and no data - display container should be inactive
        expect(displayContainer[0].classes[INACTIVE_VIRT_CONTAINER]).toBe(true);

        // set size
        fix.componentInstance.height = "500px";
        fix.detectChanges();

        displayContainer = fix.debugElement.queryAll(By.css("igx-display-container"));
        // Has size but no data - display container should be inactive
        expect(displayContainer[0].classes[INACTIVE_VIRT_CONTAINER]).toBe(true);

        // set data with 1 rec.
        fix.componentInstance.data = fix.componentInstance.generateData(1);
        fix.detectChanges();

        displayContainer = fix.debugElement.queryAll(By.css("igx-display-container"));
        // Has size but not enough data to be virtualized - display container should be inactive
        expect(displayContainer[0].classes[INACTIVE_VIRT_CONTAINER]).toBe(true);

        // set data with 1000 recs.
        fix.componentInstance.data = fix.componentInstance.generateData(1000);
        fix.detectChanges();

        displayContainer = fix.debugElement.queryAll(By.css("igx-display-container"));
        // Has size and enough data to be virtualized - display container should be active.
        expect(displayContainer[0].classes[INACTIVE_VIRT_CONTAINER]).toBe(false);
    });
=======
    it("should prevent scrollTo() when called with numbers outside the scope of the data records.", () => {
        const fix = TestBed.createComponent(VirtualComponent);
        fix.componentRef.hostView.detectChanges();
        fix.detectChanges();

        fix.componentInstance.parentVirtDir.testScrollTo(-1);
        expect(fix.componentInstance.parentVirtDir.state.startIndex).toBe(0);

        fix.componentInstance.parentVirtDir.testScrollTo(fix.componentInstance.data.length + 1);
        expect(fix.componentInstance.parentVirtDir.state.startIndex).toBe(0);
    });

>>>>>>> 8a46ff1e
});

/** igxFor for testing */
@Directive({ selector: "[igxForTest]" })
export class TestIgxForOfDirective<T> extends IgxForOfDirective<T> {
    constructor(
        public viewContainer: ViewContainerRef,
        public template: TemplateRef<NgForOfContext<T>>,
        public differs: IterableDiffers,
        public fResolver: ComponentFactoryResolver,
        public changeDet: ChangeDetectorRef,
        public zone: NgZone) {
        super(viewContainer, template, differs, fResolver, changeDet, zone);
    }

    public testScrollPrev() {
        super.scrollPrev();
    }

    public testScrollNext() {
        super.scrollNext();
    }

    public testScrollTo(index) {
        super.scrollTo(index);
    }

    public testOnScroll(target) {
        const event = new Event("scroll");
        Object.defineProperty(event, "target", {value: target, enumerable: true});
        super.onScroll(event);
    }

    public testOnHScroll(target) {
        const event = new Event("scroll");
        Object.defineProperty(event, "target", {value: target, enumerable: true});
        super.onHScroll(event);
    }

    public testOnWheel(_deltaX: number, _deltaY: number) {
        const event = new WheelEvent("wheel", {deltaX: _deltaX, deltaY: _deltaY});
        super.onWheel(event);
    }

    public testOnTouchStart() {
        const touchEventObject = {
            changedTouches: [{screenX: 200, screenY: 200}]
        };

        super.onTouchStart(touchEventObject);
    }

    public testOnTouchMove(movedX: number, movedY: number) {
        const touchEventObject = {
            changedTouches: [{screenX: 200 - movedX, screenY: 200 - movedY}],
            preventDefault: () => {}
        };

        super.onTouchMove(touchEventObject);
    }

    public testApplyChanges(changes: IterableChanges<T>) {
        super._applyChanges(changes);
    }

    public testCalculateChunkSize(): number {
        return super._calculateChunkSize();
    }

    public testInitHCache(cols: any[]): number {
        return super.initHCache(cols);
    }

    public testGetHorizontalScroll(viewref, nodeName) {
        return super.getElement(viewref, nodeName);
    }

    public testGetHorizontalIndexAt(left, set, index) {
        super.getHorizontalIndexAt(left, set, index);
    }
}

/** Empty virtualized component */
@Component({
    template: `
        <span #container>
            <ng-template igxForTest [igxForOf]="data"></ng-template>
        </span>
    `
})
export class EmptyVirtualComponent {
    public data = [];

    @ViewChild("container") public container;
}

/** Only vertically virtualized component */
@Component({
    template: `
        <div #container [style.width]='width' [style.height]='height'>
            <ng-template #scrollContainer igxForTest let-rowData [igxForOf]="data"
                [igxForScrollOrientation]="'vertical'"
                [igxForContainerSize]='height'
                [igxForItemSize]='"50px"'>
                <div [style.display]="'flex'" [style.height]="'50px'">
                    <div [style.min-width]=cols[0].width>{{rowData['1']}}</div>
                    <div [style.min-width]=cols[1].width>{{rowData['2']}}</div>
                    <div [style.min-width]=cols[2].width>{{rowData['3']}}</div>
                    <div [style.min-width]=cols[3].width>{{rowData['4']}}</div>
                    <div [style.min-width]=cols[4].width>{{rowData['5']}}</div>
                </div>
            </ng-template>
        </div>
    `
})
export class VerticalVirtualComponent implements OnInit {

    public width = "450px";
    public height = "300px";
    public cols = [
        {field: "1", width: "150px"},
        {field: "2", width: "70px"},
        {field: "3", width: "50px"},
        {field: "4", width: "80px"},
        {field: "5", width: "100px"}
    ];
    public data = [];

    @ViewChild("container") public container;

    @ViewChild("scrollContainer", { read: TestIgxForOfDirective })
    public parentVirtDir: TestIgxForOfDirective<any>;

    public ngOnInit(): void {
        this.generateData();
    }

    public scrollTop(newScrollTop) {
        const verticalScrollbar = this.container.nativeElement.querySelector("igx-virtual-helper");
        verticalScrollbar.scrollTop = newScrollTop;

        this.parentVirtDir.testOnScroll(verticalScrollbar);
    }

    public generateData() {
        const dummyData = [];
        for (let i = 0; i < 50000; i++) {
            const obj = {};
            for (let j = 0; j <  this.cols.length; j++) {
                const col = this.cols[j].field;
                obj[col] = 10 * i * j;
            }
            dummyData.push(obj);
        }

        this.data = dummyData;
    }
}

/** Both vertically and horizontally virtualized component */
@Component({
    template: `
        <div [style.width]='width'>
            <div #container
                [style.width]='"calc(100% - 18px)"'
                [style.height]='"calc(100% - 18px)"'
                [style.overflow]='"hidden"'
                [style.float]='"left"'
                [style.position]='"relative"'>
                <div *ngFor="let rowData of data" [style.display]="'flex'" [style.height]="'50px'">
                    <ng-template #childContainer igxForTest let-col [igxForOf]="cols"
                        [igxForScrollOrientation]="'horizontal'"
                        [igxForScrollContainer]="scrollContainer"
                        [igxForContainerSize]='width'>
                            <div [style.min-width]='col.width + "px"'>{{rowData[col.field]}}</div>
                    </ng-template>
                </div>
            </div>
        </div>
    `
})
export class HorizontalVirtualComponent implements OnInit {

    public width = "800px";
    public height = "400px";
    public cols = [];
    public data = [];
    public scrollContainer = { _viewContainer: null };

    @ViewChild("container", {read: ViewContainerRef})
    public container: ViewContainerRef;

    @ViewChildren("childContainer", {read: TestIgxForOfDirective})
    public childVirtDirs: QueryList<TestIgxForOfDirective<any>>;

    public ngOnInit(): void {
        this.generateData();
        this.scrollContainer._viewContainer = this.container;
    }

    public scrollLeft(newScrollLeft) {
        const horizontalScrollbar =
            this.container.element.nativeElement.parentElement.querySelector("igx-horizontal-virtual-helper");
        horizontalScrollbar.scrollLeft = newScrollLeft;

        this.childVirtDirs.forEach((item) => {
            item.testOnHScroll(horizontalScrollbar);
        });
    }

    public generateData() {
        const dummyData = [];
        for (let j = 0; j < 300; j++) {
            this.cols.push({
                field: j.toString(),
                width: j % 8 < 2 ? 100 : (j % 6) * 125
            });
        }

        for (let i = 0; i < 5; i++) {
            const obj = {};
            for (let j = 0; j <  this.cols.length; j++) {
                const col = this.cols[j].field;
                obj[col] = 10 * i * j;
            }
            dummyData.push(obj);
        }

        this.data = dummyData;
    }
}

/** Both vertically and horizontally virtualized component */
@Component({
    template: `
        <div #container [style.width]='width' [style.height]='height'>
            <ng-template #scrollContainer igxForTest let-rowData [igxForOf]="data"
                [igxForScrollOrientation]="'vertical'"
                [igxForContainerSize]='height'
                [igxForItemSize]='"50px"'>
                <div [style.display]="'flex'" [style.height]="'50px'">
                    <ng-template #childContainer igxForTest let-col [igxForOf]="cols"
                        [igxForScrollOrientation]="'horizontal'"
                        [igxForScrollContainer]="parentVirtDir"
                        [igxForContainerSize]='width'>
                            <div [style.min-width]='col.width + "px"'>{{rowData[col.field]}}</div>
                    </ng-template>
                </div>
            </ng-template>
        </div>
    `
})
export class VirtualComponent implements OnInit {

    public width = "800px";
    public height = "400px";
    public cols = [];
    public data = [];

    @ViewChild("container", { read: ViewContainerRef })
    public container: ViewContainerRef;

    @ViewChild("scrollContainer", { read: TestIgxForOfDirective })
    public parentVirtDir: TestIgxForOfDirective<any>;

    @ViewChildren("childContainer", { read: TestIgxForOfDirective })
    public childVirtDirs: QueryList<TestIgxForOfDirective<any>>;

    public ngOnInit(): void {
        this.generateData(300, 50000);
    }

    public scrollTop(newScrollTop) {
        const verticalScrollbar = this.container.element.nativeElement.querySelector("igx-virtual-helper");
        verticalScrollbar.scrollTop = newScrollTop;

        this.parentVirtDir.testOnScroll(verticalScrollbar);
    }

    public scrollLeft(newScrollLeft) {
        const horizontalScrollbar = this.container.element.nativeElement.querySelector("igx-horizontal-virtual-helper");
        horizontalScrollbar.scrollLeft = newScrollLeft;

        this.childVirtDirs.forEach((item) => {
            item.testOnHScroll(horizontalScrollbar);
        });
    }

    public isVerticalScrollbarVisible() {
        const verticalScrollbar = this.container.element.nativeElement.querySelector("igx-virtual-helper");
        /**
         * Due to current implementation the width is set to 17px.
         * That's why when scrollWidth is less than 2px it means it's space is filled with the scrollbar
         */
        return verticalScrollbar.scrollWidth <= 2;
    }

    public isHorizontalScrollbarVisible() {
        const horizontalScrollbar = this.container.element.nativeElement.querySelector("igx-horizontal-virtual-helper");
        /**
         * Due to current implementation the height is automatically calculated.
         *  That's why when it's less than 16 there is not scrollbar
         */
        return horizontalScrollbar.offsetHeight >= 16;
    }

    public generateData(numCols: number, numRows: number) {
        const dummyData = [];
        this.cols = [];
        for (let j = 0; j < numCols; j++) {
            this.cols.push({
                field: j.toString(),
                width: j % 8 < 2 ? 100 : (j % 6) * 125
            });
        }

        for (let i = 0; i < numRows; i++) {
            const obj = {};
            for (let j = 0; j <  this.cols.length; j++) {
                const col = this.cols[j].field;
                obj[col] = 10 * i * j;
            }
            dummyData.push(obj);
        }

        this.data = dummyData;
    }
}

/** Only vertically virtualized component */
@Component({
    template: `
        <div #container [style.width]='width' [style.height]='height'>
            <ng-template #scrollContainer igxForTest let-rowData [igxForOf]="data"
                [igxForScrollOrientation]="'vertical'"
                [igxForContainerSize]='height'
                [igxForItemSize]='"50px"'>
                <div [style.display]="'flex'" [style.height]="'50px'">
                   {{rowData}}
                </div>
            </ng-template>
        </div>
    `
})
export class VirtualVariableSizeComponent {
    public height = "0px";
    public data = [];

    @ViewChild("container") public container;

    @ViewChild("scrollContainer", { read: TestIgxForOfDirective })
    public parentVirtDir: TestIgxForOfDirective<any>;

    public generateData(count) {
        const dummyData = [];
        for (let i = 0; i < count; i++) {
            dummyData.push(10 * i);
        }
        return dummyData;
    }
}<|MERGE_RESOLUTION|>--- conflicted
+++ resolved
@@ -675,7 +675,6 @@
                 .toBe(fix.componentInstance.data[9 + i][1].toString());
         }
     });
-<<<<<<< HEAD
 
     it("should update display container classes when content state changes from virtualized to non-virtualzied.", () => {
         const fix = TestBed.createComponent(VirtualVariableSizeComponent);
@@ -709,7 +708,7 @@
         // Has size and enough data to be virtualized - display container should be active.
         expect(displayContainer[0].classes[INACTIVE_VIRT_CONTAINER]).toBe(false);
     });
-=======
+
     it("should prevent scrollTo() when called with numbers outside the scope of the data records.", () => {
         const fix = TestBed.createComponent(VirtualComponent);
         fix.componentRef.hostView.detectChanges();
@@ -721,8 +720,6 @@
         fix.componentInstance.parentVirtDir.testScrollTo(fix.componentInstance.data.length + 1);
         expect(fix.componentInstance.parentVirtDir.state.startIndex).toBe(0);
     });
-
->>>>>>> 8a46ff1e
 });
 
 /** igxFor for testing */
