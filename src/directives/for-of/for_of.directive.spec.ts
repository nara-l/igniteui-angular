--- conflicted
+++ resolved
@@ -29,11 +29,8 @@
                 VerticalVirtualComponent,
                 HorizontalVirtualComponent,
                 VirtualComponent,
-<<<<<<< HEAD
-                VirtualVariableSizeComponent
-=======
+                VirtualVariableSizeComponent,
                 VerticalVirtualNoDataComponent
->>>>>>> e642e938
             ],
             imports: [IgxForOfModule]
         }).compileComponents();
@@ -680,7 +677,6 @@
         }
     });
 
-<<<<<<< HEAD
     it("should update display container classes when content state changes from virtualized to non-virtualzied.", () => {
         const fix = TestBed.createComponent(VirtualVariableSizeComponent);
         fix.componentRef.hostView.detectChanges();
@@ -712,7 +708,8 @@
         displayContainer = fix.debugElement.queryAll(By.css("igx-display-container"));
         // Has size and enough data to be virtualized - display container should be active.
         expect(displayContainer[0].classes[INACTIVE_VIRT_CONTAINER]).toBe(false);
-=======
+    });
+
     it("should allow having initually undefined value for igxForOf and then detect changes correctly once the value is updated. ", () => {
         const fix = TestBed.createComponent(VerticalVirtualNoDataComponent);
         expect(() => {
@@ -728,7 +725,6 @@
         fix.detectChanges();
         rowsRendered = displayContainer.querySelectorAll("div");
         expect(rowsRendered.length).not.toBe(0);
->>>>>>> e642e938
     });
 
     it("should prevent scrollTo() when called with numbers outside the scope of the data records.", () => {
@@ -1071,47 +1067,54 @@
     }
 }
 
-<<<<<<< HEAD
 /** Only vertically virtualized component */
 @Component({
     template: `
         <div #container [style.width]='width' [style.height]='height'>
             <ng-template #scrollContainer igxForTest let-rowData [igxForOf]="data"
-=======
+            [igxForScrollOrientation]="'vertical'"
+                [igxForContainerSize]='height'
+                [igxForItemSize]='"50px"'>
+                <div [style.display]="'flex'" [style.height]="'50px'">
+                    {{rowData}}
+                </div>
+            </ng-template>
+        </div>
+    `
+})
+export class VirtualVariableSizeComponent {
+    public height = "0px";
+    public data = [];
+
+    @ViewChild("container") public container;
+
+    @ViewChild("scrollContainer", { read: TestIgxForOfDirective })
+    public parentVirtDir: TestIgxForOfDirective<any>;
+
+    public generateData(count) {
+        const dummyData = [];
+        for (let i = 0; i < count; i++) {
+            dummyData.push(10 * i);
+        }
+        return dummyData;
+    }
+}
+
 /** Vertically virtualized component with no initial data */
 @Component({
     template: `
         <div #container [style.width]='width' [style.height]='height'>
             <ng-template #scrollContainer let-rowData [igxForOf]="data" igxForTest
->>>>>>> e642e938
                 [igxForScrollOrientation]="'vertical'"
                 [igxForContainerSize]='height'
                 [igxForItemSize]='"50px"'>
                 <div [style.display]="'flex'" [style.height]="'50px'">
-<<<<<<< HEAD
-                   {{rowData}}
-=======
                     {{rowData}}
->>>>>>> e642e938
                 </div>
             </ng-template>
         </div>
     `
 })
-<<<<<<< HEAD
-export class VirtualVariableSizeComponent {
-    public height = "0px";
-    public data = [];
-
-    @ViewChild("container") public container;
-
-    @ViewChild("scrollContainer", { read: TestIgxForOfDirective })
-    public parentVirtDir: TestIgxForOfDirective<any>;
-
-    public generateData(count) {
-        const dummyData = [];
-        for (let i = 0; i < count; i++) {
-=======
 export class VerticalVirtualNoDataComponent {
     public width = "450px";
     public height = "300px";
@@ -1120,7 +1123,6 @@
     public generateData() {
         const dummyData = [];
         for (let i = 0; i < 50000; i++) {
->>>>>>> e642e938
             dummyData.push(10 * i);
         }
         return dummyData;
