﻿import { CommonModule, NgForOf, NgForOfContext } from "@angular/common";
import {
    ChangeDetectorRef,
    ComponentFactory,
    ComponentFactoryResolver,
    ComponentRef,
    Directive,
    DoCheck,
    EmbeddedViewRef,
    EventEmitter,
    HostListener,
    Input,
    IterableChangeRecord,
    IterableChanges,
    IterableDiffer,
    IterableDiffers,
    NgIterable,
    NgModule,
    NgZone,
    OnChanges,
    OnDestroy,
    OnInit,
    Output,
    SimpleChanges,
    TemplateRef,
    TrackByFunction,
    ViewChild,
    ViewContainerRef
} from "@angular/core";

import { DisplayContainerComponent } from "./display.container";
import { HVirtualHelperComponent } from "./horizontal.virtual.helper.component";
import { IForOfState } from "./IForOfState";
import { VirtualHelperComponent } from "./virtual.helper.component";

@Directive({ selector: "[igxFor][igxForOf]" })
export class IgxForOfDirective<T> implements OnInit, OnChanges, DoCheck, OnDestroy {
    @Input() public igxForOf: any[];
    @Input() public igxForScrollOrientation: string;
    @Input() public igxForScrollContainer: any;
    @Input()
    public get igxForContainerSize() {
        return this._containerSize;
    }
    public set igxForContainerSize(value: any) {
        this._containerSize = value;
    }
    @Input() public igxForItemSize: any;
    public dc: ComponentRef<DisplayContainerComponent>;
    public state: IForOfState = {
        startIndex: 0,
        chunkSize: 0
    };
    public totalItemCount: number = null;

    @Input() public igxForRemote = false;

    @Output()
    public onChunkLoad = new EventEmitter<IForOfState>();

    @Output()
    public onChunkPreload = new EventEmitter<IForOfState>();

    private hScroll;
    private func;
    private hCache: number[];
    private vh: ComponentRef<VirtualHelperComponent>;
    private hvh: ComponentRef<HVirtualHelperComponent>;
    private _differ: IterableDiffer<T> | null = null;
    private _trackByFn: TrackByFunction<T>;
    private _lastTouchX = 0;
    private _lastTouchY = 0;
    private _pointerCapture;
    private _gestureObject;
    private _containerSize;

    @ViewChild(DisplayContainerComponent)
    private displayContiner: DisplayContainerComponent;

    @ViewChild(VirtualHelperComponent)
    private virtualHelper: VirtualHelperComponent;

    private _embeddedViews: Array<EmbeddedViewRef<any>> = [];

    constructor(
        private _viewContainer: ViewContainerRef,
        private _template: TemplateRef<NgForOfContext<T>>,
        private _differs: IterableDiffers,
        private resolver: ComponentFactoryResolver,
        public cdr: ChangeDetectorRef,
        private _zone: NgZone) { }

    protected get isRemote(): boolean {
        return this.totalItemCount !== null;
    }

    public ngOnInit(): void {
        let totalWidth = 0;
        const vc = this.igxForScrollContainer ? this.igxForScrollContainer._viewContainer : this._viewContainer;

        const dcFactory: ComponentFactory<DisplayContainerComponent> = this.resolver.resolveComponentFactory(DisplayContainerComponent);
        this.dc = this._viewContainer.createComponent(dcFactory, 0);
        if (this.igxForOf && this.igxForOf.length) {
            this.dc.instance.notVirtual = !(this._containerSize && this.state.chunkSize < this.igxForOf.length);
            if (this.igxForScrollOrientation === "horizontal") {
                totalWidth = this.initHCache(this.igxForOf);
                this.hScroll = this.getElement(vc, "igx-horizontal-virtual-helper");
                if (this.hScroll) {
                    this.state.startIndex = this.getHorizontalIndexAt(this.hScroll.scrollLeft, this.hCache, 0);
                }
            }
            this.state.chunkSize = this._calculateChunkSize();
            for (let i = 0; i < this.state.chunkSize && this.igxForOf[i] !== undefined; i++) {
                const input = this.igxForOf[i];
                const embeddedView = this.dc.instance._vcr.createEmbeddedView(
                    this._template,
                    { $implicit: input, index: this.igxForOf.indexOf(input) }
                );
                this._embeddedViews.push(embeddedView);
            }
        }

        if (this.igxForScrollOrientation === "vertical") {
            this.dc.instance._viewContainer.element.nativeElement.style.top = "0px";
            const factory: ComponentFactory<VirtualHelperComponent> = this.resolver.resolveComponentFactory(VirtualHelperComponent);
            this.vh = this._viewContainer.createComponent(factory, 1);
            this.vh.instance.height = this.igxForOf ? this.igxForOf.length * parseInt(this.igxForItemSize, 10) : 0;
            this._zone.runOutsideAngular(() => {
                this.vh.instance.elementRef.nativeElement.addEventListener("scroll", (evt) => { this.onScroll(evt); });
                this.dc.instance._viewContainer.element.nativeElement.addEventListener("wheel",
                    (evt) => { this.onWheel(evt); });
                this.dc.instance._viewContainer.element.nativeElement.addEventListener("touchstart",
                    (evt) => { this.onTouchStart(evt); });
                this.dc.instance._viewContainer.element.nativeElement.addEventListener("touchmove",
                    (evt) => { this.onTouchMove(evt); });
                this.dc.instance._viewContainer.element.nativeElement.addEventListener("pointerdown",
                    (evt) => { this.onPointerDown(evt); });
                this.dc.instance._viewContainer.element.nativeElement.addEventListener("pointerup",
                    (evt) => { this.onPointerUp(evt); });
                this.dc.instance._viewContainer.element.nativeElement.addEventListener("MSGestureStart",
                    (evt) => { this.onMSGestureStart(evt); });
                this.dc.instance._viewContainer.element.nativeElement.addEventListener("MSGestureChange",
                    (evt) => { this.onMSGestureChange(evt); });
            });
        }

        if (this.igxForScrollOrientation === "horizontal") {
            this.dc.instance._viewContainer.element.nativeElement.style.height = "100%";
            this.dc.instance._viewContainer.element.nativeElement.style.left = "0px";
            this.func = (evt) => { this.onHScroll(evt); };
            this.hScroll = this.getElement(vc, "igx-horizontal-virtual-helper");
            if (!this.hScroll) {
                const hvFactory: ComponentFactory<HVirtualHelperComponent> =
                    this.resolver.resolveComponentFactory(HVirtualHelperComponent);
                this.hvh = vc.createComponent(hvFactory);
                this.hvh.instance.width = totalWidth;
                this.hScroll = this.hvh.instance.elementRef.nativeElement;
                this._zone.runOutsideAngular(() => {
                    this.hvh.instance.elementRef.nativeElement.addEventListener("scroll", this.func);
                });
            } else {
                this._zone.runOutsideAngular(() => {
                    this.hScroll.addEventListener("scroll", this.func);
                    this.dc.instance._viewContainer.element.nativeElement.addEventListener("wheel",
                        (evt) => { this.onWheel(evt); });
                    this.dc.instance._viewContainer.element.nativeElement.addEventListener("touchstart",
                        (evt) => { this.onTouchStart(evt); });
                    this.dc.instance._viewContainer.element.nativeElement.addEventListener("touchmove",
                        (evt) => { this.onTouchMove(evt); });
                    this.dc.instance._viewContainer.element.nativeElement.addEventListener("pointerdown",
                        (evt) => { this.onPointerDown(evt); });
                    this.dc.instance._viewContainer.element.nativeElement.addEventListener("pointerup",
                        (evt) => { this.onPointerUp(evt); });
                    this.dc.instance._viewContainer.element.nativeElement.addEventListener("MSGestureStart",
                        (evt) => { this.onMSGestureStart(evt); });
                    this.dc.instance._viewContainer.element.nativeElement.addEventListener("MSGestureChange",
                        (evt) => { this.onMSGestureChange(evt); });
                });
            }
        }
    }
    public ngOnDestroy() {
        if (this.hScroll) {
            this.hScroll.removeEventListener("scroll", this.func);
        }
    }
    public ngOnChanges(changes: SimpleChanges): void {
        const forOf = "igxForOf";
        if (forOf in changes) {
            const value = changes[forOf].currentValue;
            if (!this._differ && value) {
                try {
                    this._differ = this._differs.find(value).create(this.ngForTrackBy);
                } catch (e) {
                    throw new Error(
                        `Cannot find a differ supporting object "${value}" of type "${getTypeNameForDebugging(value)}".
                     NgFor only supports binding to Iterables such as Arrays.`);
                }
            }
        }
        const containerSize = "igxForContainerSize";
        if (containerSize in changes && !changes[containerSize].firstChange) {
            this._recalcOnContainerChange(changes);
        }
    }

    public ngDoCheck(): void {
        if (this._differ) {
            const changes = this._differ.diff(this.igxForOf);
            if (changes) {
                this._applyChanges(changes);
            }
        }
    }

    public scrollTo(index) {
        if (index < 0 || index > (this.isRemote ? this.totalItemCount : this.igxForOf.length)) {
            return;
        }
        // this.state.startIndex = index;
        if (this.igxForScrollOrientation === "horizontal") {
            this.hScroll.scrollLeft = this.hCache[index] + 1;
        } else {
            this.vh.instance.elementRef.nativeElement.scrollTop = parseInt(this.igxForItemSize, 10) * index;
        }
    }

    public scrollNext() {
        this.scrollTo(this.state.startIndex + 1);
    }

    public scrollPrev() {
        this.scrollTo(this.state.startIndex - 1);
    }

    public getColumnScrollLeft(colIndex) {
        return this.hCache[colIndex];
    }

    public getVerticalScroll() {
        if (this.vh) {
            return this.vh.instance.elementRef.nativeElement;
        }
        return null;
    }

    public getHorizontalScroll() {
        return this.getElement(this._viewContainer, "igx-horizontal-virtual-helper");
    }

    /** Function that is called when scrolling vertically */
    protected onScroll(event) {
        /* in certain situations this may be called when no scrollbar is visible */
        if (!parseInt(this.vh.instance.elementRef.nativeElement.style.height, 10)) {
            return;
        }
        const curScrollTop = event.target.scrollTop;

        let scrollOffset = this.fixedUpdateAllRows(curScrollTop, event.target.children[0].scrollHeight);
        if (scrollOffset === undefined) {
            this.onChunkLoad.emit(this.state);
            return;
        }
        scrollOffset = scrollOffset !== parseInt(this.igxForItemSize, 10) ? scrollOffset : 0;
        this.dc.instance._viewContainer.element.nativeElement.style.top = -(scrollOffset) + "px";

        this.dc.changeDetectorRef.detectChanges();
        this.onChunkLoad.emit(this.state);
    }

    protected fixedUpdateAllRows(inScrollTop: number, scrollHeight: number): number {
        const ratio = scrollHeight !== 0 ? inScrollTop / scrollHeight : 0;
        const embeddedViewCopy = Object.assign([], this._embeddedViews);

        const count = this.isRemote ? this.totalItemCount : this.igxForOf.length;
        const currIndex = Math.floor(ratio * count);

        const endingIndex = this.state.chunkSize + currIndex;
        if (this.state.startIndex !== currIndex) {
            this.state.startIndex = currIndex;
            this.onChunkPreload.emit(this.state);
        }
        if (this.isRemote) {
            return;
        }

        for (let i = this.state.startIndex; i < endingIndex && this.igxForOf[i] !== undefined; i++) {
            const input = this.igxForOf[i];
            const embView = embeddedViewCopy.shift();
            const cntx = (embView as EmbeddedViewRef<any>).context;
            cntx.$implicit = input;
            cntx.index = this.igxForOf.indexOf(input);
        }

        return inScrollTop - this.state.startIndex * (scrollHeight / count);
    }

    /** Function that is called when scrolling horizontally */
    protected onHScroll(event) {
        /* in certain situations this may be called when no scrollbar is visible */
        if (!parseInt(this.hScroll.children[0].style.width, 10)) {
            return;
        }
        const curScrollLeft = event.target.scrollLeft;

        // Updating horizontal chunks
        const scrollOffset = this.fixUpdateAllCols(curScrollLeft);
        this.dc.instance._viewContainer.element.nativeElement.style.left = -scrollOffset + "px";

        this.dc.changeDetectorRef.detectChanges();
        this.onChunkLoad.emit();
    }

    protected fixUpdateAllCols(inScrollLeft) {
        this.state.startIndex = this.getHorizontalIndexAt(
            inScrollLeft,
            this.hCache,
            0
        );
        this.onChunkPreload.emit(this.state);
        /*recalculate and apply page size.*/
        this.applyChunkSizeChange();

        const embeddedViewCopy = Object.assign([], this._embeddedViews);
        const endingIndex = this.state.chunkSize + this.state.startIndex;
        for (let i = this.state.startIndex; i < endingIndex && this.igxForOf[i] !== undefined; i++) {
            const input = this.igxForOf[i];
            const embView = embeddedViewCopy.shift();
            const cntx = (embView as EmbeddedViewRef<any>).context;
            cntx.$implicit = input;
            cntx.index = this.igxForOf.indexOf(input);
        }

        return inScrollLeft - this.hCache[this.state.startIndex];
    }

    /** Function that is called when scrolling with the mouse wheel or using touchpad */
    protected onWheel(event) {
        if (this.igxForScrollOrientation === "horizontal") {
            const scrollStepX = 10;
            this.hScroll.scrollLeft += Math.sign(event.deltaX) * scrollStepX;
        } else if (this.igxForScrollOrientation === "vertical") {
            const scrollStepY = /Edge/.test(navigator.userAgent) ? 25 : 100;
            this.vh.instance.elementRef.nativeElement.scrollTop += Math.sign(event.deltaY) * scrollStepY;

            const curScrollTop = this.vh.instance.elementRef.nativeElement.scrollTop;
            const maxScrollTop = this.vh.instance.height - this.vh.instance.elementRef.nativeElement.offsetHeight;
            if (0 < curScrollTop && curScrollTop < maxScrollTop) {
                event.preventDefault();
            }
        }
    }

    /** Function that is called the first moment we start interacting with the content on a touch device */
    protected onTouchStart(event) {
        if (typeof MSGesture === "function") {
            return false;
        }
        if (this.igxForScrollOrientation === "horizontal") {
            this._lastTouchX = event.changedTouches[0].screenX;
        } else if (this.igxForScrollOrientation === "vertical") {
            this._lastTouchY = event.changedTouches[0].screenY;
        }
    }

    /** Function that is called when we need to scroll the content based on touch interactions */
    protected onTouchMove(event) {
        if (typeof MSGesture === "function") {
            return false;
        }

        if (this.igxForScrollOrientation === "horizontal") {
            const movedX = this._lastTouchX - event.changedTouches[0].screenX;

            this.hScroll.scrollLeft += movedX;
            this._lastTouchX = event.changedTouches[0].screenX;
        } else if (this.igxForScrollOrientation === "vertical") {
            const maxScrollTop = this.vh.instance.elementRef.nativeElement.children[0].offsetHeight -
                this.dc.instance._viewContainer.element.nativeElement.offsetHeight;
            const hScroll = this.getElement(this._viewContainer, "igx-horizontal-virtual-helper");
            const movedY = this._lastTouchY - event.changedTouches[0].screenY;

            this.vh.instance.elementRef.nativeElement.scrollTop += movedY;

            if (this.vh.instance.elementRef.nativeElement.scrollTop !== 0 &&
                this.vh.instance.elementRef.nativeElement.scrollTop !== maxScrollTop) {
                event.preventDefault();
            }

            this._lastTouchY = event.changedTouches[0].screenY;
        }
    }

    /** Function that is called when we need to detect touch starting on a touch device on IE/Edge */
    protected onPointerDown(event) {
        if (!event || (event.pointerType !== 2 && event.pointerType !== "touch") ||
            typeof MSGesture !== "function") {
            return true;
        }

        if (!this._gestureObject) {
            this._gestureObject = new MSGesture();
            this._gestureObject.target = this.dc.instance._viewContainer.element.nativeElement;
        }

        event.target.setPointerCapture(this._pointerCapture = event.pointerId);
        this._gestureObject.addPointer(this._pointerCapture);
    }

    /** Function that is called when we need to detect touch ending on a touch device on IE/Edge */
    protected onPointerUp(event) {
        if (!this._pointerCapture) {
            return true;
        }

        event.target.releasePointerCapture(this._pointerCapture);
        delete this._pointerCapture;
    }

    /** Function that is called when a gesture begins on IE/Edge */
    protected onMSGestureStart(event) {
        if (this.igxForScrollOrientation === "horizontal") {
            this._lastTouchX = event.screenX;
        } else if (this.igxForScrollOrientation === "vertical") {
            this._lastTouchY = event.screenY;
        }
        return false;
    }

    /** Function that is called when a we need to scroll based on the gesture performed on IE/Edge */
    protected onMSGestureChange(event) {
        if (this.igxForScrollOrientation === "horizontal") {
            const movedX = this._lastTouchX - event.screenX;
            this.hScroll.scrollLeft += movedX;

            this._lastTouchX = event.screenX;
        } else if (this.igxForScrollOrientation === "vertical") {
            const movedY = this._lastTouchY - event.screenY;
            this.vh.instance.elementRef.nativeElement.scrollTop += movedY;

            this._lastTouchY = event.screenY;
        }
        return false;
    }

    get ngForTrackBy(): TrackByFunction<T> { return this._trackByFn; }

    protected _applyChanges(changes: IterableChanges<T>) {
        this.applyChunkSizeChange();
        this._recalcScrollBarSize();
        if (this.igxForOf && this.igxForOf.length && this.dc) {
            const embeddedViewCopy = Object.assign([], this._embeddedViews);
            let startIndex = this.state.startIndex;
            let endIndex = this.state.chunkSize + this.state.startIndex;
            if (this.isRemote) {
                startIndex = 0;
                endIndex = this.igxForOf.length;
            }
            for (let i = startIndex; i < endIndex && this.igxForOf[i] !== undefined; i++) {
                const input = this.igxForOf[i];
                const embView = embeddedViewCopy.shift();
                const cntx = (embView as EmbeddedViewRef<any>).context;
                cntx.$implicit = input;
                cntx.index = this.igxForOf.indexOf(input);
            }
            this.onChunkLoad.emit();
            this.dc.changeDetectorRef.detectChanges();
        }
    }

    protected _calculateChunkSize(): number {
        let chunkSize = 0;
        if (this._containerSize !== null && this._containerSize !== undefined) {
            if (this.igxForScrollOrientation === "horizontal") {
                const vc = this.igxForScrollContainer ?
                    this.igxForScrollContainer._viewContainer :
                    this._viewContainer;
                const hScroll = this.getElement(vc, "igx-horizontal-virtual-helper");

                const left = hScroll && hScroll.scrollLeft !== 0 ?
                    hScroll.scrollLeft + parseInt(this._containerSize, 10) :
                    parseInt(this._containerSize, 10);

                if (!this.hCache) {
                    this.initHCache(this.igxForOf);
                }

                const endIndex = this.getHorizontalIndexAt(
                    left,
                    this.hCache,
                    0
                ) + 1;
                chunkSize = endIndex - this.state.startIndex;
                chunkSize = chunkSize > this.igxForOf.length ? this.igxForOf.length : chunkSize;
            } else {
                chunkSize = Math.ceil(parseInt(this._containerSize, 10) /
                    parseInt(this.igxForItemSize, 10));
                if (chunkSize > this.igxForOf.length) {
                    chunkSize = this.igxForOf.length;
                }
            }
        } else {
            chunkSize = this.igxForOf.length;
        }
        return chunkSize;
    }

    protected getElement(viewref, nodeName) {
        const elem = viewref.element.nativeElement.parentNode.getElementsByTagName(nodeName);
        return elem.length > 0 ? elem[0] : null;
    }

    protected initHCache(cols: any[]): number {
        let totalWidth = 0;
        let i = 0;
        this.hCache = [];
        this.hCache.push(0);
        for (i; i < cols.length; i++) {
            totalWidth += parseInt(cols[i].width, 10) || 0;
            this.hCache.push(totalWidth);
        }
        return totalWidth;
    }

    protected getHorizontalIndexAt(left, set, index) {
        let midIdx;
        let midLeft;
        if (set.length === 1) {
            return index;
        }
        midIdx = Math.floor(set.length / 2);
        midLeft = set[midIdx];
        return this.getHorizontalIndexAt(
            left,
            midLeft >= left ? set.slice(0, midIdx) : set.slice(midIdx),
            midLeft >= left ? index : index + midIdx
        );
    }

    private _recalcScrollBarSize() {
<<<<<<< HEAD
        const count = this.totalItemCount || this.igxForOf.length;
        this.dc.instance.notVirtual = !(this._containerSize && this.dc && this.state.chunkSize < count);
=======
        const count = this.isRemote ? this.totalItemCount : this.igxForOf.length;
        this.dc.instance.notVirtual = !(this.igxForContainerSize && this.dc && this.state.chunkSize < count);
>>>>>>> b10c4be2
        if (this.igxForScrollOrientation === "horizontal") {
            const totalWidth = this._containerSize ? this.initHCache(this.igxForOf) : 0;
            this.hScroll.children[0].style.width = totalWidth + "px";
        }
        if (this.igxForScrollOrientation === "vertical") {
<<<<<<< HEAD
            this.vh.instance.elementRef.nativeElement.style.height = parseInt(this._containerSize, 10) + "px";
=======
            this.vh.instance.elementRef.nativeElement.style.height = parseInt(this.igxForContainerSize, 10) + "px";
>>>>>>> b10c4be2
            this.vh.instance.height = count * parseInt(this.igxForItemSize, 10);
        }
    }

    private _recalcOnContainerChange(changes: SimpleChanges) {
        this.applyChunkSizeChange();
        this._recalcScrollBarSize();
    }

    protected removeLastElem() {
        const oldElem = this._embeddedViews.pop();
        oldElem.destroy();

        this.state.chunkSize--;
    }

    protected addLastElem() {
        const elemIndex = this.state.startIndex + this.state.chunkSize;
        if (elemIndex >= this.igxForOf.length) {
            return;
        }

        const input = this.igxForOf[elemIndex];
        const embeddedView = this.dc.instance._vcr.createEmbeddedView(
            this._template,
            { $implicit: input, index: elemIndex }
        );

        this._embeddedViews.push(embeddedView);
        this.state.chunkSize++;
    }

    private applyChunkSizeChange() {
<<<<<<< HEAD
        const chunkSize = this.igxForRemote ? this.igxForOf.length : this._calculateChunkSize();
=======
        const chunkSize = this.isRemote ? this.igxForOf.length : this._calculateChunkSize();
>>>>>>> b10c4be2
        if (chunkSize > this.state.chunkSize) {
            const diff = chunkSize - this.state.chunkSize;
            for (let i = 0; i < diff; i++) {
                this.addLastElem();
            }
        } else if (chunkSize < this.state.chunkSize) {
            const diff = this.state.chunkSize - chunkSize;
            for (let i = 0; i < diff; i++) {
                this.removeLastElem();
            }
        }
    }
}

export function getTypeNameForDebugging(type: any): string {
    const name = "name";
    return type[name] || typeof type;
}

@NgModule({
    declarations: [IgxForOfDirective, DisplayContainerComponent, VirtualHelperComponent, HVirtualHelperComponent],
    entryComponents: [DisplayContainerComponent, VirtualHelperComponent, HVirtualHelperComponent],
    exports: [IgxForOfDirective],
    imports: [CommonModule]
})

export class IgxForOfModule {
}<|MERGE_RESOLUTION|>--- conflicted
+++ resolved
@@ -538,23 +538,14 @@
     }
 
     private _recalcScrollBarSize() {
-<<<<<<< HEAD
-        const count = this.totalItemCount || this.igxForOf.length;
-        this.dc.instance.notVirtual = !(this._containerSize && this.dc && this.state.chunkSize < count);
-=======
         const count = this.isRemote ? this.totalItemCount : this.igxForOf.length;
         this.dc.instance.notVirtual = !(this.igxForContainerSize && this.dc && this.state.chunkSize < count);
->>>>>>> b10c4be2
         if (this.igxForScrollOrientation === "horizontal") {
             const totalWidth = this._containerSize ? this.initHCache(this.igxForOf) : 0;
             this.hScroll.children[0].style.width = totalWidth + "px";
         }
         if (this.igxForScrollOrientation === "vertical") {
-<<<<<<< HEAD
             this.vh.instance.elementRef.nativeElement.style.height = parseInt(this._containerSize, 10) + "px";
-=======
-            this.vh.instance.elementRef.nativeElement.style.height = parseInt(this.igxForContainerSize, 10) + "px";
->>>>>>> b10c4be2
             this.vh.instance.height = count * parseInt(this.igxForItemSize, 10);
         }
     }
@@ -588,11 +579,7 @@
     }
 
     private applyChunkSizeChange() {
-<<<<<<< HEAD
-        const chunkSize = this.igxForRemote ? this.igxForOf.length : this._calculateChunkSize();
-=======
         const chunkSize = this.isRemote ? this.igxForOf.length : this._calculateChunkSize();
->>>>>>> b10c4be2
         if (chunkSize > this.state.chunkSize) {
             const diff = chunkSize - this.state.chunkSize;
             for (let i = 0; i < diff; i++) {
