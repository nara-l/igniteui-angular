﻿import { CommonModule, NgForOf, NgForOfContext } from "@angular/common";
import {
    ChangeDetectorRef,
    ComponentFactory,
    ComponentFactoryResolver,
    ComponentRef,
    Directive,
    DoCheck,
    EmbeddedViewRef,
    EventEmitter,
    HostListener,
    Input,
    IterableChangeRecord,
    IterableChanges,
    IterableDiffer,
    IterableDiffers,
    NgIterable,
    NgModule,
    NgZone,
    OnChanges,
    OnDestroy,
    OnInit,
    Output,
    SimpleChanges,
    TemplateRef,
    TrackByFunction,
    ViewChild,
    ViewContainerRef
} from "@angular/core";

import { DeprecateProperty } from "../../core/deprecateDecorators";
import { DisplayContainerComponent } from "./display.container";
import { HVirtualHelperComponent } from "./horizontal.virtual.helper.component";
import { IForOfState } from "./IForOfState";
import { VirtualHelperComponent } from "./virtual.helper.component";

@Directive({ selector: "[igxFor][igxForOf]" })
export class IgxForOfDirective<T> implements OnInit, OnChanges, DoCheck, OnDestroy {
    @Input() public igxForOf: any[];
    @Input() public igxForScrollOrientation: string;
    @Input() public igxForScrollContainer: any;
    @Input() public igxForContainerSize: any;
    @Input() public igxForItemSize: any;
    public dc: ComponentRef<DisplayContainerComponent>;
    public state: IForOfState = {
        startIndex: 0,
        chunkSize: 0
    };
    public totalItemCount: number = null;

    @DeprecateProperty(`igxForRemote is deprecated, setting this property is no longer needed for remote virtualization`)
    @Input() public igxForRemote = false;

    @Output()
    public onChunkLoad = new EventEmitter<IForOfState>();

    @Output()
    public onChunkPreload = new EventEmitter<IForOfState>();

    private hScroll;
    private func;
    private hCache: number[];
    private vh: ComponentRef<VirtualHelperComponent>;
    private hvh: ComponentRef<HVirtualHelperComponent>;
    private _differ: IterableDiffer<T> | null = null;
    private _trackByFn: TrackByFunction<T>;
    private _lastTouchX = 0;
    private _lastTouchY = 0;
    private _pointerCapture;
    private _gestureObject;
    private _maxHeight;
    private _virtHeightRatio = 1;

    @ViewChild(DisplayContainerComponent)
    private displayContiner: DisplayContainerComponent;

    @ViewChild(VirtualHelperComponent)
    private virtualHelper: VirtualHelperComponent;

    private _embeddedViews: Array<EmbeddedViewRef<any>> = [];

    constructor(
        private _viewContainer: ViewContainerRef,
        private _template: TemplateRef<NgForOfContext<T>>,
        private _differs: IterableDiffers,
        private resolver: ComponentFactoryResolver,
        public cdr: ChangeDetectorRef,
        private _zone: NgZone) { }

    protected get isRemote(): boolean {
        return this.totalItemCount !== null;
    }

    public ngOnInit(): void {
        let totalWidth = 0;
        const vc = this.igxForScrollContainer ? this.igxForScrollContainer._viewContainer : this._viewContainer;

        const dcFactory: ComponentFactory<DisplayContainerComponent> = this.resolver.resolveComponentFactory(DisplayContainerComponent);
        this.dc = this._viewContainer.createComponent(dcFactory, 0);
        if (this.igxForOf && this.igxForOf.length) {
            this.dc.instance.notVirtual = !(this.igxForContainerSize && this.state.chunkSize < this.igxForOf.length);
            if (this.igxForScrollOrientation === "horizontal") {
                totalWidth = this.initHCache(this.igxForOf);
                this.hScroll = this.getElement(vc, "igx-horizontal-virtual-helper");
                if (this.hScroll) {
                    this.state.startIndex = this.getHorizontalIndexAt(this.hScroll.scrollLeft, this.hCache, 0);
                }
            }
            this.state.chunkSize = this._calcChunkSize();
            for (let i = 0; i < this.state.chunkSize && this.igxForOf[i] !== undefined; i++) {
                const input = this.igxForOf[i];
                const embeddedView = this.dc.instance._vcr.createEmbeddedView(
                    this._template,
                    { $implicit: input, index: this.igxForOf.indexOf(input) }
                );
                this._embeddedViews.push(embeddedView);
            }
        }

        if (this.igxForScrollOrientation === "vertical") {
            this.dc.instance._viewContainer.element.nativeElement.style.top = "0px";
            const factory: ComponentFactory<VirtualHelperComponent> = this.resolver.resolveComponentFactory(VirtualHelperComponent);
            this.vh = this._viewContainer.createComponent(factory, 1);
            this._maxHeight = this._calcMaxBrowserHeight();
            this.vh.instance.height = this.igxForOf ? this._calcHeight() : 0;
            this._zone.runOutsideAngular(() => {
                this.vh.instance.elementRef.nativeElement.addEventListener("scroll", (evt) => { this.onScroll(evt); });
                this.dc.instance._viewContainer.element.nativeElement.addEventListener("wheel",
                    (evt) => { this.onWheel(evt); });
                this.dc.instance._viewContainer.element.nativeElement.addEventListener("touchstart",
                    (evt) => { this.onTouchStart(evt); });
                this.dc.instance._viewContainer.element.nativeElement.addEventListener("touchmove",
                    (evt) => { this.onTouchMove(evt); });
                this.dc.instance._viewContainer.element.nativeElement.addEventListener("pointerdown",
                    (evt) => { this.onPointerDown(evt); });
                this.dc.instance._viewContainer.element.nativeElement.addEventListener("pointerup",
                    (evt) => { this.onPointerUp(evt); });
                this.dc.instance._viewContainer.element.nativeElement.addEventListener("MSGestureStart",
                    (evt) => { this.onMSGestureStart(evt); });
                this.dc.instance._viewContainer.element.nativeElement.addEventListener("MSGestureChange",
                    (evt) => { this.onMSGestureChange(evt); });
            });
        }

        if (this.igxForScrollOrientation === "horizontal") {
            this.dc.instance._viewContainer.element.nativeElement.style.height = "100%";
            this.dc.instance._viewContainer.element.nativeElement.style.left = "0px";
            this.func = (evt) => { this.onHScroll(evt); };
            this.hScroll = this.getElement(vc, "igx-horizontal-virtual-helper");
            if (!this.hScroll) {
                const hvFactory: ComponentFactory<HVirtualHelperComponent> =
                    this.resolver.resolveComponentFactory(HVirtualHelperComponent);
                this.hvh = vc.createComponent(hvFactory);
                this.hvh.instance.width = totalWidth;
                this.hScroll = this.hvh.instance.elementRef.nativeElement;
                this._zone.runOutsideAngular(() => {
                    this.hvh.instance.elementRef.nativeElement.addEventListener("scroll", this.func);
                });
            } else {
                this._zone.runOutsideAngular(() => {
                    this.hScroll.addEventListener("scroll", this.func);
                    this.dc.instance._viewContainer.element.nativeElement.addEventListener("wheel",
                        (evt) => { this.onWheel(evt); });
                    this.dc.instance._viewContainer.element.nativeElement.addEventListener("touchstart",
                        (evt) => { this.onTouchStart(evt); });
                    this.dc.instance._viewContainer.element.nativeElement.addEventListener("touchmove",
                        (evt) => { this.onTouchMove(evt); });
                    this.dc.instance._viewContainer.element.nativeElement.addEventListener("pointerdown",
                        (evt) => { this.onPointerDown(evt); });
                    this.dc.instance._viewContainer.element.nativeElement.addEventListener("pointerup",
                        (evt) => { this.onPointerUp(evt); });
                    this.dc.instance._viewContainer.element.nativeElement.addEventListener("MSGestureStart",
                        (evt) => { this.onMSGestureStart(evt); });
                    this.dc.instance._viewContainer.element.nativeElement.addEventListener("MSGestureChange",
                        (evt) => { this.onMSGestureChange(evt); });
                });
            }
        }
    }
    public ngOnDestroy() {
        if (this.hScroll) {
            this.hScroll.removeEventListener("scroll", this.func);
        }
    }
    public ngOnChanges(changes: SimpleChanges): void {
        const forOf = "igxForOf";
        if (forOf in changes) {
            const value = changes[forOf].currentValue;
            if (!this._differ && value) {
                try {
                    this._differ = this._differs.find(value).create(this.ngForTrackBy);
                } catch (e) {
                    throw new Error(
                        `Cannot find a differ supporting object "${value}" of type "${getTypeNameForDebugging(value)}".
                     NgFor only supports binding to Iterables such as Arrays.`);
                }
            }
        }
        const containerSize = "igxForContainerSize";
        if (containerSize in changes && !changes[containerSize].firstChange) {
            this._recalcOnContainerChange(changes);
        }
    }

    public ngDoCheck(): void {
        if (this._differ) {
            const changes = this._differ.diff(this.igxForOf);
            if (changes) {
                this._applyChanges(changes);
            }
        }
    }

    public scrollTo(index) {
        if (index < 0 || index > (this.isRemote ? this.totalItemCount : this.igxForOf.length)) {
            return;
        }
        // this.state.startIndex = index;
        if (this.igxForScrollOrientation === "horizontal") {
            this.hScroll.scrollLeft = this.hCache[index] + 1;
        } else {
            const vhElem = this.vh.instance.elementRef.nativeElement;
            const containerSize = parseInt(this.igxForContainerSize, 10);
            const vcHeight = (vhElem.children[0].scrollHeight - containerSize) * this._virtHeightRatio + containerSize;
            const count = this.totalItemCount || this.igxForOf.length;
            const scrollTop = ((index / count) * vcHeight) / this._virtHeightRatio;
            this.vh.instance.elementRef.nativeElement.scrollTop = scrollTop;
        }
    }

    public scrollNext() {
        this.scrollTo(this.state.startIndex + 1);
    }

    public scrollPrev() {
        this.scrollTo(this.state.startIndex - 1);
    }

    public getColumnScrollLeft(colIndex) {
        return this.hCache[colIndex];
    }

    public getVerticalScroll() {
        if (this.vh) {
            return this.vh.instance.elementRef.nativeElement;
        }
        return null;
    }

    public getHorizontalScroll() {
        return this.getElement(this._viewContainer, "igx-horizontal-virtual-helper");
    }

    /** Function that is called when scrolling vertically */
    protected onScroll(event) {
        /* in certain situations this may be called when no scrollbar is visible */
        if (!parseInt(this.vh.instance.elementRef.nativeElement.style.height, 10)) {
            return;
        }

<<<<<<< HEAD
        const containerSize = parseInt(this.igxForContainerSize, 10);
        const curScrollTop = event.target.scrollTop * this._virtHeightRatio;
        const vcHeight = (event.target.children[0].scrollHeight - containerSize) * this._virtHeightRatio + containerSize;
        let scrollOffset = this.fixedUpdateAllRows(curScrollTop, vcHeight);
=======
        let scrollOffset = this.fixedUpdateAllRows(curScrollTop, event.target.children[0].scrollHeight);
        if (scrollOffset === undefined) {
            this.onChunkLoad.emit(this.state);
            return;
        }
>>>>>>> f37a399d
        scrollOffset = scrollOffset !== parseInt(this.igxForItemSize, 10) ? scrollOffset : 0;
        this.dc.instance._viewContainer.element.nativeElement.style.top = -(scrollOffset) + "px";

        this.dc.changeDetectorRef.detectChanges();
        this.onChunkLoad.emit(this.state);
    }

    protected fixedUpdateAllRows(inScrollTop: number, scrollHeight: number): number {
        const ratio = scrollHeight !== 0 ? inScrollTop / scrollHeight : 0;
<<<<<<< HEAD
        const count = this.totalItemCount || this.igxForOf.length;
=======
        const embeddedViewCopy = Object.assign([], this._embeddedViews);

        const count = this.isRemote ? this.totalItemCount : this.igxForOf.length;
>>>>>>> f37a399d
        const currIndex = Math.floor(ratio * count);
        const embeddedViewCopy = Object.assign([], this._embeddedViews);
        const endingIndex = this.state.chunkSize + currIndex;
        if (this.state.startIndex !== currIndex) {
            this.state.startIndex = currIndex;
            this.onChunkPreload.emit(this.state);
        }
        if (this.isRemote) {
            return;
        }

        for (let i = this.state.startIndex; i < endingIndex && this.igxForOf[i] !== undefined; i++) {
            const input = this.igxForOf[i];
            const embView = embeddedViewCopy.shift();
            const cntx = (embView as EmbeddedViewRef<any>).context;
            cntx.$implicit = input;
            cntx.index = this.igxForOf.indexOf(input);
        }

        return inScrollTop - this.state.startIndex * (scrollHeight / count);
    }

    /** Function that is called when scrolling horizontally */
    protected onHScroll(event) {
        /* in certain situations this may be called when no scrollbar is visible */
        if (!parseInt(this.hScroll.children[0].style.width, 10)) {
            return;
        }
        const curScrollLeft = event.target.scrollLeft;

        // Updating horizontal chunks
        const scrollOffset = this.fixUpdateAllCols(curScrollLeft);
        this.dc.instance._viewContainer.element.nativeElement.style.left = -scrollOffset + "px";

        this.dc.changeDetectorRef.detectChanges();
        this.onChunkLoad.emit();
    }

    protected fixUpdateAllCols(inScrollLeft) {
        this.state.startIndex = this.getHorizontalIndexAt(
            inScrollLeft,
            this.hCache,
            0
        );
        this.onChunkPreload.emit(this.state);
        /*recalculate and apply page size.*/
        this.applyChunkSizeChange();

        const embeddedViewCopy = Object.assign([], this._embeddedViews);
        const endingIndex = this.state.chunkSize + this.state.startIndex;
        for (let i = this.state.startIndex; i < endingIndex && this.igxForOf[i] !== undefined; i++) {
            const input = this.igxForOf[i];
            const embView = embeddedViewCopy.shift();
            const cntx = (embView as EmbeddedViewRef<any>).context;
            cntx.$implicit = input;
            cntx.index = this.igxForOf.indexOf(input);
        }

        return inScrollLeft - this.hCache[this.state.startIndex];
    }

    /** Function that is called when scrolling with the mouse wheel or using touchpad */
    protected onWheel(event) {
        if (this.igxForScrollOrientation === "horizontal") {
            const scrollStepX = 10;
            this.hScroll.scrollLeft += Math.sign(event.deltaX) * scrollStepX;
        } else if (this.igxForScrollOrientation === "vertical") {
            const scrollStepY = /Edge/.test(navigator.userAgent) ? 25 : 100;
            this.vh.instance.elementRef.nativeElement.scrollTop += Math.sign(event.deltaY) * scrollStepY / this._virtHeightRatio;

            const curScrollTop = this.vh.instance.elementRef.nativeElement.scrollTop;
            const maxScrollTop = this.vh.instance.height - this.vh.instance.elementRef.nativeElement.offsetHeight;
            if (0 < curScrollTop && curScrollTop < maxScrollTop) {
                event.preventDefault();
            }
        }
    }

    /** Function that is called the first moment we start interacting with the content on a touch device */
    protected onTouchStart(event) {
        if (typeof MSGesture === "function") {
            return false;
        }
        if (this.igxForScrollOrientation === "horizontal") {
            this._lastTouchX = event.changedTouches[0].screenX;
        } else if (this.igxForScrollOrientation === "vertical") {
            this._lastTouchY = event.changedTouches[0].screenY;
        }
    }

    /** Function that is called when we need to scroll the content based on touch interactions */
    protected onTouchMove(event) {
        if (typeof MSGesture === "function") {
            return false;
        }

        if (this.igxForScrollOrientation === "horizontal") {
            const movedX = this._lastTouchX - event.changedTouches[0].screenX;

            this.hScroll.scrollLeft += movedX;
            this._lastTouchX = event.changedTouches[0].screenX;
        } else if (this.igxForScrollOrientation === "vertical") {
            const maxScrollTop = this.vh.instance.elementRef.nativeElement.children[0].offsetHeight -
                this.dc.instance._viewContainer.element.nativeElement.offsetHeight;
            const hScroll = this.getElement(this._viewContainer, "igx-horizontal-virtual-helper");
            const movedY = this._lastTouchY - event.changedTouches[0].screenY;

            this.vh.instance.elementRef.nativeElement.scrollTop += movedY;

            if (this.vh.instance.elementRef.nativeElement.scrollTop !== 0 &&
                this.vh.instance.elementRef.nativeElement.scrollTop !== maxScrollTop) {
                event.preventDefault();
            }

            this._lastTouchY = event.changedTouches[0].screenY;
        }
    }

    /** Function that is called when we need to detect touch starting on a touch device on IE/Edge */
    protected onPointerDown(event) {
        if (!event || (event.pointerType !== 2 && event.pointerType !== "touch") ||
            typeof MSGesture !== "function") {
            return true;
        }

        if (!this._gestureObject) {
            this._gestureObject = new MSGesture();
            this._gestureObject.target = this.dc.instance._viewContainer.element.nativeElement;
        }

        event.target.setPointerCapture(this._pointerCapture = event.pointerId);
        this._gestureObject.addPointer(this._pointerCapture);
    }

    /** Function that is called when we need to detect touch ending on a touch device on IE/Edge */
    protected onPointerUp(event) {
        if (!this._pointerCapture) {
            return true;
        }

        event.target.releasePointerCapture(this._pointerCapture);
        delete this._pointerCapture;
    }

    /** Function that is called when a gesture begins on IE/Edge */
    protected onMSGestureStart(event) {
        if (this.igxForScrollOrientation === "horizontal") {
            this._lastTouchX = event.screenX;
        } else if (this.igxForScrollOrientation === "vertical") {
            this._lastTouchY = event.screenY;
        }
        return false;
    }

    /** Function that is called when a we need to scroll based on the gesture performed on IE/Edge */
    protected onMSGestureChange(event) {
        if (this.igxForScrollOrientation === "horizontal") {
            const movedX = this._lastTouchX - event.screenX;
            this.hScroll.scrollLeft += movedX;

            this._lastTouchX = event.screenX;
        } else if (this.igxForScrollOrientation === "vertical") {
            const movedY = this._lastTouchY - event.screenY;
            this.vh.instance.elementRef.nativeElement.scrollTop += movedY;

            this._lastTouchY = event.screenY;
        }
        return false;
    }

    get ngForTrackBy(): TrackByFunction<T> { return this._trackByFn; }

    protected _applyChanges(changes: IterableChanges<T>) {
        this.applyChunkSizeChange();
        this._recalcScrollBarSize();
        if (this.igxForOf && this.igxForOf.length && this.dc) {
            const embeddedViewCopy = Object.assign([], this._embeddedViews);
            let startIndex = this.state.startIndex;
            let endIndex = this.state.chunkSize + this.state.startIndex;
<<<<<<< HEAD
            if (this.igxForRemote) {
=======
            if (this.isRemote) {
>>>>>>> f37a399d
                startIndex = 0;
                endIndex = this.igxForOf.length;
            }
            for (let i = startIndex; i < endIndex && this.igxForOf[i] !== undefined; i++) {
                const input = this.igxForOf[i];
                const embView = embeddedViewCopy.shift();
                const cntx = (embView as EmbeddedViewRef<any>).context;
                cntx.$implicit = input;
                cntx.index = this.igxForOf.indexOf(input);
            }
            this.onChunkLoad.emit();
            this.dc.changeDetectorRef.detectChanges();
        }
    }

    protected _calcMaxBrowserHeight(): number {
        const div = document.createElement("div");
        const style = div.style;
        style.position = "absolute";
        style.top = "9999999999999999px";
        document.body.appendChild(div);
        const size = Math.abs(div.getBoundingClientRect()["top"]);
        document.body.removeChild(div);
        return size;
    }

    protected _calcChunkSize(): number {
        let chunkSize = 0;
        if (this.igxForContainerSize !== null && this.igxForContainerSize !== undefined) {
            if (this.igxForScrollOrientation === "horizontal") {
                const vc = this.igxForScrollContainer ?
                    this.igxForScrollContainer._viewContainer :
                    this._viewContainer;
                const hScroll = this.getElement(vc, "igx-horizontal-virtual-helper");

                const left = hScroll && hScroll.scrollLeft !== 0 ?
                    hScroll.scrollLeft + parseInt(this.igxForContainerSize, 10) :
                    parseInt(this.igxForContainerSize, 10);

                if (!this.hCache) {
                    this.initHCache(this.igxForOf);
                }

                const endIndex = this.getHorizontalIndexAt(
                    left,
                    this.hCache,
                    0
                ) + 1;
                chunkSize = endIndex - this.state.startIndex;
                chunkSize = chunkSize > this.igxForOf.length ? this.igxForOf.length : chunkSize;
            } else {
                chunkSize = Math.ceil(parseInt(this.igxForContainerSize, 10) /
                    parseInt(this.igxForItemSize, 10));
                if (chunkSize > this.igxForOf.length) {
                    chunkSize = this.igxForOf.length;
                }
            }
        } else {
            chunkSize = this.igxForOf.length;
        }
        return chunkSize;
    }

    protected getElement(viewref, nodeName) {
        const elem = viewref.element.nativeElement.parentNode.getElementsByTagName(nodeName);
        return elem.length > 0 ? elem[0] : null;
    }

    protected initHCache(cols: any[]): number {
        let totalWidth = 0;
        let i = 0;
        this.hCache = [];
        this.hCache.push(0);
        for (i; i < cols.length; i++) {
            totalWidth += parseInt(cols[i].width, 10) || 0;
            this.hCache.push(totalWidth);
        }
        return totalWidth;
    }

    protected getHorizontalIndexAt(left, set, index) {
        let midIdx;
        let midLeft;
        if (set.length === 1) {
            return index;
        }
        midIdx = Math.floor(set.length / 2);
        midLeft = set[midIdx];
        return this.getHorizontalIndexAt(
            left,
            midLeft >= left ? set.slice(0, midIdx) : set.slice(midIdx),
            midLeft >= left ? index : index + midIdx
        );
    }

    private _recalcScrollBarSize() {
        const count = this.isRemote ? this.totalItemCount : this.igxForOf.length;
        this.dc.instance.notVirtual = !(this.igxForContainerSize && this.dc && this.state.chunkSize < count);
        if (this.igxForScrollOrientation === "horizontal") {
            const totalWidth = this.igxForContainerSize ? this.initHCache(this.igxForOf) : 0;
            this.hScroll.children[0].style.width = totalWidth + "px";
        }
        if (this.igxForScrollOrientation === "vertical") {
            this.vh.instance.elementRef.nativeElement.style.height = parseInt(this.igxForContainerSize, 10) + "px";
            this.vh.instance.height = this._calcHeight();
        }
    }

    private _calcHeight(): number {
        const count = this.totalItemCount || this.igxForOf.length;
        let height = count * parseInt(this.igxForItemSize, 10);
        if (height > this._maxHeight) {
            this._virtHeightRatio = height / this._maxHeight;
            height = this._maxHeight;
        }
        return height;
    }

    private _recalcOnContainerChange(changes: SimpleChanges) {
        this.applyChunkSizeChange();
        this._recalcScrollBarSize();
    }

    protected removeLastElem() {
        const oldElem = this._embeddedViews.pop();
        oldElem.destroy();

        this.state.chunkSize--;
    }

    protected addLastElem() {
        const elemIndex = this.state.startIndex + this.state.chunkSize;
        if (elemIndex >= this.igxForOf.length) {
            return;
        }

        const input = this.igxForOf[elemIndex];
        const embeddedView = this.dc.instance._vcr.createEmbeddedView(
            this._template,
            { $implicit: input, index: elemIndex }
        );

        this._embeddedViews.push(embeddedView);
        this.state.chunkSize++;
    }

    private applyChunkSizeChange() {
<<<<<<< HEAD
        const chunkSize = this._calcChunkSize();
=======
        const chunkSize = this.isRemote ? this.igxForOf.length : this._calculateChunkSize();
>>>>>>> f37a399d
        if (chunkSize > this.state.chunkSize) {
            const diff = chunkSize - this.state.chunkSize;
            for (let i = 0; i < diff; i++) {
                this.addLastElem();
            }
        } else if (chunkSize < this.state.chunkSize) {
            const diff = this.state.chunkSize - chunkSize;
            for (let i = 0; i < diff; i++) {
                this.removeLastElem();
            }
        }
    }
}

export function getTypeNameForDebugging(type: any): string {
    const name = "name";
    return type[name] || typeof type;
}

@NgModule({
    declarations: [IgxForOfDirective, DisplayContainerComponent, VirtualHelperComponent, HVirtualHelperComponent],
    entryComponents: [DisplayContainerComponent, VirtualHelperComponent, HVirtualHelperComponent],
    exports: [IgxForOfDirective],
    imports: [CommonModule]
})

export class IgxForOfModule {
}<|MERGE_RESOLUTION|>--- conflicted
+++ resolved
@@ -106,7 +106,7 @@
                     this.state.startIndex = this.getHorizontalIndexAt(this.hScroll.scrollLeft, this.hCache, 0);
                 }
             }
-            this.state.chunkSize = this._calcChunkSize();
+            this.state.chunkSize = this._calculateChunkSize();
             for (let i = 0; i < this.state.chunkSize && this.igxForOf[i] !== undefined; i++) {
                 const input = this.igxForOf[i];
                 const embeddedView = this.dc.instance._vcr.createEmbeddedView(
@@ -258,18 +258,14 @@
             return;
         }
 
-<<<<<<< HEAD
         const containerSize = parseInt(this.igxForContainerSize, 10);
         const curScrollTop = event.target.scrollTop * this._virtHeightRatio;
         const vcHeight = (event.target.children[0].scrollHeight - containerSize) * this._virtHeightRatio + containerSize;
         let scrollOffset = this.fixedUpdateAllRows(curScrollTop, vcHeight);
-=======
-        let scrollOffset = this.fixedUpdateAllRows(curScrollTop, event.target.children[0].scrollHeight);
         if (scrollOffset === undefined) {
             this.onChunkLoad.emit(this.state);
             return;
         }
->>>>>>> f37a399d
         scrollOffset = scrollOffset !== parseInt(this.igxForItemSize, 10) ? scrollOffset : 0;
         this.dc.instance._viewContainer.element.nativeElement.style.top = -(scrollOffset) + "px";
 
@@ -279,15 +275,11 @@
 
     protected fixedUpdateAllRows(inScrollTop: number, scrollHeight: number): number {
         const ratio = scrollHeight !== 0 ? inScrollTop / scrollHeight : 0;
-<<<<<<< HEAD
-        const count = this.totalItemCount || this.igxForOf.length;
-=======
         const embeddedViewCopy = Object.assign([], this._embeddedViews);
 
         const count = this.isRemote ? this.totalItemCount : this.igxForOf.length;
->>>>>>> f37a399d
         const currIndex = Math.floor(ratio * count);
-        const embeddedViewCopy = Object.assign([], this._embeddedViews);
+
         const endingIndex = this.state.chunkSize + currIndex;
         if (this.state.startIndex !== currIndex) {
             this.state.startIndex = currIndex;
@@ -465,11 +457,7 @@
             const embeddedViewCopy = Object.assign([], this._embeddedViews);
             let startIndex = this.state.startIndex;
             let endIndex = this.state.chunkSize + this.state.startIndex;
-<<<<<<< HEAD
-            if (this.igxForRemote) {
-=======
             if (this.isRemote) {
->>>>>>> f37a399d
                 startIndex = 0;
                 endIndex = this.igxForOf.length;
             }
@@ -496,7 +484,7 @@
         return size;
     }
 
-    protected _calcChunkSize(): number {
+    protected _calculateChunkSize(): number {
         let chunkSize = 0;
         if (this.igxForContainerSize !== null && this.igxForContainerSize !== undefined) {
             if (this.igxForScrollOrientation === "horizontal") {
@@ -617,11 +605,7 @@
     }
 
     private applyChunkSizeChange() {
-<<<<<<< HEAD
-        const chunkSize = this._calcChunkSize();
-=======
         const chunkSize = this.isRemote ? this.igxForOf.length : this._calculateChunkSize();
->>>>>>> f37a399d
         if (chunkSize > this.state.chunkSize) {
             const diff = chunkSize - this.state.chunkSize;
             for (let i = 0; i < diff; i++) {
