﻿import { CommonModule, NgForOf, NgForOfContext } from "@angular/common";
import {
    ChangeDetectorRef,
    ComponentFactory,
    ComponentFactoryResolver,
    ComponentRef,
    Directive,
    DoCheck,
    EmbeddedViewRef,
    EventEmitter,
    HostListener,
    Input,
    IterableChangeRecord,
    IterableChanges,
    IterableDiffer,
    IterableDiffers,
    NgIterable,
    NgModule,
    NgZone,
    OnChanges,
    OnDestroy,
    OnInit,
    Output,
    SimpleChanges,
    TemplateRef,
    TrackByFunction,
    ViewChild,
    ViewContainerRef
} from "@angular/core";

import { DisplayContainerComponent } from "./display.container";
import { HVirtualHelperComponent } from "./horizontal.virtual.helper.component";
import { IForOfState } from "./IForOfState";
import { VirtualHelperComponent } from "./virtual.helper.component";

@Directive({ selector: "[igxFor][igxForOf]" })
export class IgxForOfDirective<T> implements OnInit, OnChanges, DoCheck, OnDestroy {
    @Input() public igxForOf: any[];
    @Input() public igxForScrollOrientation: string;
    @Input() public igxForScrollContainer: any;
    @Input() public igxForContainerSize: any;
    @Input() public igxForItemSize: any;
    public dc: ComponentRef<DisplayContainerComponent>;
    public state: IForOfState = {
        startIndex: 0,
        chunkSize: 0
    };
    public totalItemCount: number;

    @Input() public igxForRemote = false;

    @Output()
    public onChunkLoad = new EventEmitter<IForOfState>();

    @Output()
    public onChunkPreload = new EventEmitter<IForOfState>();

    private hScroll;
    private func;
    private hCache: number[];
    private vh: ComponentRef<VirtualHelperComponent>;
    private hvh: ComponentRef<HVirtualHelperComponent>;
    private _differ: IterableDiffer<T> | null = null;
    private _trackByFn: TrackByFunction<T>;
    private _lastTouchX = 0;
    private _lastTouchY = 0;
    private _pointerCapture;
    private _gestureObject;
    private _maxHeight;
    private _virtHeightRatio = 1;

    @ViewChild(DisplayContainerComponent)
    private displayContiner: DisplayContainerComponent;

    @ViewChild(VirtualHelperComponent)
    private virtualHelper: VirtualHelperComponent;

    private _embeddedViews: Array<EmbeddedViewRef<any>> = [];

    constructor(
        private _viewContainer: ViewContainerRef,
        private _template: TemplateRef<NgForOfContext<T>>,
        private _differs: IterableDiffers,
        private resolver: ComponentFactoryResolver,
        public cdr: ChangeDetectorRef,
        private _zone: NgZone) { }

    public ngOnInit(): void {
        let totalWidth = 0;
        const vc = this.igxForScrollContainer ? this.igxForScrollContainer._viewContainer : this._viewContainer;

        const dcFactory: ComponentFactory<DisplayContainerComponent> = this.resolver.resolveComponentFactory(DisplayContainerComponent);
        this.dc = this._viewContainer.createComponent(dcFactory, 0);
        if (this.igxForOf && this.igxForOf.length) {
            this.dc.instance.notVirtual = !(this.igxForContainerSize && this.state.chunkSize < this.igxForOf.length);
            if (this.igxForScrollOrientation === "horizontal") {
                totalWidth = this.initHCache(this.igxForOf);
                this.hScroll = this.getElement(vc, "igx-horizontal-virtual-helper");
                if (this.hScroll) {
                    this.state.startIndex = this.getHorizontalIndexAt(this.hScroll.scrollLeft, this.hCache, 0);
                }
            }
            this.state.chunkSize = this._calcChunkSize();
            for (let i = 0; i < this.state.chunkSize && this.igxForOf[i] !== undefined; i++) {
                const input = this.igxForOf[i];
                const embeddedView = this.dc.instance._vcr.createEmbeddedView(
                    this._template,
                    { $implicit: input, index: this.igxForOf.indexOf(input) }
                );
                this._embeddedViews.push(embeddedView);
            }
        }

        if (this.igxForScrollOrientation === "vertical") {
            this.dc.instance._viewContainer.element.nativeElement.style.top = "0px";
            const factory: ComponentFactory<VirtualHelperComponent> = this.resolver.resolveComponentFactory(VirtualHelperComponent);
            this.vh = this._viewContainer.createComponent(factory, 1);
            this._maxHeight = this._calcMaxBrowserHeight();
            this.vh.instance.height = this.igxForOf ? this._calcHeight() : 0;
            this._zone.runOutsideAngular(() => {
                this.vh.instance.elementRef.nativeElement.addEventListener("scroll", (evt) => { this.onScroll(evt); });
                this.dc.instance._viewContainer.element.nativeElement.addEventListener("wheel",
                    (evt) => { this.onWheel(evt); });
                this.dc.instance._viewContainer.element.nativeElement.addEventListener("touchstart",
                    (evt) => { this.onTouchStart(evt); });
                this.dc.instance._viewContainer.element.nativeElement.addEventListener("touchmove",
                    (evt) => { this.onTouchMove(evt); });
                this.dc.instance._viewContainer.element.nativeElement.addEventListener("pointerdown",
                    (evt) => { this.onPointerDown(evt); });
                this.dc.instance._viewContainer.element.nativeElement.addEventListener("pointerup",
                    (evt) => { this.onPointerUp(evt); });
                this.dc.instance._viewContainer.element.nativeElement.addEventListener("MSGestureStart",
                    (evt) => { this.onMSGestureStart(evt); });
                this.dc.instance._viewContainer.element.nativeElement.addEventListener("MSGestureChange",
                    (evt) => { this.onMSGestureChange(evt); });
            });
        }

        if (this.igxForScrollOrientation === "horizontal") {
            this.dc.instance._viewContainer.element.nativeElement.style.height = "100%";
            this.dc.instance._viewContainer.element.nativeElement.style.left = "0px";
            this.func = (evt) => { this.onHScroll(evt); };
            if (!this.hScroll) {
                const hvFactory: ComponentFactory<HVirtualHelperComponent> =
                    this.resolver.resolveComponentFactory(HVirtualHelperComponent);
                this.hvh = vc.createComponent(hvFactory);
                this.hvh.instance.width = totalWidth;
                this.hScroll = this.hvh.instance.elementRef.nativeElement;
                this._zone.runOutsideAngular(() => {
                    this.hvh.instance.elementRef.nativeElement.addEventListener("scroll", this.func);
                });
            } else {
                this._zone.runOutsideAngular(() => {
                    this.hScroll.addEventListener("scroll", this.func);
                });
            }
        }
    }
    public ngOnDestroy() {
        if (this.hScroll) {
            this.hScroll.removeEventListener("scroll", this.func);
        }
    }
    public ngOnChanges(changes: SimpleChanges): void {
        const forOf = "igxForOf";
        if (forOf in changes) {
            const value = changes[forOf].currentValue;
            if (!this._differ && value) {
                try {
                    this._differ = this._differs.find(value).create(this.ngForTrackBy);
                } catch (e) {
                    throw new Error(
                        `Cannot find a differ supporting object "${value}" of type "${getTypeNameForDebugging(value)}".
                     NgFor only supports binding to Iterables such as Arrays.`);
                }
            }
        }
        const containerSize = "igxForContainerSize";
        if (containerSize in changes && !changes[containerSize].firstChange) {
            this._recalcOnContainerChange(changes);
        }
    }

    public ngDoCheck(): void {
        if (this._differ) {
            const changes = this._differ.diff(this.igxForOf);
            if (changes) {
                this._applyChanges(changes);
            }
        }
    }

    public scrollTo(index) {
        if (index < 0 || index > this.igxForOf.length) {
            return;
        }
        this.state.startIndex = index;
        if (this.igxForScrollOrientation === "horizontal") {
            this.hScroll.scrollLeft = this.hCache[index] + 1;
        } else {
            const vhElem = this.vh.instance.elementRef.nativeElement;
            const containerSize = parseInt(this.igxForContainerSize, 10);
            const vcHeight = (vhElem.children[0].scrollHeight - containerSize) * this._virtHeightRatio + containerSize;
            const count = this.totalItemCount || this.igxForOf.length;
            const scrollTop = ((index / count) * vcHeight) / this._virtHeightRatio;
            this.vh.instance.elementRef.nativeElement.scrollTop = scrollTop;
        }
    }

    public scrollNext() {
        this.scrollTo(this.state.startIndex + 1);
    }

    public scrollPrev() {
        this.scrollTo(this.state.startIndex - 1);
    }

    public getColumnScrollLeft(colIndex) {
        return this.hCache[colIndex];
    }

    public getVerticalScroll() {
        if (this.vh) {
            return this.vh.instance.elementRef.nativeElement;
        }
        return null;
    }

    public getHorizontalScroll() {
        return this.getElement(this._viewContainer, "igx-horizontal-virtual-helper");
    }

    /** Function that is called when scrolling vertically */
    protected onScroll(event) {
        /* in certain situations this may be called when no scrollbar is visible */
        if (!parseInt(this.vh.instance.elementRef.nativeElement.style.height, 10)) {
            return;
        }
<<<<<<< HEAD
        const scrollTop = event.target.scrollTop * this._virtHeightRatio;
        const containerSize = parseInt(this.igxForContainerSize, 10);
        const vcHeight = (event.target.children[0].scrollHeight - containerSize) * this._virtHeightRatio + containerSize;
        const ratio = vcHeight !== 0 ? scrollTop / vcHeight : 0;
=======
        const curScrollTop = event.target.scrollTop;

        const scrollOffset = this.fixedUpdateAllRows(curScrollTop, event.target.children[0].scrollHeight);
        this.dc.instance._viewContainer.element.nativeElement.style.top = -scrollOffset + "px";

        this.dc.changeDetectorRef.detectChanges();
        this.onChunkLoad.emit(this.state);
    }

    protected fixedUpdateAllRows(inScrollTop: number, scrollHeight: number): number {
        const ratio = scrollHeight !== 0 ? inScrollTop / scrollHeight : 0;
        const embeddedViewCopy = Object.assign([], this._embeddedViews);

>>>>>>> 170bef5d
        const count = this.totalItemCount || this.igxForOf.length;
        const currIndex = Math.round(ratio * count);
        const embeddedViewCopy = Object.assign([], this._embeddedViews);
        const endingIndex = this.state.chunkSize + currIndex;
        if (this.state.startIndex !== currIndex) {
            this.state.startIndex = currIndex;
            this.onChunkPreload.emit(this.state);
        }
        if (this.igxForRemote) {
            return;
        }

        for (let i = this.state.startIndex; i < endingIndex && this.igxForOf[i] !== undefined; i++) {
            const input = this.igxForOf[i];
            const embView = embeddedViewCopy.shift();
            const cntx = (embView as EmbeddedViewRef<any>).context;
            cntx.$implicit = input;
            cntx.index = this.igxForOf.indexOf(input);
        }

        return inScrollTop - this.state.startIndex * (scrollHeight / count);
    }

    /** Function that is called when scrolling horizontally */
    protected onHScroll(event) {
        /* in certain situations this may be called when no scrollbar is visible */
        if (!parseInt(this.hScroll.children[0].style.width, 10)) {
            return;
        }
        const curScrollLeft = event.target.scrollLeft;

        // Updating horizontal chunks
        const scrollOffset = this.fixUpdateAllCols(curScrollLeft);
        this.dc.instance._viewContainer.element.nativeElement.style.left = -scrollOffset + "px";

        this.dc.changeDetectorRef.detectChanges();
        this.onChunkLoad.emit();
    }

    protected fixUpdateAllCols(inScrollLeft) {
        this.state.startIndex = this.getHorizontalIndexAt(
            inScrollLeft,
            this.hCache,
            0
        );
        this.onChunkPreload.emit(this.state);
        /*recalculate and apply page size.*/
        this.applyChunkSizeChange();

        const embeddedViewCopy = Object.assign([], this._embeddedViews);
        const endingIndex = this.state.chunkSize + this.state.startIndex;
        for (let i = this.state.startIndex; i < endingIndex && this.igxForOf[i] !== undefined; i++) {
            const input = this.igxForOf[i];
            const embView = embeddedViewCopy.shift();
            const cntx = (embView as EmbeddedViewRef<any>).context;
            cntx.$implicit = input;
            cntx.index = this.igxForOf.indexOf(input);
        }

        return inScrollLeft - this.hCache[this.state.startIndex];
    }

    /** Function that is called when scrolling with the mouse wheel or using touchpad */
    protected onWheel(event) {
        /** runs only on the vertical directive */
        const scrollStepX = 10;
        const scrollStepY = /Edge/.test(navigator.userAgent) ? 25 : 100;
        this.vh.instance.elementRef.nativeElement.scrollTop += (Math.sign(event.deltaY) * scrollStepY) / this._virtHeightRatio;
        const hScroll = this.getElement(this._viewContainer, "igx-horizontal-virtual-helper");
        if (hScroll) {
            hScroll.scrollLeft += Math.sign(event.deltaX) * scrollStepX;
        }

        const curScrollTop = this.vh.instance.elementRef.nativeElement.scrollTop;
        const maxScrollTop = this.vh.instance.height - this.vh.instance.elementRef.nativeElement.offsetHeight;
        if (0 < curScrollTop && curScrollTop < maxScrollTop) {
            event.preventDefault();
        }
    }

    protected onTouchStart(event) {
        /** runs only on the vertical directive */
        if (typeof MSGesture === "function") {
            return false;
        }
        this._lastTouchX = event.changedTouches[0].screenX;
        this._lastTouchY = event.changedTouches[0].screenY;
    }

    protected onTouchMove(event) {
        /** runs only on the vertical directive */
        if (typeof MSGesture === "function") {
            return false;
        }
        const maxScrollTop = this.vh.instance.elementRef.nativeElement.children[0].offsetHeight -
            this.dc.instance._viewContainer.element.nativeElement.offsetHeight;
        const hScroll = this.getElement(this._viewContainer, "igx-horizontal-virtual-helper");
        const movedX = this._lastTouchX - event.changedTouches[0].screenX;
        const movedY = this._lastTouchY - event.changedTouches[0].screenY;

        if (hScroll) {
            hScroll.scrollLeft += movedX;
        }
        this.vh.instance.elementRef.nativeElement.scrollTop += movedY;

        if (this.vh.instance.elementRef.nativeElement.scrollTop !== 0 &&
            this.vh.instance.elementRef.nativeElement.scrollTop !== maxScrollTop) {
            event.preventDefault();
        }

        this._lastTouchX = event.changedTouches[0].screenX;
        this._lastTouchY = event.changedTouches[0].screenY;
    }

    protected onPointerDown(event) {
        /** runs only on the vertical directive */
        if (!event || (event.pointerType !== 2 && event.pointerType !== "touch") ||
            typeof MSGesture !== "function") {
            return true;
        }

        if (!this._gestureObject) {
            this._gestureObject = new MSGesture();
            this._gestureObject.target = this.dc.instance._viewContainer.element.nativeElement;
        }

        event.target.setPointerCapture(this._pointerCapture = event.pointerId);
        this._gestureObject.addPointer(this._pointerCapture);
    }

    protected onPointerUp(event) {
        /** runs only on the vertical directive */
        if (!this._pointerCapture) {
            return true;
        }

        event.target.releasePointerCapture(this._pointerCapture);
        delete this._pointerCapture;
    }

    protected onMSGestureStart(event) {
        /** runs only on the vertical directive */
        this._lastTouchX = event.screenX;
        this._lastTouchY = event.screenY;
        return false;
    }

    protected onMSGestureChange(event) {
        /** runs only on the vertical directive */
        const movedX = this._lastTouchX - event.screenX;
        const movedY = this._lastTouchY - event.screenY;

        const hScroll = this.getElement(this._viewContainer, "igx-horizontal-virtual-helper");
        if (hScroll) {
            hScroll.scrollLeft += movedX;
        }
        this.vh.instance.elementRef.nativeElement.scrollTop += movedY;

        this._lastTouchX = event.screenX;
        this._lastTouchY = event.screenY;
        return false;
    }

    get ngForTrackBy(): TrackByFunction<T> { return this._trackByFn; }

    protected _applyChanges(changes: IterableChanges<T>) {
        this.applyChunkSizeChange();
        this._recalcScrollBarSize();
        if (this.igxForOf && this.igxForOf.length && this.dc) {
            const embeddedViewCopy = Object.assign([], this._embeddedViews);
            let startIndex = this.state.startIndex;
            let endIndex =  this.state.chunkSize + this.state.startIndex;
            if (this.igxForRemote) {
                startIndex = 0;
                endIndex = this.igxForOf.length;
            }
            for (let i = startIndex; i < endIndex && this.igxForOf[i] !== undefined; i++) {
                    const input = this.igxForOf[i];
                    const embView = embeddedViewCopy.shift();
                    const cntx = (embView as EmbeddedViewRef<any>).context;
                    cntx.$implicit = input;
                    cntx.index = this.igxForOf.indexOf(input);
            }
            this.onChunkLoad.emit();
            this.dc.changeDetectorRef.detectChanges();
        }
    }

    protected _calcMaxBrowserHeight(): number {
        const div = document.createElement("div");
        const style = div.style;
        style.position = "absolute";
        style.top = "9999999999999999px";
        document.body.appendChild(div);
        const size = Math.abs(div.getBoundingClientRect()["top"]);
        document.body.removeChild(div);
        return size;
    }

    protected _calcChunkSize(): number {
        let chunkSize = 0;
        if (this.igxForContainerSize !== null && this.igxForContainerSize !== undefined) {
            if (this.igxForScrollOrientation === "horizontal") {
                const vc = this.igxForScrollContainer ?
                    this.igxForScrollContainer._viewContainer :
                    this._viewContainer;
                const hScroll = this.getElement(vc, "igx-horizontal-virtual-helper");

                const left = hScroll && hScroll.scrollLeft !== 0 ?
                    hScroll.scrollLeft + parseInt(this.igxForContainerSize, 10) :
                    parseInt(this.igxForContainerSize, 10);

                if (!this.hCache) {
                    this.initHCache(this.igxForOf);
                }

                const endIndex = this.getHorizontalIndexAt(
                    left,
                    this.hCache,
                    0
                ) + 1;
                chunkSize = endIndex - this.state.startIndex;
                chunkSize = chunkSize > this.igxForOf.length ? this.igxForOf.length : chunkSize;
            } else {
                chunkSize = Math.ceil(parseInt(this.igxForContainerSize, 10) /
                    parseInt(this.igxForItemSize, 10));
                if (chunkSize > this.igxForOf.length) {
                     chunkSize = this.igxForOf.length;
                }
            }
        } else {
            chunkSize = this.igxForOf.length;
        }
        return chunkSize;
    }

    protected getElement(viewref, nodeName) {
        const elem = viewref.element.nativeElement.parentNode.getElementsByTagName(nodeName);
        return elem.length > 0 ? elem[0] : null;
    }

    protected initHCache(cols: any[]): number {
        let totalWidth = 0;
        let i = 0;
        this.hCache = [];
        this.hCache.push(0);
        for (i; i < cols.length; i++) {
            totalWidth += parseInt(cols[i].width, 10) || 0;
            this.hCache.push(totalWidth);
        }
        return totalWidth;
    }

    protected getHorizontalIndexAt(left, set, index) {
        let midIdx;
        let midLeft;
        if (set.length === 1) {
            return index;
        }
        midIdx = Math.floor(set.length / 2);
        midLeft = set[midIdx];
        return this.getHorizontalIndexAt(
            left,
            midLeft >= left ? set.slice(0, midIdx) : set.slice(midIdx),
            midLeft >= left ? index : index + midIdx
        );
    }

    private _recalcScrollBarSize() {
        this.dc.instance.notVirtual = !(this.igxForContainerSize && this.dc && this.state.chunkSize < this.igxForOf.length);
        if (this.igxForScrollOrientation === "horizontal") {
            const totalWidth = this.igxForContainerSize ? this.initHCache(this.igxForOf) : 0;
            this.hScroll.children[0].style.width = totalWidth + "px";
        }
        if (this.igxForScrollOrientation === "vertical") {
            const count = this.totalItemCount || this.igxForOf.length;
            this.vh.instance.elementRef.nativeElement.style.height = parseInt(this.igxForContainerSize, 10) + "px";
            this.vh.instance.height = this._calcHeight();
        }
    }

    private _calcHeight(): number {
        const count = this.totalItemCount || this.igxForOf.length;
        let height = count * parseInt(this.igxForItemSize, 10);
        if (height > this._maxHeight) {
            this._virtHeightRatio = height / this._maxHeight;
            height = this._maxHeight;
        }
        return height;
    }

    private _recalcOnContainerChange(changes: SimpleChanges) {
        this.applyChunkSizeChange();
        this._recalcScrollBarSize();
    }

    protected removeLastElem() {
        const oldElem = this._embeddedViews.pop();
        oldElem.destroy();

        this.state.chunkSize--;
    }

    protected addLastElem() {
        const elemIndex = this.state.startIndex + this.state.chunkSize;
        if (elemIndex >= this.igxForOf.length) {
            return;
        }

        const input = this.igxForOf[elemIndex];
        const embeddedView = this.dc.instance._vcr.createEmbeddedView(
            this._template,
            { $implicit: input, index: elemIndex }
        );

        this._embeddedViews.push(embeddedView);
        this.state.chunkSize++;
    }

    private applyChunkSizeChange() {
        const chunkSize = this._calcChunkSize();
        if (chunkSize > this.state.chunkSize) {
            const diff = chunkSize - this.state.chunkSize;
            for (let i = 0; i < diff; i++) {
                this.addLastElem();
            }
        } else if (chunkSize < this.state.chunkSize) {
            const diff = this.state.chunkSize - chunkSize;
            for (let i = 0; i < diff; i++) {
                this.removeLastElem();
            }
        }
    }
}

export function getTypeNameForDebugging(type: any): string {
    const name = "name";
    return type[name] || typeof type;
}

@NgModule({
    declarations: [IgxForOfDirective, DisplayContainerComponent, VirtualHelperComponent, HVirtualHelperComponent],
    entryComponents: [DisplayContainerComponent, VirtualHelperComponent, HVirtualHelperComponent],
    exports: [IgxForOfDirective],
    imports: [CommonModule]
})

export class IgxForOfModule {
}<|MERGE_RESOLUTION|>--- conflicted
+++ resolved
@@ -236,15 +236,11 @@
         if (!parseInt(this.vh.instance.elementRef.nativeElement.style.height, 10)) {
             return;
         }
-<<<<<<< HEAD
-        const scrollTop = event.target.scrollTop * this._virtHeightRatio;
+
         const containerSize = parseInt(this.igxForContainerSize, 10);
+        const curScrollTop = event.target.scrollTop * this._virtHeightRatio;
         const vcHeight = (event.target.children[0].scrollHeight - containerSize) * this._virtHeightRatio + containerSize;
-        const ratio = vcHeight !== 0 ? scrollTop / vcHeight : 0;
-=======
-        const curScrollTop = event.target.scrollTop;
-
-        const scrollOffset = this.fixedUpdateAllRows(curScrollTop, event.target.children[0].scrollHeight);
+        const scrollOffset = this.fixedUpdateAllRows(curScrollTop, vcHeight);
         this.dc.instance._viewContainer.element.nativeElement.style.top = -scrollOffset + "px";
 
         this.dc.changeDetectorRef.detectChanges();
@@ -253,9 +249,6 @@
 
     protected fixedUpdateAllRows(inScrollTop: number, scrollHeight: number): number {
         const ratio = scrollHeight !== 0 ? inScrollTop / scrollHeight : 0;
-        const embeddedViewCopy = Object.assign([], this._embeddedViews);
-
->>>>>>> 170bef5d
         const count = this.totalItemCount || this.igxForOf.length;
         const currIndex = Math.round(ratio * count);
         const embeddedViewCopy = Object.assign([], this._embeddedViews);
@@ -427,17 +420,17 @@
         if (this.igxForOf && this.igxForOf.length && this.dc) {
             const embeddedViewCopy = Object.assign([], this._embeddedViews);
             let startIndex = this.state.startIndex;
-            let endIndex =  this.state.chunkSize + this.state.startIndex;
+            let endIndex = this.state.chunkSize + this.state.startIndex;
             if (this.igxForRemote) {
                 startIndex = 0;
                 endIndex = this.igxForOf.length;
             }
             for (let i = startIndex; i < endIndex && this.igxForOf[i] !== undefined; i++) {
-                    const input = this.igxForOf[i];
-                    const embView = embeddedViewCopy.shift();
-                    const cntx = (embView as EmbeddedViewRef<any>).context;
-                    cntx.$implicit = input;
-                    cntx.index = this.igxForOf.indexOf(input);
+                const input = this.igxForOf[i];
+                const embView = embeddedViewCopy.shift();
+                const cntx = (embView as EmbeddedViewRef<any>).context;
+                cntx.$implicit = input;
+                cntx.index = this.igxForOf.indexOf(input);
             }
             this.onChunkLoad.emit();
             this.dc.changeDetectorRef.detectChanges();
@@ -483,7 +476,7 @@
                 chunkSize = Math.ceil(parseInt(this.igxForContainerSize, 10) /
                     parseInt(this.igxForItemSize, 10));
                 if (chunkSize > this.igxForOf.length) {
-                     chunkSize = this.igxForOf.length;
+                    chunkSize = this.igxForOf.length;
                 }
             }
         } else {
