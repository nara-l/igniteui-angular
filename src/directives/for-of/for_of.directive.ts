--- conflicted
+++ resolved
@@ -237,17 +237,12 @@
             return;
         }
 
-<<<<<<< HEAD
         const containerSize = parseInt(this.igxForContainerSize, 10);
         const curScrollTop = event.target.scrollTop * this._virtHeightRatio;
         const vcHeight = (event.target.children[0].scrollHeight - containerSize) * this._virtHeightRatio + containerSize;
-        const scrollOffset = this.fixedUpdateAllRows(curScrollTop, vcHeight);
-        this.dc.instance._viewContainer.element.nativeElement.style.top = -scrollOffset + "px";
-=======
-        let scrollOffset = this.fixedUpdateAllRows(curScrollTop, event.target.children[0].scrollHeight);
+        let scrollOffset = this.fixedUpdateAllRows(curScrollTop, vcHeight);
         scrollOffset = scrollOffset !== parseInt(this.igxForItemSize, 10) ? scrollOffset : 0;
         this.dc.instance._viewContainer.element.nativeElement.style.top = -(scrollOffset) + "px";
->>>>>>> a7f74099
 
         this.dc.changeDetectorRef.detectChanges();
         this.onChunkLoad.emit(this.state);
@@ -256,13 +251,8 @@
     protected fixedUpdateAllRows(inScrollTop: number, scrollHeight: number): number {
         const ratio = scrollHeight !== 0 ? inScrollTop / scrollHeight : 0;
         const count = this.totalItemCount || this.igxForOf.length;
-<<<<<<< HEAD
         const currIndex = Math.round(ratio * count);
         const embeddedViewCopy = Object.assign([], this._embeddedViews);
-=======
-        const currIndex = Math.floor(ratio * count);
-
->>>>>>> a7f74099
         const endingIndex = this.state.chunkSize + currIndex;
         if (this.state.startIndex !== currIndex) {
             this.state.startIndex = currIndex;
