--- conflicted
+++ resolved
@@ -531,21 +531,13 @@
 
     private _recalcScrollBarSize() {
         const count = this.totalItemCount || this.igxForOf.length;
-<<<<<<< HEAD
-        this.dc.instance.notVirtual = !(this.igxForContainerSize && this.dc && this.state.chunkSize < count);
-=======
         this.dc.instance.notVirtual = !(this._containerSize && this.dc && this.state.chunkSize < count);
->>>>>>> ad1cae20
         if (this.igxForScrollOrientation === "horizontal") {
             const totalWidth = this._containerSize ? this.initHCache(this.igxForOf) : 0;
             this.hScroll.children[0].style.width = totalWidth + "px";
         }
         if (this.igxForScrollOrientation === "vertical") {
-<<<<<<< HEAD
-            this.vh.instance.elementRef.nativeElement.style.height = parseInt(this.igxForContainerSize, 10) + "px";
-=======
             this.vh.instance.elementRef.nativeElement.style.height = parseInt(this._containerSize, 10) + "px";
->>>>>>> ad1cae20
             this.vh.instance.height = count * parseInt(this.igxForItemSize, 10);
         }
     }
