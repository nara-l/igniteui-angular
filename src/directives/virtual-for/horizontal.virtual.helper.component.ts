import { Component, ElementRef, Input, ViewChild, ViewContainerRef } from "@angular/core";

@Component({
<<<<<<< HEAD
    selector: "igx-horizontal-virtual-helper",
    styles: [":host { display: block; width: 100%; overflow: auto; }"],
=======
    selector: "horizontal-virtual-helper",
    styles: [":host { display: block; width: calc(100% - 17px); overflow: auto; }"],
>>>>>>> fca76505
    template: "<div [style.width.px]='width' #horizontal_container style='height: 1px;'></div>"
})
export class HVirtualHelperComponent {
    @ViewChild("horizontal_container", { read: ViewContainerRef }) public _vcr;
    @Input() public width: number;
    constructor(public elementRef: ElementRef) { }
}<|MERGE_RESOLUTION|>--- conflicted
+++ resolved
@@ -1,13 +1,8 @@
 import { Component, ElementRef, Input, ViewChild, ViewContainerRef } from "@angular/core";
 
 @Component({
-<<<<<<< HEAD
     selector: "igx-horizontal-virtual-helper",
-    styles: [":host { display: block; width: 100%; overflow: auto; }"],
-=======
-    selector: "horizontal-virtual-helper",
     styles: [":host { display: block; width: calc(100% - 17px); overflow: auto; }"],
->>>>>>> fca76505
     template: "<div [style.width.px]='width' #horizontal_container style='height: 1px;'></div>"
 })
 export class HVirtualHelperComponent {
