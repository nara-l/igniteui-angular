﻿import { CommonModule, NgForOf, NgForOfContext } from "@angular/common";
import {
    ChangeDetectorRef,
    ComponentFactory,
    ComponentFactoryResolver,
    ComponentRef,
    Directive,
    DoCheck,
    EmbeddedViewRef,
    HostListener,
    Input,
    IterableChangeRecord,
    IterableChanges,
    IterableDiffer,
    IterableDiffers,
    NgIterable,
    NgModule,
    NgZone,
    OnChanges,
    SimpleChanges,
    TemplateRef,
    TrackByFunction,
    ViewChild,
    ViewContainerRef
} from "@angular/core";

import { DisplayContainer } from "./display.container";
import { HVirtualHelper } from "./horizontal.virtual.helper.component";
import { VirtualHelper } from "./virtual.helper.component";

@Directive({ selector: "[igxVirtFor][igxVirtForOf]" })
export class IgVirtualForOf<T> {
    @Input() public igxVirtForOf: any[];
    @Input() public igxVirtForScrolling: string;
    @Input() public igxVirtForUseForScroll: any;
    @Input() public igxVirtForContainerSize: any;
    @Input() public igxVirtForItemSize: any;

    private hScroll;
    private func;
    private hCache: number[];
    private dc: ComponentRef<DisplayContainer>;
    private vh: ComponentRef<VirtualHelper>;
    private hvh: ComponentRef<HVirtualHelper>;
    private _differ: IterableDiffer<T> | null = null;
    private _trackByFn: TrackByFunction<T>;
    private _pageSize: number = 0;
    private _currIndex: number = 0;

    @ViewChild(DisplayContainer)
    private displayContiner: DisplayContainer;

    @ViewChild(VirtualHelper)
    private virtualHelper: VirtualHelper;

    private _embeddedViews: Array<EmbeddedViewRef<any>> = [];

    constructor(
        private _viewContainer: ViewContainerRef,
        private _template: TemplateRef<NgForOfContext<T>>,
        private _differs: IterableDiffers,
        private resolver: ComponentFactoryResolver,
        public cdr: ChangeDetectorRef,
        private _zone: NgZone) { }

    public ngOnInit(): void {
        let totalWidth: number;
        const vc = this.igxVirtForUseForScroll ? this.igxVirtForUseForScroll._viewContainer : this._viewContainer;
        if (this.igxVirtForScrolling === "horizontal") {
            totalWidth = this.initHCache(this.igxVirtForOf);
        }
        this._pageSize = this._calculatePageSize();
        const dcFactory: ComponentFactory<DisplayContainer> = this.resolver.resolveComponentFactory(DisplayContainer);
        this.dc = this._viewContainer.createComponent(dcFactory, 0);
        if (this.igxVirtForOf && this.igxVirtForOf.length) {
            for (let i = 0; i < this._pageSize && this.igxVirtForOf[i] !== undefined; i++) {
                const input = this.igxVirtForOf[i];
                const embeddedView = this.dc.instance._vcr.createEmbeddedView(
                    this._template,
                    { $implicit: input, index: this.igxVirtForOf.indexOf(input) }
                );
                this._embeddedViews.push(embeddedView);
            }
        }

        if (this.igxVirtForScrolling === "vertical") {
            const factory: ComponentFactory<VirtualHelper> = this.resolver.resolveComponentFactory(VirtualHelper);
            this.vh = this._viewContainer.createComponent(factory, 1);
            this.vh.instance.height = this.igxVirtForOf.length * parseInt(this.igxVirtForItemSize, 10);
            this._zone.runOutsideAngular(() => {
                this.vh.instance.elementRef.nativeElement.addEventListener("scroll", (evt) => { this.onScroll(evt); });
                this.dc.instance._viewContainer.element.nativeElement.addEventListener("wheel", (evt) => {
                    this.onWheel(evt);
                });
            });
        }

        if (this.igxVirtForScrolling === "horizontal") {
            this.dc.instance._viewContainer.element.nativeElement.style.height = "100%";
<<<<<<< HEAD
            const directiveRef = this.igVirtForUseForScroll || this;
            this.hScroll = this.getElement(vc, "horizontal-virtual-helper");
=======
            const directiveRef = this.igxVirtForUseForScroll || this;
            this.hScroll = this.getHorizontalScroll(vc, "horizontal-virtual-helper");
>>>>>>> 8cd61164
            this.func = (evt) => { this.onHScroll(evt); };
            if (!this.hScroll) {
                const hvFactory: ComponentFactory<HVirtualHelper> =
                this.resolver.resolveComponentFactory(HVirtualHelper);
                this.hvh = vc.createComponent(hvFactory);
                this.hvh.instance.width = totalWidth;
                this.hScroll =  this.hvh.instance.elementRef.nativeElement;
                this._zone.runOutsideAngular(() => {
                    this.hvh.instance.elementRef.nativeElement.addEventListener("scroll", this.func);
                });
            } else {
                this._zone.runOutsideAngular(() => {
                    this.hScroll.addEventListener("scroll", this.func);
                });
            }
        }
    }

    public ngOnChanges(changes: SimpleChanges): void {
        const forOf = "igxVirtForOf";
        if (forOf in changes) {
            const value = changes[forOf].currentValue;
            if (!this._differ && value) {
                try {
                    this._differ = this._differs.find(value).create(this.ngForTrackBy);
                } catch (e) {
                    throw new Error(
                        `Cannot find a differ supporting object "${value}" of type "${getTypeNameForDebugging(value)}".
                     NgFor only supports binding to Iterables such as Arrays.`);
                }
            }
        }
        const containerSize = "igxVirtForContainerSize";
        if (containerSize in changes && !changes[containerSize].firstChange) {
            this._recalcOnContainerChange(changes);
        }
    }

    public ngDoCheck(): void {
        if (this._differ) {
            const changes = this._differ.diff(this.igxVirtForOf);
            if (changes) {
                this._applyChanges(changes);
            }
        }
    }

    protected onScroll(event) {
        const scrollTop = event.target.scrollTop;
        const vcHeight = event.target.children[0].scrollHeight;
        const ratio = scrollTop / vcHeight;
        const embeddedViewCopy = Object.assign([], this._embeddedViews);

        this._currIndex = Math.round(ratio * this.igxVirtForOf.length);

        const endingIndex = this._pageSize + this._currIndex;
        for (let i = this._currIndex; i < endingIndex && this.igxVirtForOf[i] !== undefined; i++) {
            const input = this.igxVirtForOf[i];
            const embView = embeddedViewCopy.shift();
            const cntx = (embView as EmbeddedViewRef<any>).context;
            cntx.$implicit = input;
            cntx.index = this.igxVirtForOf.indexOf(input);
        }
        this.dc.changeDetectorRef.detectChanges();
    }

    protected onHScroll(event) {
        const scrollLeft = event.target.scrollLeft;
        const hcWidth = event.target.children[0].scrollWidth;
        const ratio = scrollLeft / hcWidth;
        this._currIndex = this.getHorizontalIndexAt(
                    scrollLeft,
                    this.hCache,
                    0
                );

        /*recalculate and apply page size.*/
        this.applyPageSizeChange();

        const embeddedViewCopy = Object.assign([], this._embeddedViews);
        const endingIndex = this._pageSize + this._currIndex;
        for (let i = this._currIndex; i < endingIndex && this.igxVirtForOf[i] !== undefined; i++) {
            const input = this.igxVirtForOf[i];
            const embView = embeddedViewCopy.shift();
            const cntx = (embView as EmbeddedViewRef<any>).context;
            cntx.$implicit = input;
            cntx.index = this.igxVirtForOf.indexOf(input);
        }
        this.dc.changeDetectorRef.detectChanges();
    }

    protected onWheel(event) {
        const scrollStepX = 10;
        const scrollStepY = /Edge/.test(navigator.userAgent) ? 25 : 100;
<<<<<<< HEAD
        this.vh.instance.elementRef.nativeElement.scrollTop +=
        Math.sign(event.deltaY) * scrollStepY;
        const hScroll = this.getElement(this._viewContainer, "horizontal-virtual-helper");
        hScroll.scrollLeft += Math.sign(event.deltaX) * scrollStepX;
=======

        this.vh.instance.elementRef.nativeElement.scrollTop += Math.sign(event.deltaY) * scrollStepY;
        const hScroll = this.getHorizontalScroll(this._viewContainer, "horizontal-virtual-helper");
        if (hScroll) {
            hScroll.scrollLeft += Math.sign(event.deltaX) * scrollStepX;
        }
>>>>>>> 8cd61164

        const curScrollTop = this.vh.instance.elementRef.nativeElement.scrollTop;
        const maxScrollTop = this.vh.instance.height - this.vh.instance.elementRef.nativeElement.offsetHeight;
        if (0 < curScrollTop && curScrollTop < maxScrollTop) {
            event.preventDefault();
        }
    }

    get ngForTrackBy(): TrackByFunction<T> { return this._trackByFn; }
<<<<<<< HEAD
    private _applyChanges(changes: IterableChanges<T>) {
        this._recalcScrollBarSize();
=======
    protected _applyChanges(changes: IterableChanges<T>) {
        if (this.igxVirtForScrolling === "horizontal") {
           const totalWidth = this.initHCache(this.igxVirtForOf);
           this.hScroll.children[0].style.width = totalWidth + "px";
        }
>>>>>>> 8cd61164
        this.applyPageSizeChange();
        if (this.igxVirtForOf && this.igxVirtForOf.length && this.dc) {
            const embeddedViewCopy = Object.assign([], this._embeddedViews);
            const endingIndex = this._pageSize + this._currIndex;
            for (let i = this._currIndex; i < endingIndex && this.igxVirtForOf[i] !== undefined; i++) {
                const input = this.igxVirtForOf[i];
                const embView = embeddedViewCopy.shift();
                const cntx = (embView as EmbeddedViewRef<any>).context;
                cntx.$implicit = input;
                cntx.index = this.igxVirtForOf.indexOf(input);
            }
            this.dc.changeDetectorRef.detectChanges();
        }
    }
<<<<<<< HEAD
    private _recalcScrollBarSize() {
        if (this.igVirtForScrolling === "horizontal") {
            const totalWidth = this.igVirtForContainerSize ? this.initHCache(this.igVirtForOf) : 0;
            this.hScroll.children[0].style.width = totalWidth + "px";
        }
        if (this.igVirtForScrolling === "vertical") {
            this.vh.instance.elementRef.nativeElement.style.height = parseInt(this.igVirtForContainerSize, 10) + "px";
            this.vh.instance.elementRef.nativeElement.children[0].style.height =
            (this.igVirtForOf.length * parseInt(this.igVirtForItemSize, 10)) + "px";
        }
    }
    private _calculatePageSize(): number {
        let pageSize = 0;
        if (this.igVirtForContainerSize !== null && this.igVirtForContainerSize !== undefined) {
            if (this.igVirtForScrolling === "horizontal") {
                const vc = this.igVirtForUseForScroll ? this.igVirtForUseForScroll._viewContainer : this._viewContainer;
                const hScroll = this.getElement(vc, "horizontal-virtual-helper");
=======
    protected _calculatePageSize(): number {
        let pageSize = 0;
        if (this.igxVirtForContainerSize) {
            if (this.igxVirtForScrolling === "horizontal") {
                const vc = this.igxVirtForUseForScroll ?
                    this.igxVirtForUseForScroll._viewContainer : this._viewContainer;
                const hScroll = this.getHorizontalScroll(vc, "horizontal-virtual-helper");
>>>>>>> 8cd61164

                const left = hScroll && hScroll.scrollLeft !== 0 ?
                hScroll.scrollLeft + parseInt(this.igxVirtForContainerSize, 10) :
                parseInt(this.igxVirtForContainerSize, 10);

                let endIndex = this.getHorizontalIndexAt(
                    left,
                    this.hCache,
                    0
                ) + 1;
                if (endIndex > this.igxVirtForOf.length) {
                    endIndex = this.igxVirtForOf.length;
                    /*At right edge. Check if last elem fits.*/
                    let diff = this.hCache[endIndex] - this.hCache[this._currIndex];
                    if (diff > parseInt(this.igxVirtForContainerSize, 10)) {
                        /*If last col does not fit we should remove some of the prev cols to fit the last col.*/
                        while (diff > parseInt(this.igxVirtForContainerSize, 10)) {
                            diff -= parseInt(this.igxVirtForOf[this._currIndex].width, 10);
                            if (this._currIndex + 1 === endIndex) {
                                /*large column that exceeds the size of the container...*/
                                break;
                            }
                            this._currIndex++;
                        }
                    }
                }
                pageSize = endIndex - this._currIndex;
            } else {
<<<<<<< HEAD
                pageSize = parseInt(this.igVirtForContainerSize, 10) /
                parseInt(this.igVirtForItemSize, 10);
                if (pageSize > this.igVirtForOf.length) {
                    pageSize = this.igVirtForOf.length;
                }
=======
                pageSize = parseInt(this.igxVirtForContainerSize, 10) / parseInt(this.igxVirtForItemSize, 10);
>>>>>>> 8cd61164
            }
        } else {
            pageSize = this.igxVirtForOf.length;
        }
        return pageSize;
    }
    protected _recalcOnContainerChange(changes: SimpleChanges) {
        const containerSize = "igxVirtForContainerSize";
        const value = changes[containerSize].currentValue;
        this.applyPageSizeChange();
        this._recalcScrollBarSize();
    }

    protected applyPageSizeChange() {
        const pageSize = this._calculatePageSize();
        if (pageSize > this._pageSize) {
            const diff = pageSize - this._pageSize;
            for (let i = 0; i < diff; i++) {
<<<<<<< HEAD
                const input = this.igVirtForOf[this._currIndex + this._pageSize + i];
=======
                const input = this.igxVirtForOf[pageSize - i];
>>>>>>> 8cd61164
                const embeddedView = this.dc.instance._vcr.createEmbeddedView(
                    this._template,
                    { $implicit: input, index: this.igxVirtForOf.indexOf(input) }
                );
                this._embeddedViews.push(embeddedView);
            }
        } else if (pageSize < this._pageSize) {
            const diff = this._pageSize - pageSize;
            for (let i = 0; i < diff; i++) {
                const ind = this._pageSize - i - 1;
                const embeddedView = this._embeddedViews[ind];
                embeddedView.destroy();
                this._embeddedViews.splice(ind, 1);
            }
        }
        this._pageSize = pageSize;
    }

<<<<<<< HEAD
    private getElement(viewref, nodeName) {
=======
    protected getHorizontalScroll(viewref, nodeName) {
>>>>>>> 8cd61164
        const elem = viewref.element.nativeElement.parentElement.getElementsByTagName(nodeName);
        return elem.length > 0 ? elem[0] : null;
    }

    protected initHCache(cols: any[]): number {
        let totalWidth = 0;
        let i = 0;
        this.hCache = [];
        this.hCache.push(0);
        for (i; i < cols.length; i++) {
            totalWidth += parseInt(cols[i].width, 10);
            this.hCache.push(totalWidth);
        }
        return totalWidth;
    }

    protected getHorizontalIndexAt(left, set, index) {
        let midIdx;
        let midLeft;
        if (set.length === 1) {
            return index;
        }
        midIdx = Math.floor(set.length / 2);
        midLeft = set[midIdx];
        return this.getHorizontalIndexAt(
            left,
            midLeft > left ? set.slice(0, midIdx) : set.slice(midIdx),
            midLeft > left ? index : index + midIdx
        );
    }
}

class RecordViewTuple<T> {
    constructor(public record: any, public view: EmbeddedViewRef<NgForOfContext<T>>) { }
}

export function getTypeNameForDebugging(type: any): string {
    const name = "name";
    return type[name] || typeof type;
}

@NgModule({
    declarations: [IgVirtualForOf, DisplayContainer, VirtualHelper, HVirtualHelper],
    entryComponents: [DisplayContainer, VirtualHelper, HVirtualHelper],
    exports: [IgVirtualForOf],
    imports: [CommonModule]
})

export class IgxVirtForModule {
}<|MERGE_RESOLUTION|>--- conflicted
+++ resolved
@@ -97,13 +97,8 @@
 
         if (this.igxVirtForScrolling === "horizontal") {
             this.dc.instance._viewContainer.element.nativeElement.style.height = "100%";
-<<<<<<< HEAD
             const directiveRef = this.igVirtForUseForScroll || this;
             this.hScroll = this.getElement(vc, "horizontal-virtual-helper");
-=======
-            const directiveRef = this.igxVirtForUseForScroll || this;
-            this.hScroll = this.getHorizontalScroll(vc, "horizontal-virtual-helper");
->>>>>>> 8cd61164
             this.func = (evt) => { this.onHScroll(evt); };
             if (!this.hScroll) {
                 const hvFactory: ComponentFactory<HVirtualHelper> =
@@ -198,19 +193,12 @@
     protected onWheel(event) {
         const scrollStepX = 10;
         const scrollStepY = /Edge/.test(navigator.userAgent) ? 25 : 100;
-<<<<<<< HEAD
-        this.vh.instance.elementRef.nativeElement.scrollTop +=
-        Math.sign(event.deltaY) * scrollStepY;
+
+        this.vh.instance.elementRef.nativeElement.scrollTop += Math.sign(event.deltaY) * scrollStepY;
         const hScroll = this.getElement(this._viewContainer, "horizontal-virtual-helper");
-        hScroll.scrollLeft += Math.sign(event.deltaX) * scrollStepX;
-=======
-
-        this.vh.instance.elementRef.nativeElement.scrollTop += Math.sign(event.deltaY) * scrollStepY;
-        const hScroll = this.getHorizontalScroll(this._viewContainer, "horizontal-virtual-helper");
         if (hScroll) {
             hScroll.scrollLeft += Math.sign(event.deltaX) * scrollStepX;
         }
->>>>>>> 8cd61164
 
         const curScrollTop = this.vh.instance.elementRef.nativeElement.scrollTop;
         const maxScrollTop = this.vh.instance.height - this.vh.instance.elementRef.nativeElement.offsetHeight;
@@ -220,16 +208,8 @@
     }
 
     get ngForTrackBy(): TrackByFunction<T> { return this._trackByFn; }
-<<<<<<< HEAD
     private _applyChanges(changes: IterableChanges<T>) {
         this._recalcScrollBarSize();
-=======
-    protected _applyChanges(changes: IterableChanges<T>) {
-        if (this.igxVirtForScrolling === "horizontal") {
-           const totalWidth = this.initHCache(this.igxVirtForOf);
-           this.hScroll.children[0].style.width = totalWidth + "px";
-        }
->>>>>>> 8cd61164
         this.applyPageSizeChange();
         if (this.igxVirtForOf && this.igxVirtForOf.length && this.dc) {
             const embeddedViewCopy = Object.assign([], this._embeddedViews);
@@ -244,7 +224,6 @@
             this.dc.changeDetectorRef.detectChanges();
         }
     }
-<<<<<<< HEAD
     private _recalcScrollBarSize() {
         if (this.igVirtForScrolling === "horizontal") {
             const totalWidth = this.igVirtForContainerSize ? this.initHCache(this.igVirtForOf) : 0;
@@ -262,15 +241,6 @@
             if (this.igVirtForScrolling === "horizontal") {
                 const vc = this.igVirtForUseForScroll ? this.igVirtForUseForScroll._viewContainer : this._viewContainer;
                 const hScroll = this.getElement(vc, "horizontal-virtual-helper");
-=======
-    protected _calculatePageSize(): number {
-        let pageSize = 0;
-        if (this.igxVirtForContainerSize) {
-            if (this.igxVirtForScrolling === "horizontal") {
-                const vc = this.igxVirtForUseForScroll ?
-                    this.igxVirtForUseForScroll._viewContainer : this._viewContainer;
-                const hScroll = this.getHorizontalScroll(vc, "horizontal-virtual-helper");
->>>>>>> 8cd61164
 
                 const left = hScroll && hScroll.scrollLeft !== 0 ?
                 hScroll.scrollLeft + parseInt(this.igxVirtForContainerSize, 10) :
@@ -299,15 +269,11 @@
                 }
                 pageSize = endIndex - this._currIndex;
             } else {
-<<<<<<< HEAD
                 pageSize = parseInt(this.igVirtForContainerSize, 10) /
                 parseInt(this.igVirtForItemSize, 10);
                 if (pageSize > this.igVirtForOf.length) {
                     pageSize = this.igVirtForOf.length;
                 }
-=======
-                pageSize = parseInt(this.igxVirtForContainerSize, 10) / parseInt(this.igxVirtForItemSize, 10);
->>>>>>> 8cd61164
             }
         } else {
             pageSize = this.igxVirtForOf.length;
@@ -326,11 +292,7 @@
         if (pageSize > this._pageSize) {
             const diff = pageSize - this._pageSize;
             for (let i = 0; i < diff; i++) {
-<<<<<<< HEAD
                 const input = this.igVirtForOf[this._currIndex + this._pageSize + i];
-=======
-                const input = this.igxVirtForOf[pageSize - i];
->>>>>>> 8cd61164
                 const embeddedView = this.dc.instance._vcr.createEmbeddedView(
                     this._template,
                     { $implicit: input, index: this.igxVirtForOf.indexOf(input) }
@@ -349,11 +311,7 @@
         this._pageSize = pageSize;
     }
 
-<<<<<<< HEAD
     private getElement(viewref, nodeName) {
-=======
-    protected getHorizontalScroll(viewref, nodeName) {
->>>>>>> 8cd61164
         const elem = viewref.element.nativeElement.parentElement.getElementsByTagName(nodeName);
         return elem.length > 0 ? elem[0] : null;
     }
