--- conflicted
+++ resolved
@@ -110,14 +110,10 @@
     }
 
     public sort(id: string, fieldName: string, dir: SortingDirection, ignoreCase: boolean): void {
-<<<<<<< HEAD
         if (dir === SortingDirection.None) {
             this.remove_grouping_expression(id, fieldName);
         }
-        const sortingState = this.get(id).sortingExpressions;
-=======
         const sortingState = cloneArray(this.get(id).sortingExpressions, true);
->>>>>>> 9c89ffe1
 
         this.prepare_sorting_expression(sortingState, fieldName, dir, ignoreCase);
         this.get(id).sortingExpressions = sortingState;
