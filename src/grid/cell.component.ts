--- conflicted
+++ resolved
@@ -535,14 +535,14 @@
         }
 
         if (target) {
-<<<<<<< HEAD
-            const targetRowOffset = target.row.nativeElement.offsetTop;
-            const containerOffset =
-                parseInt(this.grid.verticalScrollContainer.dc.instance._viewContainer.element.nativeElement.style.top, 10);
-
-            if (targetRowOffset === 0 && containerOffset < 0) {
-                // Target is part of the first row in the container that is partially visible
-                this.grid.verticalScrollContainer.addScrollTop(containerOffset);
+            const containerTopOffset =
+                parseInt(this.row.grid.verticalScrollContainer.dc.instance._viewContainer.element.nativeElement.style.top, 10);
+            if (this.grid.rowHeight > -containerTopOffset // not the entire row is visible, due to grid offset
+                && verticalScroll.scrollTop // the scrollbar is not at the first item
+                && target.row.element.nativeElement.offsetTop < this.grid.rowHeight) { // the target is in the first row
+
+				this.grid.verticalScrollContainer.addScrollTop(-this.grid.rowHeight);
+                this._focusNextCell(rowIndex, this.visibleColumnIndex);
             }
             target.nativeElement.focus();
         } else {
@@ -550,27 +550,7 @@
                 -parseInt(this.grid.verticalScrollContainer.dc.instance._viewContainer.element.nativeElement.style.top, 10);
             const scrollAmount = this.grid.rowHeight + scrollOffset;
             this.grid.verticalScrollContainer.addScrollTop(-scrollAmount);
-            this.grid.verticalScrollContainer.onChunkLoad.pipe(take(1)).subscribe({
-                next: (e: any) => {
-                    const cell = this.gridAPI.get_cell_by_visible_index(this.gridID, this.rowIndex, this.visibleColumnIndex);
-                    cell.nativeElement.focus();
-                }
-            });
-=======
-            const containerTopOffset =
-                parseInt(this.row.grid.verticalScrollContainer.dc.instance._viewContainer.element.nativeElement.style.top, 10);
-            if (this.grid.rowHeight > -containerTopOffset // not the entire row is visible, due to grid offset
-                && verticalScroll.scrollTop // the scrollbar is not at the first item
-                && target.row.element.nativeElement.offsetTop < this.grid.rowHeight) { // the target is in the first row
-
-                verticalScroll.scrollTop -= this.grid.rowHeight;
-                this._focusNextCell(rowIndex, this.visibleColumnIndex);
-            }
-            target.nativeElement.focus();
-        } else {
-            this.row.grid.verticalScrollContainer.scrollPrev();
-            this._focusNextCell(this.rowIndex, this.visibleColumnIndex);
->>>>>>> d48c88a2
+			this._focusNextCell(this.rowIndex, this.visibleColumnIndex);
         }
     }
 
@@ -593,10 +573,6 @@
             const containerTopOffset =
                 parseInt(this.grid.verticalScrollContainer.dc.instance._viewContainer.element.nativeElement.style.top, 10);
             const targetEndTopOffset = target.row.element.nativeElement.offsetTop + this.grid.rowHeight + containerTopOffset;
-<<<<<<< HEAD
-            const oldChunkIndex = this.grid.verticalScrollContainer.state.startIndex;
-=======
->>>>>>> d48c88a2
             if (containerHeight && targetEndTopOffset > containerHeight) {
                 const scrollAmount = targetEndTopOffset - containerHeight;
                 this.grid.verticalScrollContainer.addScrollTop(scrollAmount);
@@ -606,7 +582,6 @@
             if (rowIndex < this.grid.rowList.last.index || rowIndex === this.grid.data.length - 1) {
                 target.nativeElement.focus();
             }
-<<<<<<< HEAD
         } else {
             const containerHeight = this.grid.calcHeight;
             const contentHeight = this.grid.verticalScrollContainer.dc.instance._viewContainer.element.nativeElement.offsetHeight;
@@ -614,17 +589,7 @@
             const lastRowOffset = contentHeight + scrollOffset - this.grid.calcHeight;
             const scrollAmount = this.grid.rowHeight + lastRowOffset;
             this.grid.verticalScrollContainer.addScrollTop(scrollAmount);
-            this.grid.verticalScrollContainer.onChunkLoad.pipe(take(1)).subscribe({
-                next: (e: any) => {
-                    const cell = this.gridAPI.get_cell_by_visible_index(this.gridID, this.rowIndex, this.visibleColumnIndex);
-                    cell.nativeElement.focus();
-                }
-            });
-=======
-        } else if (rowIndex < this.grid.data.length) {
-            this.row.grid.verticalScrollContainer.scrollNext();
-            this._focusNextCell(this.rowIndex, this.visibleColumnIndex);
->>>>>>> d48c88a2
+			this._focusNextCell(this.rowIndex, this.visibleColumnIndex);
         }
     }
 
