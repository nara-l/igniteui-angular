--- conflicted
+++ resolved
@@ -556,7 +556,7 @@
                 && verticalScroll.scrollTop // the scrollbar is not at the first item
                 && target.row.element.nativeElement.offsetTop < this.grid.rowHeight) { // the target is in the first row
 
-				this.grid.verticalScrollContainer.addScrollTop(-this.grid.rowHeight);
+                this.grid.verticalScrollContainer.addScrollTop(-this.grid.rowHeight);
                 this._focusNextCell(rowIndex, this.visibleColumnIndex);
             }
             target.nativeElement.focus();
@@ -565,7 +565,7 @@
                 -parseInt(this.grid.verticalScrollContainer.dc.instance._viewContainer.element.nativeElement.style.top, 10);
             const scrollAmount = this.grid.rowHeight + scrollOffset;
             this.grid.verticalScrollContainer.addScrollTop(-scrollAmount);
-			this._focusNextCell(this.rowIndex, this.visibleColumnIndex);
+            this._focusNextCell(this.rowIndex, this.visibleColumnIndex);
         }
     }
 
@@ -600,18 +600,13 @@
                 target.nativeElement.focus();
             }
         } else {
-<<<<<<< HEAD
             const containerHeight = this.grid.calcHeight;
             const contentHeight = this.grid.verticalScrollContainer.dc.instance._viewContainer.element.nativeElement.offsetHeight;
             const scrollOffset = parseInt(this.grid.verticalScrollContainer.dc.instance._viewContainer.element.nativeElement.style.top, 10);
             const lastRowOffset = contentHeight + scrollOffset - this.grid.calcHeight;
             const scrollAmount = this.grid.rowHeight + lastRowOffset;
             this.grid.verticalScrollContainer.addScrollTop(scrollAmount);
-			this._focusNextCell(this.rowIndex, this.visibleColumnIndex);
-=======
-            verticalScroll.scrollTop += this.grid.rowHeight;
             this._focusNextCell(this.rowIndex, this.visibleColumnIndex);
->>>>>>> 79cc9d56
         }
     }
 
