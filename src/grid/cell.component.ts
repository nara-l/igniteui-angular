--- conflicted
+++ resolved
@@ -136,12 +136,8 @@
         const visibleCols = this.grid.visibleColumns;
         const isLastVisibleColumn = visibleCols[visibleCols.length - 1].field === this.column.field;
         const hasVerticalScroll = !this.grid.verticalScrollContainer.dc.instance.notVirtual;
-<<<<<<< HEAD
-        return isLastVisibleColumn && hasVerticalScroll ? (parseInt(this.column.width, 10) - 18) + "px" : this.column.width;
-=======
         return isLastVisibleColumn && hasVerticalScroll && !!this.column.width ?
             (parseInt(this.column.width, 10) - 18) + "px" : this.column.width;
->>>>>>> b10c4be2
     }
 
     @HostBinding("class.igx-grid__td--editing")
