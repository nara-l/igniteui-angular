﻿import { Component, DebugElement, ViewChild } from "@angular/core";
import { async, TestBed } from "@angular/core/testing";
import { By } from "@angular/platform-browser";
import { take } from "rxjs/operators";
import { DataType } from "../data-operations/data-util";
import { IgxGridCellComponent } from "./cell.component";
import { IgxColumnComponent } from "./column.component";
import { IGridCellEventArgs, IgxGridComponent } from "./grid.component";
import { IgxGridModule } from "./index";

describe("IgxGrid - Cell component", () => {

    const CELL_CSS_CLASS = ".igx-grid__td";
    const navigateVerticallyToIndex = (grid: IgxGridComponent, cell: IgxGridCellComponent, index: number, cb?) => {
            // grid - the grid in which to navigate.
            // cell - current cell from which the navigation will start.
            // index - the index to which to navigate
            // cb - callback function that will be called when index is reached.
            const currIndex = cell.rowIndex;
            const dir = currIndex < index ? "ArrowDown" : "ArrowUp";
            const nextIndex = dir === "ArrowDown" ? currIndex + 1 : currIndex - 1;
            const nextRow = grid.getRowByIndex(nextIndex);
            const keyboardEvent = new KeyboardEvent("keydown", {
                code: dir,
                key: dir
            });
            if (!cell.focused) {
                cell.nativeElement.dispatchEvent(new Event("focus"));
                grid.cdr.detectChanges();
            }
            // if index reached return
            if (currIndex === index) { if (cb) { cb(); } return; }
            // else call arrow up/down
            cell.nativeElement.dispatchEvent(keyboardEvent);
            grid.cdr.detectChanges();
            // if next row exists navigate next
            if (nextRow) {
                setTimeout(() => {
                    cell = grid.selectedCells[0];
                    navigateVerticallyToIndex(grid, cell, index, cb);
                });
            } else {
                // else wait for chunk to load.
                cell.row.
                grid.verticalScrollContainer.onChunkLoad.pipe(take(1)).subscribe({
                    next: () => {
                        grid.cdr.detectChanges();
                        cell = grid.selectedCells[0];
                        navigateVerticallyToIndex(grid, cell, index, cb);
                    }
                });
            }
        };
    const navigateHorizontallyToIndex = (grid: IgxGridComponent, cell: IgxGridCellComponent, index: number, cb?) => {
            // grid - the grid in which to navigate.
            // cell - current cell from which the navigation will start.
            // index - the index to which to navigate
            // cb - callback function that will be called when index is reached.

            const currIndex = cell.visibleColumnIndex;
            const dir = currIndex < index ? "ArrowRight" : "ArrowLeft";
            const nextIndex = dir === "ArrowRight" ? currIndex + 1 : currIndex - 1;
            const nextCol = grid.visibleColumns[nextIndex];
            const nextCell = nextCol ? grid.getCellByColumn(0, nextCol.field) : null;
            const keyboardEvent = new KeyboardEvent("keydown", {
                code: dir,
                key: dir
            });
            if (!cell.focused) {
                cell.nativeElement.dispatchEvent(new Event("focus"));
                grid.cdr.detectChanges();
            }
            // if index reached return
            if (currIndex === index) { if (cb) { cb(); } return; }
            // else call arrow up/down
            cell.nativeElement.dispatchEvent(keyboardEvent);

            grid.cdr.detectChanges();
            // if next row exists navigate next
            if (nextCell) {
                setTimeout(() => {
                    cell = grid.selectedCells[0];
                    navigateHorizontallyToIndex(grid, cell, index, cb);
                });
            } else {
                // else wait for chunk to load.
                cell.row.virtDirRow.onChunkLoad.pipe(take(1)).subscribe({
                    next: () => {
                        grid.cdr.detectChanges();
                        cell = grid.selectedCells[0];
                        navigateHorizontallyToIndex(grid, cell, index, cb);
                    }
                });
            }
    };
    beforeEach(async(() => {
        TestBed.configureTestingModule({
            declarations: [
                DefaultGridComponent,
                CtrlKeyKeyboardNagivationComponent,
                VirtualGridComponent,
                GridWithEditableColumnComponent,
                NoColumnWidthGridComponent
            ],
            imports: [IgxGridModule.forRoot()]
        }).compileComponents();
    }));

    it("@Input properties and getters", async(() => {
        const fix = TestBed.createComponent(DefaultGridComponent);
        fix.detectChanges();

        const grid = fix.componentInstance.instance;
        const firstIndexCell = grid.getCellByColumn(0, "index");

        fix.whenStable().then(() => {
            expect(firstIndexCell.columnIndex).toEqual(grid.columnList.first.index);
            expect(firstIndexCell.rowIndex).toEqual(grid.rowList.first.index);
            expect(firstIndexCell.grid).toBe(grid);
            expect(firstIndexCell.nativeElement).toBeDefined();
            expect(firstIndexCell.nativeElement.textContent).toMatch("1");
            expect(firstIndexCell.readonly).toBe(true);
            expect(firstIndexCell.describedby).toMatch(`${grid.id}_${firstIndexCell.column.field}`);
        });
    }));

    it("selection and selection events", async(() => {
        const fix = TestBed.createComponent(DefaultGridComponent);
        fix.detectChanges();

        const grid = fix.componentInstance.instance;
        const rv = fix.debugElement.query(By.css(CELL_CSS_CLASS));
        const cell = grid.getCellByColumn(0, "index");

        expect(rv.nativeElement.getAttribute("aria-selected")).toMatch("false");

        spyOn(grid.onSelection, "emit").and.callThrough();
        const event = new Event("focus");
        rv.nativeElement.dispatchEvent(event);
        const args: IGridCellEventArgs = {
            cell,
            event
        };

        fix.whenStable().then(() => {
            fix.detectChanges();

            expect(grid.onSelection.emit).toHaveBeenCalledWith(args);
            expect(cell.focused).toBe(true);
            expect(cell.selected).toBe(true);
            expect(rv.nativeElement.getAttribute("aria-selected")).toMatch("true");
            expect(cell).toBe(fix.componentInstance.selectedCell);

        });
    }));

    it("Should trigger onCellClick event when click into cell", async(() => {
        const fix = TestBed.createComponent(DefaultGridComponent);
        fix.detectChanges();

        const grid = fix.componentInstance.instance;
        const cellElem = fix.debugElement.query(By.css(CELL_CSS_CLASS));
        const firstCell = grid.getCellByColumn(0, "index");

        spyOn(grid.onCellClick, "emit").and.callThrough();
        const event = new Event("click");
        cellElem.nativeElement.dispatchEvent(event);
        const args: IGridCellEventArgs = {
            cell: firstCell,
            event
        };

        fix.whenStable().then(() => {
            fix.detectChanges();

            expect(grid.onCellClick.emit).toHaveBeenCalledWith(args);
            expect(firstCell).toBe(fix.componentInstance.clickedCell);
        });
    }));

    it("Should trigger onContextMenu event when right click into cell", async(() => {
        const fix = TestBed.createComponent(DefaultGridComponent);
        fix.detectChanges();

        const grid = fix.componentInstance.instance;
        const cellElem = fix.debugElement.query(By.css(CELL_CSS_CLASS));
        const firstCell = grid.getCellByColumn(0, "index");

        spyOn(grid.onContextMenu, "emit").and.callThrough();
        const event = new Event("contextmenu");
        cellElem.nativeElement.dispatchEvent(event);
        const args: IGridCellEventArgs = {
            cell: firstCell,
            event
        };

        fix.whenStable().then(() => {
            fix.detectChanges();

            expect(grid.onContextMenu.emit).toHaveBeenCalledWith(args);
            expect(firstCell).toBe(fix.componentInstance.clickedCell);
        });
    }));

    it("edit mode", async(() => {
        const fix = TestBed.createComponent(DefaultGridComponent);
        fix.detectChanges();

        const grid = fix.componentInstance.instance;
        const rv = fix.debugElement.query(By.css(CELL_CSS_CLASS));
        const cell = grid.getCellByColumn(0, "index");

        cell.column.editable = true;
        rv.nativeElement.dispatchEvent(new Event("focus"));

        fix.whenStable().then(() => {
            fix.detectChanges();

            rv.triggerEventHandler("dblclick", {});
            return fix.whenStable();
        }).then(() => {
            fix.detectChanges();
            expect(cell.inEditMode).toBe(true);
            rv.triggerEventHandler("keydown.escape", null);

            return fix.whenStable();
        }).then(() => {
            fix.detectChanges();
            expect(cell.inEditMode).toBe(false);
            rv.triggerEventHandler("keydown.enter", null);

            return fix.whenStable();
        }).then(() => {
            fix.detectChanges();
            expect(cell.inEditMode).toBe(true);
            rv.triggerEventHandler("keydown.escape", null);

            return fix.whenStable();
        }).then(() => {
            fix.detectChanges();
            expect(cell.inEditMode).toBe(false);
            rv.triggerEventHandler("keydown.f2", null);

            return fix.whenStable();
        }).then(() => {
            fix.detectChanges();
            expect(cell.inEditMode).toBe(true);

            rv.triggerEventHandler("keydown.escape", null);
            return fix.whenStable();
        }).then(() => {
            expect(cell.inEditMode).toBe(false);
        });
    }));

    it("edit mode - leaves edit mode on blur", async(() => {
        const fix = TestBed.createComponent(DefaultGridComponent);
        fix.detectChanges();

        const grid = fix.componentInstance.instance;
        const rv = fix.debugElement.query(By.css(CELL_CSS_CLASS));
        const rv2 = fix.debugElement.queryAll(By.css(CELL_CSS_CLASS))[1];
        const cell = grid.getCellByColumn(0, "index");
        const cell2 = grid.getCellByColumn(1, "index");

        cell.column.editable = true;
        rv.nativeElement.dispatchEvent(new Event("focus"));

        fix.whenStable().then(() => {
            fix.detectChanges();

            rv.triggerEventHandler("keydown.enter", null);
            return fix.whenStable();
        }).then(() => {
            fix.detectChanges();
            expect(cell.inEditMode).toBe(true);

            rv2.nativeElement.dispatchEvent(new Event("focus"));

            return fix.whenStable();
        }).then(() => {
            fix.detectChanges();
            expect(cell.inEditMode).toBe(false);

        });
    }));

    it("keyboard navigation", async(() => {
        const fix = TestBed.createComponent(DefaultGridComponent);
        fix.detectChanges();

        const grid = fix.componentInstance.instance;
        const mockEvent = { preventDefault: () => {}};

        let topLeft;
        let topRight;
        let bottomLeft;
        let bottomRight;
        [topLeft, topRight, bottomLeft, bottomRight] = fix.debugElement.queryAll(By.css(CELL_CSS_CLASS));

        topLeft.nativeElement.dispatchEvent(new Event("focus"));

        fix.whenStable().then(() => {
            fix.detectChanges();
            expect(fix.componentInstance.selectedCell.value).toEqual(1);
            expect(fix.componentInstance.selectedCell.column.field).toMatch("index");

            topLeft.triggerEventHandler("keydown.arrowdown", mockEvent);

            return fix.whenStable();
        }).then(() => {
            fix.detectChanges();
            expect(fix.componentInstance.selectedCell.value).toEqual(2);
            expect(fix.componentInstance.selectedCell.column.field).toMatch("index");

            bottomLeft.triggerEventHandler("keydown.arrowright", mockEvent);

            return fix.whenStable();
        }).then(() => {
            fix.detectChanges();
            expect(fix.componentInstance.selectedCell.value).toEqual(2);
            expect(fix.componentInstance.selectedCell.column.field).toMatch("value");

            bottomRight.triggerEventHandler("keydown.arrowup", mockEvent);

            return fix.whenStable();
        }).then(() => {
            fix.detectChanges();
            expect(fix.componentInstance.selectedCell.value).toEqual(1);
            expect(fix.componentInstance.selectedCell.column.field).toMatch("value");

            topRight.triggerEventHandler("keydown.arrowleft", mockEvent);

            return fix.whenStable();
        }).then(() => {
            fix.detectChanges();
            expect(fix.componentInstance.selectedCell.value).toEqual(1);
            expect(fix.componentInstance.selectedCell.column.field).toMatch("index");
        });
    }));

    it("keyboard navigation - first/last cell jump with Ctrl", async(() => {
        const fix = TestBed.createComponent(CtrlKeyKeyboardNagivationComponent);
        fix.detectChanges();

        const grid = fix.componentInstance.instance;
        const rv = fix.debugElement.query(By.css(CELL_CSS_CLASS));
        const rv2 = fix.debugElement.query(By.css(`${CELL_CSS_CLASS}:last-child`));

        rv.nativeElement.dispatchEvent(new Event("focus"));

        fix.whenStable().then(() => {
            fix.detectChanges();
            rv.triggerEventHandler("keydown.control.arrowright", null);
            return fix.whenStable();
        }).then(() => {
            fix.detectChanges();
            expect(fix.componentInstance.selectedCell.value).toEqual(1);
            expect(fix.componentInstance.selectedCell.column.field).toMatch("another");

            rv2.triggerEventHandler("keydown.control.arrowleft", null);
            return fix.whenStable();
        }).then(() => {
            fix.detectChanges();
            expect(fix.componentInstance.selectedCell.value).toEqual(1);
            expect(fix.componentInstance.selectedCell.column.field).toMatch("index");

        });
    }));

    it("should fit last cell in the available display container when there is vertical scroll.", () => {
        const fix = TestBed.createComponent(VirtualGridComponent);
        fix.detectChanges();
        const rows = fix.componentInstance.instance.rowList;
        rows.forEach((item) => {
            expect(item.cells.last.width).toEqual("182px");
        });
    });

    it("should use default column width for cells with width in %.", () => {
        const fix = TestBed.createComponent(VirtualGridComponent);
        fix.componentInstance.cols.forEach(() => {
            delete this.width;
        });
        fix.componentInstance.defaultWidth = "25%";
        fix.detectChanges();
        const rows = fix.componentInstance.instance.rowList;
        rows.forEach((item) => {
            expect(item.cells.last.width).toEqual("25%");
        });
    });

    it("should fit last cell in the available display container when there is vertical and horizontal scroll.", async(() => {
        const fix = TestBed.createComponent(VirtualGridComponent);
        fix.componentInstance.cols = fix.componentInstance.generateCols(100);
        fix.componentInstance.data = fix.componentInstance.generateData(1000);
        fix.detectChanges();

        const grid = fix.componentInstance.instance;
        const rows = fix.nativeElement.querySelectorAll("igx-grid-row");
        const firsCell = rows[1].querySelectorAll("igx-grid-cell")[0];

        expect(firsCell.textContent.trim()).toEqual("0");

        fix.componentInstance.scrollLeft(999999);
        fix.whenStable().then(() => {
            // This won't work always in debugging mode due to the angular native events behavior, so errors are expected
            fix.detectChanges();
            const lastCell = rows[1].querySelectorAll("igx-grid-cell")[3];
            const verticalScroll = grid.verticalScrollContainer.getVerticalScroll();

            expect(lastCell.textContent.trim()).toEqual("990");

            // Calculate where the end of the cell is. Relative left position should equal the grid calculated width
            expect(lastCell.getBoundingClientRect().left +
                    lastCell.offsetWidth +
                    verticalScroll.offsetWidth).toEqual(grid.calcWidth);
        });
    }));

    it("should scroll first row into view when pressing arrow up", async(() => {
        const fix = TestBed.createComponent(VirtualGridComponent);
        fix.detectChanges();

        // the 2nd sell on the row with index 1
        const cell =  fix.debugElement.queryAll(By.css(`${CELL_CSS_CLASS}:nth-child(2)`))[1];

        fix.componentInstance.scrollTop(25);
        fix.whenStable().then(() => {
            fix.detectChanges();
            const scrollContainer = fix.componentInstance.instance.verticalScrollContainer.dc.instance._viewContainer;
            const scrollContainerOffset = scrollContainer.element.nativeElement.offsetTop;

            expect(scrollContainerOffset).toEqual(-25);

            cell.nativeElement.dispatchEvent(new Event("focus"));

            return fix.whenStable();
        }).then(() => {
            fix.detectChanges();
            expect(fix.componentInstance.selectedCell.value).toEqual(10);
            expect(fix.componentInstance.selectedCell.column.field).toMatch("value");

            cell.nativeElement.dispatchEvent(new KeyboardEvent("keydown", { key: "arrowup", code: "38" }));

            return fix.whenStable();
        }).then(() => {
            fix.detectChanges();
            const scrollContainer = fix.componentInstance.instance.verticalScrollContainer.dc.instance._viewContainer;
            const scrollContainerOffset = scrollContainer.element.nativeElement.offsetTop;

            expect(scrollContainerOffset).toEqual(0);
            expect(fix.componentInstance.selectedCell.value).toEqual(0);
            expect(fix.componentInstance.selectedCell.column.field).toMatch("value");
        });
    }));

    it("should not reduce the width of last pinned cell when there is vertical scroll.", () => {
        const fix = TestBed.createComponent(VirtualGridComponent);
        fix.detectChanges();
        const columns = fix.componentInstance.instance.columnList;
        const lastCol: IgxColumnComponent = columns.last;
        lastCol.pin();
        fix.detectChanges();
        lastCol.cells.forEach((cell) => {
            expect(cell.width).toEqual("200px");
        });
        const rows = fix.componentInstance.instance.rowList;
        rows.forEach((item) => {
            expect(item.cells.last.width).toEqual("182px");
        });
    });

    it("should not make last column width 0 when no column width is set", () => {
        const fix = TestBed.createComponent(NoColumnWidthGridComponent);
        fix.detectChanges();
        const columns = fix.componentInstance.instance.columnList;
        const lastCol: IgxColumnComponent = columns.last;
        lastCol.cells.forEach((cell) => {
            expect(cell.nativeElement.clientWidth).toBeGreaterThan(100);
        });
    });

    it("keyboard navigation - should allow vertical navigation in virtualized grid.", (done) => {
        const fix = TestBed.createComponent(VirtualGridComponent);
        fix.detectChanges();
        const grid = fix.componentInstance.instance;
        const cell = grid.getCellByColumn(4, "index");
        const cbFunc = () => {
            // verify first cell 100th row is selected.
            expect(fix.componentInstance.selectedCell.rowIndex).toEqual(100);
            fix.detectChanges();
            const cbFunc2 = () => {
                expect(fix.componentInstance.selectedCell.rowIndex).toEqual(0);
                done();
            };

            // navigate back up to 0
            navigateVerticallyToIndex(grid, fix.componentInstance.selectedCell, 0, cbFunc2);

        };
        // navigate down to 100th row.
        navigateVerticallyToIndex(grid, cell, 100, cbFunc);
    });
    it("keyboard navigation - should allow horizontal navigation in virtualized grid.", (done) => {
        const fix = TestBed.createComponent(VirtualGridComponent);
        const cols = [];
        for (let i = 0; i < 10; i++) {
            cols.push({field: "col" + i});
        }
        fix.componentInstance.cols = cols;
        fix.componentInstance.data = fix.componentInstance.generateData(1000);
        fix.detectChanges();
        const grid = fix.componentInstance.instance;
        const cell = grid.getCellByColumn(0, "col3");

        const cbFunc = () => {
            expect(fix.componentInstance.selectedCell.columnIndex).toEqual(9);
            fix.detectChanges();
            const cbFunc2 = () => {
                expect(fix.componentInstance.selectedCell.columnIndex).toEqual(1);
                done();
            };
            navigateHorizontallyToIndex(grid, fix.componentInstance.selectedCell, 1, cbFunc2);
        };
        navigateHorizontallyToIndex(grid, cell, 9, cbFunc);
    });
    it("keyboard navigation - should allow horizontal navigation in virtualized grid with pinned cols.", (done) => {
        const fix = TestBed.createComponent(VirtualGridComponent);
        const cols = [];
        for (let i = 0; i < 10; i++) {
            cols.push({field: "col" + i});
        }
        fix.componentInstance.cols = cols;
        fix.componentInstance.data = fix.componentInstance.generateData(1000);
        fix.detectChanges();
        const grid = fix.componentInstance.instance;

        grid.pinColumn("col1");
        grid.pinColumn("col3");
        const cell = grid.getCellByColumn(0, "col1");
        const cbFunc = () => {
            expect(fix.componentInstance.selectedCell.visibleColumnIndex).toEqual(9);
            const cbFunc2 = () => {
                expect(fix.componentInstance.selectedCell.visibleColumnIndex).toEqual(1);
                done();
            };
            navigateHorizontallyToIndex(grid, fix.componentInstance.selectedCell, 1, cbFunc2);
        };
        navigateHorizontallyToIndex(grid, cell, 9, cbFunc);

    });

    it("keyboard navigation - should allow vertical navigation in virtualized grid with pinned cols.", (done) => {
        const fix = TestBed.createComponent(VirtualGridComponent);
        fix.detectChanges();
        const grid = fix.componentInstance.instance;
        grid.pinColumn("index");
        const cell = grid.getCellByColumn(4, "index");
        const cbFunc = () => {
            // verify first cell 100th row is selected.
            expect(fix.componentInstance.selectedCell.rowIndex).toEqual(100);
            fix.detectChanges();
            const cbFunc2 = () => {
                expect(fix.componentInstance.selectedCell.rowIndex).toEqual(0);
                done();
            };

            // navigate back up to 0
            navigateVerticallyToIndex(grid, fix.componentInstance.selectedCell, 0, cbFunc2);

        };
        // navigate down to 100th row.
        navigateVerticallyToIndex(grid, cell, 100, cbFunc);
    });

<<<<<<< HEAD
=======
    it("keyboard navigation - should scroll into view the not fully visible cells when navigating down", (done) => {
        const fix = TestBed.createComponent(VirtualGridComponent);
        fix.componentInstance.cols = fix.componentInstance.generateCols(100);
        fix.componentInstance.data = fix.componentInstance.generateData(1000);
        fix.detectChanges();

        const grid = fix.componentInstance.instance;
        const rows = fix.nativeElement.querySelectorAll("igx-grid-row");
        const cell = rows[3].querySelectorAll("igx-grid-cell")[1];

        cell.dispatchEvent(new Event("focus"));
        fix.detectChanges();

        expect(fix.componentInstance.selectedCell.value).toEqual(30);
        expect(fix.componentInstance.selectedCell.column.field).toMatch("1");

        const curCell = grid.getCellByColumn(3, "1");
        curCell.onKeydownArrowDown(new KeyboardEvent("keydown", { key: "arrowdown", code: "40" }));

        // We use setTimout to execute scroll events in the event queue
        setTimeout(() => {
            const displayContainer = fix.nativeElement.querySelectorAll("igx-display-container")[1];
            expect(displayContainer.parentElement.scrollTop).toEqual(0);
            expect(fix.componentInstance.selectedCell.value).toEqual(40);
            expect(fix.componentInstance.selectedCell.column.field).toMatch("1");
            done();
        }, 0);
    });

    it("keyboard navigation - should scroll into view the not fully visible cells when navigating up", (done) => {
        const fix = TestBed.createComponent(VirtualGridComponent);
        fix.componentInstance.cols = fix.componentInstance.generateCols(100);
        fix.componentInstance.data = fix.componentInstance.generateData(1000);
        fix.detectChanges();

        const grid = fix.componentInstance.instance;
        const displayContainer = fix.nativeElement.querySelectorAll("igx-display-container")[1];

        fix.componentInstance.scrollTop(25);
        // We use setTimout to execute scroll events in the event queue
        setTimeout(() => {
            fix.detectChanges();

            expect(displayContainer.style.top).toEqual("-25px");

            const rows = fix.nativeElement.querySelectorAll("igx-grid-row");
            const cell = rows[1].querySelectorAll("igx-grid-cell")[1];

            cell.dispatchEvent(new Event("focus"));
            fix.detectChanges();

            expect(fix.componentInstance.selectedCell.value).toEqual(10);
            expect(fix.componentInstance.selectedCell.column.field).toMatch("1");

            const curCell = grid.getCellByColumn(1, "1");
            curCell.onKeydownArrowUp(new KeyboardEvent("keydown", { key: "arrowup", code: "38" }));
            fix.detectChanges();

            // We use setTimout to execute scroll events in the event queue
            setTimeout(() => {
                expect(displayContainer.style.top).toEqual("0px");

                expect(fix.componentInstance.selectedCell.value).toEqual(0);
                expect(fix.componentInstance.selectedCell.column.field).toMatch("1");

                done();
            }, 0);
        }, 0);
    });

    it("keyboard navigation - should scroll into view the not fully visible cells when navigating left", (done) => {
        const fix = TestBed.createComponent(VirtualGridComponent);
        fix.componentInstance.cols = fix.componentInstance.generateCols(100);
        fix.componentInstance.data = fix.componentInstance.generateData(1000);
        fix.detectChanges();

        const grid = fix.componentInstance.instance;
        const rows = fix.nativeElement.querySelectorAll("igx-grid-row");
        const rowDisplayContainer = rows[1].querySelector("igx-display-container");

        fix.componentInstance.scrollLeft(50);
        // We use setTimout to execute scroll events in the event queue
        setTimeout(() => {
            fix.detectChanges();

            expect(rowDisplayContainer.style.left).toEqual("-50px");

            const cell = rows[1].querySelectorAll("igx-grid-cell")[1];
            cell.dispatchEvent(new Event("focus"));
            fix.detectChanges();

            expect(fix.componentInstance.selectedCell.value).toEqual(10);
            expect(fix.componentInstance.selectedCell.column.field).toMatch("1");

            const curCell = grid.getCellByColumn(1, "1");
            curCell.onKeydownArrowLeft(new KeyboardEvent("keydown", { key: "arrowleft", code: "37" }));

            // We use setTimout to execute scroll events in the event queue
            setTimeout(() => {
                expect(rowDisplayContainer.style.left).toEqual("0px");
                expect(fix.componentInstance.selectedCell.value).toEqual(0);
                expect(fix.componentInstance.selectedCell.column.field).toMatch("0");
                done();
            }, 0);
        }, 0);
    });

    it("keyboard navigation - should scroll into view the not fully visible cells when navigating right", (done) => {
        const fix = TestBed.createComponent(VirtualGridComponent);
        fix.componentInstance.cols = fix.componentInstance.generateCols(100);
        fix.componentInstance.data = fix.componentInstance.generateData(1000);
        fix.detectChanges();

        const grid = fix.componentInstance.instance;
        const rows = fix.nativeElement.querySelectorAll("igx-grid-row");
        const rowDisplayContainer = rows[1].querySelector("igx-display-container");

        expect(rowDisplayContainer.style.left).toEqual("0px");

        const cell = rows[1].querySelectorAll("igx-grid-cell")[2];
        cell.dispatchEvent(new Event("focus"));
        fix.detectChanges();

        expect(fix.componentInstance.selectedCell.value).toEqual(20);
        expect(fix.componentInstance.selectedCell.column.field).toMatch("2");

        const curCell = grid.getCellByColumn(1, "2");
        curCell.onKeydownArrowRight(new KeyboardEvent("keydown", { key: "arrowright", code: "39" }));

        // We use setTimout to execute scroll events in the event queue
        setTimeout(() => {
            expect(rowDisplayContainer.style.left).toEqual("-43px");
            expect(fix.componentInstance.selectedCell.value).toEqual(30);
            expect(fix.componentInstance.selectedCell.column.field).toMatch("3");
            done();
        }, 0);
    });

>>>>>>> 02a4d15d
    it("When cell in edit mode and try to navigate the caret around the cell text the focus should remain.", async(() => {
        const fix = TestBed.createComponent(GridWithEditableColumnComponent);
        fix.detectChanges();

        // const firstCellOfColumn: DebugElement = fix.componentInstance.grid.columnList.first.cells[0];
        const CELL_CLASS_IN_EDIT_MODE = "igx_grid__cell--edit";
        const firstCell: DebugElement = fix.debugElement.query(By.css(CELL_CSS_CLASS));
        const cellElem = firstCell.nativeElement;
        const component = fix.debugElement.query(By.css("igx-grid"));

        component.triggerEventHandler("keydown.home" , null);
        fix.detectChanges();

        expect(cellElem.classList.contains(CELL_CLASS_IN_EDIT_MODE)).toBe(false);

        fix.whenStable().then(() => {
            fix.detectChanges();
            cellElem.dispatchEvent(new MouseEvent("dblclick"));
            return fix.whenStable();
        }).then(() => {
            fix.detectChanges();

            const elem = findCellByInputElem(cellElem, document.activeElement);
            expect(cellElem).toBe(elem);
            expect(cellElem.classList.contains(CELL_CLASS_IN_EDIT_MODE)).toBe(true);

            const inputElem: HTMLInputElement = document.activeElement as HTMLInputElement;
            triggerKeyDownEvtUponElem("ArrowRight", inputElem);

            return fix.whenStable();
        }).then(() => {
            fix.detectChanges();

            const elem = findCellByInputElem(cellElem, document.activeElement);
            expect(cellElem).toBe(elem);
            expect(cellElem.classList.contains(CELL_CLASS_IN_EDIT_MODE)).toBe(true);

            const inputElem: HTMLInputElement = document.activeElement as HTMLInputElement;
            triggerKeyDownEvtUponElem("ArrowLeft", inputElem);

            return fix.whenStable();
        }).then(() => {
            fix.detectChanges();

            const elem = findCellByInputElem(cellElem, document.activeElement);
            expect(cellElem).toBe(elem);
            expect(cellElem.classList.contains(CELL_CLASS_IN_EDIT_MODE)).toBe(true);
        }).then(() => {
            fix.detectChanges();

            const elem = findCellByInputElem(cellElem, document.activeElement);
            expect(cellElem).toBe(elem);
            expect(cellElem.classList.contains(CELL_CLASS_IN_EDIT_MODE)).toBe(true);

            const inputElem: HTMLInputElement = document.activeElement as HTMLInputElement;
            triggerKeyDownEvtUponElem("control.ArrowLeft", inputElem);

            return fix.whenStable();
        }).then(() => {
            fix.detectChanges();

            const elem = findCellByInputElem(cellElem, document.activeElement);
            expect(cellElem).toBe(elem);
            expect(cellElem.classList.contains(CELL_CLASS_IN_EDIT_MODE)).toBe(true);

            const inputElem: HTMLInputElement = document.activeElement as HTMLInputElement;
            triggerKeyDownEvtUponElem("control.ArrowRight", inputElem);

            return fix.whenStable();
        }).then(() => {
            fix.detectChanges();

            const elem = findCellByInputElem(cellElem, document.activeElement);
            expect(cellElem).toBe(elem);
            expect(cellElem.classList.contains(CELL_CLASS_IN_EDIT_MODE)).toBe(true);

            const inputElem: HTMLInputElement = document.activeElement as HTMLInputElement;
            triggerKeyDownEvtUponElem("ArrowUp", inputElem);

            return fix.whenStable();
        }).then(() => {
            fix.detectChanges();

            const elem = findCellByInputElem(cellElem, document.activeElement);
            expect(cellElem).toBe(elem);
            expect(cellElem.classList.contains(CELL_CLASS_IN_EDIT_MODE)).toBe(true);

            const inputElem: HTMLInputElement = document.activeElement as HTMLInputElement;
            triggerKeyDownEvtUponElem("ArrowDown", inputElem);

            return fix.whenStable();
        });

        function triggerKeyDownEvtUponElem(evtName, elem) {
            const evtArgs: KeyboardEventInit = { key: evtName, bubbles: true};
            elem.dispatchEvent(new KeyboardEvent("keydown", evtArgs));
            fix.detectChanges();
        }

        function findCellByInputElem(elem, focusedElem) {
            if (!focusedElem.parentElement) {
                return null;
            }

            if (elem === focusedElem) {
                return elem;
            }

            return findCellByInputElem(elem, focusedElem.parentElement);
        }
    }));
});

@Component({
    template: `
        <igx-grid
            (onSelection)="cellSelected($event)"
            (onCellClick)="cellClick($event)"
            (onContextMenu)="cellRightClick($event)"
            [data]="data"
            [autoGenerate]="true">
        </igx-grid>
    `
})
export class DefaultGridComponent {

    public data = [
        { index: 1, value: 1},
        { index: 2, value: 2}
    ];

    public selectedCell: IgxGridCellComponent;
    public clickedCell: IgxGridCellComponent;

    @ViewChild(IgxGridComponent, { read: IgxGridComponent })
    public instance: IgxGridComponent;

    public cellSelected(event: IGridCellEventArgs) {
        this.selectedCell = event.cell;
    }

    public cellClick(evt) {
        this.clickedCell = evt.cell;
    }

    public cellRightClick(evt) {
        this.clickedCell = evt.cell;
    }
}

@Component({
    template: `
        <igx-grid (onSelection)="cellSelected($event)" [data]="data" [autoGenerate]="true"></igx-grid>
    `
})
export class CtrlKeyKeyboardNagivationComponent {

    public data = [
        { index: 1, value: 1, other: 1, another: 1},
        { index: 2, value: 2, other: 2, another: 2}
    ];

    public selectedCell: IgxGridCellComponent;

    @ViewChild(IgxGridComponent, { read: IgxGridComponent })
    public instance: IgxGridComponent;

    public cellSelected(event: IGridCellEventArgs) {
        this.selectedCell = event.cell;
    }
}

@Component({
    template: `
        <igx-grid [height]="gridHeight" [columnWidth]="defaultWidth" [width]="gridWidth" [data]="data" (onSelection)="cellSelected($event)">
            <igx-column *ngFor="let c of cols" [field]="c.field" [header]="c.field" [width]="c.width">
            </igx-column>
        </igx-grid>
    `
})
export class VirtualGridComponent {

    @ViewChild(IgxGridComponent, { read: IgxGridComponent })
    public instance: IgxGridComponent;

    public gridWidth = "800px";
    public gridHeight = "300px";
    public data = [];
    public cols = [
        { field: "index" },
        { field: "value" },
        { field: "other" },
        { field: "another" }
    ];
    public defaultWidth = "200px";
    public selectedCell: IgxGridCellComponent;

    constructor() {
        this.data = this.generateData(1000);
    }

    public generateCols(numCols: number, defaultColWidth = null) {
        const cols = [];
        for (let j = 0; j < numCols; j++) {
            cols.push({
                field: j.toString(),
                width: defaultColWidth !== null ? defaultColWidth : j % 8 < 2 ? 100 : (j % 6) * 125
            });
        }
        return cols;
    }

    public generateData(numRows: number) {
        const data = [];

        for (let i = 0; i < numRows; i++) {
            const obj = {};
            for (let j = 0; j <  this.cols.length; j++) {
                const col = this.cols[j].field;
                obj[col] = 10 * i * j;
            }
            data.push(obj);
        }
        return data;
    }

    public cellSelected(event: IGridCellEventArgs) {
        this.selectedCell = event.cell;
    }

    public scrollTop(newTop: number) {
        this.instance.verticalScrollContainer.getVerticalScroll().scrollTop = newTop;
    }

    public scrollLeft(newLeft: number) {
        this.instance.parentVirtDir.getHorizontalScroll().scrollLeft = newLeft;
    }
}

@Component({
    template: `
        <igx-grid [height]="'300px'" [width]="'800px'" [data]="data" [autoGenerate]="true"></igx-grid>
    `
})
export class NoColumnWidthGridComponent {
    public data = [];
    @ViewChild(IgxGridComponent, { read: IgxGridComponent })
    public instance: IgxGridComponent;
    constructor() {
        this.data = this.generateData();
    }
    public generateData() {
        const data = [];
        for (let i = 0; i < 1000; i++) {
            data.push({ index: i, value: i, other: i, another: i });
        }
        return data;
    }
}

@Component({
    template: `
        <igx-grid [data]="data">
            <igx-column [editable]="true" field="FirstName"></igx-column>
            <igx-column field="LastName"></igx-column>
            <igx-column field="age"></igx-column>
        </igx-grid>
        <input type="text" value="text" id="input-test" />
    `
})
export class GridWithEditableColumnComponent {

    @ViewChild(IgxGridComponent) public grid: IgxGridComponent;

    public data = [
        { FirstName: "John", LastName: "Brown", age: 20 },
        { FirstName: "Ben", LastName: "Affleck", age: 30 },
        { FirstName: "Tom", LastName: "Riddle", age: 50 }
    ];
}<|MERGE_RESOLUTION|>--- conflicted
+++ resolved
@@ -574,8 +574,6 @@
         navigateVerticallyToIndex(grid, cell, 100, cbFunc);
     });
 
-<<<<<<< HEAD
-=======
     it("keyboard navigation - should scroll into view the not fully visible cells when navigating down", (done) => {
         const fix = TestBed.createComponent(VirtualGridComponent);
         fix.componentInstance.cols = fix.componentInstance.generateCols(100);
@@ -714,7 +712,6 @@
         }, 0);
     });
 
->>>>>>> 02a4d15d
     it("When cell in edit mode and try to navigate the caret around the cell text the focus should remain.", async(() => {
         const fix = TestBed.createComponent(GridWithEditableColumnComponent);
         fix.detectChanges();
