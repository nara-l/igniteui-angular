import { Component, ViewChild } from "@angular/core";
import { async, TestBed } from "@angular/core/testing";
import { By } from "@angular/platform-browser";
import { DataType } from "../data-operations/data-util";
import { IgxGridCellComponent } from "./cell.component";
import { IgxColumnComponent } from "./column.component";
import { IGridCellEventArgs, IgxGridComponent } from "./grid.component";
import { IgxGridModule } from "./index";

describe("IgxGrid - Cell component", () => {

    const CELL_CSS_CLASS = ".igx-grid__td";

    beforeEach(async(() => {
        TestBed.configureTestingModule({
            declarations: [
                DefaultGridComponent,
                CtrlKeyKeyboardNagivationComponent,
                VirtualtGridComponent,
                NoColumnWidthGridComponent
            ],
            imports: [IgxGridModule.forRoot()]
        }).compileComponents();
    }));

    it("@Input properties and getters", async(() => {
        const fix = TestBed.createComponent(DefaultGridComponent);
        fix.detectChanges();

        const grid = fix.componentInstance.instance;
        const firstIndexCell = grid.getCellByColumn(0, "index");

        fix.whenStable().then(() => {
            expect(firstIndexCell.columnIndex).toEqual(grid.columnList.first.index);
            expect(firstIndexCell.rowIndex).toEqual(grid.rowList.first.index);
            expect(firstIndexCell.grid).toBe(grid);
            expect(firstIndexCell.nativeElement).toBeDefined();
            expect(firstIndexCell.nativeElement.textContent).toMatch("1");
            expect(firstIndexCell.readonly).toBe(true);
            expect(firstIndexCell.describedby).toMatch(`${grid.id}_${firstIndexCell.column.field}`);
        });
    }));

    it("selection and selection events", async(() => {
        const fix = TestBed.createComponent(DefaultGridComponent);
        fix.detectChanges();

        const grid = fix.componentInstance.instance;
        const rv = fix.debugElement.query(By.css(CELL_CSS_CLASS));
        const cell = grid.getCellByColumn(0, "index");

        expect(rv.nativeElement.getAttribute("aria-selected")).toMatch("false");

        spyOn(grid.onSelection, "emit").and.callThrough();
        const event = new Event("focus");
        rv.nativeElement.dispatchEvent(event);
        const args: IGridCellEventArgs = {
            cell,
            event
        };

        fix.whenStable().then(() => {
            fix.detectChanges();

            expect(grid.onSelection.emit).toHaveBeenCalledWith(args);
            expect(cell.focused).toBe(true);
            expect(cell.selected).toBe(true);
            expect(rv.nativeElement.getAttribute("aria-selected")).toMatch("true");
            expect(cell).toBe(fix.componentInstance.selectedCell);

        });
    }));

    it("Should trigger onCellClick event when click into cell", async(() => {
        const fix = TestBed.createComponent(DefaultGridComponent);
        fix.detectChanges();

        const grid = fix.componentInstance.instance;
        const cellElem = fix.debugElement.query(By.css(CELL_CSS_CLASS));
        const firstCell = grid.getCellByColumn(0, "index");

        spyOn(grid.onCellClick, "emit").and.callThrough();
        const event = new Event("click");
        cellElem.nativeElement.dispatchEvent(event);
        const args: IGridCellEventArgs = {
            cell: firstCell,
            event
        };

        fix.whenStable().then(() => {
            fix.detectChanges();

            expect(grid.onCellClick.emit).toHaveBeenCalledWith(args);
            expect(firstCell).toBe(fix.componentInstance.clickedCell);
        });
    }));

    it("Should trigger onContextMenu event when right click into cell", async(() => {
        const fix = TestBed.createComponent(DefaultGridComponent);
        fix.detectChanges();

        const grid = fix.componentInstance.instance;
        const cellElem = fix.debugElement.query(By.css(CELL_CSS_CLASS));
        const firstCell = grid.getCellByColumn(0, "index");

        spyOn(grid.onContextMenu, "emit").and.callThrough();
        const event = new Event("contextmenu");
        cellElem.nativeElement.dispatchEvent(event);
        const args: IGridCellEventArgs = {
            cell: firstCell,
            event
        };

        fix.whenStable().then(() => {
            fix.detectChanges();

            expect(grid.onContextMenu.emit).toHaveBeenCalledWith(args);
            expect(firstCell).toBe(fix.componentInstance.clickedCell);
        });
    }));

    it("edit mode", async(() => {
        const fix = TestBed.createComponent(DefaultGridComponent);
        fix.detectChanges();

        const grid = fix.componentInstance.instance;
        const rv = fix.debugElement.query(By.css(CELL_CSS_CLASS));
        const cell = grid.getCellByColumn(0, "index");

        cell.column.editable = true;
        rv.nativeElement.dispatchEvent(new Event("focus"));

        fix.whenStable().then(() => {
            fix.detectChanges();

            rv.triggerEventHandler("dblclick", {});
            return fix.whenStable();
        }).then(() => {
            fix.detectChanges();
            expect(cell.inEditMode).toBe(true);
            rv.triggerEventHandler("keydown.escape", null);

            return fix.whenStable();
        }).then(() => {
            fix.detectChanges();
            expect(cell.inEditMode).toBe(false);
            rv.triggerEventHandler("keydown.enter", null);

            return fix.whenStable();
        }).then(() => {
            fix.detectChanges();
            expect(cell.inEditMode).toBe(true);
            rv.triggerEventHandler("keydown.escape", null);

            return fix.whenStable();
        }).then(() => {
            fix.detectChanges();
            expect(cell.inEditMode).toBe(false);
            rv.triggerEventHandler("keydown.f2", null);

            return fix.whenStable();
        }).then(() => {
            fix.detectChanges();
            expect(cell.inEditMode).toBe(true);

            rv.triggerEventHandler("keydown.escape", null);
            return fix.whenStable();
        }).then(() => {
            expect(cell.inEditMode).toBe(false);
        });
    }));

    it("edit mode - leaves edit mode on blur", async(() => {
        const fix = TestBed.createComponent(DefaultGridComponent);
        fix.detectChanges();

        const grid = fix.componentInstance.instance;
        const rv = fix.debugElement.query(By.css(CELL_CSS_CLASS));
        const rv2 = fix.debugElement.queryAll(By.css(CELL_CSS_CLASS))[1];
        const cell = grid.getCellByColumn(0, "index");
        const cell2 = grid.getCellByColumn(1, "index");

        cell.column.editable = true;
        rv.nativeElement.dispatchEvent(new Event("focus"));

        fix.whenStable().then(() => {
            fix.detectChanges();

            rv.triggerEventHandler("keydown.enter", null);
            return fix.whenStable();
        }).then(() => {
            fix.detectChanges();
            expect(cell.inEditMode).toBe(true);

            rv2.nativeElement.dispatchEvent(new Event("focus"));

            return fix.whenStable();
        }).then(() => {
            fix.detectChanges();
            expect(cell.inEditMode).toBe(false);

        });
    }));

    it("keyboard navigation", async(() => {
        const fix = TestBed.createComponent(DefaultGridComponent);
        fix.detectChanges();

        const grid = fix.componentInstance.instance;
        const mockEvent = { preventDefault: () => {}};

        let topLeft;
        let topRight;
        let bottomLeft;
        let bottomRight;
        [topLeft, topRight, bottomLeft, bottomRight] = fix.debugElement.queryAll(By.css(CELL_CSS_CLASS));

        topLeft.nativeElement.dispatchEvent(new Event("focus"));

        fix.whenStable().then(() => {
            fix.detectChanges();
            expect(fix.componentInstance.selectedCell.value).toEqual(1);
            expect(fix.componentInstance.selectedCell.column.field).toMatch("index");

            topLeft.triggerEventHandler("keydown.arrowdown", mockEvent);

            return fix.whenStable();
        }).then(() => {
            fix.detectChanges();
            expect(fix.componentInstance.selectedCell.value).toEqual(2);
            expect(fix.componentInstance.selectedCell.column.field).toMatch("index");

            bottomLeft.triggerEventHandler("keydown.arrowright", mockEvent);

            return fix.whenStable();
        }).then(() => {
            fix.detectChanges();
            expect(fix.componentInstance.selectedCell.value).toEqual(2);
            expect(fix.componentInstance.selectedCell.column.field).toMatch("value");

            bottomRight.triggerEventHandler("keydown.arrowup", mockEvent);

            return fix.whenStable();
        }).then(() => {
            fix.detectChanges();
            expect(fix.componentInstance.selectedCell.value).toEqual(1);
            expect(fix.componentInstance.selectedCell.column.field).toMatch("value");

            topRight.triggerEventHandler("keydown.arrowleft", mockEvent);

            return fix.whenStable();
        }).then(() => {
            fix.detectChanges();
            expect(fix.componentInstance.selectedCell.value).toEqual(1);
            expect(fix.componentInstance.selectedCell.column.field).toMatch("index");
        });
    }));

    it("keyboard navigation - first/last cell jump with Ctrl", async(() => {
        const fix = TestBed.createComponent(CtrlKeyKeyboardNagivationComponent);
        fix.detectChanges();

        const grid = fix.componentInstance.instance;
        const rv = fix.debugElement.query(By.css(CELL_CSS_CLASS));
        const rv2 = fix.debugElement.query(By.css(`${CELL_CSS_CLASS}:last-child`));

        rv.nativeElement.dispatchEvent(new Event("focus"));

        fix.whenStable().then(() => {
            fix.detectChanges();
            rv.triggerEventHandler("keydown.control.arrowright", null);
            return fix.whenStable();
        }).then(() => {
            fix.detectChanges();
            expect(fix.componentInstance.selectedCell.value).toEqual(1);
            expect(fix.componentInstance.selectedCell.column.field).toMatch("another");

            rv2.triggerEventHandler("keydown.control.arrowleft", null);
            return fix.whenStable();
        }).then(() => {
            fix.detectChanges();
            expect(fix.componentInstance.selectedCell.value).toEqual(1);
            expect(fix.componentInstance.selectedCell.column.field).toMatch("index");

        });
    }));

    it("should fit last cell in the available display container when there is vertical scroll.", () => {
        const fix = TestBed.createComponent(VirtualtGridComponent);
        fix.detectChanges();
        const rows = fix.componentInstance.instance.rowList;
        rows.forEach((item) => {
            expect(item.cells.last.width).toEqual("182px");
        });
    });

<<<<<<< HEAD
    it("should scroll first row into view when pressing arrow up", async(() => {
        const fix = TestBed.createComponent(VirtualtGridComponent);
        fix.detectChanges();

        // the 2nd sell on the row with index 1
        const cell =  fix.debugElement.queryAll(By.css(`${CELL_CSS_CLASS}:nth-child(2)`))[1];

        fix.componentInstance.scrollTop(25);
        fix.whenStable().then(() => {
            fix.detectChanges();
            const scrollContainer = fix.componentInstance.instance.verticalScrollContainer.dc.instance._viewContainer;
            const scrollContainerOffset = scrollContainer.element.nativeElement.offsetTop;

            expect(scrollContainerOffset).toEqual(-25);

            cell.nativeElement.dispatchEvent(new Event("focus"));

            return fix.whenStable();
        }).then(() => {
            fix.detectChanges();
            expect(fix.componentInstance.selectedCell.value).toEqual(1);
            expect(fix.componentInstance.selectedCell.column.field).toMatch("value");

            cell.nativeElement.dispatchEvent(new KeyboardEvent("keydown", { key: "arrowup", code: "38" }));

            return fix.whenStable();
        }).then(() => {
            fix.detectChanges();
            const scrollContainer = fix.componentInstance.instance.verticalScrollContainer.dc.instance._viewContainer;
            const scrollContainerOffset = scrollContainer.element.nativeElement.offsetTop;

            expect(scrollContainerOffset).toEqual(0);
            expect(fix.componentInstance.selectedCell.value).toEqual(0);
            expect(fix.componentInstance.selectedCell.column.field).toMatch("value");
        });
    }));
=======
    it("should not reduce the width of last pinned cell when there is vertical scroll.", () => {
        const fix = TestBed.createComponent(VirtualtGridComponent);
        fix.detectChanges();
        const columns = fix.componentInstance.instance.columnList;
        const lastCol: IgxColumnComponent = columns.last;
        lastCol.pin();
        fix.detectChanges();
        lastCol.cells.forEach((cell) => {
            expect(cell.width).toEqual("200px");
        });
        const rows = fix.componentInstance.instance.rowList;
        rows.forEach((item) => {
            expect(item.cells.last.width).toEqual("182px");
        });
    });

    it("should not make last column width 0 when no column width is set", () => {
        const fix = TestBed.createComponent(NoColumnWidthGridComponent);
        fix.detectChanges();
        const columns = fix.componentInstance.instance.columnList;
        const lastCol: IgxColumnComponent = columns.last;
        lastCol.cells.forEach((cell) => {
            expect(cell.nativeElement.clientWidth).toBeGreaterThan(100);
        });
    });
>>>>>>> e12d4b15
});

@Component({
    template: `
        <igx-grid
            (onSelection)="cellSelected($event)"
            (onCellClick)="cellClick($event)"
            (onContextMenu)="cellRightClick($event)"
            [data]="data"
            [autoGenerate]="true">
        </igx-grid>
    `
})
export class DefaultGridComponent {

    public data = [
        { index: 1, value: 1},
        { index: 2, value: 2}
    ];

    public selectedCell: IgxGridCellComponent;
    public clickedCell: IgxGridCellComponent;

    @ViewChild(IgxGridComponent, { read: IgxGridComponent })
    public instance: IgxGridComponent;

    public cellSelected(event: IGridCellEventArgs) {
        this.selectedCell = event.cell;
    }

    public cellClick(evt) {
        this.clickedCell = evt.cell;
    }

    public cellRightClick(evt) {
        this.clickedCell = evt.cell;
    }
}

@Component({
    template: `
        <igx-grid (onSelection)="cellSelected($event)" [data]="data" [autoGenerate]="true"></igx-grid>
    `
})
export class CtrlKeyKeyboardNagivationComponent {

    public data = [
        { index: 1, value: 1, other: 1, another: 1},
        { index: 2, value: 2, other: 2, another: 2}
    ];

    public selectedCell: IgxGridCellComponent;

    @ViewChild(IgxGridComponent, { read: IgxGridComponent })
    public instance: IgxGridComponent;

    public cellSelected(event: IGridCellEventArgs) {
        this.selectedCell = event.cell;
    }
}

@Component({
    template: `
        <igx-grid [height]="'300px'" [width]="'800px'" [columnWidth]="'200px'" [data]="data" [autoGenerate]="true"
         (onSelection)="cellSelected($event)">
        </igx-grid>
    `
})
export class VirtualtGridComponent {

    @ViewChild(IgxGridComponent, { read: IgxGridComponent })
    public instance: IgxGridComponent;

    public data = [];
    public selectedCell: IgxGridCellComponent;

    constructor() {
        this.data = this.generateData();
    }

    public generateData() {
        const data = [];
        for (let i = 0; i < 1000; i++) {
            data.push({ index: i, value: i, other: i, another: i });
        }
        return data;
    }

    public cellSelected(event: IGridCellEventArgs) {
        this.selectedCell = event.cell;
    }

    public scrollTop(newTop: number) {
        this.instance.verticalScrollContainer.getVerticalScroll().scrollTop = newTop;
    }

    public scrollLeft(newLeft: number) {
        this.instance.parentVirtDir.getHorizontalScroll().scrollLeft = newLeft;
    }
}

@Component({
    template: `
        <igx-grid [height]="'300px'" [width]="'800px'" [data]="data" [autoGenerate]="true"></igx-grid>
    `
})
export class NoColumnWidthGridComponent {
    public data = [];
    @ViewChild(IgxGridComponent, { read: IgxGridComponent })
    public instance: IgxGridComponent;
    constructor() {
        this.data = this.generateData();
    }
    public generateData() {
        const data = [];
        for (let i = 0; i < 1000; i++) {
            data.push({ index: i, value: i, other: i, another: i });
        }
        return data;
    }
}<|MERGE_RESOLUTION|>--- conflicted
+++ resolved
@@ -294,7 +294,6 @@
         });
     });
 
-<<<<<<< HEAD
     it("should scroll first row into view when pressing arrow up", async(() => {
         const fix = TestBed.createComponent(VirtualtGridComponent);
         fix.detectChanges();
@@ -331,7 +330,7 @@
             expect(fix.componentInstance.selectedCell.column.field).toMatch("value");
         });
     }));
-=======
+
     it("should not reduce the width of last pinned cell when there is vertical scroll.", () => {
         const fix = TestBed.createComponent(VirtualtGridComponent);
         fix.detectChanges();
@@ -357,7 +356,6 @@
             expect(cell.nativeElement.clientWidth).toBeGreaterThan(100);
         });
     });
->>>>>>> e12d4b15
 });
 
 @Component({
