import {
    AfterContentInit,
    ChangeDetectionStrategy,
    ChangeDetectorRef,
    Component,
    ContentChild,
    ContentChildren,
    Input,
    QueryList,
    TemplateRef
} from "@angular/core";
import { DataType } from "../data-operations/data-util";
import { STRING_FILTERS } from "../data-operations/filtering-condition";
import { IgxGridAPIService } from "./api.service";
<<<<<<< HEAD
import { IgxGridCellComponent } from "./cell.component";
=======

>>>>>>> 50a65f02
import {
    IgxCellEditorTemplateDirective,
    IgxCellFooterTemplateDirective,
    IgxCellHeaderTemplateDirective,
    IgxCellTemplateDirective
} from "./grid.common";
import { IgxGridComponent } from "./grid.component";

@Component({
    changeDetection: ChangeDetectionStrategy.OnPush,
    preserveWhitespaces: false,
    selector: "igx-column",
    template: ``
})
export class IgxColumnComponent implements AfterContentInit {

    @Input()
    public field: string;

    @Input()
    public header = "";

    @Input()
    public sortable = false;

    @Input()
    public editable = false;

    @Input()
    public filterable = false;

    @Input()
    public resizable = false;

    @Input()
    get hidden(): boolean {
        return this._hidden;
    }

    set hidden(value: boolean) {
        this._hidden = value;
        this.check();
    }

    @Input()
    public movable = false;

    @Input()
    public width: string;

    @Input()
    public maxWidth: string;

    @Input()
    public minWidth = "50";

    @Input()
    public headerClasses = "";

    @Input()
    public cellClasses = "";

    @Input()
    get index(): number {
        return this._index;
    }

    set index(value: number) {
        this._index = value;
        this.check();
    }

    @Input()
    public formatter: (value: any) => any;

    @Input()
    public filteringCondition: (target: any, searchVal: any, ignoreCase?: boolean) =>
        boolean = STRING_FILTERS.contains;

    @Input()
    public filteringIgnoreCase = true;

    @Input()
    public sortingIgnoreCase = true;

    @Input()
    public dataType: DataType = DataType.String;

    @Input()
    public pinned = false;

    public gridID: string;

    get grid(): IgxGridComponent {
        return this.gridAPI.get(this.gridID);
    }

    get bodyTemplate(): TemplateRef<any> {
        return this._bodyTemplate;
    }

    set bodyTemplate(template: TemplateRef<any>) {
        this._bodyTemplate = template;
        this.grid.markForCheck();
    }

    get headerTemplate(): TemplateRef<any> {
        return this._headerTemplate;
    }

    set headerTemplate(template: TemplateRef<any>) {
        this._headerTemplate = template;
        this.grid.markForCheck();
    }

    get footerTemplate(): TemplateRef<any> {
        return this._headerTemplate;
    }

    set footerTemplate(template: TemplateRef<any>) {
        this._footerTemplate = template;
        this.grid.markForCheck();
    }

    get inlineEditorTemplate(): TemplateRef<any> {
        return this._inlineEditorTemplate;
    }

    set inlineEditorTemplate(template: TemplateRef<any>) {
        this._inlineEditorTemplate = template;
        this.grid.markForCheck();
    }

<<<<<<< HEAD
    get cells(): IgxGridCellComponent[] {
        return this.grid.rowList.map((row) => row.cells.filter((cell) => cell.columnIndex === this.index))
        .reduce((a, b) => a.concat(b), []);
=======
    get visibleIndex(): number {
        const grid = this.gridAPI.get(this.gridID);
        let vIndex = -1;
        if (!this.pinned) {
            const indexInCollection = grid.unpinnedColumns.indexOf(this);
            vIndex = indexInCollection === -1 ? -1 : grid.pinnedColumns.length + indexInCollection;
        } else {
            vIndex = grid.pinnedColumns.indexOf(this);
        }
        return vIndex;
>>>>>>> 50a65f02
    }

    protected _bodyTemplate: TemplateRef<any>;
    protected _headerTemplate: TemplateRef<any>;
    protected _footerTemplate: TemplateRef<any>;
    protected _inlineEditorTemplate: TemplateRef<any>;
    protected _hidden = false;
    protected _index: number;

    @ContentChild(IgxCellTemplateDirective, { read: IgxCellTemplateDirective })
    protected cellTemplate: IgxCellTemplateDirective;

    @ContentChild(IgxCellHeaderTemplateDirective, { read: IgxCellHeaderTemplateDirective })
    protected headTemplate: IgxCellHeaderTemplateDirective;

    @ContentChild(IgxCellFooterTemplateDirective, { read: IgxCellFooterTemplateDirective })
    protected footTemplate: IgxCellFooterTemplateDirective;

    @ContentChild(IgxCellEditorTemplateDirective, { read: IgxCellEditorTemplateDirective })
    protected editorTemplate: IgxCellEditorTemplateDirective;

    constructor(public gridAPI: IgxGridAPIService, public cdr: ChangeDetectorRef) { }

    public ngAfterContentInit(): void {
        if (this.cellTemplate) {
            this._bodyTemplate = this.cellTemplate.template;
        }
        if (this.headTemplate) {
            this._headerTemplate = this.headTemplate.template;
        }
        if (this.footTemplate) {
            this._footerTemplate = this.footTemplate.template;
        }
        if (this.editorTemplate) {
            this._inlineEditorTemplate = this.editorTemplate.template;
        }
    }

    public pin() {
        this.gridAPI.get(this.gridID).pinColumn(this.field);
    }
    public unpin() {
        this.gridAPI.get(this.gridID).unpinColumn(this.field);
    }
    protected check() {
        if (this.gridID) {
            this.grid.markForCheck();
        }
    }
}<|MERGE_RESOLUTION|>--- conflicted
+++ resolved
@@ -12,11 +12,7 @@
 import { DataType } from "../data-operations/data-util";
 import { STRING_FILTERS } from "../data-operations/filtering-condition";
 import { IgxGridAPIService } from "./api.service";
-<<<<<<< HEAD
 import { IgxGridCellComponent } from "./cell.component";
-=======
-
->>>>>>> 50a65f02
 import {
     IgxCellEditorTemplateDirective,
     IgxCellFooterTemplateDirective,
@@ -150,11 +146,11 @@
         this.grid.markForCheck();
     }
 
-<<<<<<< HEAD
     get cells(): IgxGridCellComponent[] {
         return this.grid.rowList.map((row) => row.cells.filter((cell) => cell.columnIndex === this.index))
         .reduce((a, b) => a.concat(b), []);
-=======
+    }
+
     get visibleIndex(): number {
         const grid = this.gridAPI.get(this.gridID);
         let vIndex = -1;
@@ -165,7 +161,6 @@
             vIndex = grid.pinnedColumns.indexOf(this);
         }
         return vIndex;
->>>>>>> 50a65f02
     }
 
     protected _bodyTemplate: TemplateRef<any>;
