--- conflicted
+++ resolved
@@ -144,7 +144,6 @@
         expect(headers[1].nativeElement.textContent).toMatch("ID");
     });
 
-<<<<<<< HEAD
     it("should support adding and removing columns through a declared iterable", () => {
         const fix = TestBed.createComponent(ColumnsFromIterableComponent);
         fix.detectChanges();
@@ -164,7 +163,8 @@
 
         expect(grid.columnList.length).toEqual(2);
         expect(grid.columnList.last.field).toMatch("Name");
-=======
+    });
+
     it("should apply columnWidth on columns that don't have explicit width", () => {
         const fix = TestBed.createComponent(ColumnCellFormatterComponent);
         fix.componentInstance.instance.columnWidth = "200px";
@@ -175,7 +175,6 @@
         });
         const headers = fix.debugElement.queryAll(By.css(COLUMN_HEADER_CLASS));
         expect(headers[0].nativeElement.style["min-width"]).toEqual("200px");
->>>>>>> d857df70
     });
 });
 
