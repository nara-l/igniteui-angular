--- conflicted
+++ resolved
@@ -17,11 +17,7 @@
 <div class="igx-filtering">
     <div [attr.class]="filterCSS">
         <span class="toggle-icon" [igxToggleAction]="directive">
-<<<<<<< HEAD
             <igx-icon (mousedown)="onMouseDown()">filter_list</igx-icon>
-=======
-            <igx-icon (mousedown)="onMouseDown()">more_vert</igx-icon>
->>>>>>> 3ddb9fbd
         </span>
     </div>
 </div>
