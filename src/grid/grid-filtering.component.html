--- conflicted
+++ resolved
@@ -12,11 +12,7 @@
 
 <div class="igx-filtering">
     <div [attr.class]="filterCSS">
-<<<<<<< HEAD
-        <span class="toggle-icon" (click)="toggle()">
-=======
-        <span class="toggle-icon" igxButton="icon" [igxToggleAction]="directive">
->>>>>>> 53c1c490
+        <span class="toggle-icon" [igxToggleAction]="directive">
             <igx-icon fontSet="material" name="filter_list"></igx-icon>
         </span>
     </div>
