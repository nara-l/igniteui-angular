import { Component, DebugElement, ViewChild } from "@angular/core";
import { async, fakeAsync, TestBed, tick } from "@angular/core/testing";
import { By } from "@angular/platform-browser";
import { NoopAnimationsModule } from "@angular/platform-browser/animations";
import { BOOLEAN_FILTERS, DATE_FILTERS, FilteringCondition,
    NUMBER_FILTERS, STRING_FILTERS } from "../../src/data-operations/filtering-condition";
import { Calendar, ICalendarDate } from "../calendar/calendar";
import { FilteringLogic, IFilteringExpression } from "../data-operations/filtering-expression.interface";
import { IgxGridComponent } from "./grid.component";
import { IgxGridModule } from "./index";

describe("IgxGrid - Filtering actions", () => {
    beforeEach(async(() => {
        TestBed.configureTestingModule({
            declarations: [
                IgxGridFilteringComponent
            ],
            imports: [
                NoopAnimationsModule,
                IgxGridModule.forRoot()]
        })
        .compileComponents();
    }));

    it("should correctly filter by 'string' filtering conditions", () => {
        const fix = TestBed.createComponent(IgxGridFilteringComponent);
        fix.detectChanges();

        const grid = fix.componentInstance.grid;

        // Contains filter
        grid.filter("ProductName", "Ignite", STRING_FILTERS.contains, true);
        fix.detectChanges();
        expect(grid.rowList.length).toEqual(2);
        expect(grid.getCellByColumn(0, "ID").value).toEqual(1);
        expect(grid.getCellByColumn(1, "ID").value).toEqual(3);

        // Clear filtering
        grid.clearFilter("ProductName");
        fix.detectChanges();
        expect(grid.rowList.length).toEqual(8);

        // StartsWith filter
        grid.filter("ProductName", "Net", STRING_FILTERS.startsWith, true);
        fix.detectChanges();
        expect(grid.rowList.length).toEqual(1);
        expect(grid.getCellByColumn(0, "ID").value).toEqual(2);

        // EndsWith filter
        grid.clearFilter("ProductName");
        fix.detectChanges();
        grid.filter("ProductName", "Script", STRING_FILTERS.endsWith, true);
        fix.detectChanges();
        expect(grid.rowList.length).toEqual(2);

        // DoesNotContain filter
        grid.clearFilter("ProductName");
        fix.detectChanges();
        grid.filter("ProductName", "Ignite", STRING_FILTERS.doesNotContain, true);
        fix.detectChanges();
        expect(grid.rowList.length).toEqual(6);

        // Equals filter
        grid.clearFilter("ProductName");
        fix.detectChanges();
        grid.filter("ProductName", "NetAdvantage", STRING_FILTERS.equals, true);
        fix.detectChanges();
        expect(grid.rowList.length).toEqual(1);

        // DoesNotEqual filter
        grid.clearFilter("ProductName");
        fix.detectChanges();
        grid.filter("ProductName", "NetAdvantage", STRING_FILTERS.doesNotEqual, true);
        fix.detectChanges();
        expect(grid.rowList.length).toEqual(7);

        // Null filter
        grid.clearFilter("ProductName");
        fix.detectChanges();
        grid.filter("ProductName", null , STRING_FILTERS.null, true);
        fix.detectChanges();
        expect(grid.rowList.length).toEqual(3);

        // NotNull filter
        grid.clearFilter("ProductName");
        fix.detectChanges();
        grid.filter("ProductName", null, STRING_FILTERS.notNull, true);
        fix.detectChanges();
        expect(grid.rowList.length).toEqual(5);

        // Empty filter
        grid.clearFilter("ProductName");
        fix.detectChanges();
        grid.filter("ProductName", null, STRING_FILTERS.empty, true);
        fix.detectChanges();
        expect(grid.rowList.length).toEqual(4);

        // NotEmpty filter
        grid.clearFilter("ProductName");
        fix.detectChanges();
        grid.filter("ProductName", null, STRING_FILTERS.notEmpty, true);
        fix.detectChanges();
        expect(grid.rowList.length).toEqual(4);

        // Ignorecase filter 'false'
        grid.clearFilter("ProductName");
        fix.detectChanges();
        grid.filter("ProductName", "Ignite UI for Angular", STRING_FILTERS.equals, false);
        fix.detectChanges();
        expect(grid.rowList.length).toEqual(1);
    });

    it("should correctly filter by 'number' filtering conditions", () => {
        const fix = TestBed.createComponent(IgxGridFilteringComponent);
        fix.detectChanges();

        const grid = fix.componentInstance.grid;

        // DoesNotEqual filter
        grid.filter("Downloads", 254, NUMBER_FILTERS.doesNotEqual);
        fix.detectChanges();
        expect(grid.rowList.length).toEqual(7);

        // Equal filter
        grid.clearFilter("Downloads");
        fix.detectChanges();
        expect(grid.rowList.length).toEqual(8);
        grid.filter("Downloads", 127, NUMBER_FILTERS.equals, true);
        fix.detectChanges();
        expect(grid.rowList.length).toEqual(1);

        // GreaterThan filter
        grid.clearFilter("Downloads");
        fix.detectChanges();
        grid.filter("Downloads", 100, NUMBER_FILTERS.greaterThan, true);
        fix.detectChanges();
        expect(grid.rowList.length).toEqual(4);

        // LessThan filter
        grid.clearFilter("Downloads");
        fix.detectChanges();
        grid.filter("Downloads", 100, NUMBER_FILTERS.lessThan, true);
        fix.detectChanges();
        expect(grid.rowList.length).toEqual(3);

        // GreaterThanOrEqualTo filter
        grid.clearFilter("Downloads");
        fix.detectChanges();
        grid.filter("Downloads", 100, NUMBER_FILTERS.greaterThanOrEqualTo, true);
        fix.detectChanges();
        expect(grid.rowList.length).toEqual(5);

        // LessThanOrEqualTo filter
        grid.clearFilter("Downloads");
        fix.detectChanges();
        grid.filter("Downloads", 20, NUMBER_FILTERS.lessThanOrEqualTo, true);
        fix.detectChanges();
        expect(grid.rowList.length).toEqual(3);

        // Null filter
        grid.clearFilter("Downloads");
        fix.detectChanges();
        grid.filter("Downloads", null, NUMBER_FILTERS.null, true);
        fix.detectChanges();
        expect(grid.rowList.length).toEqual(1);

        // NotNull filter
        grid.clearFilter("Downloads");
        fix.detectChanges();
        grid.filter("Downloads", null, NUMBER_FILTERS.notNull, true);
        fix.detectChanges();
        expect(grid.rowList.length).toEqual(7);

        // Empty filter
        grid.clearFilter("Downloads");
        fix.detectChanges();
        grid.filter("Downloads", null, NUMBER_FILTERS.empty, true);
        fix.detectChanges();
        expect(grid.rowList.length).toEqual(1);

        // NotEmpty filter
        grid.clearFilter("Downloads");
        fix.detectChanges();
        grid.filter("Downloads", null, NUMBER_FILTERS.notEmpty, true);
        fix.detectChanges();
        expect(grid.rowList.length).toEqual(7);
    });

    it("should correctly filter by 'boolean' filtering conditions", () => {
        const fix = TestBed.createComponent(IgxGridFilteringComponent);
        fix.detectChanges();

        const grid = fix.componentInstance.grid;

        // Empty filter
        grid.filter("Released", null, BOOLEAN_FILTERS.empty);
        fix.detectChanges();
        expect(grid.rowList.length).toEqual(2);

        // False filter
        grid.clearFilter("Released");
        fix.detectChanges();
        expect(grid.rowList.length).toEqual(8);
        grid.filter("Released", null, BOOLEAN_FILTERS.false);
        fix.detectChanges();
        expect(grid.rowList.length).toEqual(5);

        // True filter
        grid.clearFilter("Released");
        fix.detectChanges();
        grid.filter("Released", null, BOOLEAN_FILTERS.true);
        fix.detectChanges();
        expect(grid.rowList.length).toEqual(3);

        // NotEmpty filter
        grid.clearFilter("Released");
        fix.detectChanges();
        grid.filter("Released", null, BOOLEAN_FILTERS.notEmpty);
        fix.detectChanges();
        expect(grid.rowList.length).toEqual(6);

        // NotNull filter
        grid.clearFilter("Released");
        fix.detectChanges();
        grid.filter("Released", null, BOOLEAN_FILTERS.notNull);
        fix.detectChanges();
        expect(grid.rowList.length).toEqual(6);

        // Null filter
        grid.clearFilter("Released");
        fix.detectChanges();
        grid.filter("Released", null, BOOLEAN_FILTERS.null);
        fix.detectChanges();
        expect(grid.rowList.length).toEqual(2);
    });

    it("should correctly filter by 'date' filtering conditions", () => {
        const fix = TestBed.createComponent(IgxGridFilteringComponent);
        fix.detectChanges();

        const grid = fix.componentInstance.grid;
        const cal = fix.componentInstance.timeGenerator;
        const today = fix.componentInstance.today;

        // Fill expected results based on the current date
        fillExpectedResults(grid, cal, today);

        // After filter
        grid.filter("ReleaseDate", cal.timedelta(today, "day", 4),
        DATE_FILTERS.after);
        fix.detectChanges();
        expect(grid.rowList.length).toEqual(2);

        // Before filter
        grid.clearFilter("ReleaseDate");
        fix.detectChanges();
        expect(grid.rowList.length).toEqual(8);
        grid.filter("ReleaseDate", cal.timedelta(today, "day", 4),
        DATE_FILTERS.before);
        fix.detectChanges();
        expect(grid.rowList.length).toEqual(5);

        // DoesNotEqual filter
        grid.clearFilter("ReleaseDate");
        fix.detectChanges();
        grid.filter("ReleaseDate", cal.timedelta(today, "day", 15),
        DATE_FILTERS.doesNotEqual);
        fix.detectChanges();
        expect(grid.rowList.length).toEqual(7);

        // Equals filter
        grid.clearFilter("ReleaseDate");
        fix.detectChanges();
        grid.filter("ReleaseDate", cal.timedelta(today, "day", 15),
        DATE_FILTERS.equals);
        fix.detectChanges();
        expect(grid.rowList.length).toEqual(1);

        // LastMonth filter
        grid.clearFilter("ReleaseDate");
        fix.detectChanges();
        grid.filter("ReleaseDate", null, DATE_FILTERS.lastMonth);
        fix.detectChanges();
        expect(grid.rowList.length).toEqual(expectedResults[0]);

        // NextMonth filter
        grid.clearFilter("ReleaseDate");
        fix.detectChanges();
        grid.filter("ReleaseDate", null, DATE_FILTERS.nextMonth);
        fix.detectChanges();
        expect(grid.rowList.length).toEqual(expectedResults[1]);

        // ThisYear filter
        grid.clearFilter("ReleaseDate");
        fix.detectChanges();
        grid.filter("ReleaseDate", null, DATE_FILTERS.thisYear);
        fix.detectChanges();
        expect(grid.rowList.length).toEqual(expectedResults[2]);

        // LastYear filter
        grid.clearFilter("ReleaseDate");
        fix.detectChanges();
        grid.filter("ReleaseDate", null, DATE_FILTERS.lastYear);
        fix.detectChanges();
        expect(grid.rowList.length).toEqual(expectedResults[4]);

        // NextYear filter
        grid.clearFilter("ReleaseDate");
        fix.detectChanges();
        grid.filter("ReleaseDate", null, DATE_FILTERS.nextYear);
        fix.detectChanges();
        expect(grid.rowList.length).toEqual(expectedResults[3]);

        // Null filter
        grid.clearFilter("ReleaseDate");
        fix.detectChanges();
        grid.filter("ReleaseDate", null, DATE_FILTERS.null);
        fix.detectChanges();
        expect(grid.rowList.length).toEqual(1);

        // NotNull filter
        grid.clearFilter("ReleaseDate");
        fix.detectChanges();
        grid.filter("ReleaseDate", null, DATE_FILTERS.notNull);
        fix.detectChanges();
        expect(grid.rowList.length).toEqual(7);

        // Empty filter
        grid.clearFilter("ReleaseDate");
        fix.detectChanges();
        grid.filter("ReleaseDate", null, DATE_FILTERS.empty);
        fix.detectChanges();
        expect(grid.rowList.length).toEqual(2);

        // NotEmpty filter
        grid.clearFilter("ReleaseDate");
        fix.detectChanges();
        grid.filter("ReleaseDate", null, DATE_FILTERS.notEmpty);
        fix.detectChanges();
        expect(grid.rowList.length).toEqual(6);

        // Today filter
        grid.clearFilter("ReleaseDate");
        fix.detectChanges();
        grid.filter("ReleaseDate", null, DATE_FILTERS.today);
        fix.detectChanges();
        expect(grid.rowList.length).toEqual(1);

        // Yesterday filter
        grid.clearFilter("ReleaseDate");
        fix.detectChanges();
        grid.filter("ReleaseDate", null, DATE_FILTERS.yesterday);
        fix.detectChanges();
        expect(grid.rowList.length).toEqual(1);
    });

    it("should correctly apply multiple filtering through API", () => {
        const fix = TestBed.createComponent(IgxGridFilteringComponent);
        fix.detectChanges();

        const grid = fix.componentInstance.grid;
        const exprs: IFilteringExpression[] = [
            { fieldName: "Downloads", searchVal: 20, condition: NUMBER_FILTERS.greaterThanOrEqualTo },
            { fieldName: "ID", searchVal: 4, condition: NUMBER_FILTERS.greaterThan }
        ];

        grid.filter(exprs);
        fix.detectChanges();

        expect(grid.rowList.length).toEqual(3);
        expect(grid.filteringExpressions.length).toEqual(2);

        grid.clearFilter();
        fix.detectChanges();

        expect(grid.rowList.length).toEqual(8);
        expect(grid.filteringExpressions.length).toEqual(0);
    });

    it("should correctly apply global filtering", () => {
        const fix = TestBed.createComponent(IgxGridFilteringComponent);
        fix.detectChanges();

        const grid = fix.componentInstance.grid;

        grid.filteringLogic = FilteringLogic.Or;
        grid.filterGlobal("some", STRING_FILTERS.contains);
        fix.detectChanges();

        expect(grid.filteringExpressions.length).toEqual(grid.columns.length);
        expect(grid.rowList.length).toEqual(1);
    });

    // UI tests string column
    it("UI - should correctly filter string column by 'Contains' filtering conditions", (done) => {
        const fix = TestBed.createComponent(IgxGridFilteringComponent);
        fix.detectChanges();

        const grid = fix.componentInstance.grid;
        const filterUIContainer = fix.debugElement.query(By.css("igx-grid-filter"));
        const filterIcon = filterUIContainer.query(By.css("igx-icon"));
        const input = filterUIContainer.query(By.css("input.igx-form-group__input"));

        filterIcon.nativeElement.click();
        fix.detectChanges();

        sendInput(input, "NetAdvantage", fix).then(() => {
            fix.detectChanges();
            verifyFilterUIisVisible(filterUIContainer, grid);
            expect(grid.rowList.length).toEqual(1);
            expect(grid.getCellByColumn(0, "ID").value).toEqual(2);
            expect(grid.getCellByColumn(0, "ProductName").value).toMatch("NetAdvantage");
            done();
        });
    });

    it("UI - should correctly filter string column by 'DoesNotContain' filtering conditions", (done) => {
        const fix = TestBed.createComponent(IgxGridFilteringComponent);
        fix.detectChanges();

        const grid = fix.componentInstance.grid;
        const filterUIContainer = fix.debugElement.query(By.css("igx-grid-filter"));
        const filterIcon = filterUIContainer.query(By.css("igx-icon"));
        const input = filterUIContainer.query(By.css("input.igx-form-group__input"));
        const select = filterUIContainer.query(By.css("div > select"));

        filterIcon.nativeElement.click();
        fix.detectChanges();
        select.nativeElement.value = "doesNotContain";
        select.nativeElement.dispatchEvent(new Event("change"));

        sendInput(input, "Ignite", fix).then(() => {
            fix.detectChanges();
            verifyFilterUIisVisible(filterUIContainer, grid);
            expect(grid.rowList.length).toEqual(6);
            expect(grid.getCellByColumn(0, "ProductName").value).toMatch("NetAdvantage");
            expect(grid.getCellByColumn(1, "ProductName").value).toEqual(null);
            expect(grid.getCellByColumn(2, "ProductName").value).toMatch("");
            expect(grid.getCellByColumn(3, "ProductName").value).toMatch("Some other item with Script");
            done();
        });
    });

    it("UI - should correctly filter string column by 'StartsWith' filtering conditions", (done) => {
        const fix = TestBed.createComponent(IgxGridFilteringComponent);
        fix.detectChanges();

        const grid = fix.componentInstance.grid;
        const filterUIContainer = fix.debugElement.query(By.css("igx-grid-filter"));
        const filterIcon = filterUIContainer.query(By.css("igx-icon"));
        const input = filterUIContainer.query(By.css("input.igx-form-group__input"));
        const select = filterUIContainer.query(By.css("div > select"));

        filterIcon.nativeElement.click();
        fix.detectChanges();
        select.nativeElement.value = "startsWith";
        select.nativeElement.dispatchEvent(new Event("change"));

        sendInput(input, "Net", fix).then(() => {
            fix.detectChanges();
            verifyFilterUIisVisible(filterUIContainer, grid);
            expect(grid.rowList.length).toEqual(1);
            expect(grid.getCellByColumn(0, "ID").value).toEqual(2);
            expect(grid.getCellByColumn(0, "ProductName").value).toMatch("NetAdvantage");
            done();
        });
    });

    it("UI - should correctly filter string column by 'EndsWith' filtering conditions", (done) => {
        const fix = TestBed.createComponent(IgxGridFilteringComponent);
        fix.detectChanges();

        const grid = fix.componentInstance.grid;
        const filterUIContainer = fix.debugElement.query(By.css("igx-grid-filter"));
        const filterIcon = filterUIContainer.query(By.css("igx-icon"));
        const input = filterUIContainer.query(By.css("input.igx-form-group__input"));
        const select = filterUIContainer.query(By.css("div > select"));

        filterIcon.nativeElement.click();
        fix.detectChanges();
        select.nativeElement.value = "endsWith";
        select.nativeElement.dispatchEvent(new Event("change"));

        sendInput(input, "for", fix).then(() => {
            fix.detectChanges();
            verifyFilterUIisVisible(filterUIContainer, grid);
            expect(grid.rowList.length).toEqual(0);
            done();
        });
    });

    it("UI - should correctly filter string column by 'Equals' filtering conditions", (done) => {
        const fix = TestBed.createComponent(IgxGridFilteringComponent);
        fix.detectChanges();

        const grid = fix.componentInstance.grid;
        const filterUIContainer = fix.debugElement.query(By.css("igx-grid-filter"));
        const filterIcon = filterUIContainer.query(By.css("igx-icon"));
        const input = filterUIContainer.query(By.css("input.igx-form-group__input"));
        const select = filterUIContainer.query(By.css("div > select"));

        filterIcon.nativeElement.click();
        fix.detectChanges();
        select.nativeElement.value = "equals";
        select.nativeElement.dispatchEvent(new Event("change"));

        sendInput(input, "Some other item with Script", fix).then(() => {
            fix.detectChanges();
            verifyFilterUIisVisible(filterUIContainer, grid);
            expect(grid.rowList.length).toEqual(1);
            expect(grid.getCellByColumn(0, "ID").value).toEqual(6);
            expect(grid.getCellByColumn(0, "ProductName").value).toMatch("Some other item with Script");
            done();
        });
    });

    it("UI - should correctly filter string column by 'doesNotEqual' filtering conditions", (done) => {
        const fix = TestBed.createComponent(IgxGridFilteringComponent);
        fix.detectChanges();

        const grid = fix.componentInstance.grid;
        const filterUIContainer = fix.debugElement.query(By.css("igx-grid-filter"));
        const filterIcon = filterUIContainer.query(By.css("igx-icon"));
        const input = filterUIContainer.query(By.css("input.igx-form-group__input"));
        const select = filterUIContainer.query(By.css("div > select"));

        filterIcon.nativeElement.click();
        fix.detectChanges();
        select.nativeElement.value = "doesNotEqual";
        select.nativeElement.dispatchEvent(new Event("change"));

        sendInput(input, "NetAdvantage", fix).then(() => {
            fix.detectChanges();
            verifyFilterUIisVisible(filterUIContainer, grid);
            expect(grid.rowList.length).toEqual(7);
            expect(grid.getCellByColumn(0, "ProductName").value).toMatch("Ignite UI for JavaScript");
            expect(grid.getCellByColumn(1, "ProductName").value).toMatch("Ignite UI for Angular");
            expect(grid.getCellByColumn(4, "ProductName").value).toMatch("Some other item with Script");
            done();
        });
    });

    it("UI - should correctly filter string column by 'Empty' filtering conditions", () => {
        const fix = TestBed.createComponent(IgxGridFilteringComponent);
        fix.detectChanges();

        const grid = fix.componentInstance.grid;
        const filterUIContainer = fix.debugElement.query(By.css("igx-grid-filter"));
        const filterIcon = filterUIContainer.query(By.css("igx-icon"));
        const select = filterUIContainer.query(By.css("div > select"));

        filterIcon.nativeElement.click();
        fix.detectChanges();
        select.nativeElement.value = "empty";
        select.nativeElement.dispatchEvent(new Event("change"));

        fix.detectChanges();
        verifyFilterUIisVisible(filterUIContainer, grid);
        expect(grid.rowList.length).toEqual(4);
        expect(grid.getCellByColumn(0, "ProductName").value).toMatch("");
        expect(grid.getCellByColumn(1, "ProductName").value).toMatch("");
        expect(grid.getCellByColumn(2, "ProductName").value).toMatch("");
        expect(grid.getCellByColumn(3, "ProductName").value).toMatch("");

    });

    it("UI - should correctly filter string column by 'NotEmpty' filtering conditions", () => {
        const fix = TestBed.createComponent(IgxGridFilteringComponent);
        fix.detectChanges();

        const grid = fix.componentInstance.grid;
        const filterUIContainer = fix.debugElement.query(By.css("igx-grid-filter"));
        const filterIcon = filterUIContainer.query(By.css("igx-icon"));
        const select = filterUIContainer.query(By.css("div > select"));

        filterIcon.nativeElement.click();
        fix.detectChanges();
        select.nativeElement.value = "notEmpty";
        select.nativeElement.dispatchEvent(new Event("change"));

        fix.detectChanges();
        verifyFilterUIisVisible(filterUIContainer, grid);
        expect(grid.rowList.length).toEqual(4);
        expect(grid.getCellByColumn(0, "ProductName").value).toMatch("Ignite UI for JavaScript");
        expect(grid.getCellByColumn(1, "ProductName").value).toMatch("NetAdvantage");
        expect(grid.getCellByColumn(2, "ProductName").value).toMatch("Ignite UI for Angular");
        expect(grid.getCellByColumn(3, "ProductName").value).toMatch("Some other item with Script");
    });

    it("UI - should correctly filter string column by 'null' filtering conditions", () => {
        const fix = TestBed.createComponent(IgxGridFilteringComponent);
        fix.detectChanges();

        const grid = fix.componentInstance.grid;
        const filterUIContainer = fix.debugElement.query(By.css("igx-grid-filter"));
        const filterIcon = filterUIContainer.query(By.css("igx-icon"));
        const select = filterUIContainer.query(By.css("div > select"));

        filterIcon.nativeElement.click();
        fix.detectChanges();
        select.nativeElement.value = "null";
        select.nativeElement.dispatchEvent(new Event("change"));

        fix.detectChanges();
        verifyFilterUIisVisible(filterUIContainer, grid);
        expect(grid.rowList.length).toEqual(3);
        expect(grid.getCellByColumn(0, "ProductName").value).toEqual(null);
        expect(grid.getCellByColumn(1, "ProductName").value).toEqual(null);
        expect(grid.getCellByColumn(2, "ProductName").value).toEqual(null);

    });

    it("UI - should correctly filter string column by 'NotNull' filtering conditions", () => {
        const fix = TestBed.createComponent(IgxGridFilteringComponent);
        fix.detectChanges();

        const grid = fix.componentInstance.grid;
        const filterUIContainer = fix.debugElement.query(By.css("igx-grid-filter"));
        const filterIcon = filterUIContainer.query(By.css("igx-icon"));
        const select = filterUIContainer.query(By.css("div > select"));

        filterIcon.nativeElement.click();
        fix.detectChanges();
        select.nativeElement.value = "notNull";
        select.nativeElement.dispatchEvent(new Event("change"));

        fix.detectChanges();
        verifyFilterUIisVisible(filterUIContainer, grid);
        expect(grid.rowList.length).toEqual(5);
        expect(grid.getCellByColumn(3, "ProductName").value).toMatch("");
    });

    // UI tests boolean column
    it("UI - should correctly filter boolean by 'true' filtering conditions", () => {
        const fix = TestBed.createComponent(IgxGridFilteringComponent);
        fix.detectChanges();

        const grid = fix.componentInstance.grid;
        const filterUIContainer = fix.debugElement.queryAll(By.css("igx-grid-filter"))[2];
        const filterIcon = filterUIContainer.query(By.css("igx-icon"));
        const select = filterUIContainer.query(By.css("div > select"));

        filterIcon.nativeElement.click();
        fix.detectChanges();

        select.nativeElement.value = "true";
        select.nativeElement.dispatchEvent(new Event("change"));
        fix.detectChanges();

        verifyFilterUIisVisible(filterUIContainer, grid);
        expect(grid.rowList.length).toEqual(3);
        expect(grid.getCellByColumn(0, "Released").value).toBe(true);
        expect(grid.getCellByColumn(1, "Released").value).toBe(true);
        expect(grid.getCellByColumn(2, "Released").value).toBe(true);
    });

    it("UI - should correctly filter boolean by 'false' filtering conditions", () => {
        const fix = TestBed.createComponent(IgxGridFilteringComponent);
        fix.detectChanges();

        const grid = fix.componentInstance.grid;
        const filterUIContainer = fix.debugElement.queryAll(By.css("igx-grid-filter"))[2];
        const filterIcon = filterUIContainer.query(By.css("igx-icon"));
        const select = filterUIContainer.query(By.css("div > select"));

        filterIcon.nativeElement.click();
        fix.detectChanges();
        select.nativeElement.value = "false";
        select.nativeElement.dispatchEvent(new Event("change"));
        fix.detectChanges();

        verifyFilterUIisVisible(filterUIContainer, grid);
        expect(grid.rowList.length).toEqual(5);
        expect(grid.getCellByColumn(0, "Released").value).toBeFalsy();
        expect(grid.getCellByColumn(1, "Released").value).toBeFalsy();
        expect(grid.getCellByColumn(2, "Released").value).toBeFalsy();
        expect(grid.getCellByColumn(1, "Released").value).toBeFalsy();
        expect(grid.getCellByColumn(2, "Released").value).toBeFalsy();
    });

    it("UI - should correctly filter boolean by 'null' filtering conditions", () => {
        const fix = TestBed.createComponent(IgxGridFilteringComponent);
        fix.detectChanges();

        const grid = fix.componentInstance.grid;
        const filterUIContainer = fix.debugElement.queryAll(By.css("igx-grid-filter"))[2];
        const filterIcon = filterUIContainer.query(By.css("igx-icon"));
        const select = filterUIContainer.query(By.css("div > select"));
        const input = filterUIContainer.query(By.css("input.igx-form-group__input"));

        filterIcon.nativeElement.click();
        fix.detectChanges();
        select.nativeElement.value = "null";
        select.nativeElement.dispatchEvent(new Event("change"));
        fix.detectChanges();

        verifyFilterUIisVisible(filterUIContainer, grid);
        expect(grid.rowList.length).toEqual(2);
        expect(grid.getCellByColumn(0, "Released").value).toEqual(null);
        expect(grid.getCellByColumn(1, "Released").value).toEqual(null);
    });

    it("UI - should correctly filter boolean by 'notNull' filtering conditions", () => {
        const fix = TestBed.createComponent(IgxGridFilteringComponent);
        fix.detectChanges();

        const grid = fix.componentInstance.grid;
        const filterUIContainer = fix.debugElement.queryAll(By.css("igx-grid-filter"))[2];
        const filterIcon = filterUIContainer.query(By.css("igx-icon"));
        const select = filterUIContainer.query(By.css("div > select"));
        const input = filterUIContainer.query(By.css("input.igx-form-group__input"));

        filterIcon.nativeElement.click();
        fix.detectChanges();
        select.nativeElement.value = "notNull";
        select.nativeElement.dispatchEvent(new Event("change"));
        fix.detectChanges();

        verifyFilterUIisVisible(filterUIContainer, grid);
        expect(grid.rowList.length).toEqual(6);
        expect(grid.getCellByColumn(0, "Released").value).toBe(false);
        expect(grid.getCellByColumn(1, "Released").value).toBe(true);
        expect(grid.getCellByColumn(2, "Released").value).toBe(true);
        expect(grid.getCellByColumn(3, "Released").value).toMatch("");
        expect(grid.getCellByColumn(4, "Released").value).toBe(true);
        expect(grid.getCellByColumn(5, "Released").value).toBe(false);
    });

    it("UI - should correctly filter boolean by 'empty' filtering conditions", () => {
        const fix = TestBed.createComponent(IgxGridFilteringComponent);
        fix.detectChanges();

        const grid = fix.componentInstance.grid;
        const filterUIContainer = fix.debugElement.queryAll(By.css("igx-grid-filter"))[2];
        const filterIcon = filterUIContainer.query(By.css("igx-icon"));
        const select = filterUIContainer.query(By.css("div > select"));
        const input = filterUIContainer.query(By.css("input.igx-form-group__input"));

        filterIcon.nativeElement.click();
        fix.detectChanges();
        select.nativeElement.value = "empty";
        select.nativeElement.dispatchEvent(new Event("change"));
        fix.detectChanges();

        verifyFilterUIisVisible(filterUIContainer, grid);
        expect(grid.rowList.length).toEqual(2);
        expect(grid.getCellByColumn(0, "Released").value).toEqual(null);
        expect(grid.getCellByColumn(1, "Released").value).toEqual(null);
    });

    it("UI - should correctly filter boolean by 'notEmpty' filtering conditions", () => {
        const fix = TestBed.createComponent(IgxGridFilteringComponent);
        fix.detectChanges();

        const grid = fix.componentInstance.grid;
        const filterUIContainer = fix.debugElement.queryAll(By.css("igx-grid-filter"))[2];
        const filterIcon = filterUIContainer.query(By.css("igx-icon"));
        const select = filterUIContainer.query(By.css("div > select"));
        const input = filterUIContainer.query(By.css("input.igx-form-group__input"));

        filterIcon.nativeElement.click();
        fix.detectChanges();
        select.nativeElement.value = "notEmpty";
        select.nativeElement.dispatchEvent(new Event("change"));
        fix.detectChanges();

        verifyFilterUIisVisible(filterUIContainer, grid);
        expect(grid.rowList.length).toEqual(6);
        expect(grid.getCellByColumn(0, "Released").value).toBe(false);
        expect(grid.getCellByColumn(1, "Released").value).toBe(true);
        expect(grid.getCellByColumn(2, "Released").value).toBe(true);
        expect(grid.getCellByColumn(3, "Released").value).toMatch("");
        expect(grid.getCellByColumn(4, "Released").value).toBe(true);
        expect(grid.getCellByColumn(5, "Released").value).toBe(false);
    });

    // UI tests number column
    it("UI - should correctly filter number column by 'Equal' filtering conditions", (done) => {
        const fix = TestBed.createComponent(IgxGridFilteringComponent);
        fix.detectChanges();

        const grid = fix.componentInstance.grid;
        const filterUIContainer = fix.debugElement.queryAll(By.css("igx-grid-filter"))[1];
        const filterIcon = filterUIContainer.query(By.css("igx-icon"));
        const input = filterUIContainer.query(By.css("input.igx-form-group__input"));

        filterIcon.nativeElement.click();
        fix.detectChanges();

        sendInput(input, "100", fix).then(() => {
            fix.detectChanges();
            verifyFilterUIisVisible(filterUIContainer, grid);
            expect(grid.rowList.length).toEqual(1);
            expect(grid.getCellByColumn(0, "Downloads").value).toEqual(100);
            done();
        });
    });

    it("UI - should correctly filter number column by 'DoesNotEqual' filtering conditions", (done) => {
        const fix = TestBed.createComponent(IgxGridFilteringComponent);
        fix.detectChanges();

        const grid = fix.componentInstance.grid;
        const filterUIContainer = fix.debugElement.queryAll(By.css("igx-grid-filter"))[1];
        const filterIcon = filterUIContainer.query(By.css("igx-icon"));
        const select = filterUIContainer.query(By.css("div > select"));
        const input = filterUIContainer.query(By.css("input.igx-form-group__input"));

        filterIcon.nativeElement.click();
        fix.detectChanges();
        select.nativeElement.value = "doesNotEqual";
        select.nativeElement.dispatchEvent(new Event("change"));

        sendInput(input, "100", fix).then(() => {
            fix.detectChanges();
            verifyFilterUIisVisible(filterUIContainer, grid);
            expect(grid.rowList.length).toEqual(7);
            expect(grid.getCellByColumn(6, "Downloads").value).toEqual(1000);
            done();
        });
    });

    it("UI - should correctly filter number column by 'GreaterThan' filtering conditions", (done) => {
        const fix = TestBed.createComponent(IgxGridFilteringComponent);
        fix.detectChanges();

        const grid = fix.componentInstance.grid;
        const filterUIContainer = fix.debugElement.queryAll(By.css("igx-grid-filter"))[1];
        const filterIcon = filterUIContainer.query(By.css("igx-icon"));
        const select = filterUIContainer.query(By.css("div > select"));
        const input = filterUIContainer.query(By.css("input.igx-form-group__input"));

        filterIcon.nativeElement.click();
        fix.detectChanges();
        select.nativeElement.value = "greaterThan";
        select.nativeElement.dispatchEvent(new Event("change"));

        sendInput(input, "300", fix).then(() => {
            fix.detectChanges();
            verifyFilterUIisVisible(filterUIContainer, grid);
            expect(grid.rowList.length).toEqual(2);
            expect(grid.getCellByColumn(0, "Downloads").value).toEqual(702);
            expect(grid.getCellByColumn(1, "Downloads").value).toEqual(1000);
            done();
        });
    });

    it("UI - should correctly filter number column by 'LessThan' filtering conditions", (done) => {
        const fix = TestBed.createComponent(IgxGridFilteringComponent);
        fix.detectChanges();

        const grid = fix.componentInstance.grid;
        const filterUIContainer = fix.debugElement.queryAll(By.css("igx-grid-filter"))[1];
        const filterIcon = filterUIContainer.query(By.css("igx-icon"));
        const select = filterUIContainer.query(By.css("div > select"));
        const input = filterUIContainer.query(By.css("input.igx-form-group__input"));

        filterIcon.nativeElement.click();
        fix.detectChanges();
        select.nativeElement.value = "lessThan";
        select.nativeElement.dispatchEvent(new Event("change"));

        sendInput(input, "100", fix).then(() => {
            fix.detectChanges();
            verifyFilterUIisVisible(filterUIContainer, grid);
            expect(grid.rowList.length).toEqual(3);
            expect(grid.getCellByColumn(0, "Downloads").value).toEqual(20);
            expect(grid.getCellByColumn(1, "Downloads").value).toEqual(null);
            expect(grid.getCellByColumn(2, "Downloads").value).toEqual(0);
            done();
        });
    });

    it("UI - should correctly filter number column by 'greaterThanOrEqualTo' filtering conditions", (done) => {
        const fix = TestBed.createComponent(IgxGridFilteringComponent);
        fix.detectChanges();

        const grid = fix.componentInstance.grid;
        const filterUIContainer = fix.debugElement.queryAll(By.css("igx-grid-filter"))[1];
        const filterIcon = filterUIContainer.query(By.css("igx-icon"));
        const select = filterUIContainer.query(By.css("div > select"));
        const input = filterUIContainer.query(By.css("input.igx-form-group__input"));

        filterIcon.nativeElement.click();
        fix.detectChanges();
        select.nativeElement.value = "greaterThanOrEqualTo";
        select.nativeElement.dispatchEvent(new Event("change"));

        sendInput(input, "254", fix).then(() => {
            fix.detectChanges();
            verifyFilterUIisVisible(filterUIContainer, grid);
            expect(grid.rowList.length).toEqual(3);
            expect(grid.getCellByColumn(0, "Downloads").value).toEqual(254);
            expect(grid.getCellByColumn(1, "Downloads").value).toEqual(702);
            expect(grid.getCellByColumn(2, "Downloads").value).toEqual(1000);
            done();
        });
    });

    it("UI - should correctly filter number column by 'lessThanOrEqualTo' filtering conditions", (done) => {
        const fix = TestBed.createComponent(IgxGridFilteringComponent);
        fix.detectChanges();

        const grid = fix.componentInstance.grid;
        const filterUIContainer = fix.debugElement.queryAll(By.css("igx-grid-filter"))[1];
        const filterIcon = filterUIContainer.query(By.css("igx-icon"));
        const select = filterUIContainer.query(By.css("div > select"));
        const input = filterUIContainer.query(By.css("input.igx-form-group__input"));

        filterIcon.nativeElement.click();
        fix.detectChanges();
        select.nativeElement.value = "lessThanOrEqualTo";
        select.nativeElement.dispatchEvent(new Event("change"));

        sendInput(input, "20", fix).then(() => {
            fix.detectChanges();
            verifyFilterUIisVisible(filterUIContainer, grid);
            expect(grid.rowList.length).toEqual(3);
            expect(grid.getCellByColumn(0, "Downloads").value).toEqual(20);
            expect(grid.getCellByColumn(1, "Downloads").value).toEqual(null);
            expect(grid.getCellByColumn(2, "Downloads").value).toEqual(0);
            done();
        });
    });

    it("UI - should correctly filter number column number column by 'null' filtering conditions", () => {
        const fix = TestBed.createComponent(IgxGridFilteringComponent);
        fix.detectChanges();

        const grid = fix.componentInstance.grid;
        const filterUIContainer = fix.debugElement.queryAll(By.css("igx-grid-filter"))[1];
        const filterIcon = filterUIContainer.query(By.css("igx-icon"));
        const select = filterUIContainer.query(By.css("div > select"));
        const input = filterUIContainer.query(By.css("input.igx-form-group__input"));

        filterIcon.nativeElement.click();
        fix.detectChanges();
        select.nativeElement.value = "null";
        select.nativeElement.dispatchEvent(new Event("change"));
        fix.detectChanges();

        verifyFilterUIisVisible(filterUIContainer, grid);
        expect(grid.rowList.length).toEqual(1);
        expect(grid.getCellByColumn(0, "ID").value).toEqual(4);
        expect(grid.getCellByColumn(0, "Downloads").value).toEqual(null);
    });

    it("UI - should correctly filter number column by 'notNull' filtering conditions", () => {
        const fix = TestBed.createComponent(IgxGridFilteringComponent);
        fix.detectChanges();

        const grid = fix.componentInstance.grid;
        const filterUIContainer = fix.debugElement.queryAll(By.css("igx-grid-filter"))[1];
        const filterIcon = filterUIContainer.query(By.css("igx-icon"));
        const select = filterUIContainer.query(By.css("div > select"));
        const input = filterUIContainer.query(By.css("input.igx-form-group__input"));

        filterIcon.nativeElement.click();
        fix.detectChanges();
        select.nativeElement.value = "notNull";
        select.nativeElement.dispatchEvent(new Event("change"));
        fix.detectChanges();

        verifyFilterUIisVisible(filterUIContainer, grid);
        expect(grid.rowList.length).toEqual(7);
    });

    it("UI - should correctly filter number column by 'empty' filtering conditions", () => {
        const fix = TestBed.createComponent(IgxGridFilteringComponent);
        fix.detectChanges();

        const grid = fix.componentInstance.grid;
        const filterUIContainer = fix.debugElement.queryAll(By.css("igx-grid-filter"))[1];
        const filterIcon = filterUIContainer.query(By.css("igx-icon"));
        const select = filterUIContainer.query(By.css("div > select"));
        const input = filterUIContainer.query(By.css("input.igx-form-group__input"));

        filterIcon.nativeElement.click();
        fix.detectChanges();
        select.nativeElement.value = "empty";
        select.nativeElement.dispatchEvent(new Event("change"));
        fix.detectChanges();

        verifyFilterUIisVisible(filterUIContainer, grid);
        expect(grid.rowList.length).toEqual(1);
        expect(grid.getCellByColumn(0, "ID").value).toEqual(4);
        expect(grid.getCellByColumn(0, "Downloads").value).toEqual(null);
    });

    it("UI - should correctly filter number column by 'notEmpty' filtering conditions", () => {
        const fix = TestBed.createComponent(IgxGridFilteringComponent);
        fix.detectChanges();

        const grid = fix.componentInstance.grid;
        const filterUIContainer = fix.debugElement.queryAll(By.css("igx-grid-filter"))[1];
        const filterIcon = filterUIContainer.query(By.css("igx-icon"));
        const select = filterUIContainer.query(By.css("div > select"));
        const input = filterUIContainer.query(By.css("input.igx-form-group__input"));

        filterIcon.nativeElement.click();
        fix.detectChanges();
        select.nativeElement.value = "notEmpty";
        select.nativeElement.dispatchEvent(new Event("change"));
        fix.detectChanges();

        verifyFilterUIisVisible(filterUIContainer, grid);
        expect(grid.rowList.length).toEqual(7);
    });

    // UI tests date column
    it("UI - should correctly filter date column by 'today' filtering conditions", () => {
        const fix = TestBed.createComponent(IgxGridFilteringComponent);
        fix.detectChanges();

        const grid = fix.componentInstance.grid;
        const filterUIContainer = fix.debugElement.queryAll(By.css("igx-grid-filter"))[3];
        const filterIcon = filterUIContainer.query(By.css("igx-icon"));
        const select = filterUIContainer.query(By.css("div > select"));

        filterIcon.nativeElement.click();
        fix.detectChanges();
        select.nativeElement.value = "today";
        select.nativeElement.dispatchEvent(new Event("change"));
        fix.detectChanges();

        verifyFilterUIisVisible(filterUIContainer, grid);
        // only one record is populated with "today" date, this is why rows must be 1
        expect(grid.rowList.length).toEqual(1);
    });

    it("UI - should correctly filter date column by 'yesterday' filtering conditions", () => {
        const fix = TestBed.createComponent(IgxGridFilteringComponent);
        fix.detectChanges();

        const grid = fix.componentInstance.grid;
        const filterUIContainer = fix.debugElement.queryAll(By.css("igx-grid-filter"))[3];
        const filterIcon = filterUIContainer.query(By.css("igx-icon"));
        const select = filterUIContainer.query(By.css("div > select"));

        filterIcon.nativeElement.click();
        fix.detectChanges();
        select.nativeElement.value = "yesterday";
        select.nativeElement.dispatchEvent(new Event("change"));
        fix.detectChanges();

        verifyFilterUIisVisible(filterUIContainer, grid);
        // only one record is populated with (today - 1 day)  date, this is why rows must be 1
        expect(grid.rowList.length).toEqual(1);
    });

    it("UI - should correctly filter date column by 'this month' filtering conditions", () => {
        const fix = TestBed.createComponent(IgxGridFilteringComponent);
        fix.detectChanges();

        const grid = fix.componentInstance.grid;
        const filterUIContainer = fix.debugElement.queryAll(By.css("igx-grid-filter"))[3];
        const filterIcon = filterUIContainer.query(By.css("igx-icon"));
        const select = filterUIContainer.query(By.css("div > select"));
        const cal = fix.componentInstance.timeGenerator;
        const today = fix.componentInstance.today;

        // Fill expected results based on the current date
        fillExpectedResults(grid, cal, today);

        filterIcon.nativeElement.click();
        fix.detectChanges();
        select.nativeElement.value = "thisMonth";
        select.nativeElement.dispatchEvent(new Event("change"));
        fix.detectChanges();

        verifyFilterUIisVisible(filterUIContainer, grid);
        expect(grid.rowList.length).toEqual(expectedResults[5]);
    });

    it("UI - should correctly filter date column by 'next month' filtering conditions", () => {
        const fix = TestBed.createComponent(IgxGridFilteringComponent);
        fix.detectChanges();

        const grid = fix.componentInstance.grid;
        const filterUIContainer = fix.debugElement.queryAll(By.css("igx-grid-filter"))[3];
        const filterIcon = filterUIContainer.query(By.css("igx-icon"));
        const select = filterUIContainer.query(By.css("div > select"));
        const cal = fix.componentInstance.timeGenerator;
        const today = fix.componentInstance.today;

        // Fill expected results based on the current date
        fillExpectedResults(grid, cal, today);

        filterIcon.nativeElement.click();
        fix.detectChanges();
        select.nativeElement.value = "nextMonth";
        select.nativeElement.dispatchEvent(new Event("change"));
        fix.detectChanges();

        verifyFilterUIisVisible(filterUIContainer, grid);
        expect(grid.rowList.length).toEqual(expectedResults[1]);
    });

    it("UI - should correctly filter date column by 'last month' filtering conditions", () => {
        const fix = TestBed.createComponent(IgxGridFilteringComponent);
        fix.detectChanges();

        const grid = fix.componentInstance.grid;
        const filterUIContainer = fix.debugElement.queryAll(By.css("igx-grid-filter"))[3];
        const filterIcon = filterUIContainer.query(By.css("igx-icon"));
        const select = filterUIContainer.query(By.css("div > select"));
        const cal = fix.componentInstance.timeGenerator;
        const today = fix.componentInstance.today;

        // Fill expected results based on the current date
        fillExpectedResults(grid, cal, today);

        filterIcon.nativeElement.click();
        fix.detectChanges();
        select.nativeElement.value = "lastMonth";
        select.nativeElement.dispatchEvent(new Event("change"));
        fix.detectChanges();

        verifyFilterUIisVisible(filterUIContainer, grid);
        expect(grid.rowList.length).toEqual(expectedResults[0]);
    });

    it("UI - should correctly filter date column by 'empty' filtering conditions", () => {
        const fix = TestBed.createComponent(IgxGridFilteringComponent);
        fix.detectChanges();

        const grid = fix.componentInstance.grid;
        const filterUIContainer = fix.debugElement.queryAll(By.css("igx-grid-filter"))[3];
        const filterIcon = filterUIContainer.query(By.css("igx-icon"));
        const select = filterUIContainer.query(By.css("div > select"));

        filterIcon.nativeElement.click();
        fix.detectChanges();
        select.nativeElement.value = "empty";
        select.nativeElement.dispatchEvent(new Event("change"));
        fix.detectChanges();

        verifyFilterUIisVisible(filterUIContainer, grid);
        expect(grid.rowList.length).toEqual(2);
    });

    it("UI - should correctly filter date column by 'notEmpty' filtering conditions", () => {
        const fix = TestBed.createComponent(IgxGridFilteringComponent);
        fix.detectChanges();

        const grid = fix.componentInstance.grid;
        const filterUIContainer = fix.debugElement.queryAll(By.css("igx-grid-filter"))[3];
        const filterIcon = filterUIContainer.query(By.css("igx-icon"));
        const select = filterUIContainer.query(By.css("div > select"));

        filterIcon.nativeElement.click();
        fix.detectChanges();
        select.nativeElement.value = "notEmpty";
        select.nativeElement.dispatchEvent(new Event("change"));
        fix.detectChanges();

        verifyFilterUIisVisible(filterUIContainer, grid);
        expect(grid.rowList.length).toEqual(6);
    });

    it("UI - should correctly filter date column by 'null' filtering conditions", () => {
        const fix = TestBed.createComponent(IgxGridFilteringComponent);
        fix.detectChanges();

        const grid = fix.componentInstance.grid;
        const filterUIContainer = fix.debugElement.queryAll(By.css("igx-grid-filter"))[3];
        const filterIcon = filterUIContainer.query(By.css("igx-icon"));
        const select = filterUIContainer.query(By.css("div > select"));

        filterIcon.nativeElement.click();
        fix.detectChanges();
        select.nativeElement.value = "null";
        select.nativeElement.dispatchEvent(new Event("change"));
        fix.detectChanges();

        verifyFilterUIisVisible(filterUIContainer, grid);
        expect(grid.rowList.length).toEqual(1);
    });

    it("UI - should correctly filter date column by 'notNull' filtering conditions", () => {
        const fix = TestBed.createComponent(IgxGridFilteringComponent);
        fix.detectChanges();

        const grid = fix.componentInstance.grid;
        const filterUIContainer = fix.debugElement.queryAll(By.css("igx-grid-filter"))[3];
        const filterIcon = filterUIContainer.query(By.css("igx-icon"));
        const select = filterUIContainer.query(By.css("div > select"));

        filterIcon.nativeElement.click();
        fix.detectChanges();
        select.nativeElement.value = "notNull";
        select.nativeElement.dispatchEvent(new Event("change"));
        fix.detectChanges();

        verifyFilterUIisVisible(filterUIContainer, grid);
        expect(grid.rowList.length).toEqual(7);
    });

    it("UI - should correctly filter date column by 'thisYear' filtering conditions", () => {
        const fix = TestBed.createComponent(IgxGridFilteringComponent);
        fix.detectChanges();

        const grid = fix.componentInstance.grid;
        const filterUIContainer = fix.debugElement.queryAll(By.css("igx-grid-filter"))[3];
        const filterIcon = filterUIContainer.query(By.css("igx-icon"));
        const select = filterUIContainer.query(By.css("div > select"));
        const cal = fix.componentInstance.timeGenerator;
        const today = fix.componentInstance.today;

        // Fill expected results based on the current date
        fillExpectedResults(grid, cal, today);

        filterIcon.nativeElement.click();
        fix.detectChanges();
        select.nativeElement.value = "thisYear";
        select.nativeElement.dispatchEvent(new Event("change"));
        fix.detectChanges();

        verifyFilterUIisVisible(filterUIContainer, grid);
        expect(grid.rowList.length).toEqual(expectedResults[2]);
    });

    it("UI - should correctly filter date column by 'lastYear' filtering conditions", () => {
        const fix = TestBed.createComponent(IgxGridFilteringComponent);
        fix.detectChanges();

        const grid = fix.componentInstance.grid;
        const filterUIContainer = fix.debugElement.queryAll(By.css("igx-grid-filter"))[3];
        const filterIcon = filterUIContainer.query(By.css("igx-icon"));
        const select = filterUIContainer.query(By.css("div > select"));
        const cal = fix.componentInstance.timeGenerator;
        const today = fix.componentInstance.today;

        // Fill expected results based on the current date
        fillExpectedResults(grid, cal, today);

        filterIcon.nativeElement.click();
        fix.detectChanges();
        select.nativeElement.value = "lastYear";
        select.nativeElement.dispatchEvent(new Event("change"));
        fix.detectChanges();

        verifyFilterUIisVisible(filterUIContainer, grid);
        expect(grid.rowList.length).toEqual(expectedResults[4]);
    });

    it("UI - should correctly filter date column by 'nextYear' filtering conditions", () => {
        const fix = TestBed.createComponent(IgxGridFilteringComponent);
        fix.detectChanges();

        const grid = fix.componentInstance.grid;
        const filterUIContainer = fix.debugElement.queryAll(By.css("igx-grid-filter"))[3];
        const filterIcon = filterUIContainer.query(By.css("igx-icon"));
        const select = filterUIContainer.query(By.css("div > select"));
        const cal = fix.componentInstance.timeGenerator;
        const today = fix.componentInstance.today;

        // Fill expected results based on the current date
        fillExpectedResults(grid, cal, today);

        filterIcon.nativeElement.click();
        fix.detectChanges();
        select.nativeElement.value = "nextYear";
        select.nativeElement.dispatchEvent(new Event("change"));
        fix.detectChanges();

        verifyFilterUIisVisible(filterUIContainer, grid);
        expect(grid.rowList.length).toEqual(expectedResults[3]);
    });

<<<<<<< HEAD
    it("UI - should correctly filter date column by 'equals' filtering conditions", (done) => {
        const fix = TestBed.createComponent(IgxGridFilteringComponent);
        fix.detectChanges();

        const grid = fix.componentInstance.grid;
        const filterUIContainer = fix.debugElement.queryAll(By.css("igx-grid-filter"))[3];
        const filterIcon = filterUIContainer.query(By.css("igx-icon"));
        const input = filterUIContainer.query(By.css("input.igx-form-group__input"));

        filterIcon.nativeElement.click();
        fix.detectChanges();
        input.nativeElement.click();
        fix.detectChanges();

        // pick a date from the date picker
        const calendar = fix.debugElement.query(By.css("igx-calendar"));
        const currentDay = calendar.query(By.css("span.igx-calendar__date--current"));
        currentDay.nativeElement.click();
        fix.detectChanges();
        input.nativeElement.dispatchEvent(new Event("change"));
        fix.detectChanges();

        verifyFilterUIisVisible(filterUIContainer, grid);
        expect(grid.rowList.length).toEqual(1);
    });

    it("UI - should correctly filter date column by 'doesNotEqual' filtering conditions", (done) => {
        const fix = TestBed.createComponent(IgxGridFilteringComponent);
        fix.detectChanges();

        const grid = fix.componentInstance.grid;
        const filterUIContainer = fix.debugElement.queryAll(By.css("igx-grid-filter"))[3];
        const filterIcon = filterUIContainer.query(By.css("igx-icon"));
        const select = filterUIContainer.query(By.css("div > select"));
        const input = filterUIContainer.query(By.css("input.igx-form-group__input"));

        filterIcon.nativeElement.click();
        fix.detectChanges();
        input.nativeElement.click();
        fix.detectChanges();
        select.nativeElement.value = "doesNotEqual";
        select.nativeElement.dispatchEvent(new Event("change"));
        fix.detectChanges();

        // pick a date from the date picker
        const calendar = fix.debugElement.query(By.css("igx-calendar"));
        const currentDay = calendar.query(By.css("span.igx-calendar__date--current"));
        currentDay.nativeElement.click();
        fix.detectChanges();
        input.nativeElement.dispatchEvent(new Event("change"));
        fix.detectChanges();

        verifyFilterUIisVisible(filterUIContainer, grid);
        expect(grid.rowList.length).toEqual(7);
    });

    it("UI - should correctly filter date column by 'after' filtering conditions", (done) => {
        const fix = TestBed.createComponent(IgxGridFilteringComponent);
        fix.detectChanges();

        const grid = fix.componentInstance.grid;
        const filterUIContainer = fix.debugElement.queryAll(By.css("igx-grid-filter"))[3];
        const filterIcon = filterUIContainer.query(By.css("igx-icon"));
        const select = filterUIContainer.query(By.css("div > select"));
        const input = filterUIContainer.query(By.css("input.igx-form-group__input"));

        filterIcon.nativeElement.click();
        fix.detectChanges();
        input.nativeElement.click();
        fix.detectChanges();
        select.nativeElement.value = "after";
        select.nativeElement.dispatchEvent(new Event("change"));
        fix.detectChanges();

        // pick a date from the date picker
        const calendar = fix.debugElement.query(By.css("igx-calendar"));
        const currentDay = calendar.query(By.css("span.igx-calendar__date--current"));
        currentDay.nativeElement.click();
        fix.detectChanges();
        input.nativeElement.dispatchEvent(new Event("change"));
        fix.detectChanges();

        verifyFilterUIisVisible(filterUIContainer, grid);
        expect(grid.rowList.length).toEqual(3);
    });

    it("UI - should correctly filter date column by 'before' filtering conditions", (done) => {
        const fix = TestBed.createComponent(IgxGridFilteringComponent);
        fix.detectChanges();

        const grid = fix.componentInstance.grid;
        const filterUIContainer = fix.debugElement.queryAll(By.css("igx-grid-filter"))[3];
        const filterIcon = filterUIContainer.query(By.css("igx-icon"));
        const select = filterUIContainer.query(By.css("div > select"));
        const input = filterUIContainer.query(By.css("input.igx-form-group__input"));

        filterIcon.nativeElement.click();
        fix.detectChanges();
        input.nativeElement.click();
        fix.detectChanges();
        select.nativeElement.value = "before";
        select.nativeElement.dispatchEvent(new Event("change"));
        fix.detectChanges();

        // pick a date from the date picker
        const calendar = fix.debugElement.query(By.css("igx-calendar"));
        const currentDay = calendar.query(By.css("span.igx-calendar__date--current"));
        currentDay.nativeElement.click();
        fix.detectChanges();
        input.nativeElement.dispatchEvent(new Event("change"));
        fix.detectChanges();

        verifyFilterUIisVisible(filterUIContainer, grid);
        expect(grid.rowList.length).toEqual(3);
    });
=======
    // fit("UI - should correctly filter date column by 'equals' filtering conditions", () => {
    //     const fix = TestBed.createComponent(IgxGridFilteringComponent);
    //     fix.detectChanges();

    //     const grid = fix.componentInstance.grid;
    //     const filterUIContainer = fix.debugElement.queryAll(By.css("igx-grid-filter"))[3];
    //     const filterIcon = filterUIContainer.query(By.css("igx-icon"));
    //     const input = filterUIContainer.query(By.css("input.igx-form-group__input"));

    //     filterIcon.nativeElement.click();
    //     fix.whenStable().then(() => {
    //         fix.detectChanges();
    //         input.nativeElement.click();
    //         return fix.whenStable();
    //     }).then(() => {
    //         fix.detectChanges();
    //          // pick a date from the date picker
    //         const calendar = fix.debugElement.query(By.css("igx-calendar"));
    //         const currentDay = calendar.query(By.css("span.igx-calendar__date--current"));
    //         currentDay.nativeElement.click();
    //         return fix.whenStable();
    //     }).then(() => {
    //         fix.detectChanges();
    //         const calendar = fix.debugElement.query(By.css("igx-calendar"));
    //         calendar.nativeElement.dispatchEvent(new Event("change"));
    //         return fix.whenStable();
    //     }).then(() => {
    //         fix.detectChanges();
    //         input.nativeElement.dispatchEvent(new Event("change"));
    //         return fix.whenStable();
    //     }).then(() => {
    //         fix.detectChanges();
    //         expect(grid.rowList.length).toEqual(1);
    //     });

    // });

    // it("UI - should correctly filter date column by 'doesNotEqual' filtering conditions", (done) => {
    //     const fix = TestBed.createComponent(IgxGridFilteringComponent);
    //     fix.detectChanges();

    //     const grid = fix.componentInstance.grid;
    //     const filterUIContainer = fix.debugElement.queryAll(By.css("igx-grid-filter"))[3];
    //     const filterIcon = filterUIContainer.query(By.css("igx-icon"));
    //     const select = filterUIContainer.query(By.css("div > select"));
    //     const input = filterUIContainer.query(By.css("input.igx-form-group__input"));

    //     filterIcon.nativeElement.click();
    //     fix.detectChanges();
    //     input.nativeElement.click();
    //     fix.detectChanges();
    //     select.nativeElement.value = "doesNotEqual";
    //     select.nativeElement.dispatchEvent(new Event("change"));
    //     fix.detectChanges();

    //     // pick a date from the date picker
    //     const calendar = fix.debugElement.query(By.css("igx-calendar"));
    //     const currentDay = calendar.query(By.css("span.igx-calendar__date--current"));
    //     currentDay.nativeElement.click();
    //     fix.detectChanges();
    //     input.nativeElement.dispatchEvent(new Event("change"));
    //     fix.detectChanges();

    //     verifyFilterUIisVisible(filterUIContainer, grid);
    //     expect(grid.rowList.length).toEqual(7);
    // });

    // it("UI - should correctly filter date column by 'after' filtering conditions", (done) => {
    //     const fix = TestBed.createComponent(IgxGridFilteringComponent);
    //     fix.detectChanges();

    //     const grid = fix.componentInstance.grid;
    //     const filterUIContainer = fix.debugElement.queryAll(By.css("igx-grid-filter"))[3];
    //     const filterIcon = filterUIContainer.query(By.css("igx-icon"));
    //     const select = filterUIContainer.query(By.css("div > select"));
    //     const input = filterUIContainer.query(By.css("input.igx-form-group__input"));

    //     filterIcon.nativeElement.click();
    //     fix.detectChanges();
    //     input.nativeElement.click();
    //     fix.detectChanges();
    //     select.nativeElement.value = "after";
    //     select.nativeElement.dispatchEvent(new Event("change"));
    //     fix.detectChanges();

    //     // pick a date from the date picker
    //     const calendar = fix.debugElement.query(By.css("igx-calendar"));
    //     const currentDay = calendar.query(By.css("span.igx-calendar__date--current"));
    //     currentDay.nativeElement.click();
    //     fix.detectChanges();
    //     input.nativeElement.dispatchEvent(new Event("change"));
    //     fix.detectChanges();

    //     verifyFilterUIisVisible(filterUIContainer, grid);
    //     expect(grid.rowList.length).toEqual(3);
    // });

    // it("UI - should correctly filter date column by 'before' filtering conditions", (done) => {
    //     const fix = TestBed.createComponent(IgxGridFilteringComponent);
    //     fix.detectChanges();

    //     const grid = fix.componentInstance.grid;
    //     const filterUIContainer = fix.debugElement.queryAll(By.css("igx-grid-filter"))[3];
    //     const filterIcon = filterUIContainer.query(By.css("igx-icon"));
    //     const select = filterUIContainer.query(By.css("div > select"));
    //     const input = filterUIContainer.query(By.css("input.igx-form-group__input"));

    //     filterIcon.nativeElement.click();
    //     fix.detectChanges();
    //     input.nativeElement.click();
    //     fix.detectChanges();
    //     select.nativeElement.value = "before";
    //     select.nativeElement.dispatchEvent(new Event("change"));
    //     fix.detectChanges();

    //     // pick a date from the date picker
    //     const calendar = fix.debugElement.query(By.css("igx-calendar"));
    //     const currentDay = calendar.query(By.css("span.igx-calendar__date--current"));
    //     currentDay.nativeElement.click();
    //     fix.detectChanges();
    //     input.nativeElement.dispatchEvent(new Event("change"));
    //     fix.detectChanges();

    //     verifyFilterUIisVisible(filterUIContainer, grid);
    //     expect(grid.rowList.length).toEqual(4);
    // });
>>>>>>> 987e831a
});

@Component({
    template: `<igx-grid [data]="data" height="500px">
        <igx-column [field]="'ID'" [header]="'ID'"></igx-column>
        <igx-column [field]="'ProductName'" [filterable]="true" dataType="string"></igx-column>
        <igx-column [field]="'Downloads'" [filterable]="true" dataType="number"></igx-column>
        <igx-column [field]="'Released'" [filterable]="true" dataType="boolean"></igx-column>
        <igx-column [field]="'ReleaseDate'" [header]="'ReleaseDate'"
            [filterable]="true" dataType="date">
        </igx-column>
    </igx-grid>`
})
export class IgxGridFilteringComponent {

    public timeGenerator: Calendar = new Calendar();
    public today: Date = new Date(new Date().getFullYear(), new Date().getMonth(), new Date().getDate(), 0, 0, 0);

    public data = [
        {
            Downloads: 254,
            ID: 1,
            ProductName: "Ignite UI for JavaScript",
            ReleaseDate: this.timeGenerator.timedelta(this.today, "day", 15),
            Released: false
        },
        {
            Downloads: 127,
            ID: 2,
            ProductName: "NetAdvantage",
            ReleaseDate: this.timeGenerator.timedelta(this.today, "month", -1),
            Released: true
        },
        {
            Downloads: 20,
            ID: 3,
            ProductName: "Ignite UI for Angular",
            ReleaseDate: null,
            Released: null
        },
        {
            Downloads: null,
            ID: 4,
            ProductName: null,
            ReleaseDate: this.timeGenerator.timedelta(this.today, "day", -1),
            Released: true
        },
        {
            Downloads: 100,
            ID: 5,
            ProductName: "",
            ReleaseDate: undefined,
            Released: ""
        },
        {
            Downloads: 702,
            ID: 6,
            ProductName: "Some other item with Script",
            ReleaseDate: this.timeGenerator.timedelta(this.today, "day", 1),
            Released: null
        },
        {
            Downloads: 0,
            ID: 7,
            ProductName: null,
            ReleaseDate: this.timeGenerator.timedelta(this.today, "month", 1),
            Released: true
        },
        {
            Downloads: 1000,
            ID: 8,
            ProductName: null,
            ReleaseDate: this.today,
            Released: false
        }
    ];

    @ViewChild(IgxGridComponent) public grid: IgxGridComponent;
}

const expectedResults = [];

function sendInput(element, text: string, fix) {
    element.nativeElement.value = text;
    element.nativeElement.dispatchEvent(new Event("input"));
    fix.detectChanges();
    return fix.whenStable();
}

<<<<<<< HEAD
=======
function pickCurrentDate(element, fix) {

}

>>>>>>> 987e831a
function verifyFilterUIisVisible(filterUIContainer, grid) {
    const filterUiBottomBorder = filterUIContainer.nativeElement.offsetTop + filterUIContainer.nativeElement.offsetHeight;
    expect(filterUiBottomBorder).toBeLessThanOrEqual(grid.nativeElement.offsetHeight);

    const filterUiRightBorder = filterUIContainer.nativeElement.offsetParent.offsetLeft +
        filterUIContainer.nativeElement.offsetLeft + filterUIContainer.nativeElement.offsetWidth;
    expect(filterUiRightBorder).toBeLessThanOrEqual(grid.nativeElement.offsetWidth);
}

// Fill expected results for 'date' filtering conditions based on the current date
function fillExpectedResults(grid: IgxGridComponent, calendar: Calendar, today) {
    // day + 15
    const dateItem0 = generateICalendarDate(grid.data[0].ReleaseDate,
        today.getFullYear(), today.getMonth());
    // month - 1
    const dateItem1 = generateICalendarDate(grid.data[1].ReleaseDate,
        today.getFullYear(), today.getMonth());
    // day - 1
    const dateItem3 = generateICalendarDate(grid.data[3].ReleaseDate,
        today.getFullYear(), today.getMonth());
    // day + 1
    const dateItem5 = generateICalendarDate(grid.data[5].ReleaseDate,
        today.getFullYear(), today.getMonth());
    // month + 1
    const dateItem6 = generateICalendarDate(grid.data[6].ReleaseDate,
        today.getFullYear(), today.getMonth());

    let thisMonthCountItems = 1;
    let nextMonthCountItems = 1;
    let lastMonthCountItems = 1;
    let thisYearCountItems = 6;
    let nextYearCountItems = 0;
    let lastYearCountItems = 0;

    // LastMonth filter
    if (dateItem3.isPrevMonth) {
        lastMonthCountItems++;
    }
    expectedResults[0] = lastMonthCountItems;

    // thisMonth filter
    if (dateItem0.isCurrentMonth) {
        thisMonthCountItems++;
    }

    if (dateItem3.isCurrentMonth) {
        thisMonthCountItems++;
    }

    if (dateItem5.isCurrentMonth) {
        thisMonthCountItems++;
    }

    // NextMonth filter
    if (dateItem0.isNextMonth) {
        nextMonthCountItems++;
    }

    if (dateItem5.isNextMonth) {
        nextMonthCountItems++;
    }
    expectedResults[1] = nextMonthCountItems;

    // ThisYear, NextYear, PreviousYear filter

    // day + 15
    if (!dateItem0.isThisYear) {
        thisYearCountItems--;
    } else if (dateItem0.isNextYear) {
        nextYearCountItems++;
    }

    // month - 1
    if (!dateItem1.isThisYear) {
        thisYearCountItems--;
    }

    if (dateItem1.isLastYear) {
        lastYearCountItems++;
    }

    // day - 1
    if (!dateItem3.isThisYear) {
        thisYearCountItems--;
    }

    if (dateItem3.isLastYear) {
        lastYearCountItems++;
    }

    // day + 1
    if (!dateItem5.isThisYear) {
        thisYearCountItems--;
    }

    if (dateItem5.isNextYear) {
        nextYearCountItems++;
    }

    // month + 1
    if (!dateItem6.isThisYear) {
        thisYearCountItems--;
    }

    if (dateItem6.isNextYear) {
        nextYearCountItems++;
    }

    // ThisYear filter result
    expectedResults[2] = thisYearCountItems;

    // NextYear filter result
    expectedResults[3] = nextYearCountItems;

    // PreviousYear filter result
    expectedResults[4] = lastYearCountItems;

    // ThisMonth filter result
    expectedResults[5] = thisMonthCountItems;
}

function generateICalendarDate(date: Date, year: number, month: number) {
    return {
        date,
        isCurrentMonth: date.getFullYear() === year && date.getMonth() === month,
        isLastYear: isLastYear(date, year),
        isNextMonth: isNextMonth(date, year, month),
        isNextYear: isNextYear(date, year),
        isPrevMonth: isPreviousMonth(date, year, month),
        isThisYear: isThisYear(date, year)
    };
}
function isPreviousMonth(date: Date, year: number, month: number): boolean {
    if (date.getFullYear() === year) {
        return date.getMonth() < month;
    }
    return date.getFullYear() < year;
}

function isNextMonth(date: Date, year: number, month: number): boolean {
    if (date.getFullYear() === year) {
        return date.getMonth() > month;
    }
    return date.getFullYear() > year;
}

function isThisYear(date: Date, year: number): boolean {
    return date.getFullYear() === year;
}

function isLastYear(date: Date, year: number): boolean {
    return date.getFullYear() < year;
}

function isNextYear(date: Date, year: number): boolean {
    return date.getFullYear() > year;
}<|MERGE_RESOLUTION|>--- conflicted
+++ resolved
@@ -1268,123 +1268,6 @@
         expect(grid.rowList.length).toEqual(expectedResults[3]);
     });
 
-<<<<<<< HEAD
-    it("UI - should correctly filter date column by 'equals' filtering conditions", (done) => {
-        const fix = TestBed.createComponent(IgxGridFilteringComponent);
-        fix.detectChanges();
-
-        const grid = fix.componentInstance.grid;
-        const filterUIContainer = fix.debugElement.queryAll(By.css("igx-grid-filter"))[3];
-        const filterIcon = filterUIContainer.query(By.css("igx-icon"));
-        const input = filterUIContainer.query(By.css("input.igx-form-group__input"));
-
-        filterIcon.nativeElement.click();
-        fix.detectChanges();
-        input.nativeElement.click();
-        fix.detectChanges();
-
-        // pick a date from the date picker
-        const calendar = fix.debugElement.query(By.css("igx-calendar"));
-        const currentDay = calendar.query(By.css("span.igx-calendar__date--current"));
-        currentDay.nativeElement.click();
-        fix.detectChanges();
-        input.nativeElement.dispatchEvent(new Event("change"));
-        fix.detectChanges();
-
-        verifyFilterUIisVisible(filterUIContainer, grid);
-        expect(grid.rowList.length).toEqual(1);
-    });
-
-    it("UI - should correctly filter date column by 'doesNotEqual' filtering conditions", (done) => {
-        const fix = TestBed.createComponent(IgxGridFilteringComponent);
-        fix.detectChanges();
-
-        const grid = fix.componentInstance.grid;
-        const filterUIContainer = fix.debugElement.queryAll(By.css("igx-grid-filter"))[3];
-        const filterIcon = filterUIContainer.query(By.css("igx-icon"));
-        const select = filterUIContainer.query(By.css("div > select"));
-        const input = filterUIContainer.query(By.css("input.igx-form-group__input"));
-
-        filterIcon.nativeElement.click();
-        fix.detectChanges();
-        input.nativeElement.click();
-        fix.detectChanges();
-        select.nativeElement.value = "doesNotEqual";
-        select.nativeElement.dispatchEvent(new Event("change"));
-        fix.detectChanges();
-
-        // pick a date from the date picker
-        const calendar = fix.debugElement.query(By.css("igx-calendar"));
-        const currentDay = calendar.query(By.css("span.igx-calendar__date--current"));
-        currentDay.nativeElement.click();
-        fix.detectChanges();
-        input.nativeElement.dispatchEvent(new Event("change"));
-        fix.detectChanges();
-
-        verifyFilterUIisVisible(filterUIContainer, grid);
-        expect(grid.rowList.length).toEqual(7);
-    });
-
-    it("UI - should correctly filter date column by 'after' filtering conditions", (done) => {
-        const fix = TestBed.createComponent(IgxGridFilteringComponent);
-        fix.detectChanges();
-
-        const grid = fix.componentInstance.grid;
-        const filterUIContainer = fix.debugElement.queryAll(By.css("igx-grid-filter"))[3];
-        const filterIcon = filterUIContainer.query(By.css("igx-icon"));
-        const select = filterUIContainer.query(By.css("div > select"));
-        const input = filterUIContainer.query(By.css("input.igx-form-group__input"));
-
-        filterIcon.nativeElement.click();
-        fix.detectChanges();
-        input.nativeElement.click();
-        fix.detectChanges();
-        select.nativeElement.value = "after";
-        select.nativeElement.dispatchEvent(new Event("change"));
-        fix.detectChanges();
-
-        // pick a date from the date picker
-        const calendar = fix.debugElement.query(By.css("igx-calendar"));
-        const currentDay = calendar.query(By.css("span.igx-calendar__date--current"));
-        currentDay.nativeElement.click();
-        fix.detectChanges();
-        input.nativeElement.dispatchEvent(new Event("change"));
-        fix.detectChanges();
-
-        verifyFilterUIisVisible(filterUIContainer, grid);
-        expect(grid.rowList.length).toEqual(3);
-    });
-
-    it("UI - should correctly filter date column by 'before' filtering conditions", (done) => {
-        const fix = TestBed.createComponent(IgxGridFilteringComponent);
-        fix.detectChanges();
-
-        const grid = fix.componentInstance.grid;
-        const filterUIContainer = fix.debugElement.queryAll(By.css("igx-grid-filter"))[3];
-        const filterIcon = filterUIContainer.query(By.css("igx-icon"));
-        const select = filterUIContainer.query(By.css("div > select"));
-        const input = filterUIContainer.query(By.css("input.igx-form-group__input"));
-
-        filterIcon.nativeElement.click();
-        fix.detectChanges();
-        input.nativeElement.click();
-        fix.detectChanges();
-        select.nativeElement.value = "before";
-        select.nativeElement.dispatchEvent(new Event("change"));
-        fix.detectChanges();
-
-        // pick a date from the date picker
-        const calendar = fix.debugElement.query(By.css("igx-calendar"));
-        const currentDay = calendar.query(By.css("span.igx-calendar__date--current"));
-        currentDay.nativeElement.click();
-        fix.detectChanges();
-        input.nativeElement.dispatchEvent(new Event("change"));
-        fix.detectChanges();
-
-        verifyFilterUIisVisible(filterUIContainer, grid);
-        expect(grid.rowList.length).toEqual(3);
-    });
-=======
     // fit("UI - should correctly filter date column by 'equals' filtering conditions", () => {
     //     const fix = TestBed.createComponent(IgxGridFilteringComponent);
     //     fix.detectChanges();
@@ -1511,7 +1394,6 @@
     //     verifyFilterUIisVisible(filterUIContainer, grid);
     //     expect(grid.rowList.length).toEqual(4);
     // });
->>>>>>> 987e831a
 });
 
 @Component({
@@ -1601,13 +1483,10 @@
     return fix.whenStable();
 }
 
-<<<<<<< HEAD
-=======
 function pickCurrentDate(element, fix) {
 
 }
 
->>>>>>> 987e831a
 function verifyFilterUIisVisible(filterUIContainer, grid) {
     const filterUiBottomBorder = filterUIContainer.nativeElement.offsetTop + filterUIContainer.nativeElement.offsetHeight;
     expect(filterUiBottomBorder).toBeLessThanOrEqual(grid.nativeElement.offsetHeight);
