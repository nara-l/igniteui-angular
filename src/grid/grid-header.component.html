--- conflicted
+++ resolved
@@ -7,26 +7,16 @@
     </ng-container>
 </span>
 
-<<<<<<< HEAD
 <div class="igx-grid__th-icons">
     <igx-icon class="sort-icon">{{sortingIcon}}</igx-icon>
     <igx-grid-filter [column]="column" *ngIf="column.filterable"></igx-grid-filter>
 </div>
 
 <span (mousedown)="onResizeAreaMouseDown($event)" #resizeArea
-      (dblclick)="onResizeAreaDblClick()"
-      (mouseover)="onResizeAreaMouseOver()"
-      [style.cursor]="resizeCursor"
-      style="display: flex;position: absolute;height: 100%;right:0%;width: 4px;">
-=======
-<igx-grid-filter [column]="column" *ngIf="column.filterable"></igx-grid-filter>
-
-<span (mousedown)="onResizeAreaMouseDown($event)" #resizeArea
     class="igx-grid__th-resize-handle"
     [style.cursor]="resizeCursor"
     (dblclick)="onResizeAreaDblClick()"
     (mouseover)="onResizeAreaMouseOver()">
->>>>>>> f37a399d
 
     <div *ngIf="showResizer" igxResizer
         class="igx-grid__th-resize-line"
