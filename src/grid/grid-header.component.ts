--- conflicted
+++ resolved
@@ -22,12 +22,8 @@
         return `igx-grid__th ${this.column.headerClasses}`;
     }
 
-<<<<<<< HEAD
     @HostBinding("style.flex-basis")
     @HostBinding("class.igx-grid__th--fw")
-=======
-    @HostBinding("style.width")
->>>>>>> b5ee382f
     get width() {
         return this.column.width;
     }
