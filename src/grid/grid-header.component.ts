import { ChangeDetectionStrategy, Component, DoCheck, HostBinding, HostListener, Input } from "@angular/core";
import { SortingDirection } from "../data-operations/sorting-expression.interface";
import { IgxGridAPIService } from "./api.service";
import { IgxColumnComponent } from "./column.component";

@Component({
    changeDetection: ChangeDetectionStrategy.OnPush,
    preserveWhitespaces: false,
    selector: "igx-grid-header",
    templateUrl: "./grid-header.component.html"
})
export class IgxGridHeaderComponent implements DoCheck {

    @Input()
    public column: IgxColumnComponent;

    @Input()
    public gridID: string;

    @HostBinding("class")
    get styleClasses() {
        return `igx-grid__th ${this.column.headerClasses}`;
    }

<<<<<<< HEAD
    @HostBinding("style.width")
    @HostBinding("style.min-width")
=======
    @HostBinding("style.min-width")
    @HostBinding("style.flex-basis")
    @HostBinding("class.igx-grid__th--fw")
>>>>>>> b8af3b08
    get width() {
        return this.column.width;
    }

    @HostBinding("class.asc")
    get ascending() {
        return this.sortDirection === SortingDirection.Asc;
    }

    @HostBinding("class.desc")
    get descending() {
        return this.sortDirection === SortingDirection.Desc;
    }

    @HostBinding("class.igx-grid__th--sorted")
    get sorted() {
        return this.sortDirection !== SortingDirection.None;
    }

    @HostBinding("attr.role")
    public hostRole = "columnheader";

    @HostBinding("attr.tabindex")
    public tabindex = 0;

    @HostBinding("attr.id")
    get headerID() {
        return `${this.gridID}_${this.column.field}`;
    }

    protected sortDirection = SortingDirection.None;

    constructor(private gridAPI: IgxGridAPIService) { }

    public ngDoCheck() {
        this.getSortDirection();
    }

    @HostListener("click", ["$event"])
    public onClick(event) {
        event.stopPropagation();
        if (this.column.sortable) {
            const grid = this.gridAPI.get(this.gridID);

            this.sortDirection = ++this.sortDirection > SortingDirection.Desc ? SortingDirection.None
                : this.sortDirection;
            this.gridAPI.sort(this.gridID, this.column.field, this.sortDirection, this.column.sortingIgnoreCase);
            grid.onSortingDone.emit({
                expression: {
                    dir: this.sortDirection,
                    fieldName: this.column.field,
                    ignoreCase: this.column.sortingIgnoreCase
                }
            });
        }
    }

    protected getSortDirection() {
        const expr = this.gridAPI.get(this.gridID).sortingExpressions.find((x) => x.fieldName === this.column.field);
        this.sortDirection = expr ? expr.dir : SortingDirection.None;
    }
}<|MERGE_RESOLUTION|>--- conflicted
+++ resolved
@@ -22,14 +22,9 @@
         return `igx-grid__th ${this.column.headerClasses}`;
     }
 
-<<<<<<< HEAD
-    @HostBinding("style.width")
-    @HostBinding("style.min-width")
-=======
     @HostBinding("style.min-width")
     @HostBinding("style.flex-basis")
     @HostBinding("class.igx-grid__th--fw")
->>>>>>> b8af3b08
     get width() {
         return this.column.width;
     }
