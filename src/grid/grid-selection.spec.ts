import { Component, OnInit, ViewChild } from "@angular/core";
import { async, TestBed } from "@angular/core/testing";
import { By } from "@angular/platform-browser";
import { BrowserAnimationsModule } from "@angular/platform-browser/animations";
import { Calendar } from "../calendar";
import { DataType } from "../data-operations/data-util";
import { IgxGridCellComponent } from "./cell.component";
import { IgxGridComponent } from "./grid.component";
import { IgxGridModule } from "./index";
import { IgxInputDirective } from "../directives/input/input.directive";
import { STRING_FILTERS } from "../main";

const selectedCellClass = ".igx-grid__td--selected";
let data = [
    { ID: 1, Name: "Casey Houston", JobTitle: "Vice President", HireDate: "2017-06-19T11:43:07.714Z" },
    { ID: 2, Name: "Gilberto Todd", JobTitle: "Director", HireDate: "2015-12-18T11:23:17.714Z" },
    { ID: 3, Name: "Tanya Bennett", JobTitle: "Director", HireDate: "2005-11-18T11:23:17.714Z" },
    { ID: 4, Name: "Jack Simon", JobTitle: "Software Developer", HireDate: "2008-12-18T11:23:17.714Z" },
    { ID: 5, Name: "Celia Martinez", JobTitle: "Senior Software Developer", HireDate: "2007-12-19T11:23:17.714Z" },
    { ID: 6, Name: "Erma Walsh", JobTitle: "CEO", HireDate: "2016-12-18T11:23:17.714Z" },
    { ID: 7, Name: "Debra Morton", JobTitle: "Associate Software Developer", HireDate: "2005-11-19T11:23:17.714Z" },
    { ID: 8, Name: "Erika Wells", JobTitle: "Software Development Team Lead", HireDate: "2005-10-14T11:23:17.714Z" },
    { ID: 9, Name: "Leslie Hansen", JobTitle: "Associate Software Developer", HireDate: "2013-10-10T11:23:17.714Z" },
    { ID: 10, Name: "Eduardo Ramirez", JobTitle: "Manager", HireDate: "2011-11-28T11:23:17.714Z" }
];

describe("IgxGrid - Row Selection", () => {

    beforeEach(async(() => {
        TestBed.resetTestingModule();
        TestBed.configureTestingModule({
            declarations: [
                GridWithPrimaryKeyComponent,
                GridWithPagingAndSelectionComponent,
                GridWithSelectionComponent,
                GridWithSelectionFilteringComponent
            ],
            imports: [
                BrowserAnimationsModule,
                IgxGridModule.forRoot()
            ]
        })
            .compileComponents();
        data = [
            { ID: 1, Name: "Casey Houston", JobTitle: "Vice President", HireDate: "2017-06-19T11:43:07.714Z" },
            { ID: 2, Name: "Gilberto Todd", JobTitle: "Director", HireDate: "2015-12-18T11:23:17.714Z" },
            { ID: 3, Name: "Tanya Bennett", JobTitle: "Software Developer", HireDate: "2005-11-18T11:23:17.714Z" },
            { ID: 4, Name: "Jack Simon", JobTitle: "Senior Software Developer", HireDate: "2008-12-18T11:23:17.714Z" },
            { ID: 5, Name: "Celia Martinez", JobTitle: "CEO", HireDate: "2007-12-19T11:23:17.714Z" },
            { ID: 6, Name: "Erma Walsh", JobTitle: "CEO", HireDate: "2016-12-18T11:23:17.714Z" },
            { ID: 7, Name: "Debra Morton", JobTitle: "Associate Software Developer", HireDate: "2005-11-19T11:23:17.714Z" },
            { ID: 8, Name: "Erika Wells", JobTitle: "Software Development Team Lead", HireDate: "2005-10-14T11:23:17.714Z" },
            { ID: 9, Name: "Leslie Hansen", JobTitle: "Associate Software Developer", HireDate: "2013-10-10T11:23:17.714Z" },
            { ID: 10, Name: "Eduardo Ramirez", JobTitle: "Manager", HireDate: "2011-11-28T11:23:17.714Z" }
        ];
    }));

    it("Should be able to select row through primaryKey and index", async(() => {
        const fix = TestBed.createComponent(GridWithPrimaryKeyComponent);
        fix.detectChanges();
        const grid = fix.componentInstance.gridSelection1;
        const gridElement: HTMLElement = fix.nativeElement.querySelector(".igx-grid");

        expect(grid.primaryKey).toBeTruthy();
        expect(grid.rowList.length).toEqual(10, "All 10 rows should initialized");
        expect(grid.getRowByKey(2).rowData["Name"]).toMatch("Gilberto Todd");
        expect(grid.getRowByIndex(1).rowData["Name"]).toMatch("Gilberto Todd");
    }));

    it("Should be able to update a cell in a row through primaryKey", async(() => {
        const fix = TestBed.createComponent(GridWithPrimaryKeyComponent);
        fix.detectChanges();
        const grid = fix.componentInstance.gridSelection1;
        const gridElement: HTMLElement = fix.nativeElement.querySelector(".igx-grid");
        expect(grid.primaryKey).toBeTruthy();
        expect(grid.rowList.length).toEqual(10, "All 10 rows should initialized");
        expect(grid.getRowByKey(2).rowData["JobTitle"]).toMatch("Director");
        grid.updateCell("Vice President", 2, "JobTitle");
        fix.whenStable().then(() => {
            fix.detectChanges();
            expect(grid.getRowByKey(2).rowData["JobTitle"]).toMatch("Vice President");
        });
    }));

    it("Should be able to update row through primaryKey", async(() => {
        const fix = TestBed.createComponent(GridWithPrimaryKeyComponent);
        fix.detectChanges();
        const grid = fix.componentInstance.gridSelection1;
        const gridElement: HTMLElement = fix.nativeElement.querySelector(".igx-grid");
        spyOn(grid.cdr, "markForCheck").and.callThrough();
        expect(grid.primaryKey).toBeTruthy();
        expect(grid.rowList.length).toEqual(10, "All 10 rows should initialized");
        expect(grid.getRowByKey(2).rowData["JobTitle"]).toMatch("Director");
        grid.updateRow({ ID: 2, Name: "Gilberto Todd", JobTitle: "Vice President" }, 2);
        expect(grid.cdr.markForCheck).toHaveBeenCalledTimes(1);
        fix.whenStable().then(() => {
            fix.detectChanges();
            expect(grid.getRowByIndex(1).rowData["JobTitle"]).toMatch("Vice President");
            expect(grid.getRowByKey(2).rowData["JobTitle"]).toMatch("Vice President");
        });
    }));

    it("Should be able to delete a row through primaryKey", async(() => {
        const fix = TestBed.createComponent(GridWithPrimaryKeyComponent);
        fix.detectChanges();
        const grid = fix.componentInstance.gridSelection1;
        const gridElement: HTMLElement = fix.nativeElement.querySelector(".igx-grid");
        expect(grid.primaryKey).toBeTruthy();
        expect(grid.rowList.length).toEqual(10, "All 10 rows should initialized");
        expect(grid.getRowByKey(2)).toBeDefined();
        grid.deleteRow(2);
        fix.whenStable().then(() => {
            fix.detectChanges();
            expect(grid.getRowByKey(2)).toBeUndefined();
            expect(grid.getRowByIndex(2)).toBeDefined();
        });
    }));

    it("Should handle update by not overwriting the value in the data column specified as primaryKey", async(() => {
        const fix = TestBed.createComponent(GridWithPrimaryKeyComponent);
        fix.detectChanges();
        const grid = fix.componentInstance.gridSelection1;
        const gridElement: HTMLElement = fix.nativeElement.querySelector(".igx-grid");
        expect(grid.primaryKey).toBeTruthy();
        expect(grid.rowList.length).toEqual(10, "All 10 rows should initialized");
        expect(grid.getRowByKey(2)).toBeDefined();
        grid.updateRow({ ID: 7, Name: "Gilberto Todd", JobTitle: "Vice President" }, 2);
        fix.whenStable().then(() => {
            fix.detectChanges();
            expect(grid.getRowByKey(2)).toBeDefined();
            expect(grid.getRowByIndex(1)).toBeDefined();
            expect(grid.getRowByIndex(1).rowData[grid.primaryKey]).toEqual(2);
        });
    }));

    it("Should handle keydown events on cells properly even when primaryKey is specified", async(() => {
        const fix = TestBed.createComponent(GridWithPrimaryKeyComponent);
        fix.detectChanges();
        const grid = fix.componentInstance.gridSelection1;
        const gridElement: HTMLElement = fix.nativeElement.querySelector(".igx-grid");
        expect(grid.primaryKey).toBeTruthy();
        expect(grid.rowList.length).toEqual(10, "All 10 rows should initialized");
        const targetCell = grid.getCellByColumn(2, "Name");
        const targetCellElement: HTMLElement = grid.getCellByColumn(2, "Name").nativeElement;
        spyOn(grid.getCellByColumn(2, "Name"), "onFocus").and.callThrough();
        expect(grid.getCellByColumn(2, "Name").focused).toEqual(false);
        targetCellElement.focus();
        spyOn(targetCell.gridAPI, "get_cell_by_visible_index").and.callThrough();
        fix.whenStable().then(() => {
            fix.detectChanges();
            expect(targetCell.focused).toEqual(true);
            const targetCellDebugElement = fix.debugElement.query(By.css(".igx-grid__td--selected"));
            // targetCellDebugElement.triggerEventHandler("keydown.arrowdown", { preventDefault: () => {}});
            targetCellElement.dispatchEvent(new KeyboardEvent("keydown", {
                key: "arrowdown",
                code: "40"
            }));
            // targetCellElement.dispatchEvent(new Event("blur"));
            return fix.whenStable();
        }).then(() => {
            fix.detectChanges();
            expect(targetCell.gridAPI.get_cell_by_visible_index).toHaveBeenCalledTimes(1);
            expect(grid.getCellByColumn(3, "Name").focused).toEqual(true);
            expect(targetCell.focused).toEqual(false);
            expect(grid.selectedCells.length).toEqual(1);
            expect(grid.selectedCells[0].row.rowData[grid.primaryKey]).toEqual(3);
        });
    }));
    it("Should persist through paging", async(() => {
        const fix = TestBed.createComponent(GridWithPagingAndSelectionComponent);
        fix.detectChanges();
        const grid = fix.componentInstance.gridSelection2;
        const gridElement: HTMLElement = fix.nativeElement.querySelector(".igx-grid");
        const nextBtn: HTMLElement = fix.nativeElement.querySelector(".nextPageBtn");
        const prevBtn: HTMLElement = fix.nativeElement.querySelector(".prevPageBtn");
        expect(grid.rowList.length).toEqual(50, "All 50 rows should initialized");
        const selectedRow = grid.getRowByIndex(5);
        expect(selectedRow).toBeDefined();
        const checkboxElement: HTMLElement = selectedRow.nativeElement.querySelector(".igx-checkbox__input");
        // query(By.css(".igx-checkbox__input"))
        expect(selectedRow.isSelected).toBeFalsy();
        checkboxElement.click();
        fix.whenStable().then(() => {
            fix.detectChanges();
            expect(selectedRow.isSelected).toBeTruthy();
            // expect(selectedRow.nativeElement.class).toContain("igx-grid__tr--selected");
            nextBtn.click();
            return fix.whenStable();
        }).then(() => {
            fix.detectChanges();
            expect(selectedRow.isSelected).toBeFalsy();
            prevBtn.click();
            return fix.whenStable();
        }).then(() => {
            fix.detectChanges();
            expect(selectedRow.isSelected).toBeTruthy();
        });
    }));

    it("Should persist through paging - multiple", async(() => {
        const fix = TestBed.createComponent(GridWithPagingAndSelectionComponent);
        fix.detectChanges();
        const grid = fix.componentInstance.gridSelection2;
        const gridElement: HTMLElement = fix.nativeElement.querySelector(".igx-grid");
        const nextBtn: HTMLElement = fix.nativeElement.querySelector(".nextPageBtn");
        const prevBtn: HTMLElement = fix.nativeElement.querySelector(".prevPageBtn");
        expect(grid.rowList.length).toEqual(50, "All 50 rows should initialized");
        const firstRow = grid.getRowByIndex(0);
        const middleRow = grid.getRowByIndex(4);
        const lastRow = grid.getRowByIndex(9);
        expect(firstRow).toBeDefined();
        expect(middleRow).toBeDefined();
        expect(lastRow).toBeDefined();
        const checkboxElement1: HTMLElement = firstRow.nativeElement.querySelector(".igx-checkbox__input");
        const checkboxElement2: HTMLElement = middleRow.nativeElement.querySelector(".igx-checkbox__input");
        const checkboxElement3: HTMLElement = lastRow.nativeElement.querySelector(".igx-checkbox__input");
        // query(By.css(".igx-checkbox__input"))
        expect(firstRow.isSelected).toBeFalsy();
        expect(middleRow.isSelected).toBeFalsy();
        expect(lastRow.isSelected).toBeFalsy();
        checkboxElement1.click();
        checkboxElement2.click();
        checkboxElement3.click();
        fix.whenStable().then(() => {
            fix.detectChanges();
            expect(firstRow.isSelected).toBeTruthy();
            expect(middleRow.isSelected).toBeTruthy();
            expect(lastRow.isSelected).toBeTruthy();
            // expect(selectedRow.nativeElement.class).toContain("igx-grid__tr--selected");
            nextBtn.click();
            return fix.whenStable();
        }).then(() => {
            fix.detectChanges();
            expect(firstRow.isSelected).toBeFalsy();
            expect(middleRow.isSelected).toBeFalsy();
            expect(lastRow.isSelected).toBeFalsy();
            prevBtn.click();
            return fix.whenStable();
        }).then(() => {
            fix.detectChanges();
            expect(firstRow.isSelected).toBeTruthy();
            expect(middleRow.isSelected).toBeTruthy();
            expect(lastRow.isSelected).toBeTruthy();
        });
    }));

    it("Should persist through paging - multiple selection", async(() => {
        const fix = TestBed.createComponent(GridWithPagingAndSelectionComponent);
        fix.detectChanges();
        const grid = fix.componentInstance.gridSelection2;
        const gridElement: HTMLElement = fix.nativeElement.querySelector(".igx-grid");
        const nextBtn: HTMLElement = fix.nativeElement.querySelector(".nextPageBtn");
        const prevBtn: HTMLElement = fix.nativeElement.querySelector(".prevPageBtn");
        expect(grid.rowList.length).toEqual(50, "All 50 rows should initialized");
        const selectedRow1 = grid.getRowByIndex(5);
        const selectedRow2 = grid.getRowByIndex(3);
        const selectedRow3 = grid.getRowByIndex(0);
        expect(selectedRow1).toBeDefined();
        expect(selectedRow2).toBeDefined();
        expect(selectedRow3).toBeDefined();
        const checkboxElement1: HTMLElement = selectedRow1.nativeElement.querySelector(".igx-checkbox__input");
        const checkboxElement2: HTMLElement = selectedRow2.nativeElement.querySelector(".igx-checkbox__input");
        const checkboxElement3: HTMLElement = selectedRow3.nativeElement.querySelector(".igx-checkbox__input");
        // query(By.css(".igx-checkbox__input"))
        expect(selectedRow1.isSelected).toBeFalsy();
        expect(selectedRow2.isSelected).toBeFalsy();
        expect(selectedRow3.isSelected).toBeFalsy();
        checkboxElement1.click();
        checkboxElement2.click();
        checkboxElement3.click();
        fix.whenStable().then(() => {
            fix.detectChanges();
            expect(selectedRow1.isSelected).toBeTruthy();
            expect(selectedRow2.isSelected).toBeTruthy();
            expect(selectedRow3.isSelected).toBeTruthy();
            // expect(selectedRow.nativeElement.class).toContain("igx-grid__tr--selected");
            nextBtn.click();
            return fix.whenStable();
        }).then(() => {
            fix.detectChanges();
            expect(selectedRow1.isSelected).toBeFalsy();
            expect(selectedRow2.isSelected).toBeFalsy();
            expect(selectedRow3.isSelected).toBeFalsy();
            prevBtn.click();
            return fix.whenStable();
        }).then(() => {
            fix.detectChanges();
            expect(selectedRow1.isSelected).toBeTruthy();
            expect(selectedRow2.isSelected).toBeTruthy();
            expect(selectedRow3.isSelected).toBeTruthy();
        });
    }));
    xit("Should persist through scrolling", async(() => {
        let selectedCell;
        const fix = TestBed.createComponent(GridWithSelectionComponent);
        fix.detectChanges();
        const grid = fix.componentInstance.gridSelection3;
        const gridElement: HTMLElement = fix.nativeElement.querySelector(".igx-grid");
        const nextBtn: HTMLElement = fix.nativeElement.querySelector(".nextPageBtn");
        const prevBtn: HTMLElement = fix.nativeElement.querySelector(".prevPageBtn");
        expect(grid.rowList.length).toBeLessThan(500, "Not all 500 rows should be in the viewport");
        const selectedRow = grid.getRowByIndex(0);
        expect(selectedRow).toBeDefined();
        const checkboxElement: HTMLElement = selectedRow.nativeElement.querySelector(".igx-checkbox__input");
        // query(By.css(".igx-checkbox__input"))
        expect(selectedRow.isSelected).toBeFalsy();
        checkboxElement.click();
        fix.whenStable().then(() => {
            fix.detectChanges();
            expect(selectedRow.isSelected).toBeTruthy();
            selectedCell = grid.getCellByColumn("2_0", "Column2");
            // tslint:disable-next-line:no-debugger
            debugger;
            // expect(selectedRow.nativeElement.class).toContain("igx-grid__tr--selected");
            return fix.whenStable();
        }).then(() => {
            fix.detectChanges();
            selectedCell.nativeElement.dispatchEvent(new KeyboardEvent("keydown", {
                key: "arrowdown",
                code: "40"
            }));
            // tslint:disable-next-line:no-debugger
            debugger;
            return fix.whenStable();
        }).then(() => {
            fix.detectChanges();
            // tslint:disable-next-line:no-debugger
            debugger;
            expect(grid.getRowByIndex(0).isSelected).toBeFalsy();
            selectedCell.nativeElement.dispatchEvent(new KeyboardEvent("keydown", {
                key: "arrowup",
                code: "38"
            }));
            return fix.whenStable();
        }).then(() => {
            fix.detectChanges();
            expect(selectedRow.isSelected).toBeTruthy();
        });
    }));

    it("Header checkbox should select/deselect all rows", async(() => {
        const fix = TestBed.createComponent(GridWithPagingAndSelectionComponent);
        fix.detectChanges();
        const grid = fix.componentInstance.gridSelection2;
        const gridElement: HTMLElement = fix.nativeElement.querySelector(".igx-grid");
        expect(grid.rowList.length).toEqual(50, "All 50 rows should initialized");
        const headerRow: HTMLElement = fix.nativeElement.querySelector(".igx-grid__thead");
        const firstRow = grid.getRowByIndex(0);
        const middleRow = grid.getRowByIndex(25);
        const lastRow = grid.getRowByIndex(49);
        expect(headerRow).toBeDefined();
        expect(firstRow).toBeDefined();
        expect(middleRow).toBeDefined();
        expect(lastRow).toBeDefined();
        const headerCheckboxElement: HTMLElement = headerRow.querySelector(".igx-checkbox__input");
        expect(firstRow.isSelected).toBeFalsy();
        expect(middleRow.isSelected).toBeFalsy();
        expect(lastRow.isSelected).toBeFalsy();
        headerCheckboxElement.click();
        fix.whenStable().then(() => {
            fix.detectChanges();
            expect(firstRow.isSelected).toBeTruthy();
            expect(middleRow.isSelected).toBeTruthy();
            expect(lastRow.isSelected).toBeTruthy();
            headerCheckboxElement.click();
        }).then(() => {
            fix.detectChanges();
            expect(firstRow.isSelected).toBeFalsy();
            expect(middleRow.isSelected).toBeFalsy();
            expect(lastRow.isSelected).toBeFalsy();
        });
    }));

    it("Checkbox should select/deselect row", async(() => {
        const fix = TestBed.createComponent(GridWithPagingAndSelectionComponent);
        fix.detectChanges();
        const grid = fix.componentInstance.gridSelection2;
        expect(grid.rowList.length).toEqual(50, "All 50 rows should initialized");
        const firstRow = grid.getRowByIndex(0);
        const secondRow = grid.getRowByIndex(1);
        expect(firstRow).toBeDefined();
        expect(secondRow).toBeDefined();
        const targetCheckbox: HTMLElement = firstRow.nativeElement.querySelector(".igx-checkbox__input");
        expect(firstRow.isSelected).toBeFalsy();
        expect(secondRow.isSelected).toBeFalsy();
        targetCheckbox.click();
        fix.whenStable().then(() => {
            fix.detectChanges();
            expect(firstRow.isSelected).toBeTruthy();
            expect(secondRow.isSelected).toBeFalsy();
            targetCheckbox.click();
        }).then(() => {
            fix.detectChanges();
            expect(firstRow.isSelected).toBeFalsy();
            expect(secondRow.isSelected).toBeFalsy();
        });
    }));

<<<<<<< HEAD
    it("Filtering and row selection", async(() => {
        const fix = TestBed.createComponent(GridWithSelectionFilteringComponent);
        fix.detectChanges();
        const grid = fix.componentInstance.gridSelection4;
        const headerRow: HTMLElement = fix.nativeElement.querySelector(".igx-grid__thead");
        const headerCheckbox: HTMLInputElement = headerRow.querySelector(".igx-checkbox__input");

        const secondRow = grid.getRowByIndex(1);
        expect(secondRow).toBeDefined();
        const targetCheckbox: HTMLElement = secondRow.nativeElement.querySelector(".igx-checkbox__input");
        expect(secondRow.isSelected).toBeFalsy();

        targetCheckbox.click();
        fix.detectChanges();
        expect(secondRow.isSelected).toBeTruthy();
        expect(headerCheckbox.checked).toBeFalsy();
        expect(headerCheckbox.indeterminate).toBeTruthy();
        expect(secondRow.isSelected).toBeTruthy();

        grid.filter("ProductName", "Ignite", STRING_FILTERS.contains, true);
        fix.detectChanges();
        expect(headerCheckbox.checked).toBeFalsy();
        expect(headerCheckbox.indeterminate).toBeFalsy();

        headerCheckbox.click();
        fix.detectChanges();
        expect(headerCheckbox.checked).toBeTruthy();
        expect(headerCheckbox.indeterminate).toBeFalsy();

        grid.clearFilter("ProductName");
        fix.detectChanges();
        expect(headerCheckbox.checked).toBeFalsy();
        expect(headerCheckbox.indeterminate).toBeTruthy();
        expect(grid.getRowByIndex(0).isSelected).toBeTruthy();
        expect(grid.getRowByIndex(1).isSelected).toBeTruthy();
        expect(grid.getRowByIndex(2).isSelected).toBeTruthy();

        grid.filter("ProductName", "Ignite", STRING_FILTERS.contains, true);
        fix.detectChanges();
        expect(headerCheckbox.checked).toBeTruthy();
        expect(headerCheckbox.indeterminate).toBeFalsy();
        headerCheckbox.click();
        fix.detectChanges();
        expect(headerCheckbox.checked).toBeFalsy();
        expect(headerCheckbox.indeterminate).toBeFalsy();

        grid.clearFilter("ProductName");
        fix.detectChanges();
        expect(headerCheckbox.checked).toBeFalsy();
        expect(headerCheckbox.indeterminate).toBeTruthy();
        expect(grid.getRowByIndex(0).isSelected).toBeFalsy();
        expect(grid.getRowByIndex(1).isSelected).toBeTruthy();
        expect(grid.getRowByIndex(2).isSelected).toBeFalsy();

        grid.getRowByIndex(0).nativeElement.querySelector(".igx-checkbox__input").click();
        fix.detectChanges();
        expect(headerCheckbox.checked).toBeFalsy();
        expect(headerCheckbox.indeterminate).toBeTruthy();

        grid.filter("ProductName", "Ignite", STRING_FILTERS.contains, true);
        fix.detectChanges();
        expect(headerCheckbox.checked).toBeFalsy();
        expect(headerCheckbox.indeterminate).toBeTruthy();

        headerCheckbox.click();
        fix.detectChanges();
        headerCheckbox.click();
        fix.detectChanges();
        expect(headerCheckbox.checked).toBeFalsy();
        expect(headerCheckbox.indeterminate).toBeFalsy();

        grid.clearFilter("ProductName");
        fix.detectChanges();
        expect(grid.getRowByIndex(0).isSelected).toBeFalsy();
        expect(grid.getRowByIndex(1).isSelected).toBeTruthy();
=======
    // API Methods

    it("Should be able to select/deselect rows programatically", async(() => {
        const fix = TestBed.createComponent(GridWithSelectionComponent);
        fix.detectChanges();
        const grid = fix.componentInstance.gridSelection3;
        let rowsCollection = [];
        const firstRow = grid.getRowByKey("0_0");
        const secondRow = grid.getRowByKey("0_1");
        const thirdRow = grid.getRowByKey("0_2");
        rowsCollection = grid.selectedRows();
        expect(rowsCollection).toBeUndefined();
        expect(firstRow.isSelected).toBeFalsy();
        expect(secondRow.isSelected).toBeFalsy();
        expect(thirdRow.isSelected).toBeFalsy();
        grid.selectRows(["0_0", "0_1", "0_2"], false);
        fix.whenStable().then(() => {
            fix.detectChanges();
            expect(firstRow.isSelected).toBeTruthy();
            expect(secondRow.isSelected).toBeTruthy();
            expect(thirdRow.isSelected).toBeTruthy();
            rowsCollection = grid.selectedRows();
            expect(rowsCollection.length).toEqual(3);
            grid.deselectRows(["0_0", "0_1", "0_2"]);
            return fix.whenStable();
        }).then(() => {
            fix.detectChanges();
            expect(firstRow.isSelected).toBeFalsy();
            expect(secondRow.isSelected).toBeFalsy();
            expect(thirdRow.isSelected).toBeFalsy();
            rowsCollection = grid.selectedRows();
            expect(rowsCollection.length).toEqual(0);
        });
    }));

    it("Should be able to select/deselect ALL rows programatically", async(() => {
        const fix = TestBed.createComponent(GridWithSelectionComponent);
        fix.detectChanges();
        const grid = fix.componentInstance.gridSelection3;
        let rowsCollection = [];
        const firstRow = grid.getRowByKey("0_0");
        rowsCollection = grid.selectedRows();
        expect(rowsCollection).toBeUndefined();
        expect(firstRow.isSelected).toBeFalsy();
        grid.selectAllRows();
        fix.whenStable().then(() => {
            fix.detectChanges();
            expect(firstRow.isSelected).toBeTruthy();
            rowsCollection = grid.selectedRows();
            expect(rowsCollection.length).toEqual(500);
            grid.deselectAllRows();
            return fix.whenStable();
        }).then(() => {
            fix.detectChanges();
            expect(firstRow.isSelected).toBeFalsy();
            rowsCollection = grid.selectedRows();
            expect(rowsCollection.length).toEqual(0);
        });
>>>>>>> fb91f4d5
    }));
});

@Component({
    template: `
        <igx-grid #gridSelection1 [data]="data" [primaryKey]="'ID'">
            <igx-column field="ID"></igx-column>
            <igx-column field="Name"></igx-column>
            <igx-column field="JobTitle"></igx-column>
            <igx-column field="HireDate"></igx-column>
        </igx-grid>
    `
})
export class GridWithPrimaryKeyComponent {
    public data = data;

    @ViewChild("gridSelection1", { read: IgxGridComponent })
    public gridSelection1: IgxGridComponent;
}

@Component({
    template: `
        <igx-grid #gridSelection2 [data]="data" [primaryKey]="'ID'"
        [autoGenerate]="true" rowSelectable="true" [paging]="true" [perPage]="50">
        </igx-grid>
        <button class="prevPageBtn" (click)="ChangePage(-1)">Prev page</button>
        <button class="nextPageBtn" (click)="ChangePage(1)">Next page</button>
    `
})
export class GridWithPagingAndSelectionComponent implements OnInit {
    public data = [];

    @ViewChild("gridSelection2", { read: IgxGridComponent })
    public gridSelection2: IgxGridComponent;

    ngOnInit() {
        const bigData = [];
        for (let i = 0; i < 100; i++) {
            for (let j = 0; j < 5; j++) {
                bigData.push({
                    ID: i.toString() + "_" + j.toString(),
                    Column1: i * j,
                    Column2: i * j * Math.pow(10, i),
                    Column3: i * j * Math.pow(100, i)
                });
            }
        }
        this.data = bigData;
    }

    public ChangePage(val) {
        console.log("Changing page: ", val);
        switch (val) {
            case -1:
                this.gridSelection2.previousPage();
                break;
            case 1:
                this.gridSelection2.nextPage();
                break;
            default:
                this.gridSelection2.paginate(val);
                break;
        }
    }
}

@Component({
    template: `
        <igx-grid #gridSelection3 [data]="data" [primaryKey]="'ID'" [width]="'800px'" [height]="'600px'"
        [autoGenerate]="true" rowSelectable="true">
        </igx-grid>
    `
})
export class GridWithSelectionComponent implements OnInit {
    public data = [];

    @ViewChild("gridSelection3", { read: IgxGridComponent })
    public gridSelection3: IgxGridComponent;

    ngOnInit() {
        const bigData = [];
        for (let i = 0; i < 100; i++) {
            for (let j = 0; j < 5; j++) {
                bigData.push({
                    ID: i.toString() + "_" + j.toString(),
                    Column1: i * j,
                    Column2: i * j * Math.pow(10, i),
                    Column3: i * j * Math.pow(100, i)
                });
            }
        }
        this.data = bigData;
    }
}

@Component({
    template: `<igx-grid #gridSelection4 [data]="data" height="500px" [rowSelectable]="true">
        <igx-column [field]="'ID'" [header]="'ID'"></igx-column>
        <igx-column [field]="'ProductName'" [filterable]="true" dataType="string"></igx-column>
        <igx-column [field]="'Downloads'" [filterable]="true" dataType="number"></igx-column>
        <igx-column [field]="'Released'" [filterable]="true" dataType="boolean"></igx-column>
        <igx-column [field]="'ReleaseDate'" [header]="'ReleaseDate'"
            [filterable]="true" dataType="date">
        </igx-column>
    </igx-grid>`
})
export class GridWithSelectionFilteringComponent {

    public timeGenerator: Calendar = new Calendar();
    public today: Date = new Date(new Date().getFullYear(), new Date().getMonth(), new Date().getDate(), 0, 0, 0);

    @ViewChild("gridSelection4", { read: IgxGridComponent })
    public gridSelection4: IgxGridComponent;

    public data = [
        {
            Downloads: 254,
            ID: 1,
            ProductName: "Ignite UI for JavaScript",
            ReleaseDate: this.timeGenerator.timedelta(this.today, "day", 15),
            Released: false
        },
        {
            Downloads: 127,
            ID: 2,
            ProductName: "NetAdvantage",
            ReleaseDate: this.timeGenerator.timedelta(this.today, "month", -1),
            Released: true
        },
        {
            Downloads: 20,
            ID: 3,
            ProductName: "Ignite UI for Angular",
            ReleaseDate: null,
            Released: null
        },
        {
            Downloads: null,
            ID: 4,
            ProductName: null,
            ReleaseDate: this.timeGenerator.timedelta(this.today, "day", -1),
            Released: true
        },
        {
            Downloads: 100,
            ID: 5,
            ProductName: "",
            ReleaseDate: undefined,
            Released: ""
        },
        {
            Downloads: 702,
            ID: 6,
            ProductName: "Some other item with Script",
            ReleaseDate: this.timeGenerator.timedelta(this.today, "day", 1),
            Released: null
        },
        {
            Downloads: 0,
            ID: 7,
            ProductName: null,
            ReleaseDate: this.timeGenerator.timedelta(this.today, "month", 1),
            Released: true
        },
        {
            Downloads: 1000,
            ID: 8,
            ProductName: null,
            ReleaseDate: this.today,
            Released: false
        }
    ];

    @ViewChild(IgxGridComponent) public grid: IgxGridComponent;
}<|MERGE_RESOLUTION|>--- conflicted
+++ resolved
@@ -396,83 +396,6 @@
         });
     }));
 
-<<<<<<< HEAD
-    it("Filtering and row selection", async(() => {
-        const fix = TestBed.createComponent(GridWithSelectionFilteringComponent);
-        fix.detectChanges();
-        const grid = fix.componentInstance.gridSelection4;
-        const headerRow: HTMLElement = fix.nativeElement.querySelector(".igx-grid__thead");
-        const headerCheckbox: HTMLInputElement = headerRow.querySelector(".igx-checkbox__input");
-
-        const secondRow = grid.getRowByIndex(1);
-        expect(secondRow).toBeDefined();
-        const targetCheckbox: HTMLElement = secondRow.nativeElement.querySelector(".igx-checkbox__input");
-        expect(secondRow.isSelected).toBeFalsy();
-
-        targetCheckbox.click();
-        fix.detectChanges();
-        expect(secondRow.isSelected).toBeTruthy();
-        expect(headerCheckbox.checked).toBeFalsy();
-        expect(headerCheckbox.indeterminate).toBeTruthy();
-        expect(secondRow.isSelected).toBeTruthy();
-
-        grid.filter("ProductName", "Ignite", STRING_FILTERS.contains, true);
-        fix.detectChanges();
-        expect(headerCheckbox.checked).toBeFalsy();
-        expect(headerCheckbox.indeterminate).toBeFalsy();
-
-        headerCheckbox.click();
-        fix.detectChanges();
-        expect(headerCheckbox.checked).toBeTruthy();
-        expect(headerCheckbox.indeterminate).toBeFalsy();
-
-        grid.clearFilter("ProductName");
-        fix.detectChanges();
-        expect(headerCheckbox.checked).toBeFalsy();
-        expect(headerCheckbox.indeterminate).toBeTruthy();
-        expect(grid.getRowByIndex(0).isSelected).toBeTruthy();
-        expect(grid.getRowByIndex(1).isSelected).toBeTruthy();
-        expect(grid.getRowByIndex(2).isSelected).toBeTruthy();
-
-        grid.filter("ProductName", "Ignite", STRING_FILTERS.contains, true);
-        fix.detectChanges();
-        expect(headerCheckbox.checked).toBeTruthy();
-        expect(headerCheckbox.indeterminate).toBeFalsy();
-        headerCheckbox.click();
-        fix.detectChanges();
-        expect(headerCheckbox.checked).toBeFalsy();
-        expect(headerCheckbox.indeterminate).toBeFalsy();
-
-        grid.clearFilter("ProductName");
-        fix.detectChanges();
-        expect(headerCheckbox.checked).toBeFalsy();
-        expect(headerCheckbox.indeterminate).toBeTruthy();
-        expect(grid.getRowByIndex(0).isSelected).toBeFalsy();
-        expect(grid.getRowByIndex(1).isSelected).toBeTruthy();
-        expect(grid.getRowByIndex(2).isSelected).toBeFalsy();
-
-        grid.getRowByIndex(0).nativeElement.querySelector(".igx-checkbox__input").click();
-        fix.detectChanges();
-        expect(headerCheckbox.checked).toBeFalsy();
-        expect(headerCheckbox.indeterminate).toBeTruthy();
-
-        grid.filter("ProductName", "Ignite", STRING_FILTERS.contains, true);
-        fix.detectChanges();
-        expect(headerCheckbox.checked).toBeFalsy();
-        expect(headerCheckbox.indeterminate).toBeTruthy();
-
-        headerCheckbox.click();
-        fix.detectChanges();
-        headerCheckbox.click();
-        fix.detectChanges();
-        expect(headerCheckbox.checked).toBeFalsy();
-        expect(headerCheckbox.indeterminate).toBeFalsy();
-
-        grid.clearFilter("ProductName");
-        fix.detectChanges();
-        expect(grid.getRowByIndex(0).isSelected).toBeFalsy();
-        expect(grid.getRowByIndex(1).isSelected).toBeTruthy();
-=======
     // API Methods
 
     it("Should be able to select/deselect rows programatically", async(() => {
@@ -531,7 +454,83 @@
             rowsCollection = grid.selectedRows();
             expect(rowsCollection.length).toEqual(0);
         });
->>>>>>> fb91f4d5
+    }));
+
+    it("Filtering and row selection", async(() => {
+        const fix = TestBed.createComponent(GridWithSelectionFilteringComponent);
+        fix.detectChanges();
+        const grid = fix.componentInstance.gridSelection4;
+        const headerRow: HTMLElement = fix.nativeElement.querySelector(".igx-grid__thead");
+        const headerCheckbox: HTMLInputElement = headerRow.querySelector(".igx-checkbox__input");
+
+        const secondRow = grid.getRowByIndex(1);
+        expect(secondRow).toBeDefined();
+        const targetCheckbox: HTMLElement = secondRow.nativeElement.querySelector(".igx-checkbox__input");
+        expect(secondRow.isSelected).toBeFalsy();
+
+        targetCheckbox.click();
+        fix.detectChanges();
+        expect(secondRow.isSelected).toBeTruthy();
+        expect(headerCheckbox.checked).toBeFalsy();
+        expect(headerCheckbox.indeterminate).toBeTruthy();
+        expect(secondRow.isSelected).toBeTruthy();
+
+        grid.filter("ProductName", "Ignite", STRING_FILTERS.contains, true);
+        fix.detectChanges();
+        expect(headerCheckbox.checked).toBeFalsy();
+        expect(headerCheckbox.indeterminate).toBeFalsy();
+
+        headerCheckbox.click();
+        fix.detectChanges();
+        expect(headerCheckbox.checked).toBeTruthy();
+        expect(headerCheckbox.indeterminate).toBeFalsy();
+
+        grid.clearFilter("ProductName");
+        fix.detectChanges();
+        expect(headerCheckbox.checked).toBeFalsy();
+        expect(headerCheckbox.indeterminate).toBeTruthy();
+        expect(grid.getRowByIndex(0).isSelected).toBeTruthy();
+        expect(grid.getRowByIndex(1).isSelected).toBeTruthy();
+        expect(grid.getRowByIndex(2).isSelected).toBeTruthy();
+
+        grid.filter("ProductName", "Ignite", STRING_FILTERS.contains, true);
+        fix.detectChanges();
+        expect(headerCheckbox.checked).toBeTruthy();
+        expect(headerCheckbox.indeterminate).toBeFalsy();
+        headerCheckbox.click();
+        fix.detectChanges();
+        expect(headerCheckbox.checked).toBeFalsy();
+        expect(headerCheckbox.indeterminate).toBeFalsy();
+
+        grid.clearFilter("ProductName");
+        fix.detectChanges();
+        expect(headerCheckbox.checked).toBeFalsy();
+        expect(headerCheckbox.indeterminate).toBeTruthy();
+        expect(grid.getRowByIndex(0).isSelected).toBeFalsy();
+        expect(grid.getRowByIndex(1).isSelected).toBeTruthy();
+        expect(grid.getRowByIndex(2).isSelected).toBeFalsy();
+
+        grid.getRowByIndex(0).nativeElement.querySelector(".igx-checkbox__input").click();
+        fix.detectChanges();
+        expect(headerCheckbox.checked).toBeFalsy();
+        expect(headerCheckbox.indeterminate).toBeTruthy();
+
+        grid.filter("ProductName", "Ignite", STRING_FILTERS.contains, true);
+        fix.detectChanges();
+        expect(headerCheckbox.checked).toBeFalsy();
+        expect(headerCheckbox.indeterminate).toBeTruthy();
+
+        headerCheckbox.click();
+        fix.detectChanges();
+        headerCheckbox.click();
+        fix.detectChanges();
+        expect(headerCheckbox.checked).toBeFalsy();
+        expect(headerCheckbox.indeterminate).toBeFalsy();
+
+        grid.clearFilter("ProductName");
+        fix.detectChanges();
+        expect(grid.getRowByIndex(0).isSelected).toBeFalsy();
+        expect(grid.getRowByIndex(1).isSelected).toBeTruthy();
     }));
 });
 
