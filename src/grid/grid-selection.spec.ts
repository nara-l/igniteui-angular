import { Component, OnInit, ViewChild } from "@angular/core";
import { async, TestBed } from "@angular/core/testing";
import { By } from "@angular/platform-browser";
import { BrowserAnimationsModule } from "@angular/platform-browser/animations";
import { Calendar } from "../calendar";
import { DataType } from "../data-operations/data-util";
import { IgxInputDirective } from "../directives/input/input.directive";
import { STRING_FILTERS } from "../main";
import { IgxGridCellComponent } from "./cell.component";
import { IgxGridComponent } from "./grid.component";
import { IgxGridModule } from "./index";
import { IgxGridRowComponent } from "./row.component";

const selectedCellClass = ".igx-grid__td--selected";
let data = [
    { ID: 1, Name: "Casey Houston", JobTitle: "Vice President", HireDate: "2017-06-19T11:43:07.714Z" },
    { ID: 2, Name: "Gilberto Todd", JobTitle: "Director", HireDate: "2015-12-18T11:23:17.714Z" },
    { ID: 3, Name: "Tanya Bennett", JobTitle: "Director", HireDate: "2005-11-18T11:23:17.714Z" },
    { ID: 4, Name: "Jack Simon", JobTitle: "Software Developer", HireDate: "2008-12-18T11:23:17.714Z" },
    { ID: 5, Name: "Celia Martinez", JobTitle: "Senior Software Developer", HireDate: "2007-12-19T11:23:17.714Z" },
    { ID: 6, Name: "Erma Walsh", JobTitle: "CEO", HireDate: "2016-12-18T11:23:17.714Z" },
    { ID: 7, Name: "Debra Morton", JobTitle: "Associate Software Developer", HireDate: "2005-11-19T11:23:17.714Z" },
    { ID: 8, Name: "Erika Wells", JobTitle: "Software Development Team Lead", HireDate: "2005-10-14T11:23:17.714Z" },
    { ID: 9, Name: "Leslie Hansen", JobTitle: "Associate Software Developer", HireDate: "2013-10-10T11:23:17.714Z" },
    { ID: 10, Name: "Eduardo Ramirez", JobTitle: "Manager", HireDate: "2011-11-28T11:23:17.714Z" }
];

describe("IgxGrid - Row Selection", () => {

    beforeEach(async(() => {
        TestBed.resetTestingModule();
        TestBed.configureTestingModule({
            declarations: [
                GridWithPrimaryKeyComponent,
                GridWithPagingAndSelectionComponent,
                GridWithSelectionComponent,
<<<<<<< HEAD
                GridWithScrollsComponent
=======
                GridWithSelectionFilteringComponent
>>>>>>> 5e1a699d
            ],
            imports: [
                BrowserAnimationsModule,
                IgxGridModule.forRoot()
            ]
        })
            .compileComponents();
        data = [
            { ID: 1, Name: "Casey Houston", JobTitle: "Vice President", HireDate: "2017-06-19T11:43:07.714Z" },
            { ID: 2, Name: "Gilberto Todd", JobTitle: "Director", HireDate: "2015-12-18T11:23:17.714Z" },
            { ID: 3, Name: "Tanya Bennett", JobTitle: "Software Developer", HireDate: "2005-11-18T11:23:17.714Z" },
            { ID: 4, Name: "Jack Simon", JobTitle: "Senior Software Developer", HireDate: "2008-12-18T11:23:17.714Z" },
            { ID: 5, Name: "Celia Martinez", JobTitle: "CEO", HireDate: "2007-12-19T11:23:17.714Z" },
            { ID: 6, Name: "Erma Walsh", JobTitle: "CEO", HireDate: "2016-12-18T11:23:17.714Z" },
            { ID: 7, Name: "Debra Morton", JobTitle: "Associate Software Developer", HireDate: "2005-11-19T11:23:17.714Z" },
            { ID: 8, Name: "Erika Wells", JobTitle: "Software Development Team Lead", HireDate: "2005-10-14T11:23:17.714Z" },
            { ID: 9, Name: "Leslie Hansen", JobTitle: "Associate Software Developer", HireDate: "2013-10-10T11:23:17.714Z" },
            { ID: 10, Name: "Eduardo Ramirez", JobTitle: "Manager", HireDate: "2011-11-28T11:23:17.714Z" }
        ];
    }));

    it("Should be able to select row through primaryKey and index", async(() => {
        const fix = TestBed.createComponent(GridWithPrimaryKeyComponent);
        fix.detectChanges();
        const grid = fix.componentInstance.gridSelection1;
        const gridElement: HTMLElement = fix.nativeElement.querySelector(".igx-grid");

        expect(grid.primaryKey).toBeTruthy();
        expect(grid.rowList.length).toEqual(10, "All 10 rows should initialized");
        expect(grid.getRowByKey(2).rowData["Name"]).toMatch("Gilberto Todd");
        expect(grid.getRowByIndex(1).rowData["Name"]).toMatch("Gilberto Todd");
    }));

    it("Should be able to update a cell in a row through primaryKey", async(() => {
        const fix = TestBed.createComponent(GridWithPrimaryKeyComponent);
        fix.detectChanges();
        const grid = fix.componentInstance.gridSelection1;
        const gridElement: HTMLElement = fix.nativeElement.querySelector(".igx-grid");
        expect(grid.primaryKey).toBeTruthy();
        expect(grid.rowList.length).toEqual(10, "All 10 rows should initialized");
        expect(grid.getRowByKey(2).rowData["JobTitle"]).toMatch("Director");
        grid.updateCell("Vice President", 2, "JobTitle");
        fix.whenStable().then(() => {
            fix.detectChanges();
            expect(grid.getRowByKey(2).rowData["JobTitle"]).toMatch("Vice President");
        });
    }));

    it("Should be able to update row through primaryKey", async(() => {
        const fix = TestBed.createComponent(GridWithPrimaryKeyComponent);
        fix.detectChanges();
        const grid = fix.componentInstance.gridSelection1;
        const gridElement: HTMLElement = fix.nativeElement.querySelector(".igx-grid");
        spyOn(grid.cdr, "markForCheck").and.callThrough();
        expect(grid.primaryKey).toBeTruthy();
        expect(grid.rowList.length).toEqual(10, "All 10 rows should initialized");
        expect(grid.getRowByKey(2).rowData["JobTitle"]).toMatch("Director");
        grid.updateRow({ ID: 2, Name: "Gilberto Todd", JobTitle: "Vice President" }, 2);
        expect(grid.cdr.markForCheck).toHaveBeenCalledTimes(1);
        fix.whenStable().then(() => {
            fix.detectChanges();
            expect(grid.getRowByIndex(1).rowData["JobTitle"]).toMatch("Vice President");
            expect(grid.getRowByKey(2).rowData["JobTitle"]).toMatch("Vice President");
        });
    }));

    it("Should be able to delete a row through primaryKey", async(() => {
        const fix = TestBed.createComponent(GridWithPrimaryKeyComponent);
        fix.detectChanges();
        const grid = fix.componentInstance.gridSelection1;
        const gridElement: HTMLElement = fix.nativeElement.querySelector(".igx-grid");
        expect(grid.primaryKey).toBeTruthy();
        expect(grid.rowList.length).toEqual(10, "All 10 rows should initialized");
        expect(grid.getRowByKey(2)).toBeDefined();
        grid.deleteRow(2);
        fix.whenStable().then(() => {
            fix.detectChanges();
            expect(grid.getRowByKey(2)).toBeUndefined();
            expect(grid.getRowByIndex(2)).toBeDefined();
        });
    }));

    it("Should handle update by not overwriting the value in the data column specified as primaryKey", async(() => {
        const fix = TestBed.createComponent(GridWithPrimaryKeyComponent);
        fix.detectChanges();
        const grid = fix.componentInstance.gridSelection1;
        const gridElement: HTMLElement = fix.nativeElement.querySelector(".igx-grid");
        expect(grid.primaryKey).toBeTruthy();
        expect(grid.rowList.length).toEqual(10, "All 10 rows should initialized");
        expect(grid.getRowByKey(2)).toBeDefined();
        grid.updateRow({ ID: 7, Name: "Gilberto Todd", JobTitle: "Vice President" }, 2);
        fix.whenStable().then(() => {
            fix.detectChanges();
            expect(grid.getRowByKey(2)).toBeDefined();
            expect(grid.getRowByIndex(1)).toBeDefined();
            expect(grid.getRowByIndex(1).rowData[grid.primaryKey]).toEqual(2);
        });
    }));

    it("Should handle keydown events on cells properly even when primaryKey is specified", async(() => {
        const fix = TestBed.createComponent(GridWithPrimaryKeyComponent);
        fix.detectChanges();
        const grid = fix.componentInstance.gridSelection1;
        const gridElement: HTMLElement = fix.nativeElement.querySelector(".igx-grid");
        expect(grid.primaryKey).toBeTruthy();
        expect(grid.rowList.length).toEqual(10, "All 10 rows should initialized");
        const targetCell = grid.getCellByColumn(2, "Name");
        const targetCellElement: HTMLElement = grid.getCellByColumn(2, "Name").nativeElement;
        spyOn(grid.getCellByColumn(2, "Name"), "onFocus").and.callThrough();
        expect(grid.getCellByColumn(2, "Name").focused).toEqual(false);
        targetCellElement.focus();
        spyOn(targetCell.gridAPI, "get_cell_by_visible_index").and.callThrough();
        fix.whenStable().then(() => {
            fix.detectChanges();
            expect(targetCell.focused).toEqual(true);
            const targetCellDebugElement = fix.debugElement.query(By.css(".igx-grid__td--selected"));
            // targetCellDebugElement.triggerEventHandler("keydown.arrowdown", { preventDefault: () => {}});
            targetCellElement.dispatchEvent(new KeyboardEvent("keydown", {
                key: "arrowdown",
                code: "40"
            }));
            // targetCellElement.dispatchEvent(new Event("blur"));
            return fix.whenStable();
        }).then(() => {
            fix.detectChanges();
            expect(targetCell.gridAPI.get_cell_by_visible_index).toHaveBeenCalledTimes(1);
            expect(grid.getCellByColumn(3, "Name").focused).toEqual(true);
            expect(targetCell.focused).toEqual(false);
            expect(grid.selectedCells.length).toEqual(1);
            expect(grid.selectedCells[0].row.rowData[grid.primaryKey]).toEqual(3);
        });
    }));

    it("Should persist through paging", async(() => {
        const fix = TestBed.createComponent(GridWithPagingAndSelectionComponent);
        fix.detectChanges();
        const grid = fix.componentInstance.gridSelection2;
        const gridElement: HTMLElement = fix.nativeElement.querySelector(".igx-grid");
        const nextBtn: HTMLElement = fix.nativeElement.querySelector(".nextPageBtn");
        const prevBtn: HTMLElement = fix.nativeElement.querySelector(".prevPageBtn");
        expect(grid.rowList.length).toEqual(50, "All 50 rows should initialized");
        const selectedRow = grid.getRowByIndex(5);
        expect(selectedRow).toBeDefined();
        const checkboxElement: HTMLElement = selectedRow.nativeElement.querySelector(".igx-checkbox__input");
        // query(By.css(".igx-checkbox__input"))
        expect(selectedRow.isSelected).toBeFalsy();
        checkboxElement.click();
        fix.whenStable().then(() => {
            fix.detectChanges();
            expect(selectedRow.isSelected).toBeTruthy();
            // expect(selectedRow.nativeElement.class).toContain("igx-grid__tr--selected");
            nextBtn.click();
            return fix.whenStable();
        }).then(() => {
            fix.detectChanges();
            expect(selectedRow.isSelected).toBeFalsy();
            prevBtn.click();
            return fix.whenStable();
        }).then(() => {
            fix.detectChanges();
            expect(selectedRow.isSelected).toBeTruthy();
        });
    }));

<<<<<<< HEAD
=======
    it("Should persist through paging - multiple", async(() => {
        const fix = TestBed.createComponent(GridWithPagingAndSelectionComponent);
        fix.detectChanges();
        const grid = fix.componentInstance.gridSelection2;
        const gridElement: HTMLElement = fix.nativeElement.querySelector(".igx-grid");
        const nextBtn: HTMLElement = fix.nativeElement.querySelector(".nextPageBtn");
        const prevBtn: HTMLElement = fix.nativeElement.querySelector(".prevPageBtn");
        expect(grid.rowList.length).toEqual(50, "All 50 rows should initialized");
        const firstRow = grid.getRowByIndex(0);
        const middleRow = grid.getRowByIndex(4);
        const lastRow = grid.getRowByIndex(9);
        expect(firstRow).toBeDefined();
        expect(middleRow).toBeDefined();
        expect(lastRow).toBeDefined();
        const checkboxElement1: HTMLElement = firstRow.nativeElement.querySelector(".igx-checkbox__input");
        const checkboxElement2: HTMLElement = middleRow.nativeElement.querySelector(".igx-checkbox__input");
        const checkboxElement3: HTMLElement = lastRow.nativeElement.querySelector(".igx-checkbox__input");
        // query(By.css(".igx-checkbox__input"))
        expect(firstRow.isSelected).toBeFalsy();
        expect(middleRow.isSelected).toBeFalsy();
        expect(lastRow.isSelected).toBeFalsy();
        checkboxElement1.click();
        checkboxElement2.click();
        checkboxElement3.click();
        fix.whenStable().then(() => {
            fix.detectChanges();
            expect(firstRow.isSelected).toBeTruthy();
            expect(middleRow.isSelected).toBeTruthy();
            expect(lastRow.isSelected).toBeTruthy();
            // expect(selectedRow.nativeElement.class).toContain("igx-grid__tr--selected");
            nextBtn.click();
            return fix.whenStable();
        }).then(() => {
            fix.detectChanges();
            expect(firstRow.isSelected).toBeFalsy();
            expect(middleRow.isSelected).toBeFalsy();
            expect(lastRow.isSelected).toBeFalsy();
            prevBtn.click();
            return fix.whenStable();
        }).then(() => {
            fix.detectChanges();
            expect(firstRow.isSelected).toBeTruthy();
            expect(middleRow.isSelected).toBeTruthy();
            expect(lastRow.isSelected).toBeTruthy();
        });
    }));

>>>>>>> 5e1a699d
    it("Should persist through paging - multiple selection", async(() => {
        const fix = TestBed.createComponent(GridWithPagingAndSelectionComponent);
        fix.detectChanges();
        const grid = fix.componentInstance.gridSelection2;
        const gridElement: HTMLElement = fix.nativeElement.querySelector(".igx-grid");
        const nextBtn: HTMLElement = fix.nativeElement.querySelector(".nextPageBtn");
        const prevBtn: HTMLElement = fix.nativeElement.querySelector(".prevPageBtn");
        expect(grid.rowList.length).toEqual(50, "All 50 rows should initialized");
        const selectedRow1 = grid.getRowByIndex(5);
        const selectedRow2 = grid.getRowByIndex(3);
        const selectedRow3 = grid.getRowByIndex(0);
        expect(selectedRow1).toBeDefined();
        expect(selectedRow2).toBeDefined();
        expect(selectedRow3).toBeDefined();
        const checkboxElement1: HTMLElement = selectedRow1.nativeElement.querySelector(".igx-checkbox__input");
        const checkboxElement2: HTMLElement = selectedRow2.nativeElement.querySelector(".igx-checkbox__input");
        const checkboxElement3: HTMLElement = selectedRow3.nativeElement.querySelector(".igx-checkbox__input");
        // query(By.css(".igx-checkbox__input"))
        expect(selectedRow1.isSelected).toBeFalsy();
        expect(selectedRow2.isSelected).toBeFalsy();
        expect(selectedRow3.isSelected).toBeFalsy();
        checkboxElement1.click();
        checkboxElement2.click();
        checkboxElement3.click();
        fix.whenStable().then(() => {
            fix.detectChanges();
            expect(selectedRow1.isSelected).toBeTruthy();
            expect(selectedRow2.isSelected).toBeTruthy();
            expect(selectedRow3.isSelected).toBeTruthy();
            // expect(selectedRow.nativeElement.class).toContain("igx-grid__tr--selected");
            nextBtn.click();
            return fix.whenStable();
        }).then(() => {
            fix.detectChanges();
            expect(selectedRow1.isSelected).toBeFalsy();
            expect(selectedRow2.isSelected).toBeFalsy();
            expect(selectedRow3.isSelected).toBeFalsy();
            prevBtn.click();
            return fix.whenStable();
        }).then(() => {
            fix.detectChanges();
            expect(selectedRow1.isSelected).toBeTruthy();
            expect(selectedRow2.isSelected).toBeTruthy();
            expect(selectedRow3.isSelected).toBeTruthy();
        });
    }));

    xit("Should persist through scrolling", async(() => {
        let selectedCell;
        const fix = TestBed.createComponent(GridWithSelectionComponent);
        fix.detectChanges();
        const grid = fix.componentInstance.gridSelection3;
        const gridElement: HTMLElement = fix.nativeElement.querySelector(".igx-grid");
        const nextBtn: HTMLElement = fix.nativeElement.querySelector(".nextPageBtn");
        const prevBtn: HTMLElement = fix.nativeElement.querySelector(".prevPageBtn");
        expect(grid.rowList.length).toBeLessThan(500, "Not all 500 rows should be in the viewport");
        const selectedRow = grid.getRowByIndex(0);
        expect(selectedRow).toBeDefined();
        const checkboxElement: HTMLElement = selectedRow.nativeElement.querySelector(".igx-checkbox__input");
        // query(By.css(".igx-checkbox__input"))
        expect(selectedRow.isSelected).toBeFalsy();
        checkboxElement.click();
        fix.whenStable().then(() => {
            fix.detectChanges();
            expect(selectedRow.isSelected).toBeTruthy();
            selectedCell = grid.getCellByColumn("2_0", "Column2");
            // tslint:disable-next-line:no-debugger
            debugger;
            // expect(selectedRow.nativeElement.class).toContain("igx-grid__tr--selected");
            return fix.whenStable();
        }).then(() => {
            fix.detectChanges();
            selectedCell.nativeElement.dispatchEvent(new KeyboardEvent("keydown", {
                key: "arrowdown",
                code: "40"
            }));
            // tslint:disable-next-line:no-debugger
            debugger;
            return fix.whenStable();
        }).then(() => {
            fix.detectChanges();
            // tslint:disable-next-line:no-debugger
            debugger;
            expect(grid.getRowByIndex(0).isSelected).toBeFalsy();
            selectedCell.nativeElement.dispatchEvent(new KeyboardEvent("keydown", {
                key: "arrowup",
                code: "38"
            }));
            return fix.whenStable();
        }).then(() => {
            fix.detectChanges();
            expect(selectedRow.isSelected).toBeTruthy();
        });
    }));

    it("Header checkbox should select/deselect all rows", async(() => {
        const fix = TestBed.createComponent(GridWithPagingAndSelectionComponent);
        fix.detectChanges();
        const grid = fix.componentInstance.gridSelection2;
        const gridElement: HTMLElement = fix.nativeElement.querySelector(".igx-grid");
        expect(grid.rowList.length).toEqual(50, "All 50 rows should initialized");
        const headerRow: HTMLElement = fix.nativeElement.querySelector(".igx-grid__thead");
        const firstRow = grid.getRowByIndex(0);
        const middleRow = grid.getRowByIndex(25);
        const lastRow = grid.getRowByIndex(49);
        expect(headerRow).toBeDefined();
        expect(firstRow).toBeDefined();
        expect(middleRow).toBeDefined();
        expect(lastRow).toBeDefined();
        const headerCheckboxElement: HTMLElement = headerRow.querySelector(".igx-checkbox__input");
        expect(firstRow.isSelected).toBeFalsy();
        expect(middleRow.isSelected).toBeFalsy();
        expect(lastRow.isSelected).toBeFalsy();
        headerCheckboxElement.click();
        fix.whenStable().then(() => {
            fix.detectChanges();
            expect(firstRow.isSelected).toBeTruthy();
            expect(middleRow.isSelected).toBeTruthy();
            expect(lastRow.isSelected).toBeTruthy();
            headerCheckboxElement.click();
        }).then(() => {
            fix.detectChanges();
            expect(firstRow.isSelected).toBeFalsy();
            expect(middleRow.isSelected).toBeFalsy();
            expect(lastRow.isSelected).toBeFalsy();
        });
    }));

<<<<<<< HEAD
    fit("Should have checkbox on each row if rowSelectable is true", async(() => {
        const fix = TestBed.createComponent(GridWithScrollsComponent);
        fix.detectChanges();
        const grid = fix.componentInstance.gridSelection4;
        for (const row of grid.rowList.toArray()) {
            const checkBoxElement = row.nativeElement.querySelector("div.igx-grid__cbx-selection");
            expect(checkBoxElement).toBeDefined();

            const checkboxInputElement = checkBoxElement.querySelector(".igx-checkbox__input");
            expect(checkboxInputElement).toBeDefined();
        }

        const horScroll = grid.parentVirtDir.getHorizontalScroll();
        horScroll.scrollLeft = 1000;
        fix.whenStable().then(() => {
            for (const row of grid.rowList.toArray()) {
                const checkBoxElement = row.nativeElement.querySelector("div.igx-grid__cbx-selection");
                expect(checkBoxElement).toBeDefined();

                const checkboxInputElement = checkBoxElement.querySelector(".igx-checkbox__input");
                expect(checkboxInputElement).toBeDefined();

                const firstCellElement = row.cells.toArray()[0].nativeElement;
                expect(firstCellElement).toBeUndefined();
            }
=======
    it("Checkbox should select/deselect row", async(() => {
        const fix = TestBed.createComponent(GridWithPagingAndSelectionComponent);
        fix.detectChanges();
        const grid = fix.componentInstance.gridSelection2;
        expect(grid.rowList.length).toEqual(50, "All 50 rows should initialized");
        const firstRow = grid.getRowByIndex(0);
        const secondRow = grid.getRowByIndex(1);
        expect(firstRow).toBeDefined();
        expect(secondRow).toBeDefined();
        const targetCheckbox: HTMLElement = firstRow.nativeElement.querySelector(".igx-checkbox__input");
        expect(firstRow.isSelected).toBeFalsy();
        expect(secondRow.isSelected).toBeFalsy();
        targetCheckbox.click();
        fix.whenStable().then(() => {
            fix.detectChanges();
            expect(firstRow.isSelected).toBeTruthy();
            expect(secondRow.isSelected).toBeFalsy();
            targetCheckbox.click();
        }).then(() => {
            fix.detectChanges();
            expect(firstRow.isSelected).toBeFalsy();
            expect(secondRow.isSelected).toBeFalsy();
        });
    }));

    // API Methods

    it("Should be able to select/deselect rows programatically", async(() => {
        const fix = TestBed.createComponent(GridWithSelectionComponent);
        fix.detectChanges();
        const grid = fix.componentInstance.gridSelection3;
        let rowsCollection = [];
        const firstRow = grid.getRowByKey("0_0");
        const secondRow = grid.getRowByKey("0_1");
        const thirdRow = grid.getRowByKey("0_2");
        rowsCollection = grid.selectedRows();
        expect(rowsCollection).toBeUndefined();
        expect(firstRow.isSelected).toBeFalsy();
        expect(secondRow.isSelected).toBeFalsy();
        expect(thirdRow.isSelected).toBeFalsy();
        grid.selectRows(["0_0", "0_1", "0_2"], false);
        fix.whenStable().then(() => {
            fix.detectChanges();
            expect(firstRow.isSelected).toBeTruthy();
            expect(secondRow.isSelected).toBeTruthy();
            expect(thirdRow.isSelected).toBeTruthy();
            rowsCollection = grid.selectedRows();
            expect(rowsCollection.length).toEqual(3);
            grid.deselectRows(["0_0", "0_1", "0_2"]);
            return fix.whenStable();
        }).then(() => {
            fix.detectChanges();
            expect(firstRow.isSelected).toBeFalsy();
            expect(secondRow.isSelected).toBeFalsy();
            expect(thirdRow.isSelected).toBeFalsy();
            rowsCollection = grid.selectedRows();
            expect(rowsCollection.length).toEqual(0);
        });
    }));

    it("Should be able to select/deselect ALL rows programatically", async(() => {
        const fix = TestBed.createComponent(GridWithSelectionComponent);
        fix.detectChanges();
        const grid = fix.componentInstance.gridSelection3;
        let rowsCollection = [];
        const firstRow = grid.getRowByKey("0_0");
        rowsCollection = grid.selectedRows();
        expect(rowsCollection).toBeUndefined();
        expect(firstRow.isSelected).toBeFalsy();
        grid.selectAllRows();
        fix.whenStable().then(() => {
            fix.detectChanges();
            expect(firstRow.isSelected).toBeTruthy();
            rowsCollection = grid.selectedRows();
            expect(rowsCollection.length).toEqual(500);
            grid.deselectAllRows();
            return fix.whenStable();
        }).then(() => {
            fix.detectChanges();
            expect(firstRow.isSelected).toBeFalsy();
            rowsCollection = grid.selectedRows();
            expect(rowsCollection.length).toEqual(0);
        });
    }));

    it("Filtering and row selection", async(() => {
        const fix = TestBed.createComponent(GridWithSelectionFilteringComponent);
        fix.detectChanges();
        const grid = fix.componentInstance.gridSelection4;
        const headerRow: HTMLElement = fix.nativeElement.querySelector(".igx-grid__thead");
        const headerCheckbox: HTMLInputElement = headerRow.querySelector(".igx-checkbox__input");

        const secondRow = grid.getRowByIndex(1);
        expect(secondRow).toBeDefined();
        const targetCheckbox: HTMLElement = secondRow.nativeElement.querySelector(".igx-checkbox__input");
        expect(secondRow.isSelected).toBeFalsy();

        let rowsCollection = [];

        rowsCollection = grid.selectedRows();
        expect(rowsCollection).toBeUndefined();

        grid.filter("ProductName", "Ignite", STRING_FILTERS.contains, true);
        fix.detectChanges();
        expect(headerCheckbox.checked).toBeFalsy();
        expect(headerCheckbox.indeterminate).toBeFalsy();
        rowsCollection = grid.selectedRows();
        expect(rowsCollection).toBeUndefined();
        grid.clearFilter("ProductName");
        fix.detectChanges();

        targetCheckbox.click();
        fix.detectChanges();
        expect(secondRow.isSelected).toBeTruthy();
        expect(headerCheckbox.checked).toBeFalsy();
        expect(headerCheckbox.indeterminate).toBeTruthy();
        expect(secondRow.isSelected).toBeTruthy();

        grid.filter("ProductName", "Ignite", STRING_FILTERS.contains, true);
        fix.detectChanges();
        expect(headerCheckbox.checked).toBeFalsy();
        expect(headerCheckbox.indeterminate).toBeFalsy();

        headerCheckbox.click();
        fix.detectChanges();
        expect(headerCheckbox.checked).toBeTruthy();
        expect(headerCheckbox.indeterminate).toBeFalsy();

        grid.clearFilter("ProductName");
        fix.detectChanges();
        expect(headerCheckbox.checked).toBeFalsy();
        expect(headerCheckbox.indeterminate).toBeTruthy();
        expect(grid.getRowByIndex(0).isSelected).toBeTruthy();
        expect(grid.getRowByIndex(1).isSelected).toBeTruthy();
        expect(grid.getRowByIndex(2).isSelected).toBeTruthy();

        grid.filter("ProductName", "Ignite", STRING_FILTERS.contains, true);
        fix.detectChanges();
        expect(headerCheckbox.checked).toBeTruthy();
        expect(headerCheckbox.indeterminate).toBeFalsy();
        headerCheckbox.click();
        fix.detectChanges();
        expect(headerCheckbox.checked).toBeFalsy();
        expect(headerCheckbox.indeterminate).toBeFalsy();

        grid.clearFilter("ProductName");
        fix.detectChanges();
        expect(headerCheckbox.checked).toBeFalsy();
        expect(headerCheckbox.indeterminate).toBeTruthy();
        expect(grid.getRowByIndex(0).isSelected).toBeFalsy();
        expect(grid.getRowByIndex(1).isSelected).toBeTruthy();
        expect(grid.getRowByIndex(2).isSelected).toBeFalsy();

        grid.getRowByIndex(0).nativeElement.querySelector(".igx-checkbox__input").click();
        fix.detectChanges();
        expect(headerCheckbox.checked).toBeFalsy();
        expect(headerCheckbox.indeterminate).toBeTruthy();

        grid.filter("ProductName", "Ignite", STRING_FILTERS.contains, true);
        fix.detectChanges();
        expect(headerCheckbox.checked).toBeFalsy();
        expect(headerCheckbox.indeterminate).toBeTruthy();

        headerCheckbox.click();
        fix.detectChanges();
        headerCheckbox.click();
        fix.detectChanges();
        expect(headerCheckbox.checked).toBeFalsy();
        expect(headerCheckbox.indeterminate).toBeFalsy();

        grid.clearFilter("ProductName");
        fix.detectChanges();
        expect(grid.getRowByIndex(0).isSelected).toBeFalsy();
        expect(grid.getRowByIndex(1).isSelected).toBeTruthy();
    }));

    it("Clicking any other cell is not selecting the row", async(() => {
        const fix = TestBed.createComponent(GridWithPagingAndSelectionComponent);
        fix.detectChanges();
        const grid = fix.componentInstance.gridSelection2;
        expect(grid.rowList.length).toEqual(50, "All 50 rows should initialized");
        const firstRow = grid.getRowByIndex(0);
        const rv =  fix.debugElement.query(By.css(".igx-grid__td"));
        expect(firstRow).toBeDefined();
        expect(firstRow.isSelected).toBeFalsy();

        rv.nativeElement.dispatchEvent(new Event("focus"));

        fix.whenStable().then(() => {
            fix.detectChanges();
            rv.triggerEventHandler("click", {});
            return fix.whenStable();
        }).then(() => {
            fix.detectChanges();
            expect(firstRow.isSelected).toBeFalsy();
        });
    }));

    it("Clicking any other cell is not deselecting the row", async(() => {
        const fix = TestBed.createComponent(GridWithPagingAndSelectionComponent);
        fix.detectChanges();
        const grid = fix.componentInstance.gridSelection2;
        expect(grid.rowList.length).toEqual(50, "All 50 rows should initialized");
        const firstRow = grid.getRowByIndex(0);
        const rv =  fix.debugElement.query(By.css(".igx-grid__td"));
        expect(rv).toBeDefined();
        expect(firstRow).toBeDefined();
        const targetCheckbox: HTMLElement = firstRow.nativeElement.querySelector(".igx-checkbox__input");
        expect(firstRow.isSelected).toBeFalsy();
        targetCheckbox.click();
        fix.whenStable().then(() => {
            fix.detectChanges();
            expect(firstRow.isSelected).toBeTruthy();
            rv.nativeElement.dispatchEvent(new Event("focus"));
            rv.triggerEventHandler("click", {});
            return fix.whenStable();
        }).then(() => {
            fix.detectChanges();
            expect(firstRow.isSelected).toBeTruthy();
>>>>>>> 5e1a699d
        });
    }));
});

@Component({
    template: `
        <igx-grid #gridSelection1 [data]="data" [primaryKey]="'ID'">
            <igx-column field="ID"></igx-column>
            <igx-column field="Name"></igx-column>
            <igx-column field="JobTitle"></igx-column>
            <igx-column field="HireDate"></igx-column>
        </igx-grid>
    `
})
export class GridWithPrimaryKeyComponent {
    public data = data;

    @ViewChild("gridSelection1", { read: IgxGridComponent })
    public gridSelection1: IgxGridComponent;
}

@Component({
    template: `
        <igx-grid #gridSelection2 [data]="data" [primaryKey]="'ID'"
        [autoGenerate]="true" rowSelectable="true" [paging]="true" [perPage]="50">
        </igx-grid>
        <button class="prevPageBtn" (click)="ChangePage(-1)">Prev page</button>
        <button class="nextPageBtn" (click)="ChangePage(1)">Next page</button>
    `
})
export class GridWithPagingAndSelectionComponent implements OnInit {
    public data = [];

    @ViewChild("gridSelection2", { read: IgxGridComponent })
    public gridSelection2: IgxGridComponent;

    ngOnInit() {
        const bigData = [];
        for (let i = 0; i < 100; i++) {
            for (let j = 0; j < 5; j++) {
                bigData.push({
                    ID: i.toString() + "_" + j.toString(),
                    Column1: i * j,
                    Column2: i * j * Math.pow(10, i),
                    Column3: i * j * Math.pow(100, i)
                });
            }
        }
        this.data = bigData;
    }

    public ChangePage(val) {
        console.log("Changing page: ", val);
        switch (val) {
            case -1:
                this.gridSelection2.previousPage();
                break;
            case 1:
                this.gridSelection2.nextPage();
                break;
            default:
                this.gridSelection2.paginate(val);
                break;
        }
    }
}

@Component({
    template: `
        <igx-grid #gridSelection3 [data]="data" [primaryKey]="'ID'" [width]="'800px'" [height]="'600px'"
        [autoGenerate]="true" rowSelectable="true">
        </igx-grid>
    `
})
export class GridWithSelectionComponent implements OnInit {
    public data = [];

    @ViewChild("gridSelection3", { read: IgxGridComponent })
    public gridSelection3: IgxGridComponent;

    ngOnInit() {
        const bigData = [];
        for (let i = 0; i < 100; i++) {
            for (let j = 0; j < 5; j++) {
                bigData.push({
                    ID: i.toString() + "_" + j.toString(),
                    Column1: i * j,
                    Column2: i * j * Math.pow(10, i),
                    Column3: i * j * Math.pow(100, i)
                });
            }
        }
        this.data = bigData;
    }
}

@Component({
<<<<<<< HEAD
    template: `
            <igx-grid #gridSelection3
            [data]="data"
            [primaryKey]="'ID'"
            [width]="'800px'"
            [height]="'600px'"
            [autoGenerate]="true"
            rowSelectable="true"
        >
        </igx-grid>
    `
})
export class GridWithScrollsComponent implements OnInit {
    public data = [];

    @ViewChild(IgxGridComponent, { read: IgxGridComponent })
    public gridSelection4: IgxGridComponent;

    ngOnInit() {
        this.data = this.getData();
    }

    public getData(rows: number = 100, cols: number = 100): any[] {
        const bigData = [];
        for (let i = 0; i < rows; i++) {
            const row = {};
            row["ID"] = i.toString();
            for (let j = 1; j < cols; j++) {
                row["Column " + j] = i * j;
            }

            bigData.push(row);
        }
        return bigData;
    }
=======
    template: `<igx-grid #gridSelection4 [data]="data" height="500px" [rowSelectable]="true">
        <igx-column [field]="'ID'" [header]="'ID'"></igx-column>
        <igx-column [field]="'ProductName'" [filterable]="true" dataType="string"></igx-column>
        <igx-column [field]="'Downloads'" [filterable]="true" dataType="number"></igx-column>
        <igx-column [field]="'Released'" [filterable]="true" dataType="boolean"></igx-column>
        <igx-column [field]="'ReleaseDate'" [header]="'ReleaseDate'"
            [filterable]="true" dataType="date">
        </igx-column>
    </igx-grid>`
})
export class GridWithSelectionFilteringComponent {

    public timeGenerator: Calendar = new Calendar();
    public today: Date = new Date(new Date().getFullYear(), new Date().getMonth(), new Date().getDate(), 0, 0, 0);

    @ViewChild("gridSelection4", { read: IgxGridComponent })
    public gridSelection4: IgxGridComponent;

    public data = [
        {
            Downloads: 254,
            ID: 1,
            ProductName: "Ignite UI for JavaScript",
            ReleaseDate: this.timeGenerator.timedelta(this.today, "day", 15),
            Released: false
        },
        {
            Downloads: 127,
            ID: 2,
            ProductName: "NetAdvantage",
            ReleaseDate: this.timeGenerator.timedelta(this.today, "month", -1),
            Released: true
        },
        {
            Downloads: 20,
            ID: 3,
            ProductName: "Ignite UI for Angular",
            ReleaseDate: null,
            Released: null
        },
        {
            Downloads: null,
            ID: 4,
            ProductName: null,
            ReleaseDate: this.timeGenerator.timedelta(this.today, "day", -1),
            Released: true
        },
        {
            Downloads: 100,
            ID: 5,
            ProductName: "",
            ReleaseDate: undefined,
            Released: ""
        },
        {
            Downloads: 702,
            ID: 6,
            ProductName: "Some other item with Script",
            ReleaseDate: this.timeGenerator.timedelta(this.today, "day", 1),
            Released: null
        },
        {
            Downloads: 0,
            ID: 7,
            ProductName: null,
            ReleaseDate: this.timeGenerator.timedelta(this.today, "month", 1),
            Released: true
        },
        {
            Downloads: 1000,
            ID: 8,
            ProductName: null,
            ReleaseDate: this.today,
            Released: false
        }
    ];

    @ViewChild(IgxGridComponent) public grid: IgxGridComponent;
>>>>>>> 5e1a699d
}<|MERGE_RESOLUTION|>--- conflicted
+++ resolved
@@ -9,7 +9,6 @@
 import { IgxGridCellComponent } from "./cell.component";
 import { IgxGridComponent } from "./grid.component";
 import { IgxGridModule } from "./index";
-import { IgxGridRowComponent } from "./row.component";
 
 const selectedCellClass = ".igx-grid__td--selected";
 let data = [
@@ -34,11 +33,7 @@
                 GridWithPrimaryKeyComponent,
                 GridWithPagingAndSelectionComponent,
                 GridWithSelectionComponent,
-<<<<<<< HEAD
-                GridWithScrollsComponent
-=======
                 GridWithSelectionFilteringComponent
->>>>>>> 5e1a699d
             ],
             imports: [
                 BrowserAnimationsModule,
@@ -203,8 +198,6 @@
         });
     }));
 
-<<<<<<< HEAD
-=======
     it("Should persist through paging - multiple", async(() => {
         const fix = TestBed.createComponent(GridWithPagingAndSelectionComponent);
         fix.detectChanges();
@@ -252,7 +245,6 @@
         });
     }));
 
->>>>>>> 5e1a699d
     it("Should persist through paging - multiple selection", async(() => {
         const fix = TestBed.createComponent(GridWithPagingAndSelectionComponent);
         fix.detectChanges();
@@ -381,33 +373,6 @@
         });
     }));
 
-<<<<<<< HEAD
-    fit("Should have checkbox on each row if rowSelectable is true", async(() => {
-        const fix = TestBed.createComponent(GridWithScrollsComponent);
-        fix.detectChanges();
-        const grid = fix.componentInstance.gridSelection4;
-        for (const row of grid.rowList.toArray()) {
-            const checkBoxElement = row.nativeElement.querySelector("div.igx-grid__cbx-selection");
-            expect(checkBoxElement).toBeDefined();
-
-            const checkboxInputElement = checkBoxElement.querySelector(".igx-checkbox__input");
-            expect(checkboxInputElement).toBeDefined();
-        }
-
-        const horScroll = grid.parentVirtDir.getHorizontalScroll();
-        horScroll.scrollLeft = 1000;
-        fix.whenStable().then(() => {
-            for (const row of grid.rowList.toArray()) {
-                const checkBoxElement = row.nativeElement.querySelector("div.igx-grid__cbx-selection");
-                expect(checkBoxElement).toBeDefined();
-
-                const checkboxInputElement = checkBoxElement.querySelector(".igx-checkbox__input");
-                expect(checkboxInputElement).toBeDefined();
-
-                const firstCellElement = row.cells.toArray()[0].nativeElement;
-                expect(firstCellElement).toBeUndefined();
-            }
-=======
     it("Checkbox should select/deselect row", async(() => {
         const fix = TestBed.createComponent(GridWithPagingAndSelectionComponent);
         fix.detectChanges();
@@ -430,6 +395,34 @@
             fix.detectChanges();
             expect(firstRow.isSelected).toBeFalsy();
             expect(secondRow.isSelected).toBeFalsy();
+        });
+    }));
+
+    fit("Should have checkbox on each row if rowSelectable is true", async(() => {
+        const fix = TestBed.createComponent(GridWithScrollsComponent);
+        fix.detectChanges();
+        const grid = fix.componentInstance.gridSelection5;
+        for (const row of grid.rowList.toArray()) {
+            const checkBoxElement = row.nativeElement.querySelector("div.igx-grid__cbx-selection");
+            expect(checkBoxElement).toBeDefined();
+
+            const checkboxInputElement = checkBoxElement.querySelector(".igx-checkbox__input");
+            expect(checkboxInputElement).toBeDefined();
+        }
+
+        const horScroll = grid.parentVirtDir.getHorizontalScroll();
+        horScroll.scrollLeft = 1000;
+        fix.whenStable().then(() => {
+            for (const row of grid.rowList.toArray()) {
+                const checkBoxElement = row.nativeElement.querySelector("div.igx-grid__cbx-selection");
+                expect(checkBoxElement).toBeDefined();
+
+                const checkboxInputElement = checkBoxElement.querySelector(".igx-checkbox__input");
+                expect(checkboxInputElement).toBeDefined();
+
+                const firstCellElement = row.cells.toArray()[0].nativeElement;
+                expect(firstCellElement).toBeUndefined();
+            }
         });
     }));
 
@@ -627,7 +620,6 @@
         }).then(() => {
             fix.detectChanges();
             expect(firstRow.isSelected).toBeTruthy();
->>>>>>> 5e1a699d
         });
     }));
 });
@@ -725,43 +717,6 @@
 }
 
 @Component({
-<<<<<<< HEAD
-    template: `
-            <igx-grid #gridSelection3
-            [data]="data"
-            [primaryKey]="'ID'"
-            [width]="'800px'"
-            [height]="'600px'"
-            [autoGenerate]="true"
-            rowSelectable="true"
-        >
-        </igx-grid>
-    `
-})
-export class GridWithScrollsComponent implements OnInit {
-    public data = [];
-
-    @ViewChild(IgxGridComponent, { read: IgxGridComponent })
-    public gridSelection4: IgxGridComponent;
-
-    ngOnInit() {
-        this.data = this.getData();
-    }
-
-    public getData(rows: number = 100, cols: number = 100): any[] {
-        const bigData = [];
-        for (let i = 0; i < rows; i++) {
-            const row = {};
-            row["ID"] = i.toString();
-            for (let j = 1; j < cols; j++) {
-                row["Column " + j] = i * j;
-            }
-
-            bigData.push(row);
-        }
-        return bigData;
-    }
-=======
     template: `<igx-grid #gridSelection4 [data]="data" height="500px" [rowSelectable]="true">
         <igx-column [field]="'ID'" [header]="'ID'"></igx-column>
         <igx-column [field]="'ProductName'" [filterable]="true" dataType="string"></igx-column>
@@ -840,5 +795,42 @@
     ];
 
     @ViewChild(IgxGridComponent) public grid: IgxGridComponent;
->>>>>>> 5e1a699d
+}
+
+@Component({
+    template: `
+            <igx-grid #gridSelection3
+            [data]="data"
+            [primaryKey]="'ID'"
+            [width]="'800px'"
+            [height]="'600px'"
+            [autoGenerate]="true"
+            rowSelectable="true"
+        >
+        </igx-grid>
+    `
+})
+export class GridWithScrollsComponent implements OnInit {
+    public data = [];
+
+    @ViewChild(IgxGridComponent, { read: IgxGridComponent })
+    public gridSelection5: IgxGridComponent;
+
+    ngOnInit() {
+        this.data = this.getData();
+    }
+
+    public getData(rows: number = 100, cols: number = 100): any[] {
+        const bigData = [];
+        for (let i = 0; i < rows; i++) {
+            const row = {};
+            row["ID"] = i.toString();
+            for (let j = 1; j < cols; j++) {
+                row["Column " + j] = i * j;
+            }
+
+            bigData.push(row);
+        }
+        return bigData;
+    }
 }