<ng-template #defaultPager let-api>
        <button [disabled]="api.isFirstPage" (click)="api.paginate(0)" igxButton="icon" igxRipple igxRippleCentered="true">
            <igx-icon fontSet="material" name="first_page"></igx-icon>
        </button>
        <button [disabled]="api.isFirstPage" (click)="api.previousPage()" igxButton="icon" igxRipple igxRippleCentered="true">
            <igx-icon fontSet="material" name="chevron_left"></igx-icon>
        </button>
        <span>{{ api.page + 1 }} of {{ api.totalPages }}</span>
        <button [disabled]="api.isLastPage" (click)="api.nextPage()" igxRipple igxRippleCentered="true" igxButton="icon">
            <igx-icon fontSet="material" name="chevron_right"></igx-icon>
        </button>
        <button [disabled]="api.isLastPage" (click)="api.paginate(api.totalPages - 1)" igxButton="icon" igxRipple igxRippleCentered="true">
            <igx-icon fontSet="material" name="last_page"></igx-icon>
        </button>
        <select style="margin-left: 1rem;" (change)="api.perPage = $event.target.value">
            <option [value]="val" [selected]="api.perPage == val" *ngFor="let val of [5, 10, 15, 25, 50, 100, 500]">{{ val }}</option>
        </select>
</ng-template>

<div class="igx-grid__thead" role="rowgroup" [style.width.px]='calcWidth' #theadRow>
    <div class="igx-grid__tr" role="row" style="width: calc(100% - 18px)">
        <ng-container *ngIf="pinnedColumns.length > 0">
            <igx-grid-header [gridID]="id" *ngFor="let col of pinnedColumns" [column]="col" [style.min-width.px]="col.width"></igx-grid-header>
        </ng-container>
        <ng-template igxFor let-col [igxForOf]="unpinnedColumns" [igxForScrollOrientation]="'horizontal'" [igxForScrollContainer]="parentVirtDir"
            [igxForContainerSize]='unpinnedWidth' #headerContainer>
            <igx-grid-header [gridID]="id" [column]="col" [style.min-width.px]="col.width"></igx-grid-header>
        </ng-template>
    </div>
</div>

<div class="igx-grid__tbody" role="rowgroup" [style.height.px]='calcHeight' [style.width.px]='calcWidth'>
    <ng-template igxFor let-rowData [igxForOf]="data | gridFiltering:filteringExpressions:filteringLogic:id:pipeTrigger
                            | gridSort:sortingExpressions:id:pipeTrigger
                            | gridPaging:page:perPage:id:pipeTrigger" let-rowIndex="index" [igxForScrollOrientation]="'vertical'"
<<<<<<< HEAD
        [igxForContainerSize]='calcHeight' [igxForItemSize]="rowHeight" #verticalScrollContainer [igxForRemote]='remoteVirtualization' (onChunkPreload)="dataLoading($event)">
        <igx-grid-row [gridID]="id" [index]="rowIndex" [rowData]="rowData">
=======
        [igxForContainerSize]='calcHeight' [igxForItemSize]="rowHeight" #verticalScrollContainer>
        <igx-grid-row [gridID]="id" [index]="rowIndex" [rowData]="rowData" [primaryValue]="rowData[primaryKey] || null">
>>>>>>> 09391d9c
        </igx-grid-row>
    </ng-template>
</div>


<div class="igx-grid__tfoot" role="rowgroup" [style.width.px]='calcWidth' #tfoot>
    <div *ngIf="hasSummarizedColumns" class="igx-grid__tr" [style.height.px]="tfootHeight" role="row">
        <ng-container *ngIf="pinnedColumns.length > 0">
            <igx-grid-summary [gridID]="id" *ngFor="let col of pinnedColumns"  [column]="col" [style.min-width.px]="col.width"></igx-grid-summary>
        </ng-container>
        <ng-template igxFor let-col [igxForOf]="unpinnedColumns" [igxForScrollOrientation]="'horizontal'" [igxForScrollContainer]="parentVirtDir" [igxForContainerSize]='unpinnedWidth' #summaryContainer>
            <igx-grid-summary [gridID]="id" [column]="col" [style.min-width.px]="col.width"></igx-grid-summary>
        </ng-template>
    </div>
</div>

<div class="igx-grid__scroll" [style.height]="'18px'" #scr>
    <div class="igx-grid__scroll-start" [style.width.px]='pinnedWidth' [hidden]="pinnedWidth === 0"></div>
    <div class="igx-grid__scroll-main" [style.width.px]='unpinnedWidth'>
        <ng-template igxFor [igxForOf]='[]' #scrollContainer>
        </ng-template>
    </div>
</div>

<div class="igx-paginator igx-grid-paginator" *ngIf="paging" #paginator>
    <ng-container *ngTemplateOutlet="paginationTemplate ? paginationTemplate : defaultPager; context: { $implicit: this }">
    </ng-container>
</div><|MERGE_RESOLUTION|>--- conflicted
+++ resolved
@@ -33,13 +33,8 @@
     <ng-template igxFor let-rowData [igxForOf]="data | gridFiltering:filteringExpressions:filteringLogic:id:pipeTrigger
                             | gridSort:sortingExpressions:id:pipeTrigger
                             | gridPaging:page:perPage:id:pipeTrigger" let-rowIndex="index" [igxForScrollOrientation]="'vertical'"
-<<<<<<< HEAD
-        [igxForContainerSize]='calcHeight' [igxForItemSize]="rowHeight" #verticalScrollContainer [igxForRemote]='remoteVirtualization' (onChunkPreload)="dataLoading($event)">
-        <igx-grid-row [gridID]="id" [index]="rowIndex" [rowData]="rowData">
-=======
         [igxForContainerSize]='calcHeight' [igxForItemSize]="rowHeight" #verticalScrollContainer>
         <igx-grid-row [gridID]="id" [index]="rowIndex" [rowData]="rowData" [primaryValue]="rowData[primaryKey] || null">
->>>>>>> 09391d9c
         </igx-grid-row>
     </ng-template>
 </div>
