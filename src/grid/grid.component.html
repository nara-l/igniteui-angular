<ng-template #defaultPager let-api>
        <button [disabled]="api.isFirstPage" (click)="api.paginate(0)" igxButton="icon" igxRipple igxRippleCentered="true">
            <igx-icon fontSet="material" name="first_page"></igx-icon>
        </button>
        <button [disabled]="api.isFirstPage" (click)="api.previousPage()" igxButton="icon" igxRipple igxRippleCentered="true">
            <igx-icon fontSet="material" name="chevron_left"></igx-icon>
        </button>
        <span>{{ api.page + 1 }} of {{ api.totalPages }}</span>
        <button [disabled]="api.isLastPage" (click)="api.nextPage()" igxRipple igxRippleCentered="true" igxButton="icon">
            <igx-icon fontSet="material" name="chevron_right"></igx-icon>
        </button>
        <button [disabled]="api.isLastPage" (click)="api.paginate(api.totalPages - 1)" igxButton="icon" igxRipple igxRippleCentered="true">
            <igx-icon fontSet="material" name="last_page"></igx-icon>
        </button>
        <select style="margin-left: 1rem;" (change)="api.perPage = $event.target.value">
            <option [value]="val" [selected]="api.perPage == val" *ngFor="let val of [5, 10, 15, 25, 50, 100, 500]">{{ val }}</option>
        </select>
</ng-template>

<div class="igx-grid__thead" role="rowgroup" [style.width.px]='calcWidth' #theadRow>
    <div class="igx-grid__tr" role="row">
        <ng-container *ngIf="rowSelectable">
            <div class="igx-grid__cbx-selection" #headerCheckboxContainer>
                <igx-checkbox [checked]="allRowsSelected" (change)="onHeaderCheckboxClick($event)" disableRipple="true" [aria-label]="headerCheckboxAriaLabel" #headerCheckbox></igx-checkbox>
            </div>
        </ng-container>
        <ng-container *ngIf="pinnedColumns.length > 0">
            <igx-grid-header [gridID]="id" *ngFor="let col of pinnedColumns" [column]="col" [style.min-width.px]="col.width" [style.flex-basis.px]="col.width"></igx-grid-header>
        </ng-container>
        <ng-template igxFor let-col [igxForOf]="unpinnedColumns" [igxForScrollOrientation]="'horizontal'" [igxForScrollContainer]="parentVirtDir"
            [igxForContainerSize]='unpinnedWidth' #headerContainer>
            <igx-grid-header [gridID]="id" [column]="col" [style.min-width.px]="col.width" [style.flex-basis.px]='col.width'></igx-grid-header>
        </ng-template>
    </div>
</div>

<div class="igx-grid__tbody" role="rowgroup" [style.height.px]='calcHeight' [style.width.px]='calcWidth' #tbody>
    <ng-template igxFor let-rowData [igxForOf]="data | gridFiltering:filteringExpressions:filteringLogic:id:pipeTrigger
<<<<<<< HEAD
                            | gridSort:sortingExpressions:id:pipeTrigger
                            | gridGroupBy:groupingExpressions:groupingExpansionState:groupByDefaultExpanded:id:pipeTrigger
                            | gridPaging:page:perPage:id:pipeTrigger" let-rowIndex="index" [igxForScrollOrientation]="'vertical'"
=======
        | gridSort:sortingExpressions:id:pipeTrigger
        | gridPaging:page:perPage:id:pipeTrigger" let-rowIndex="index" [igxForScrollOrientation]="'vertical'"
>>>>>>> 3ec7d6a1
        [igxForContainerSize]='calcHeight' [igxForItemSize]="rowHeight" #verticalScrollContainer (onChunkPreload)="dataLoading($event)">
        <ng-container *ngIf="rowData.records && rowData.records.length > 0">
            <igx-grid-groupby-row [gridID]="id" [index]="rowIndex" [groupRow]="rowData">
            </igx-grid-groupby-row>
        </ng-container>
        <ng-container *ngIf="!rowData.records">
            <igx-grid-row [gridID]="id" [index]="rowIndex" [rowData]="rowData">
            </igx-grid-row>
        </ng-container>
    </ng-template>
    <ng-container *ngIf="!!filteredData && filteredData.length === 0">
        <ng-container *ngTemplateOutlet="template">
        </ng-container>
    </ng-container>
</div>


<div class="igx-grid__tfoot" role="rowgroup" [style.width.px]='calcWidth' #tfoot>
    <div *ngIf="hasSummarizedColumns" class="igx-grid__tr" [style.height.px]="tfootHeight" [style.marginLeft.px]="summariesMargin" role="row">
        <ng-container *ngIf="pinnedColumns.length > 0">
            <igx-grid-summary [gridID]="id" *ngFor="let col of pinnedColumns"  [column]="col" [style.min-width.px]="col.width" [style.flex-basis.px]='col.width'></igx-grid-summary>
        </ng-container>
        <ng-template igxFor let-col [igxForOf]="unpinnedColumns" [igxForScrollOrientation]="'horizontal'" [igxForScrollContainer]="parentVirtDir" [igxForContainerSize]='unpinnedWidth' #summaryContainer>
            <igx-grid-summary [gridID]="id" [column]="col" [style.min-width.px]="col.width" [style.flex-basis.px]='col.width'></igx-grid-summary>
        </ng-template>
    </div>
</div>

<div class="igx-grid__scroll" [style.height]="'18px'" #scr [hidden]="calcWidth - totalWidth >= 0">
    <div class="igx-grid__scroll-start" [style.width.px]='pinnedWidth' [hidden]="pinnedWidth === 0"></div>
    <div class="igx-grid__scroll-main" [style.width.px]='unpinnedWidth'>
        <ng-template igxFor [igxForOf]='[]' #scrollContainer>
        </ng-template>
    </div>
</div>

<div class="igx-paginator igx-grid-paginator" *ngIf="paging" #paginator>
    <ng-container *ngTemplateOutlet="paginationTemplate ? paginationTemplate : defaultPager; context: { $implicit: this }">
    </ng-container>
</div>

<ng-template #emptyGrid>
    <p class="igx-grid--empty">No records found.</p>
</ng-template><|MERGE_RESOLUTION|>--- conflicted
+++ resolved
@@ -36,14 +36,9 @@
 
 <div class="igx-grid__tbody" role="rowgroup" [style.height.px]='calcHeight' [style.width.px]='calcWidth' #tbody>
     <ng-template igxFor let-rowData [igxForOf]="data | gridFiltering:filteringExpressions:filteringLogic:id:pipeTrigger
-<<<<<<< HEAD
-                            | gridSort:sortingExpressions:id:pipeTrigger
-                            | gridGroupBy:groupingExpressions:groupingExpansionState:groupByDefaultExpanded:id:pipeTrigger
-                            | gridPaging:page:perPage:id:pipeTrigger" let-rowIndex="index" [igxForScrollOrientation]="'vertical'"
-=======
         | gridSort:sortingExpressions:id:pipeTrigger
+        | gridGroupBy:groupingExpressions:groupingExpansionState:groupByDefaultExpanded:id:pipeTrigger
         | gridPaging:page:perPage:id:pipeTrigger" let-rowIndex="index" [igxForScrollOrientation]="'vertical'"
->>>>>>> 3ec7d6a1
         [igxForContainerSize]='calcHeight' [igxForItemSize]="rowHeight" #verticalScrollContainer (onChunkPreload)="dataLoading($event)">
         <ng-container *ngIf="rowData.records && rowData.records.length > 0">
             <igx-grid-groupby-row [gridID]="id" [index]="rowIndex" [groupRow]="rowData">
