<table class="igx-grid" [attr.id]="id" role="grid" [attr.aria-readonly]="!hasEditableColumns">
    <thead class="igx-grid__thead" role="rowgroup">
        <tr class="igx-grid__tr" role="rowheader">
            <template ngFor let-col [ngForOf]="columnsToRender" let-colIndex="index">

                <th (onSort)="processSort($event)"
                    role="columnheader" tabindex="0"
                    class="igx-grid__th"
                    [attr.aria-label]="col.header || col.field"
                    (onDrop)="moveColumn($event)"
                    [igxDraggable]="col.index"
                    [igxDroppable]="col.index"
                    [igxColumnSorting]="col"
<<<<<<< HEAD
                    [style.width]="col.width || ''">
                    <igx-cell-header *ngIf="col.headerTemplate" [column]="col" [colIndex]="index"></igx-cell-header>
                    {{ formatHeader(col) }}
                    <igx-col-filter
                        (onFilter)="processFilter($event)"
                        *ngIf="col.filtering"
                        [value]="filteringExpressions[col.field]?.searchVal || ''"
                        [column]="col">
                    </igx-col-filter>
                </th>
=======
                    *ngIf="col.headerTemplate" [style.width]="col.width || ''">


                    <div class="igx-grid__th-content">
                        <span class="title">
                            <igx-cell-header [column]="col" [colIndex]="index"></igx-cell-header>
                        </span>
                        <igx-col-filter
                            (onFilter)="processFilter($event)"
                            *ngIf="col.filtering"
                            [value]="filteringExpressions[col.field]?.searchVal || ''"
                            [column]="col">
                        </igx-col-filter>
                    </div>

                </th>

                <th (onSort)="processSort($event)"
                    role="columnheader" tabindex="0"
                    class="igx-grid__th"
                    [attr.aria-label]="col.header || col.field"
                    (onDrop)="moveColumn($event)"
                    [igxDraggable]="col.index"
                    [igxDroppable]="col.index"
                    [igxColumnSorting]="col"
                    *ngIf="!col.headerTemplate" [style.width]="col.width || ''">

                    <div class="igx-grid__th-content">
                        <span class="title">{{ col.header || col.field }}</span>
                        <igx-col-filter
                            (onFilter)="processFilter($event)"
                            *ngIf="col.filtering" [value]="filteringExpressions[col.field]?.searchVal || ''"
                            [column]="col">
                        </igx-col-filter>                     
                    </div>
                </th>
>>>>>>> f9aed0b8
            </template>
        </tr>
    </thead>
    <tbody class="igx-grid__tbody" role="rowgroup" (keydown)="navigate($event)">
        <div *ngIf="!dataContainer.transformedData || !dataContainer.transformedData.length || !columnsToRender || !columnsToRender.length">
            <h1>No data to display</h1>
        </div>
        <template ngFor let-rowData [ngForOf]="dataContainer.transformedData" let-rowIndex="index">
            <tr class="igx-grid__tr" [attr.data-row]="rowIndex" tabindex="0" role="row" (focus)="onRowFocus($event, rowIndex)" (blur)="onRowBlur($event)">
                <template ngFor let-col [ngForOf]="columnsToRender" let-colIndex="index">
                    <td tabindex="0" role="gridcell" [attr.aria-readonly]="!col.editable" [attr.aria-describedby]="id + '_' + col.field"
                        [attr.data-row]="rowIndex" [attr.data-col]="colIndex"
                        class="igx-grid__td"
                        [style.width]="col.width || ''"
                        (focus)="onCellFocus($event, rowIndex, col.field)"
                        (blur)="onCellBlur($event)"
                        (dblclick)="editCell(rowIndex, rowData[col.field], rowData)"
                        (keyup.enter)="editCell(rowIndex, rowData[col.field], rowData)">
                        <igx-cell-body *ngIf="col.bodyTemplate" [column]="col" [row]="rowData" [item]="rowData[col.field]" [rowIndex]="rowIndex"></igx-cell-body>
                        {{ formatBody(rowData, col) }}
                    </td>
                </template>
            </tr>
        </template>
    </tbody>
    <tfoot class="igx-grid__tfoot">
        <igx-paginator *ngIf="paging"
            (onPageChange)="_paginate($event)"
            [currentPage]="dataContainer.state.paging.index"
            [perPage]="perPage"
            [totalPages]="dataContainer.state.paging.metadata.countPages">
        </igx-paginator>
    </tfoot>
    <igx-dialog *ngIf="hasEditableColumns"
            title="Edit Record"
            leftButtonLabel="Cancel"
            (onLeftButtonSelect)="editingModal.close()"
            (onRightButtonSelect)="saveData()"
            (keyup.enter)="saveData()"
            (keyup.escape)="cancelEdit()"
            rightButtonLabel="Save"
            rightButtonBackgroundColor="green"
            rightButtonColor="white"
            closeOnOutsideSelect="true"
        >
        <div class="igx-form-group" *ngFor="let col of editableColumns;">
            <input type="text" igxInput [ngModel]="selectedRow?.row[col.field]" (ngModelChange)="_setValue(col.field, $event)" />
            <label igxLabel>{{ col.header || col.field }}</label>
        </div>
    </igx-dialog>
</table><|MERGE_RESOLUTION|>--- conflicted
+++ resolved
@@ -11,24 +11,11 @@
                     [igxDraggable]="col.index"
                     [igxDroppable]="col.index"
                     [igxColumnSorting]="col"
-<<<<<<< HEAD
                     [style.width]="col.width || ''">
-                    <igx-cell-header *ngIf="col.headerTemplate" [column]="col" [colIndex]="index"></igx-cell-header>
-                    {{ formatHeader(col) }}
-                    <igx-col-filter
-                        (onFilter)="processFilter($event)"
-                        *ngIf="col.filtering"
-                        [value]="filteringExpressions[col.field]?.searchVal || ''"
-                        [column]="col">
-                    </igx-col-filter>
-                </th>
-=======
-                    *ngIf="col.headerTemplate" [style.width]="col.width || ''">
-
-
                     <div class="igx-grid__th-content">
                         <span class="title">
-                            <igx-cell-header [column]="col" [colIndex]="index"></igx-cell-header>
+                            <igx-cell-header *ngIf="col.headerTemplate" [column]="col" [colIndex]="index"></igx-cell-header>
+                            {{ formatHeader(col) }}
                         </span>
                         <igx-col-filter
                             (onFilter)="processFilter($event)"
@@ -37,29 +24,7 @@
                             [column]="col">
                         </igx-col-filter>
                     </div>
-
                 </th>
-
-                <th (onSort)="processSort($event)"
-                    role="columnheader" tabindex="0"
-                    class="igx-grid__th"
-                    [attr.aria-label]="col.header || col.field"
-                    (onDrop)="moveColumn($event)"
-                    [igxDraggable]="col.index"
-                    [igxDroppable]="col.index"
-                    [igxColumnSorting]="col"
-                    *ngIf="!col.headerTemplate" [style.width]="col.width || ''">
-
-                    <div class="igx-grid__th-content">
-                        <span class="title">{{ col.header || col.field }}</span>
-                        <igx-col-filter
-                            (onFilter)="processFilter($event)"
-                            *ngIf="col.filtering" [value]="filteringExpressions[col.field]?.searchVal || ''"
-                            [column]="col">
-                        </igx-col-filter>                     
-                    </div>
-                </th>
->>>>>>> f9aed0b8
             </template>
         </tr>
     </thead>
