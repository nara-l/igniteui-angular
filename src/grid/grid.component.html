<ng-template #defaultPager let-api>
    <div *ngIf="api.paging && api.totalPages > 0" class="igx-paginator">
        <button [disabled]="api.isFirstPage" (click)="api.paginate(0)" igxButton="icon" igxRipple igxRippleCentered="true">
            <igx-icon fontSet="material" name="first_page"></igx-icon>
        </button>
        <button [disabled]="api.isFirstPage" (click)="api.previousPage()" igxButton="icon" igxRipple igxRippleCentered="true">
            <igx-icon fontSet="material" name="chevron_left"></igx-icon>
        </button>
        <span>{{ api.page + 1 }} of {{ api.totalPages }}</span>
        <button [disabled]="api.isLastPage" (click)="api.nextPage()" igxRipple igxRippleCentered="true" igxButton="icon">
            <igx-icon fontSet="material" name="chevron_right"></igx-icon>
        </button>
        <button [disabled]="api.isLastPage" (click)="api.paginate(api.totalPages - 1)" igxButton="icon" igxRipple igxRippleCentered="true">
            <igx-icon fontSet="material" name="last_page"></igx-icon>
        </button>
        <select style="margin-left: 1rem;" (change)="api.perPage = $event.target.value">
            <option [value]="val" [selected]="api.perPage == val" *ngFor="let val of [5, 10, 15, 25, 50, 100, 500]">{{ val }}</option>
        </select>
    </div>
</ng-template>


<div class="igx-grid__thead">
    <div class="igx-grid__tr" role="row">
<<<<<<< HEAD
        <ng-template igVirtFor let-col [igVirtForOf]="visibleColumns" [igVirtForScrolling]="'horizontal'" [igVirtForUseForScroll]="parentVirtDir">
            <igx-grid-header [gridID]="id" [column]="col" [style.width.px]="col.width"></igx-grid-header>
=======
        <ng-template igVirtFor let-col [igVirtForOf]="visibleColumns" [igVirtForScrolling]="'horizontal'" [igVirtForUseForScroll]="parentVirtDir" [igVirtForContainerSize]='width'>
            <igx-grid-header [gridID]="id" [column]="col"></igx-grid-header>
>>>>>>> f9288290
        </ng-template>
    </div>
</div>

<div class="igx-grid__tbody" [style.height]='height' [style.width]='width' >
     <ng-template igVirtFor let-rowData [igVirtForOf]="data" let-rowIndex="index" [igVirtForScrolling]="'vertical'" #scrollContainer [igVirtForContainerSize]='height'>
        <igx-grid-row [gridID]="id" [index]="rowIndex" [rowData]="rowData">
        </igx-grid-row>
     </ng-template>
</div>

<div class="igx-grid__tfoot">
    <ng-container *ngTemplateOutlet="paginationTemplate ? paginationTemplate : defaultPager; context: { $implicit: this }">
    </ng-container>
</div><|MERGE_RESOLUTION|>--- conflicted
+++ resolved
@@ -22,13 +22,8 @@
 
 <div class="igx-grid__thead">
     <div class="igx-grid__tr" role="row">
-<<<<<<< HEAD
-        <ng-template igVirtFor let-col [igVirtForOf]="visibleColumns" [igVirtForScrolling]="'horizontal'" [igVirtForUseForScroll]="parentVirtDir">
-            <igx-grid-header [gridID]="id" [column]="col" [style.width.px]="col.width"></igx-grid-header>
-=======
         <ng-template igVirtFor let-col [igVirtForOf]="visibleColumns" [igVirtForScrolling]="'horizontal'" [igVirtForUseForScroll]="parentVirtDir" [igVirtForContainerSize]='width'>
             <igx-grid-header [gridID]="id" [column]="col"></igx-grid-header>
->>>>>>> f9288290
         </ng-template>
     </div>
 </div>
