<ng-template #defaultPager let-api>
    <div *ngIf="api.paging && api.totalPages > 0" class="igx-paginator">
        <button [disabled]="api.isFirstPage" (click)="api.paginate(0)" igxButton="icon" igxRipple igxRippleCentered="true">
            <igx-icon fontSet="material" name="first_page"></igx-icon>
        </button>
        <button [disabled]="api.isFirstPage" (click)="api.previousPage()" igxButton="icon" igxRipple igxRippleCentered="true">
            <igx-icon fontSet="material" name="chevron_left"></igx-icon>
        </button>
        <span>{{ api.page + 1 }} of {{ api.totalPages }}</span>
        <button [disabled]="api.isLastPage" (click)="api.nextPage()" igxRipple igxRippleCentered="true" igxButton="icon">
            <igx-icon fontSet="material" name="chevron_right"></igx-icon>
        </button>
        <button [disabled]="api.isLastPage" (click)="api.paginate(api.totalPages - 1)" igxButton="icon" igxRipple igxRippleCentered="true">
            <igx-icon fontSet="material" name="last_page"></igx-icon>
        </button>
        <select style="margin-left: 1rem;" (change)="api.perPage = $event.target.value">
            <option [value]="val" [selected]="api.perPage == val" *ngFor="let val of [5, 10, 15, 25, 50, 100, 500]">{{ val }}</option>
        </select>
    </div>
</ng-template>

<div class="igx-grid__thead" role="rowgroup" [style.width.px]='calcWidth'>
    <div class="igx-grid__tr" role="row" style="width: calc(100% - 18px)" #theadRow>
        <ng-container *ngIf="pinnedColumns.length > 0">
            <igx-grid-header [gridID]="id" *ngFor="let col of pinnedColumns" [column]="col" [style.min-width.px]="col.width"></igx-grid-header>
        </ng-container>
        <ng-template igxFor let-col [igxForOf]="unpinnedColumns" [igxForScrollOrientation]="'horizontal'" [igxForScrollContainer]="parentVirtDir"
            [igxForContainerSize]='unpinnedWidth' #headerContainer>
            <igx-grid-header [gridID]="id" [column]="col" [style.min-width.px]="col.width"></igx-grid-header>
        </ng-template>
    </div>
</div>

<<<<<<< HEAD
<div class="igx-grid__tbody" role="rowgroup" [style.height.px]='calcHeight' [style.width.px]='calcWidth' #tbody>
        <ng-template igxFor let-rowData [igxForOf]="data | gridFiltering:filteringExpressions:filteringLogic:id:pipeTrigger
                                | gridSort:sortingExpressions:id:pipeTrigger
                                | gridPaging:page:perPage:id:pipeTrigger" let-rowIndex="index"
                                [igxForScrollOrientation]="'vertical'"
                                [igxForContainerSize]='calcHeight'
                                [igxForItemSize]="rowHeight"
                                #scrollContainer>
           <igx-grid-row [gridID]="id" [index]="rowIndex" [rowData]="rowData">
           </igx-grid-row>
=======
<div class="igx-grid__tbody" role="rowgroup" [style.height.px]='calcHeight' [style.width.px]='calcWidth'>
    <ng-template igxFor let-rowData [igxForOf]="data | gridFiltering:filteringExpressions:filteringLogic:id:pipeTrigger
                            | gridSort:sortingExpressions:id:pipeTrigger
                            | gridPaging:page:perPage:id:pipeTrigger" let-rowIndex="index" [igxForScrollOrientation]="'vertical'"
        [igxForContainerSize]='calcHeight' [igxForItemSize]="rowHeight" #verticalScrollContainer>
        <igx-grid-row [gridID]="id" [index]="rowIndex" [rowData]="rowData">
        </igx-grid-row>
    </ng-template>
</div>

<div class="igx-grid__scroll" [style.width]='width' [style.height]="'18px'" #scr>
    <div class="igx-grid__scroll-start" [style.width.px]='pinnedWidth' [hidden]="pinnedWidth === 0"></div>
    <div class="igx-grid__scroll-main" [style.width.px]='unpinnedWidth'>
        <ng-template igxFor [igxForOf]='[]' #scrollContainer>
>>>>>>> 50a65f02
        </ng-template>
    </div>
</div>

<div class="igx-grid__tfoot" role="rowgroup" #tfoot>
    <ng-container *ngTemplateOutlet="paginationTemplate ? paginationTemplate : defaultPager; context: { $implicit: this }">
    </ng-container>
</div>

<div *ngIf="resizer.show" igxDrag
      (dragStart)="startResizing($event)"
      (dragEnd)="resize($event)"
      [style.left.px]="resizer.x"
      [style.height.px]="calcResizerHeight"
      style="width: 4px; background-color: #006db6; position: absolute;right:0%;">
</div>




<|MERGE_RESOLUTION|>--- conflicted
+++ resolved
@@ -31,19 +31,7 @@
     </div>
 </div>
 
-<<<<<<< HEAD
 <div class="igx-grid__tbody" role="rowgroup" [style.height.px]='calcHeight' [style.width.px]='calcWidth' #tbody>
-        <ng-template igxFor let-rowData [igxForOf]="data | gridFiltering:filteringExpressions:filteringLogic:id:pipeTrigger
-                                | gridSort:sortingExpressions:id:pipeTrigger
-                                | gridPaging:page:perPage:id:pipeTrigger" let-rowIndex="index"
-                                [igxForScrollOrientation]="'vertical'"
-                                [igxForContainerSize]='calcHeight'
-                                [igxForItemSize]="rowHeight"
-                                #scrollContainer>
-           <igx-grid-row [gridID]="id" [index]="rowIndex" [rowData]="rowData">
-           </igx-grid-row>
-=======
-<div class="igx-grid__tbody" role="rowgroup" [style.height.px]='calcHeight' [style.width.px]='calcWidth'>
     <ng-template igxFor let-rowData [igxForOf]="data | gridFiltering:filteringExpressions:filteringLogic:id:pipeTrigger
                             | gridSort:sortingExpressions:id:pipeTrigger
                             | gridPaging:page:perPage:id:pipeTrigger" let-rowIndex="index" [igxForScrollOrientation]="'vertical'"
@@ -57,7 +45,6 @@
     <div class="igx-grid__scroll-start" [style.width.px]='pinnedWidth' [hidden]="pinnedWidth === 0"></div>
     <div class="igx-grid__scroll-main" [style.width.px]='unpinnedWidth'>
         <ng-template igxFor [igxForOf]='[]' #scrollContainer>
->>>>>>> 50a65f02
         </ng-template>
     </div>
 </div>
