<ng-template #defaultPager let-api>
    <ng-container *ngIf="api.paging && api.totalPages > 0">
        <button [disabled]="api.isFirstPage" (click)="api.paginate(0)" igxButton="icon" igxRipple igxRippleCentered="true">
            <igx-icon fontSet="material" name="first_page"></igx-icon>
        </button>
        <button [disabled]="api.isFirstPage" (click)="api.previousPage()" igxButton="icon" igxRipple igxRippleCentered="true">
            <igx-icon fontSet="material" name="chevron_left"></igx-icon>
        </button>
        <span>{{ api.page + 1 }} of {{ api.totalPages }}</span>
        <button [disabled]="api.isLastPage" (click)="api.nextPage()" igxRipple igxRippleCentered="true" igxButton="icon">
            <igx-icon fontSet="material" name="chevron_right"></igx-icon>
        </button>
        <button [disabled]="api.isLastPage" (click)="api.paginate(api.totalPages - 1)" igxButton="icon" igxRipple igxRippleCentered="true">
            <igx-icon fontSet="material" name="last_page"></igx-icon>
        </button>
        <select style="margin-left: 1rem;" (change)="api.perPage = $event.target.value">
            <option [value]="val" [selected]="api.perPage == val" *ngFor="let val of [5, 10, 15, 25, 50, 100, 500]">{{ val }}</option>
        </select>
    </ng-container>
</ng-template>

<div class="igx-grid__thead" role="rowgroup" [style.width.px]='calcWidth' #theadRow>
    <div class="igx-grid__tr" role="row" style="width: calc(100% - 18px)">
        <ng-container *ngIf="pinnedColumns.length > 0">
            <igx-grid-header [gridID]="id" *ngFor="let col of pinnedColumns" [column]="col" [style.min-width.px]="col.width"></igx-grid-header>
        </ng-container>
        <ng-template igxFor let-col [igxForOf]="unpinnedColumns" [igxForScrollOrientation]="'horizontal'" [igxForScrollContainer]="parentVirtDir"
            [igxForContainerSize]='unpinnedWidth' #headerContainer>
            <igx-grid-header [gridID]="id" [column]="col" [style.min-width.px]="col.width"></igx-grid-header>
        </ng-template>
    </div>
</div>

<div class="igx-grid__tbody" role="rowgroup" [style.height.px]='calcHeight' [style.width.px]='calcWidth'>
    <ng-template igxFor let-rowData [igxForOf]="data | gridFiltering:filteringExpressions:filteringLogic:id:pipeTrigger
                            | gridSort:sortingExpressions:id:pipeTrigger
                            | gridGroupBy:groupingExpressions:groupingExpansionState:groupByDefaultExpanded:id:pipeTrigger
                            | gridPaging:page:perPage:id:pipeTrigger" let-rowIndex="index" [igxForScrollOrientation]="'vertical'"
        [igxForContainerSize]='calcHeight' [igxForItemSize]="rowHeight" #verticalScrollContainer>
<<<<<<< HEAD
        <ng-container *ngIf="rowData.records && rowData.records.length > 0">
            <igx-grid-groupby-row [gridID]="id" [index]="rowIndex" [groupRow]="rowData">
            </igx-grid-groupby-row>
        </ng-container>
        <ng-container *ngIf="!rowData.records">
            <igx-grid-row [gridID]="id" [index]="rowIndex" [rowData]="rowData">
            </igx-grid-row>
        </ng-container>
=======
        <igx-grid-row [gridID]="id" [index]="rowIndex" [rowData]="rowData" [primaryValue]="rowData[primaryKey] || null">
        </igx-grid-row>
>>>>>>> 4d7dd7c0
    </ng-template>
</div>


<div class="igx-grid__tfoot" role="rowgroup" [style.width.px]='calcWidth' #tfoot>
    <div *ngIf="hasSummarizedColumns" class="igx-grid__tr" role="row">
        <ng-container *ngIf="pinnedColumns.length > 0">
            <igx-grid-summary [gridID]="id" *ngFor="let col of pinnedColumns"  [column]="col" [style.min-width.px]="col.width"></igx-grid-summary>
        </ng-container>
        <ng-template igxFor let-col [igxForOf]="unpinnedColumns" [igxForScrollOrientation]="'horizontal'" [igxForScrollContainer]="parentVirtDir" [igxForContainerSize]='unpinnedWidth' #summaryContainer>
            <igx-grid-summary [gridID]="id" [column]="col" [style.min-width.px]="col.width"></igx-grid-summary>
        </ng-template>
    </div>
</div>

<div class="igx-grid__scroll" [style.height]="'18px'" #scr>
    <div class="igx-grid__scroll-start" [style.width.px]='pinnedWidth' [hidden]="pinnedWidth === 0"></div>
    <div class="igx-grid__scroll-main" [style.width.px]='unpinnedWidth'>
        <ng-template igxFor [igxForOf]='[]' #scrollContainer>
        </ng-template>
    </div>
</div>

<div class="igx-paginator igx-grid-paginator" *ngIf="paging && totalPages > 0" #paginator>
    <ng-container *ngTemplateOutlet="paginationTemplate ? paginationTemplate : defaultPager; context: { $implicit: this }">
    </ng-container>
</div><|MERGE_RESOLUTION|>--- conflicted
+++ resolved
@@ -37,19 +37,14 @@
                             | gridGroupBy:groupingExpressions:groupingExpansionState:groupByDefaultExpanded:id:pipeTrigger
                             | gridPaging:page:perPage:id:pipeTrigger" let-rowIndex="index" [igxForScrollOrientation]="'vertical'"
         [igxForContainerSize]='calcHeight' [igxForItemSize]="rowHeight" #verticalScrollContainer>
-<<<<<<< HEAD
         <ng-container *ngIf="rowData.records && rowData.records.length > 0">
             <igx-grid-groupby-row [gridID]="id" [index]="rowIndex" [groupRow]="rowData">
             </igx-grid-groupby-row>
         </ng-container>
         <ng-container *ngIf="!rowData.records">
-            <igx-grid-row [gridID]="id" [index]="rowIndex" [rowData]="rowData">
+            <igx-grid-row [gridID]="id" [index]="rowIndex" [rowData]="rowData" [primaryValue]="rowData[primaryKey] || null">
             </igx-grid-row>
         </ng-container>
-=======
-        <igx-grid-row [gridID]="id" [index]="rowIndex" [rowData]="rowData" [primaryValue]="rowData[primaryKey] || null">
-        </igx-grid-row>
->>>>>>> 4d7dd7c0
     </ng-template>
 </div>
 
