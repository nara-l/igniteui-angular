--- conflicted
+++ resolved
@@ -39,21 +39,15 @@
                             | gridSort:sortingExpressions:id:pipeTrigger
                             | gridGroupBy:groupingExpressions:groupingExpansionState:groupByDefaultExpanded:id:pipeTrigger
                             | gridPaging:page:perPage:id:pipeTrigger" let-rowIndex="index" [igxForScrollOrientation]="'vertical'"
-<<<<<<< HEAD
-        [igxForContainerSize]='calcHeight' [igxForItemSize]="rowHeight" #verticalScrollContainer>
+        [igxForContainerSize]='calcHeight' [igxForItemSize]="rowHeight" #verticalScrollContainer (onChunkPreload)="dataLoading($event)">
         <ng-container *ngIf="rowData.records && rowData.records.length > 0">
             <igx-grid-groupby-row [gridID]="id" [index]="rowIndex" [groupRow]="rowData">
             </igx-grid-groupby-row>
         </ng-container>
         <ng-container *ngIf="!rowData.records">
-            <igx-grid-row [gridID]="id" [index]="rowIndex" [rowData]="rowData" [primaryValue]="rowData[primaryKey] || null">
+            <igx-grid-row [gridID]="id" [index]="rowIndex" [rowData]="rowData">
             </igx-grid-row>
         </ng-container>
-=======
-        [igxForContainerSize]='calcHeight' [igxForItemSize]="rowHeight" #verticalScrollContainer (onChunkPreload)="dataLoading($event)">
-        <igx-grid-row [gridID]="id" [index]="rowIndex" [rowData]="rowData">
-        </igx-grid-row>
->>>>>>> a0f44a4a
     </ng-template>
 </div>
 
