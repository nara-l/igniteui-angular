--- conflicted
+++ resolved
@@ -22,19 +22,14 @@
 
 <div class="igx-grid__thead" role="rowgroup">
     <div class="igx-grid__tr" role="row">
-<<<<<<< HEAD
         <ng-container *ngIf="fixingDirection === 'left'" >
-            <igx-grid-header [gridID]="id" *ngFor="let col of fixedColumns" [column]="col" [style.width.px]="col.width"></igx-grid-header>
+            <igx-grid-header [gridID]="id" *ngFor="let col of fixedColumns" [column]="col" [style.min-width.px]="col.width"></igx-grid-header>
         </ng-container>
         <ng-template igVirtFor let-col [igVirtForOf]="unfixedColumns" [igVirtForScrolling]="'horizontal'" [igVirtForUseForScroll]="parentVirtDir" [igVirtForContainerSize]='unfixedWidth'>
-            <igx-grid-header [gridID]="id" [column]="col" [style.width.px]="col.width"></igx-grid-header>
-=======
-        <ng-template igVirtFor let-col [igVirtForOf]="visibleColumns" [igVirtForScrolling]="'horizontal'" [igVirtForUseForScroll]="parentVirtDir" [igVirtForContainerSize]='width'>
             <igx-grid-header [gridID]="id" [column]="col" [style.min-width.px]="col.width"></igx-grid-header>
->>>>>>> c4d0ff23
         </ng-template>
         <ng-container *ngIf="fixingDirection === 'right'" >
-            <igx-grid-header [gridID]="id" *ngFor="let col of fixedColumns" [column]="col" [style.width.px]="col.width"></igx-grid-header>
+            <igx-grid-header [gridID]="id" *ngFor="let col of fixedColumns" [column]="col" [style.min-width.px]="col.width"></igx-grid-header>
         </ng-container>
     </div>
 </div>
