<ng-template #defaultPager let-api>
    <div *ngIf="api.paging && api.totalPages > 0" class="igx-paginator">
        <button [disabled]="api.isFirstPage" (click)="api.paginate(0)" igxButton="icon" igxRipple igxRippleCentered="true">
            <igx-icon fontSet="material" name="first_page"></igx-icon>
        </button>
        <button [disabled]="api.isFirstPage" (click)="api.previousPage()" igxButton="icon" igxRipple igxRippleCentered="true">
            <igx-icon fontSet="material" name="chevron_left"></igx-icon>
        </button>
        <span>{{ api.page + 1 }} of {{ api.totalPages }}</span>
        <button [disabled]="api.isLastPage" (click)="api.nextPage()" igxRipple igxRippleCentered="true" igxButton="icon">
            <igx-icon fontSet="material" name="chevron_right"></igx-icon>
        </button>
        <button [disabled]="api.isLastPage" (click)="api.paginate(api.totalPages - 1)" igxButton="icon" igxRipple igxRippleCentered="true">
            <igx-icon fontSet="material" name="last_page"></igx-icon>
        </button>
        <select style="margin-left: 1rem;" (change)="api.perPage = $event.target.value">
            <option [value]="val" [selected]="api.perPage == val" *ngFor="let val of [5, 10, 15, 25, 50, 100, 500]">{{ val }}</option>
        </select>
    </div>
</ng-template>


<<<<<<< HEAD
<div class="igx-grid__thead" [style.width.px]='headerWidth'>
    <div class="igx-grid__tr" role="row">
        <ng-container *ngIf="fixingDirection === 'left'" >
            <igx-grid-header [gridID]="id" *ngFor="let col of fixedColumns" [column]="col"></igx-grid-header>
        </ng-container>
        <ng-template igVirtFor let-col [igVirtForOf]="unfixedColumns" [igVirtForScrolling]="'horizontal'" [igVirtForUseForScroll]="parentVirtDir" [igVirtForContainerSize]='unfixedWidth'>
            <igx-grid-header [gridID]="id" [column]="col"></igx-grid-header>
=======
<div class="igx-grid__thead" role="rowgroup">
    <div class="igx-grid__tr" role="row">
        <ng-template igVirtFor let-col [igVirtForOf]="visibleColumns" [igVirtForScrolling]="'horizontal'" [igVirtForUseForScroll]="parentVirtDir" [igVirtForContainerSize]='width'>
            <igx-grid-header [gridID]="id" [column]="col" [style.width.px]="col.width"></igx-grid-header>
>>>>>>> b118937e
        </ng-template>
        <ng-container *ngIf="fixingDirection === 'right'" >
            <igx-grid-header [gridID]="id" *ngFor="let col of fixedColumns" [column]="col"></igx-grid-header>
        </ng-container>
    </div>
</div>

<!--<div class="igx-grid__tbody" role="rowgroup">
    <igx-grid-row [gridID]="id" igVirtFor="let item of data | gridFiltering:filteringExpressions:filteringLogic:id:pipeTrigger
                                | gridSort:sortingExpressions:id:pipeTrigger
                                | gridPaging:page:perPage:id:pipeTrigger;
                                index as i;" [igVirtForScrolling]="'vertical'" #scrollContainer [igVirtForContainerSize]='height'>
    </igx-grid-row>
</div>-->

<div class="igx-grid__tbody" [style.height]='height' [style.width]='width' >
<<<<<<< HEAD
     <ng-template igVirtFor let-rowData [igVirtForOf]="data" let-rowIndex="index" [igVirtForScrolling]="'vertical'" [igVirtForContainerSize]='height'>
        <igx-grid-row [gridID]="id" [index]="rowIndex" [rowData]="rowData">
        </igx-grid-row>
     </ng-template>
</div>
<div [style.width]='width'>
    <div [style.width.px]='fixedWidth' [style.float]='fixingDirection'></div>
    <div [style.width.px]='unfixedWidth' [style.float]='fixingDirection === "right" ? "left": "right"'>
        <ng-template igVirtFor #scrollContainer>
        </ng-template>
    </div>
</div>
<div class="igx-grid__tfoot">
=======
        <ng-template igVirtFor let-rowData [igVirtForOf]="data | gridFiltering:filteringExpressions:filteringLogic:id:pipeTrigger
                                | gridSort:sortingExpressions:id:pipeTrigger
                                | gridPaging:page:perPage:id:pipeTrigger" let-rowIndex="index" 
                                [igVirtForScrolling]="'vertical'"
                                [igVirtForContainerSize]='height'
                                [igVirtForItemSize]='"50px"'
                                #scrollContainer>
           <igx-grid-row [gridID]="id" [index]="rowIndex" [rowData]="rowData">
           </igx-grid-row>
        </ng-template>
</div>

<div class="igx-grid__tfoot" role="rowgroup">
>>>>>>> b118937e
    <ng-container *ngTemplateOutlet="paginationTemplate ? paginationTemplate : defaultPager; context: { $implicit: this }">
    </ng-container>
</div><|MERGE_RESOLUTION|>--- conflicted
+++ resolved
@@ -20,7 +20,6 @@
 </ng-template>
 
 
-<<<<<<< HEAD
 <div class="igx-grid__thead" [style.width.px]='headerWidth'>
     <div class="igx-grid__tr" role="row">
         <ng-container *ngIf="fixingDirection === 'left'" >
@@ -28,12 +27,6 @@
         </ng-container>
         <ng-template igVirtFor let-col [igVirtForOf]="unfixedColumns" [igVirtForScrolling]="'horizontal'" [igVirtForUseForScroll]="parentVirtDir" [igVirtForContainerSize]='unfixedWidth'>
             <igx-grid-header [gridID]="id" [column]="col"></igx-grid-header>
-=======
-<div class="igx-grid__thead" role="rowgroup">
-    <div class="igx-grid__tr" role="row">
-        <ng-template igVirtFor let-col [igVirtForOf]="visibleColumns" [igVirtForScrolling]="'horizontal'" [igVirtForUseForScroll]="parentVirtDir" [igVirtForContainerSize]='width'>
-            <igx-grid-header [gridID]="id" [column]="col" [style.width.px]="col.width"></igx-grid-header>
->>>>>>> b118937e
         </ng-template>
         <ng-container *ngIf="fixingDirection === 'right'" >
             <igx-grid-header [gridID]="id" *ngFor="let col of fixedColumns" [column]="col"></igx-grid-header>
@@ -50,35 +43,25 @@
 </div>-->
 
 <div class="igx-grid__tbody" [style.height]='height' [style.width]='width' >
-<<<<<<< HEAD
-     <ng-template igVirtFor let-rowData [igVirtForOf]="data" let-rowIndex="index" [igVirtForScrolling]="'vertical'" [igVirtForContainerSize]='height'>
-        <igx-grid-row [gridID]="id" [index]="rowIndex" [rowData]="rowData">
-        </igx-grid-row>
-     </ng-template>
-</div>
-<div [style.width]='width'>
-    <div [style.width.px]='fixedWidth' [style.float]='fixingDirection'></div>
-    <div [style.width.px]='unfixedWidth' [style.float]='fixingDirection === "right" ? "left": "right"'>
-        <ng-template igVirtFor #scrollContainer>
-        </ng-template>
-    </div>
-</div>
-<div class="igx-grid__tfoot">
-=======
         <ng-template igVirtFor let-rowData [igVirtForOf]="data | gridFiltering:filteringExpressions:filteringLogic:id:pipeTrigger
                                 | gridSort:sortingExpressions:id:pipeTrigger
                                 | gridPaging:page:perPage:id:pipeTrigger" let-rowIndex="index" 
                                 [igVirtForScrolling]="'vertical'"
                                 [igVirtForContainerSize]='height'
-                                [igVirtForItemSize]='"50px"'
-                                #scrollContainer>
+                                [igVirtForItemSize]='"50px"' >
            <igx-grid-row [gridID]="id" [index]="rowIndex" [rowData]="rowData">
            </igx-grid-row>
         </ng-template>
 </div>
+<div [style.width]='width'>
+	<div [style.width.px]='fixedWidth' [style.float]='fixingDirection'></div>
+	<div [style.width.px]='unfixedWidth' [style.float]='fixingDirection === "right" ? "left": "right"'>
+		<ng-template igVirtFor #scrollContainer>
+		</ng-template>
+	</div>
+</div>
 
 <div class="igx-grid__tfoot" role="rowgroup">
->>>>>>> b118937e
     <ng-container *ngTemplateOutlet="paginationTemplate ? paginationTemplate : defaultPager; context: { $implicit: this }">
     </ng-container>
 </div>