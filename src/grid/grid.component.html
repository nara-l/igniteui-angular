<<<<<<< HEAD
<ng-template #defaultPager let-api>
    <div *ngIf="api.paging && api.totalPages > 0" class="igx-paginator">
        <button [disabled]="api.isFirstPage" (click)="api.paginate(0)" igxButton="icon" igxRipple igxRippleCentered="true">
            <igx-icon fontSet="material" name="first_page"></igx-icon>
        </button>
        <button [disabled]="api.isFirstPage" (click)="api.previousPage()" igxButton="icon" igxRipple igxRippleCentered="true">
            <igx-icon fontSet="material" name="chevron_left"></igx-icon>
        </button>
        <span>{{ api.page + 1 }} of {{ api.totalPages }}</span>
        <button [disabled]="api.isLastPage" (click)="api.nextPage()" igxRipple igxRippleCentered="true" igxButton="icon">
            <igx-icon fontSet="material" name="chevron_right"></igx-icon>
        </button>
        <button [disabled]="api.isLastPage" (click)="api.paginate(api.totalPages - 1)" igxButton="icon" igxRipple igxRippleCentered="true">
            <igx-icon fontSet="material" name="last_page"></igx-icon>
        </button>
        <select style="margin-left: 1rem;" (change)="api.perPage = $event.target.value">
            <option [value]="val" [selected]="api.perPage == val" *ngFor="let val of [5, 10, 15, 25, 50, 100, 500]">{{ val }}</option>
        </select>
    </div>
</ng-template>


<div class="igx-grid__thead" role="rowgroup" [style.width.px]='calcWidth'>
    <div class="igx-grid__tr" role="row" style="width: calc(100% - 18px)" #theadRow>
        <ng-container *ngIf="pinnedStartColumns.length > 0">
            <igx-grid-header [gridID]="id" *ngFor="let col of pinnedStartColumns" [column]="col" [style.min-width.px]="col.width"></igx-grid-header>
        </ng-container>
        <ng-template igxFor let-col [igxForOf]="unpinnedColumns" [igxForScrollOrientation]="'horizontal'" [igxForScrollContainer]="parentVirtDir"
            [igxForContainerSize]='unpinnedWidth' #headerContainer>
            <igx-grid-header [gridID]="id" [column]="col" [style.min-width.px]="col.width"></igx-grid-header>
        </ng-template>
        <ng-container *ngIf="pinnedEndColumns.length > 0">
            <igx-grid-header [gridID]="id" *ngFor="let col of pinnedEndColumns" [column]="col" [style.min-width.px]="col.width"></igx-grid-header>
        </ng-container>
    </div>
</div>

<div class="igx-grid__tbody" role="rowgroup" [style.height.px]='calcHeight' [style.width.px]='calcWidth'>
    <ng-template igxFor let-rowData [igxForOf]="data | gridFiltering:filteringExpressions:filteringLogic:id:pipeTrigger
                                | gridSort:sortingExpressions:id:pipeTrigger
                                | gridPaging:page:perPage:id:pipeTrigger" let-rowIndex="index" [igxForScrollOrientation]="'vertical'"
        [igxForContainerSize]='calcHeight' [igxForItemSize]="rowHeight" #verticalScrollContainer>
        <igx-grid-row [gridID]="id" [index]="rowIndex" [rowData]="rowData">
        </igx-grid-row>
    </ng-template>
</div>

<div class="igx-grid__scroll" [style.width]='width' [style.height]="'18px'" #scr>
    <div class="igx-grid__scroll-start" [style.width.px]='startPinnedWidth' [hidden]="startPinnedWidth === 0"></div>
    <div class="igx-grid__scroll-main" [style.width.px]='unpinnedWidth - 18'>
        <ng-template igxFor [igxForOf]='[]' #scrollContainer>
        </ng-template>
    </div>
    <div class="igx-grid__scroll-end" [style.width.px]='endPinnedWidth' [hidden]="endPinnedWidth === 0"></div>
</div>

<div class="igx-grid__tfoot" role="rowgroup" #tfoot>
    <ng-container *ngTemplateOutlet="paginationTemplate ? paginationTemplate : defaultPager; context: { $implicit: this }">
    </ng-container>
=======
<ng-template #defaultPager let-api>
    <div *ngIf="api.paging && api.totalPages > 0" class="igx-paginator">
        <button [disabled]="api.isFirstPage" (click)="api.paginate(0)" igxButton="icon" igxRipple igxRippleCentered="true">
            <igx-icon fontSet="material" name="first_page"></igx-icon>
        </button>
        <button [disabled]="api.isFirstPage" (click)="api.previousPage()" igxButton="icon" igxRipple igxRippleCentered="true">
            <igx-icon fontSet="material" name="chevron_left"></igx-icon>
        </button>
        <span>{{ api.page + 1 }} of {{ api.totalPages }}</span>
        <button [disabled]="api.isLastPage" (click)="api.nextPage()" igxRipple igxRippleCentered="true" igxButton="icon">
            <igx-icon fontSet="material" name="chevron_right"></igx-icon>
        </button>
        <button [disabled]="api.isLastPage" (click)="api.paginate(api.totalPages - 1)" igxButton="icon" igxRipple igxRippleCentered="true">
            <igx-icon fontSet="material" name="last_page"></igx-icon>
        </button>
        <select style="margin-left: 1rem;" (change)="api.perPage = $event.target.value">
            <option [value]="val" [selected]="api.perPage == val" *ngFor="let val of [5, 10, 15, 25, 50, 100, 500]">{{ val }}</option>
        </select>
    </div>
</ng-template>


<div class="igx-grid__thead" role="rowgroup" [style.width.px]='calcWidth'>
    <div class="igx-grid__tr" role="row" style="width: calc(100% - 18px)" #theadRow>
        <ng-container *ngIf="pinnedColumns.length > 0">
            <igx-grid-header [gridID]="id" *ngFor="let col of pinnedColumns" [column]="col" [style.min-width.px]="col.width"></igx-grid-header>
        </ng-container>
        <ng-template igxFor let-col [igxForOf]="unpinnedColumns" [igxForScrollOrientation]="'horizontal'" [igxForScrollContainer]="parentVirtDir"
            [igxForContainerSize]='unpinnedWidth' #headerContainer>
            <igx-grid-header [gridID]="id" [column]="col" [style.min-width.px]="col.width"></igx-grid-header>
        </ng-template>
    </div>
</div>

<div class="igx-grid__tbody" role="rowgroup" [style.height.px]='calcHeight' [style.width.px]='calcWidth'>
    <ng-template igxFor let-rowData [igxForOf]="data | gridFiltering:filteringExpressions:filteringLogic:id:pipeTrigger
                            | gridSort:sortingExpressions:id:pipeTrigger
                            | gridPaging:page:perPage:id:pipeTrigger" let-rowIndex="index"
                            [igxForScrollOrientation]="'vertical'"
                            [igxForContainerSize]='calcHeight'
                            [igxForItemSize]="rowHeight"
                            #verticalScrollContainer>
        <igx-grid-row [gridID]="id" [index]="rowIndex" [rowData]="rowData">
        </igx-grid-row>
    </ng-template>
</div>
<div [style.width]='width' [style.height]="'17px'" #scr>
    <div [style.width.px]='pinnedWidth' style='float:left;height: 100%;'></div>
    <div [style.width.px]='unpinnedWidth'  style='float:left;'>
        <ng-template igxFor [igxForOf]='[]' #scrollContainer>
        </ng-template>
    </div>
</div>

<div class="igx-grid__tfoot" role="rowgroup" #tfoot>
    <ng-container *ngTemplateOutlet="paginationTemplate ? paginationTemplate : defaultPager; context: { $implicit: this }">
    </ng-container>
>>>>>>> 82d341cf
</div><|MERGE_RESOLUTION|>--- conflicted
+++ resolved
@@ -1,4 +1,3 @@
-<<<<<<< HEAD
 <ng-template #defaultPager let-api>
     <div *ngIf="api.paging && api.totalPages > 0" class="igx-paginator">
         <button [disabled]="api.isFirstPage" (click)="api.paginate(0)" igxButton="icon" igxRipple igxRippleCentered="true">
@@ -20,67 +19,6 @@
     </div>
 </ng-template>
 
-
-<div class="igx-grid__thead" role="rowgroup" [style.width.px]='calcWidth'>
-    <div class="igx-grid__tr" role="row" style="width: calc(100% - 18px)" #theadRow>
-        <ng-container *ngIf="pinnedStartColumns.length > 0">
-            <igx-grid-header [gridID]="id" *ngFor="let col of pinnedStartColumns" [column]="col" [style.min-width.px]="col.width"></igx-grid-header>
-        </ng-container>
-        <ng-template igxFor let-col [igxForOf]="unpinnedColumns" [igxForScrollOrientation]="'horizontal'" [igxForScrollContainer]="parentVirtDir"
-            [igxForContainerSize]='unpinnedWidth' #headerContainer>
-            <igx-grid-header [gridID]="id" [column]="col" [style.min-width.px]="col.width"></igx-grid-header>
-        </ng-template>
-        <ng-container *ngIf="pinnedEndColumns.length > 0">
-            <igx-grid-header [gridID]="id" *ngFor="let col of pinnedEndColumns" [column]="col" [style.min-width.px]="col.width"></igx-grid-header>
-        </ng-container>
-    </div>
-</div>
-
-<div class="igx-grid__tbody" role="rowgroup" [style.height.px]='calcHeight' [style.width.px]='calcWidth'>
-    <ng-template igxFor let-rowData [igxForOf]="data | gridFiltering:filteringExpressions:filteringLogic:id:pipeTrigger
-                                | gridSort:sortingExpressions:id:pipeTrigger
-                                | gridPaging:page:perPage:id:pipeTrigger" let-rowIndex="index" [igxForScrollOrientation]="'vertical'"
-        [igxForContainerSize]='calcHeight' [igxForItemSize]="rowHeight" #verticalScrollContainer>
-        <igx-grid-row [gridID]="id" [index]="rowIndex" [rowData]="rowData">
-        </igx-grid-row>
-    </ng-template>
-</div>
-
-<div class="igx-grid__scroll" [style.width]='width' [style.height]="'18px'" #scr>
-    <div class="igx-grid__scroll-start" [style.width.px]='startPinnedWidth' [hidden]="startPinnedWidth === 0"></div>
-    <div class="igx-grid__scroll-main" [style.width.px]='unpinnedWidth - 18'>
-        <ng-template igxFor [igxForOf]='[]' #scrollContainer>
-        </ng-template>
-    </div>
-    <div class="igx-grid__scroll-end" [style.width.px]='endPinnedWidth' [hidden]="endPinnedWidth === 0"></div>
-</div>
-
-<div class="igx-grid__tfoot" role="rowgroup" #tfoot>
-    <ng-container *ngTemplateOutlet="paginationTemplate ? paginationTemplate : defaultPager; context: { $implicit: this }">
-    </ng-container>
-=======
-<ng-template #defaultPager let-api>
-    <div *ngIf="api.paging && api.totalPages > 0" class="igx-paginator">
-        <button [disabled]="api.isFirstPage" (click)="api.paginate(0)" igxButton="icon" igxRipple igxRippleCentered="true">
-            <igx-icon fontSet="material" name="first_page"></igx-icon>
-        </button>
-        <button [disabled]="api.isFirstPage" (click)="api.previousPage()" igxButton="icon" igxRipple igxRippleCentered="true">
-            <igx-icon fontSet="material" name="chevron_left"></igx-icon>
-        </button>
-        <span>{{ api.page + 1 }} of {{ api.totalPages }}</span>
-        <button [disabled]="api.isLastPage" (click)="api.nextPage()" igxRipple igxRippleCentered="true" igxButton="icon">
-            <igx-icon fontSet="material" name="chevron_right"></igx-icon>
-        </button>
-        <button [disabled]="api.isLastPage" (click)="api.paginate(api.totalPages - 1)" igxButton="icon" igxRipple igxRippleCentered="true">
-            <igx-icon fontSet="material" name="last_page"></igx-icon>
-        </button>
-        <select style="margin-left: 1rem;" (change)="api.perPage = $event.target.value">
-            <option [value]="val" [selected]="api.perPage == val" *ngFor="let val of [5, 10, 15, 25, 50, 100, 500]">{{ val }}</option>
-        </select>
-    </div>
-</ng-template>
-
-
 <div class="igx-grid__thead" role="rowgroup" [style.width.px]='calcWidth'>
     <div class="igx-grid__tr" role="row" style="width: calc(100% - 18px)" #theadRow>
         <ng-container *ngIf="pinnedColumns.length > 0">
@@ -96,18 +34,16 @@
 <div class="igx-grid__tbody" role="rowgroup" [style.height.px]='calcHeight' [style.width.px]='calcWidth'>
     <ng-template igxFor let-rowData [igxForOf]="data | gridFiltering:filteringExpressions:filteringLogic:id:pipeTrigger
                             | gridSort:sortingExpressions:id:pipeTrigger
-                            | gridPaging:page:perPage:id:pipeTrigger" let-rowIndex="index"
-                            [igxForScrollOrientation]="'vertical'"
-                            [igxForContainerSize]='calcHeight'
-                            [igxForItemSize]="rowHeight"
-                            #verticalScrollContainer>
+                            | gridPaging:page:perPage:id:pipeTrigger" let-rowIndex="index" [igxForScrollOrientation]="'vertical'"
+        [igxForContainerSize]='calcHeight' [igxForItemSize]="rowHeight" #verticalScrollContainer>
         <igx-grid-row [gridID]="id" [index]="rowIndex" [rowData]="rowData">
         </igx-grid-row>
     </ng-template>
 </div>
-<div [style.width]='width' [style.height]="'17px'" #scr>
-    <div [style.width.px]='pinnedWidth' style='float:left;height: 100%;'></div>
-    <div [style.width.px]='unpinnedWidth'  style='float:left;'>
+
+<div class="igx-grid__scroll" [style.width]='width' [style.height]="'18px'" #scr>
+    <div class="igx-grid__scroll-start" [style.width.px]='pinnedWidth' [hidden]="pinnedWidth === 0"></div>
+    <div class="igx-grid__scroll-main" [style.width.px]='unpinnedWidth'>
         <ng-template igxFor [igxForOf]='[]' #scrollContainer>
         </ng-template>
     </div>
@@ -116,5 +52,4 @@
 <div class="igx-grid__tfoot" role="rowgroup" #tfoot>
     <ng-container *ngTemplateOutlet="paginationTemplate ? paginationTemplate : defaultPager; context: { $implicit: this }">
     </ng-container>
->>>>>>> 82d341cf
 </div>