<ng-template #defaultPager let-api>
        <button [disabled]="api.isFirstPage" (click)="api.paginate(0)" igxButton="icon" igxRipple igxRippleCentered="true">
            <igx-icon fontSet="material" name="first_page"></igx-icon>
        </button>
        <button [disabled]="api.isFirstPage" (click)="api.previousPage()" igxButton="icon" igxRipple igxRippleCentered="true">
            <igx-icon fontSet="material" name="chevron_left"></igx-icon>
        </button>
        <span>{{ api.page + 1 }} of {{ api.totalPages }}</span>
        <button [disabled]="api.isLastPage" (click)="api.nextPage()" igxRipple igxRippleCentered="true" igxButton="icon">
            <igx-icon fontSet="material" name="chevron_right"></igx-icon>
        </button>
        <button [disabled]="api.isLastPage" (click)="api.paginate(api.totalPages - 1)" igxButton="icon" igxRipple igxRippleCentered="true">
            <igx-icon fontSet="material" name="last_page"></igx-icon>
        </button>
        <select style="margin-left: 1rem;" (change)="api.perPage = $event.target.value">
            <option [value]="val" [selected]="api.perPage == val" *ngFor="let val of [5, 10, 15, 25, 50, 100, 500]">{{ val }}</option>
        </select>
</ng-template>

<div class="igx-grid__thead" role="rowgroup" [style.width.px]='calcWidth' #theadRow>
    <div class="igx-grid__tr" role="row">
        <ng-container *ngIf="rowSelectable">
            <div class="igx-grid__cbx-selection" #headerCheckboxContainer>
                <igx-checkbox [checked]="allRowsSelected" (change)="onHeaderCheckboxClick($event)" disableRipple="true" [aria-label]="headerCheckboxAriaLabel" #headerCheckbox></igx-checkbox>
            </div>
        </ng-container>
        <ng-container *ngIf="groupingExpressions.length > 0">
            <div class="igx-grid__cbx-grouping" [style.min-width.px]="calcGroupByWidth">               
            </div>
        </ng-container>
        <ng-container *ngIf="pinnedColumns.length > 0">
            <igx-grid-header [gridID]="id" *ngFor="let col of pinnedColumns" [column]="col" [style.min-width.px]="col.width" [style.flex-basis.px]="col.width"></igx-grid-header>
        </ng-container>
        <ng-template igxFor let-col [igxForOf]="unpinnedColumns" [igxForScrollOrientation]="'horizontal'" [igxForScrollContainer]="parentVirtDir"
            [igxForContainerSize]='unpinnedWidth' #headerContainer>
            <igx-grid-header [gridID]="id" [column]="col" [style.min-width.px]="col.width" [style.flex-basis.px]='col.width'></igx-grid-header>
        </ng-template>
    </div>
</div>

<div class="igx-grid__tbody" role="rowgroup" [style.height.px]='calcHeight' [style.width.px]='calcWidth' #tbody>
    <ng-template igxFor let-rowData [igxForOf]="data | gridFiltering:filteringExpressions:filteringLogic:id:pipeTrigger
        | gridSort:sortingExpressions:id:pipeTrigger
        | gridGroupBy:groupingExpressions:groupingExpansionState:groupByDefaultExpanded:id:pipeTrigger
        | gridPaging:page:perPage:id:pipeTrigger" let-rowIndex="index" [igxForScrollOrientation]="'vertical'"
        [igxForContainerSize]='calcHeight' [igxForItemSize]="rowHeight" #verticalScrollContainer (onChunkPreload)="dataLoading($event)">
<<<<<<< HEAD
        <ng-container *ngIf="rowData.records && rowData.records.length > 0">
            <igx-grid-groupby-row [gridID]="id" [index]="rowIndex" [groupRow]="rowData">
            </igx-grid-groupby-row>
        </ng-container>
        <ng-container *ngIf="!rowData.records">
            <igx-grid-row [gridID]="id" [index]="rowIndex" [rowData]="rowData">
            </igx-grid-row>
        </ng-container>
=======
        <igx-grid-row [gridID]="id" [index]="rowIndex" [rowData]="rowData"></igx-grid-row>
>>>>>>> 60030430
    </ng-template>
    <ng-container *ngTemplateOutlet="template"></ng-container>
</div>


<div class="igx-grid__tfoot" role="rowgroup" [style.width.px]='calcWidth' #tfoot>
    <div *ngIf="hasSummarizedColumns" class="igx-grid__tr" [style.height.px]="tfootHeight" [style.marginLeft.px]="summariesMargin" role="row">
        <ng-container *ngIf="pinnedColumns.length > 0">
            <igx-grid-summary [gridID]="id" *ngFor="let col of pinnedColumns"  [column]="col" [style.min-width.px]="col.width" [style.flex-basis.px]='col.width'></igx-grid-summary>
        </ng-container>
        <ng-template igxFor let-col [igxForOf]="unpinnedColumns" [igxForScrollOrientation]="'horizontal'" [igxForScrollContainer]="parentVirtDir" [igxForContainerSize]='unpinnedWidth' #summaryContainer>
            <igx-grid-summary [gridID]="id" [column]="col" [style.min-width.px]="col.width" [style.flex-basis.px]='col.width'></igx-grid-summary>
        </ng-template>
    </div>
</div>

<div class="igx-grid__scroll" [style.height]="'18px'" #scr [hidden]="calcWidth - totalWidth >= 0">
    <div class="igx-grid__scroll-start" [style.width.px]='pinnedWidth' [hidden]="pinnedWidth === 0"></div>
    <div class="igx-grid__scroll-main" [style.width.px]='unpinnedWidth'>
        <ng-template igxFor [igxForOf]='[]' #scrollContainer>
        </ng-template>
    </div>
</div>

<div class="igx-paginator igx-grid-paginator" *ngIf="paging" #paginator>
    <ng-container *ngTemplateOutlet="paginationTemplate ? paginationTemplate : defaultPager; context: { $implicit: this }">
    </ng-container>
</div>

<ng-template #emptyGrid>
    <span class="igx-grid__tbody-message">{{emptyGridMessage}}</span>
</ng-template><|MERGE_RESOLUTION|>--- conflicted
+++ resolved
@@ -44,7 +44,6 @@
         | gridGroupBy:groupingExpressions:groupingExpansionState:groupByDefaultExpanded:id:pipeTrigger
         | gridPaging:page:perPage:id:pipeTrigger" let-rowIndex="index" [igxForScrollOrientation]="'vertical'"
         [igxForContainerSize]='calcHeight' [igxForItemSize]="rowHeight" #verticalScrollContainer (onChunkPreload)="dataLoading($event)">
-<<<<<<< HEAD
         <ng-container *ngIf="rowData.records && rowData.records.length > 0">
             <igx-grid-groupby-row [gridID]="id" [index]="rowIndex" [groupRow]="rowData">
             </igx-grid-groupby-row>
@@ -53,9 +52,6 @@
             <igx-grid-row [gridID]="id" [index]="rowIndex" [rowData]="rowData">
             </igx-grid-row>
         </ng-container>
-=======
-        <igx-grid-row [gridID]="id" [index]="rowIndex" [rowData]="rowData"></igx-grid-row>
->>>>>>> 60030430
     </ng-template>
     <ng-container *ngTemplateOutlet="template"></ng-container>
 </div>
