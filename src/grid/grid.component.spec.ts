--- conflicted
+++ resolved
@@ -1,8 +1,4 @@
-<<<<<<< HEAD
-import { ChangeDetectorRef, Component, DebugElement, ViewChild } from "@angular/core";
-=======
-import { Component, DebugElement, OnInit, ViewChild } from "@angular/core";
->>>>>>> 277abb39
+import { ChangeDetectorRef, Component, DebugElement, OnInit, ViewChild } from "@angular/core";
 import { async, fakeAsync, TestBed, tick } from "@angular/core/testing";
 import { By } from "@angular/platform-browser";
 import { NoopAnimationsModule } from "@angular/platform-browser/animations";
@@ -16,13 +12,9 @@
     beforeEach(async(() => {
         TestBed.configureTestingModule({
             declarations: [
-<<<<<<< HEAD
                 IgxGridTestComponent, IgGridTest5x5Component, IgGridTest10x30Component,
-                IgGridTest30x1000Component, IgGridTest150x20000Component
-=======
-                IgxGridTestComponent,
+                IgGridTest30x1000Component, IgGridTest150x20000Component,
                 IgxGridTestDefaultWidthHeightComponent
->>>>>>> 277abb39
             ],
             imports: [
                 NoopAnimationsModule, IgxGridModule.forRoot()]
@@ -88,7 +80,7 @@
             window.getComputedStyle(gridHeader.children[0].nativeElement).width
         );
     });
-<<<<<<< HEAD
+
     it("col width should be >=136px - grid 5x5", () => {
         const fix = TestBed.createComponent(IgGridTest5x5Component);
         fix.detectChanges();
@@ -132,7 +124,8 @@
         expect(grid.columns[0].width).not.toBeLessThan(136);
         expect(grid.columns[4].width).not.toBeLessThan(136);
         expect(grid.columns[100].width).not.toBeLessThan(136);
-=======
+        expect(fix.componentInstance.isHorizonatScrollbarVisible()).toBe(true);
+    });
 
     it("Test rendering of data with 5 columns and 5 rows where 2 of the columns have width set", () => {
         const fix = TestBed.createComponent(IgxGridTestDefaultWidthHeightComponent);
@@ -314,7 +307,6 @@
             }
         });
 
->>>>>>> 277abb39
         expect(fix.componentInstance.isHorizonatScrollbarVisible()).toBe(true);
     });
 });
@@ -327,197 +319,6 @@
     </igx-grid></div>`
 })
 export class IgxGridTestComponent {
-<<<<<<< HEAD
-    public data = [{ col1: 1}];
-
-    @ViewChild("grid", { read: IgxGridComponent })
-    public grid: IgxGridComponent;
-}
-@Component({
-    template: `
-    <igx-grid #gridMinDefaultColWidth [data]="data" (onColumnInit)="init($event)" >
-        <igx-column *ngFor="let col of cols" [field]="col.key" [header]="col.key" [dataType]="col.dataType"></igx-column>
-    </igx-grid>
-    `
-})
-export class IgGridTest5x5Component {
-    public cols;
-    public data;
-
-    @ViewChild("gridMinDefaultColWidth", { read: IgxGridComponent })
-    public gridMinDefaultColWidth: IgxGridComponent;
-
-    constructor(private _cdr: ChangeDetectorRef) {
-        this.generateColumns(5);
-        this.generateData(this.cols.length, 5);
-    }
-
-    init(column) {
-        column.hasSummary = true;
-    }
-    public generateData(columns, rows) {
-        this.data = [];
-
-        for (let r = 0; r < rows; r++) {
-            const record = {};
-            for (let c = 0; c < columns; c++) {
-                record[this.cols[c].key] = c * r;
-            }
-            this.data.push(record);
-        }
-    }
-    public generateColumns(count) {
-        this.cols = [];
-        for (let i = 0; i < count; i++) {
-            this.cols.push({
-                key: "col" +  i,
-                dataType: "number"
-            });
-        }
-        return this.cols;
-    }
-}
-@Component({
-    template: `
-    <igx-grid #gridMinDefaultColWidth [data]="data" (onColumnInit)="init($event)">
-        <igx-column *ngFor="let col of cols" [field]="col.key" [header]="col.key" [dataType]="col.dataType"></igx-column>
-    </igx-grid>
-    `
-})
-export class IgGridTest10x30Component {
-    public cols;
-    public data;
-
-    @ViewChild("gridMinDefaultColWidth", { read: IgxGridComponent })
-    public gridMinDefaultColWidth: IgxGridComponent;
-
-    constructor(private _cdr: ChangeDetectorRef) {
-        this.generateColumns(10);
-        this.generateData(this.cols.length, 30);
-    }
-
-    init(column) {
-        column.hasSummary = true;
-    }
-
-    public generateData(columns, rows) {
-        this.data = [];
-
-        for (let r = 0; r < rows; r++) {
-            const record = {};
-            for (let c = 0; c < columns; c++) {
-                record[this.cols[c].key] = c * r;
-            }
-            this.data.push(record);
-        }
-    }
-    public generateColumns(count) {
-        this.cols = [];
-        for (let i = 0; i < count; i++) {
-            this.cols.push({
-                key: "col" +  i,
-                dataType: "number"
-            });
-        }
-        return this.cols;
-    }
-}
-@Component({
-    template: `
-    <igx-grid #gridMinDefaultColWidth [data]="data" (onColumnInit)="init($event)" [width]="'1500px'" >
-        <igx-column *ngFor="let col of cols" [field]="col.key" [header]="col.key" [dataType]="col.dataType"></igx-column>
-    </igx-grid>
-    `
-})
-export class IgGridTest30x1000Component {
-    public cols;
-    public data;
-
-    @ViewChild("gridMinDefaultColWidth", { read: IgxGridComponent })
-    public gridMinDefaultColWidth: IgxGridComponent;
-
-    constructor(private _cdr: ChangeDetectorRef) {
-        this.generateColumns(30);
-        this.generateData(this.cols.length, 1000);
-    }
-
-    init(column) {
-        column.hasSummary = true;
-    }
-
-    public generateData(columns, rows) {
-        this.data = [];
-
-        for (let r = 0; r < rows; r++) {
-            const record = {};
-            for (let c = 0; c < columns; c++) {
-                record[this.cols[c].key] = c * r;
-            }
-            this.data.push(record);
-        }
-    }
-    public generateColumns(count) {
-        this.cols = [];
-        for (let i = 0; i < count; i++) {
-            this.cols.push({
-                key: "col" +  i,
-                dataType: "number"
-            });
-        }
-        return this.cols;
-    }
-    public isHorizonatScrollbarVisible() {
-        const scrollbar = this.gridMinDefaultColWidth.parentVirtDir.getHorizontalScroll();
-        return scrollbar.offsetWidth < scrollbar.children[0].offsetWidth;
-    }
-}
-@Component({
-    template: `
-    <igx-grid #gridMinDefaultColWidth [data]="data" (onColumnInit)="init($event)" [width]="'1500px'" >
-        <igx-column *ngFor="let col of cols" [field]="col.key" [header]="col.key" [dataType]="col.dataType"></igx-column>
-    </igx-grid>
-    `
-})
-export class IgGridTest150x20000Component {
-    public cols;
-    public data;
-
-    @ViewChild("gridMinDefaultColWidth", { read: IgxGridComponent })
-    public gridMinDefaultColWidth: IgxGridComponent;
-
-    constructor(private _cdr: ChangeDetectorRef) {
-        this.generateColumns(150);
-        this.generateData(this.cols.length, 20000);
-    }
-
-    init(column) {
-        column.hasSummary = true;
-    }
-
-    public generateData(columns, rows) {
-        this.data = [];
-
-        for (let r = 0; r < rows; r++) {
-            const record = {};
-            for (let c = 0; c < columns; c++) {
-                record[this.cols[c].key] = c * r;
-            }
-            this.data.push(record);
-        }
-    }
-    public generateColumns(count) {
-        this.cols = [];
-        for (let i = 0; i < count; i++) {
-            this.cols.push({
-                key: "col" + i,
-                dataType: "number"
-            });
-        }
-        return this.cols;
-    }
-    public isHorizonatScrollbarVisible() {
-        const scrollbar = this.gridMinDefaultColWidth.parentVirtDir.getHorizontalScroll();
-=======
     public data = [{ index: 1, value: 1 }];
     @ViewChild("grid") public grid: IgxGridComponent;
 }
@@ -578,7 +379,193 @@
 
     public isHorizonatScrollbarVisible() {
         const scrollbar = this.grid2.parentVirtDir.getHorizontalScroll();
->>>>>>> 277abb39
         return scrollbar.offsetWidth < scrollbar.children[0].offsetWidth;
     }
+}
+@Component({
+    template: `
+    <igx-grid #gridMinDefaultColWidth [data]="data" (onColumnInit)="init($event)" >
+        <igx-column *ngFor="let col of cols" [field]="col.key" [header]="col.key" [dataType]="col.dataType"></igx-column>
+    </igx-grid>
+    `
+})
+export class IgGridTest5x5Component {
+    public cols;
+    public data;
+
+    @ViewChild("gridMinDefaultColWidth", { read: IgxGridComponent })
+    public gridMinDefaultColWidth: IgxGridComponent;
+
+    constructor(private _cdr: ChangeDetectorRef) {
+        this.generateColumns(5);
+        this.generateData(this.cols.length, 5);
+    }
+
+    init(column) {
+        column.hasSummary = true;
+    }
+    public generateData(columns, rows) {
+        this.data = [];
+
+        for (let r = 0; r < rows; r++) {
+            const record = {};
+            for (let c = 0; c < columns; c++) {
+                record[this.cols[c].key] = c * r;
+            }
+            this.data.push(record);
+        }
+    }
+    public generateColumns(count) {
+        this.cols = [];
+        for (let i = 0; i < count; i++) {
+            this.cols.push({
+                key: "col" +  i,
+                dataType: "number"
+            });
+        }
+        return this.cols;
+    }
+}
+@Component({
+    template: `
+    <igx-grid #gridMinDefaultColWidth [data]="data" (onColumnInit)="init($event)">
+        <igx-column *ngFor="let col of cols" [field]="col.key" [header]="col.key" [dataType]="col.dataType"></igx-column>
+    </igx-grid>
+    `
+})
+export class IgGridTest10x30Component {
+    public cols;
+    public data;
+
+    @ViewChild("gridMinDefaultColWidth", { read: IgxGridComponent })
+    public gridMinDefaultColWidth: IgxGridComponent;
+
+    constructor(private _cdr: ChangeDetectorRef) {
+        this.generateColumns(10);
+        this.generateData(this.cols.length, 30);
+    }
+
+    init(column) {
+        column.hasSummary = true;
+    }
+
+    public generateData(columns, rows) {
+        this.data = [];
+
+        for (let r = 0; r < rows; r++) {
+            const record = {};
+            for (let c = 0; c < columns; c++) {
+                record[this.cols[c].key] = c * r;
+            }
+            this.data.push(record);
+        }
+    }
+    public generateColumns(count) {
+        this.cols = [];
+        for (let i = 0; i < count; i++) {
+            this.cols.push({
+                key: "col" +  i,
+                dataType: "number"
+            });
+        }
+        return this.cols;
+    }
+}
+@Component({
+    template: `
+    <igx-grid #gridMinDefaultColWidth [data]="data" (onColumnInit)="init($event)" [width]="'1500px'" >
+        <igx-column *ngFor="let col of cols" [field]="col.key" [header]="col.key" [dataType]="col.dataType"></igx-column>
+    </igx-grid>
+    `
+})
+export class IgGridTest30x1000Component {
+    public cols;
+    public data;
+
+    @ViewChild("gridMinDefaultColWidth", { read: IgxGridComponent })
+    public gridMinDefaultColWidth: IgxGridComponent;
+
+    constructor(private _cdr: ChangeDetectorRef) {
+        this.generateColumns(30);
+        this.generateData(this.cols.length, 1000);
+    }
+
+    init(column) {
+        column.hasSummary = true;
+    }
+
+    public generateData(columns, rows) {
+        this.data = [];
+
+        for (let r = 0; r < rows; r++) {
+            const record = {};
+            for (let c = 0; c < columns; c++) {
+                record[this.cols[c].key] = c * r;
+            }
+            this.data.push(record);
+        }
+    }
+    public generateColumns(count) {
+        this.cols = [];
+        for (let i = 0; i < count; i++) {
+            this.cols.push({
+                key: "col" +  i,
+                dataType: "number"
+            });
+        }
+        return this.cols;
+    }
+    public isHorizonatScrollbarVisible() {
+        const scrollbar = this.gridMinDefaultColWidth.parentVirtDir.getHorizontalScroll();
+        return scrollbar.offsetWidth < scrollbar.children[0].offsetWidth;
+    }
+}
+@Component({
+    template: `
+    <igx-grid #gridMinDefaultColWidth [data]="data" (onColumnInit)="init($event)" [width]="'1500px'" >
+        <igx-column *ngFor="let col of cols" [field]="col.key" [header]="col.key" [dataType]="col.dataType"></igx-column>
+    </igx-grid>
+    `
+})
+export class IgGridTest150x20000Component {
+    public cols;
+    public data;
+
+    @ViewChild("gridMinDefaultColWidth", { read: IgxGridComponent })
+    public gridMinDefaultColWidth: IgxGridComponent;
+
+    constructor(private _cdr: ChangeDetectorRef) {
+        this.generateColumns(150);
+        this.generateData(this.cols.length, 20000);
+    }
+
+    init(column) {
+        column.hasSummary = true;
+    }
+
+    public generateData(columns, rows) {
+        this.data = [];
+
+        for (let r = 0; r < rows; r++) {
+            const record = {};
+            for (let c = 0; c < columns; c++) {
+                record[this.cols[c].key] = c * r;
+            }
+            this.data.push(record);
+        }
+    }
+    public generateColumns(count) {
+        this.cols = [];
+        for (let i = 0; i < count; i++) {
+            this.cols.push({
+                key: "col" + i,
+                dataType: "number"
+            });
+        }
+        return this.cols;
+    }
+    public isHorizonatScrollbarVisible() {
+        const scrollbar = this.gridMinDefaultColWidth.parentVirtDir.getHorizontalScroll();
+        return scrollbar.offsetWidth < scrollbar.children[0].offsetWidth;
+    }
 }