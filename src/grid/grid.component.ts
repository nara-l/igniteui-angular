import { DOCUMENT } from "@angular/common";
import {
    AfterContentInit,
    AfterViewInit,
    ChangeDetectionStrategy,
    ChangeDetectorRef,
    Component,
    ComponentFactory,
    ComponentFactoryResolver,
    ComponentRef,
    ContentChild,
    ContentChildren,
    ElementRef,
    EventEmitter,
    HostBinding,
    Inject,
    Input,
    IterableChangeRecord,
    IterableDiffers,
    NgZone,
    OnDestroy,
    OnInit,
    Output,
    QueryList,
    TemplateRef,
    ViewChild,
    ViewChildren,
    ViewContainerRef
} from "@angular/core";
import { of, Subject } from "rxjs";
import { debounceTime, delay, merge, repeat, take, takeUntil } from "rxjs/operators";
import { IgxSelectionAPIService } from "../core/selection";
import { cloneArray } from "../core/utils";
import { DataType } from "../data-operations/data-util";
import { FilteringLogic, IFilteringExpression } from "../data-operations/filtering-expression.interface";
import { IGroupByExpandState } from "../data-operations/groupby-expand-state.interface";
import { GroupedRecords, IGroupByRecord } from "../data-operations/groupby-record.interface";
import { ISortingExpression, SortingDirection } from "../data-operations/sorting-expression.interface";
import { IgxForOfDirective } from "../directives/for-of/for_of.directive";
import { IForOfState } from "../directives/for-of/IForOfState";
import { IActiveHighlightInfo, IgxTextHighlightDirective } from "../directives/text-highlight/text-highlight.directive";
import { IgxCheckboxComponent } from "./../checkbox/checkbox.component";
import { IgxGridAPIService } from "./api.service";
import { IgxGridCellComponent } from "./cell.component";
import { IgxColumnComponent } from "./column.component";
import { ISummaryExpression } from "./grid-summary";
import { IgxGroupByRowTemplateDirective } from "./grid.common";
import { IgxGridSortingPipe } from "./grid.pipes";
import { IgxGridGroupByRowComponent } from "./groupby-row.component";
import { IgxGridRowComponent } from "./row.component";

let NEXT_ID = 0;
const DEBOUNCE_TIME = 16;
const DEFAULT_SUMMARY_HEIGHT = 36.36;
const MINIMUM_COLUMN_WIDTH = 136;

export interface IGridCellEventArgs {
    cell: IgxGridCellComponent;
    event: Event;
}

export interface IGridEditEventArgs {
    row: IgxGridRowComponent;
    cell: IgxGridCellComponent;
    currentValue: any;
    newValue: any;
}

export interface IPinColumnEventArgs {
    column: IgxColumnComponent;
    insertAtIndex: number;
}

export interface IPageEventArgs {
    previous: number;
    current: number;
}

export interface IRowDataEventArgs {
    data: any;
}

export interface IColumnResizeEventArgs {
    column: IgxColumnComponent;
    prevWidth: string;
    newWidth: string;
}

export interface IRowSelectionEventArgs {
    oldSelection: any[];
    newSelection: any[];
    row?: IgxGridRowComponent;
    event?: Event;
}

export interface ISearchInfo {
    searchText: string;
    caseSensitive: boolean;
    activeMatchIndex: number;
    matchInfoCache: any[];
}

/**
 * **Ignite UI for Angular Grid** -
 * [Documentation](https://www.infragistics.com/products/ignite-ui-angular/angular/components/grid.html)
 *
 * The Ignite UI Grid is used for presenting and manipulating tabular data in the simplest way possible.  Once data
 * has been bound, it can be manipulated through filtering, sorting & editing operations.
 *
 * Example:
 * ```html
 * <igx-grid [data]="employeeData" autoGenerate="false">
 *   <igx-column field="first" header="First Name"></igx-column>
 *   <igx-column field="last" header="Last Name"></igx-column>
 *   <igx-column field="role" header="Role"></igx-column>
 * </igx-grid>
 * ```
 */
@Component({
    changeDetection: ChangeDetectionStrategy.OnPush,
    preserveWhitespaces: false,
    selector: "igx-grid",
    templateUrl: "./grid.component.html"
})
export class IgxGridComponent implements OnInit, OnDestroy, AfterContentInit, AfterViewInit {

    @Input()
    public data = [];

    @Input()
    public autoGenerate = false;

    @HostBinding("attr.id")
    @Input()
    public id = `igx-grid-${NEXT_ID++}`;

    @Input()
    public filteringLogic = FilteringLogic.And;

    @Input()
    get filteringExpressions() {
        return this._filteringExpressions;
    }
    set filteringExpressions(value) {
        this._filteringExpressions = cloneArray(value);
        this.cdr.markForCheck();
    }

    @Input()
    public groupByIndentation = 30;

    get filteredData() {
        return this._filteredData;
    }

    set filteredData(value) {
        const highlightedItem = this.findHiglightedItem();

        this._filteredData = value;
        if (this.rowSelectable) {
            this.updateHeaderChecboxStatusOnFilter(this._filteredData);
        }

        if (highlightedItem !== null) {
            this.restoreHighlight(highlightedItem);
        }
    }

    @Input()
    get groupingExpressions() {
        return this._groupingExpressions;
    }

    set groupingExpressions(value) {
        this._groupingExpressions = cloneArray(value);
        /* grouping should work in conjunction with sorting
        and without overriding seperate sorting expressions */
        this._applyGrouping();
        this.cdr.markForCheck();
    }

    @Input()
    get groupingExpansionState() {
        return this._groupingExpandState;
    }

    set groupingExpansionState(value) {
        this._groupingExpandState = cloneArray(value);
        this.cdr.markForCheck();
    }

    @Input()
    public groupByDefaultExpanded = true;

    @Input()
    get paging(): boolean {
        return this._paging;
    }

    set paging(value: boolean) {
        this._paging = value;
        this._pipeTrigger++;
        this.cdr.markForCheck();
    }

    @Input()
    get page(): number {
        return this._page;
    }

    set page(val: number) {
        if (val < 0) {
            return;
        }
        this.onPagingDone.emit({ previous: this._page, current: val });
        this._page = val;
        this.cdr.markForCheck();
    }

    @Input()
    get perPage(): number {
        return this._perPage;
    }

    set perPage(val: number) {
        if (val < 0) {
            return;
        }

        let rowIndex = -1;
        const activeInfo = IgxTextHighlightDirective.highlightGroupsMap.get(this.id);

        if (this.lastSearchInfo.searchText !== "") {
            rowIndex = (activeInfo.page * this._perPage) + activeInfo.rowIndex;
        }

        this._perPage = val;
        this.page = 0;

        if (this.lastSearchInfo.searchText !== "") {
            const newRowIndex = rowIndex % this._perPage;
            const newPage = Math.floor(rowIndex / this._perPage);
            IgxTextHighlightDirective.setActiveHighlight(this.id, activeInfo.columnIndex, newRowIndex, activeInfo.index , newPage);
            this.rebuildMatchCache();
        }
    }

    @Input()
    public paginationTemplate: TemplateRef<any>;

    @Input()
    get rowSelectable(): boolean {
        return this._rowSelection;
    }

    set rowSelectable(val: boolean) {
        this._rowSelection = val;
        if (this.gridAPI.get(this.id)) {

            // should selection persist?
            this.allRowsSelected = false;
            this.deselectAllRows();
            this.markForCheck();
        }
    }

    @HostBinding("style.height")
    @Input()
    public get height() {
        return this._height;
    }
    public set height(value: any) {
        if (this._height !== value) {
            this._height = value;
            requestAnimationFrame(() => {
                this.calculateGridHeight();
                this.cdr.markForCheck();
            });
        }
    }

    @HostBinding("style.width")
    @Input()
    public get width() {
        return this._width;
    }
    public set width(value: any) {
        if (this._width !== value) {
            this._width = value;
            requestAnimationFrame(() => {
                this.calculateGridWidth();
                this.cdr.markForCheck();
            });
        }
    }

    get headerWidth() {
        return parseInt(this._width, 10) - 17;
    }

    @Input()
    public evenRowCSS = "";

    @Input()
    public oddRowCSS = "";

    @Input()
    public rowHeight = 50;

    @Input()
    public columnWidth: string = null;

    @Input()
    public primaryKey;

    @Input()
    public emptyGridMessage = "No records found.";

    @Output()
    public onCellClick = new EventEmitter<IGridCellEventArgs>();

    @Output()
    public onSelection = new EventEmitter<IGridCellEventArgs>();

    @Output()
    public onRowSelectionChange = new EventEmitter<IRowSelectionEventArgs>();

    @Output()
    public onColumnPinning = new EventEmitter<IPinColumnEventArgs>();

    /**
     * An @Output property emitting an event when cell or row editing has been performed in the grid.
     * On cell editing, both cell and row objects in the event arguments are defined for the corresponding
     * cell that is being edited and the row the cell belongs to.
     * On row editing, only the row object is defined, for the row that is being edited.
     * The cell object is null on row editing.
     */
    @Output()
    public onEditDone = new EventEmitter<IGridEditEventArgs>();

    @Output()
    public onColumnInit = new EventEmitter<IgxColumnComponent>();

    @Output()
    public onSortingDone = new EventEmitter<ISortingExpression>();

    @Output()
    public onFilteringDone = new EventEmitter<IFilteringExpression>();

    @Output()
    public onPagingDone = new EventEmitter<IPageEventArgs>();

    @Output()
    public onRowAdded = new EventEmitter<IRowDataEventArgs>();

    @Output()
    public onRowDeleted = new EventEmitter<IRowDataEventArgs>();

    @Output()
    public onGroupingDone = new EventEmitter<any>();

    @Output()
    public onDataPreLoad = new EventEmitter<any>();

    @Output()
    public onColumnResized = new EventEmitter<IColumnResizeEventArgs>();

    @Output()
    public onContextMenu = new EventEmitter<IGridCellEventArgs>();

    @Output()
    public onDoubleClick = new EventEmitter<IGridCellEventArgs>();

    @ContentChildren(IgxColumnComponent, { read: IgxColumnComponent })
    public columnList: QueryList<IgxColumnComponent>;

    @ContentChild(IgxGroupByRowTemplateDirective, { read: IgxGroupByRowTemplateDirective })
    protected groupTemplate: IgxGroupByRowTemplateDirective;

    @ViewChildren("row")
    public rowList: QueryList<any>;

    @ViewChildren(IgxGridRowComponent, { read: IgxGridRowComponent })
    public dataRowList: QueryList<any>;

    @ViewChildren(IgxGridGroupByRowComponent, { read: IgxGridGroupByRowComponent })
    public groupedRowList: QueryList<IgxGridGroupByRowComponent>;

    @ViewChild("emptyGrid", { read: TemplateRef })
    public emptyGridTemplate: TemplateRef<any>;

    @ViewChild("scrollContainer", { read: IgxForOfDirective })
    public parentVirtDir: IgxForOfDirective<any>;

    @ViewChild("verticalScrollContainer", { read: IgxForOfDirective })
    public verticalScrollContainer: IgxForOfDirective<any>;

    @ViewChild("scr", { read: ElementRef })
    public scr: ElementRef;

    @ViewChild("paginator", { read: ElementRef })
    public paginator: ElementRef;

    @ViewChild("headerContainer", { read: IgxForOfDirective })
    public headerContainer: IgxForOfDirective<any>;

    @ViewChild("headerCheckboxContainer")
    public headerCheckboxContainer: ElementRef;

    @ViewChild("headerCheckbox", { read: IgxCheckboxComponent })
    public headerCheckbox: IgxCheckboxComponent;

    @ViewChild("theadRow")
    public theadRow: ElementRef;

    @ViewChild("tbody")
    public tbody: ElementRef;

    @ViewChild("tfoot")
    public tfoot: ElementRef;

    @HostBinding("attr.tabindex")
    public tabindex = 0;

    @HostBinding("attr.class")
    public hostClass = "igx-grid";

    @HostBinding("attr.role")
    public hostRole = "grid";

    get pipeTrigger(): number {
        return this._pipeTrigger;
    }

    @Input()
    get sortingExpressions() {
        return this._sortingExpressions;
    }

    set sortingExpressions(value) {
        const highlightedItem = this.findHiglightedItem();

        this._sortingExpressions = cloneArray(value);
        this.cdr.markForCheck();

        if (highlightedItem !== null) {
            this.restoreHighlight(highlightedItem);
        }
    }

    get virtualizationState() {
        return this.verticalScrollContainer.state;
    }
    set virtualizationState(state) {
        this.verticalScrollContainer.state = state;
    }

    get totalItemCount() {
        return this.verticalScrollContainer.totalItemCount;
    }

    set totalItemCount(count) {
        this.verticalScrollContainer.totalItemCount = count;
        this.cdr.detectChanges();
    }

    get calcGroupByWidth() {
        return this.groupingExpressions.length * this.groupByIndentation;
    }

    public pagingState;
    public calcWidth: number;
    public calcRowCheckboxWidth: number;
    public calcHeight: number;
    public tfootHeight: number;

    public cellInEditMode: IgxGridCellComponent;

    public eventBus = new Subject<boolean>();

    public allRowsSelected = false;

    public lastSearchInfo: ISearchInfo = {
        searchText: "",
        caseSensitive: false,
        activeMatchIndex: 0,
        matchInfoCache: []
    };

    protected destroy$ = new Subject<boolean>();

    protected _perPage = 15;
    protected _page = 0;
    protected _paging = false;
    protected _rowSelection = false;
    protected _pipeTrigger = 0;
    protected _columns: IgxColumnComponent[] = [];
    protected _pinnedColumns: IgxColumnComponent[] = [];
    protected _unpinnedColumns: IgxColumnComponent[] = [];
    protected _filteringLogic = FilteringLogic.And;
    protected _filteringExpressions = [];
    protected _sortingExpressions = [];
    protected _groupingExpressions = [];
    protected _groupingExpandState: IGroupByExpandState[] = [];
    protected _groupRowTemplate: TemplateRef<any>;
    private _filteredData = null;
    private resizeHandler;
    private columnListDiffer;
    private _height = "100%";
    private _width = "100%";

    constructor(
        private gridAPI: IgxGridAPIService,
        private selectionAPI: IgxSelectionAPIService,
        private elementRef: ElementRef,
        private zone: NgZone,
        @Inject(DOCUMENT) public document,
        public cdr: ChangeDetectorRef,
        private resolver: ComponentFactoryResolver,
        private differs: IterableDiffers,
        private viewRef: ViewContainerRef) {

        this.resizeHandler = () => {
            this.calculateGridSizes();
            this.zone.run(() => this.markForCheck());
        };
    }

    public ngOnInit() {
        this.gridAPI.register(this);
        this.setEventBusSubscription();
        this.setVerticalScrollSubscription();
        this.columnListDiffer = this.differs.find([]).create(null);
        this.calcWidth = this._width && this._width.indexOf("%") === -1 ? parseInt(this._width, 10) : 0;
        this.calcHeight = 0;
        this.calcRowCheckboxWidth = 0;
    }

    public ngAfterContentInit() {
        if (this.autoGenerate) {
            this.autogenerateColumns();
        }
        if (this.groupTemplate) {
            this._groupRowTemplate = this.groupTemplate.template;
        }

        this.initColumns(this.columnList, (col: IgxColumnComponent) => this.onColumnInit.emit(col));
        this.columnListDiffer.diff(this.columnList);
        this.clearSummaryCache();
        this.tfootHeight = this.calcMaxSummaryHeight();
        this._derivePossibleHeight();
        this.markForCheck();

        this.columnList.changes
            .pipe(takeUntil(this.destroy$))
            .subscribe((change: QueryList<IgxColumnComponent>) => {
                const diff = this.columnListDiffer.diff(change);
                if (diff) {

                    this.initColumns(this.columnList);

                    diff.forEachAddedItem((record: IterableChangeRecord<IgxColumnComponent>) => {
                        this.clearSummaryCache();
                        this.calculateGridSizes();
                        this.onColumnInit.emit(record.item);
                    });

                    diff.forEachRemovedItem((record: IterableChangeRecord<IgxColumnComponent>) => {
                        // Recalculate Summaries
                        this.clearSummaryCache();
                        this.calculateGridSizes();

                        // Clear Filtering
                        this.gridAPI.clear_filter(this.id, record.item.field);

                        // Clear Sorting
                        this.gridAPI.clear_sort(this.id, record.item.field);
                    });
                }
                this.markForCheck();
            });
    }

    public ngAfterViewInit() {
        this.zone.runOutsideAngular(() => {
            this.document.defaultView.addEventListener("resize", this.resizeHandler);
        });
        this._derivePossibleWidth();
        this.calculateGridSizes();

    }

    public ngOnDestroy() {
        this.zone.runOutsideAngular(() => this.document.defaultView.removeEventListener("resize", this.resizeHandler));
        this.destroy$.next(true);
        this.destroy$.complete();
    }

    public dataLoading(event) {
        this.onDataPreLoad.emit(event);
    }

    get nativeElement() {
        return this.elementRef.nativeElement;
    }

    get groupRowTemplate(): TemplateRef<any> {
        return this._groupRowTemplate;
    }
    set groupRowTemplate(template: TemplateRef<any>) {
        this._groupRowTemplate = template;
        this.markForCheck();
    }

    get calcResizerHeight(): number {
        if (this.hasSummarizedColumns) {
            return this.theadRow.nativeElement.clientHeight + this.tbody.nativeElement.clientHeight +
                this.tfoot.nativeElement.clientHeight;
        }
        return this.theadRow.nativeElement.clientHeight + this.tbody.nativeElement.clientHeight;
    }

    get calcPinnedContainerMaxWidth(): number {
        return (this.calcWidth * 80) / 100;
    }

    get unpinnedAreaMinWidth(): number {
        return (this.calcWidth * 20) / 100;
    }
    get pinnedWidth() {
        return this.getPinnedWidth();
    }

    get unpinnedWidth() {
        return this.getUnpinnedWidth();
    }

    get summariesMargin() {
        return this.rowSelectable ? this.calcRowCheckboxWidth : 0;
    }

    get columns(): IgxColumnComponent[] {
        return this._columns;
    }

    get pinnedColumns(): IgxColumnComponent[] {
        return this._pinnedColumns.filter((col) => !col.hidden);
    }

    get unpinnedColumns(): IgxColumnComponent[] {
        return this._unpinnedColumns.filter((col) => !col.hidden).sort((col1, col2) => col1.index - col2.index);
    }

    public getColumnByName(name: string): IgxColumnComponent {
        return this.columnList.find((col) => col.field === name);
    }

    public getRowByIndex(index: number): IgxGridRowComponent {
        return this.gridAPI.get_row_by_index(this.id, index);
    }

    public getRowByKey(keyValue: any): IgxGridRowComponent {
        return this.gridAPI.get_row_by_key(this.id, keyValue);
    }

    get visibleColumns(): IgxColumnComponent[] {
        return this.columnList.filter((col) => !col.hidden);
    }

    public getCellByColumn(rowSelector: any, columnField: string): IgxGridCellComponent {
        return this.gridAPI.get_cell_by_field(this.id, rowSelector, columnField);
    }

    get totalPages(): number {
        if (this.pagingState) {
            return this.pagingState.metadata.countPages;
        }
        return -1;
    }

    get totalRecords(): number {
        if (this.pagingState) {
            return this.pagingState.metadata.countRecords;
        }
    }

    get isFirstPage(): boolean {
        return this.page === 0;
    }

    get isLastPage(): boolean {
        return this.page + 1 >= this.totalPages;
    }

    get totalWidth(): number {
        const cols = this.visibleColumns;
        let totalWidth = 0;
        let i = 0;
        for (i; i < cols.length; i++) {
            totalWidth += parseInt(cols[i].width, 10) || 0;
        }
        return totalWidth;
    }

    public nextPage(): void {
        if (!this.isLastPage) {
            this.page += 1;
        }
    }

    public previousPage(): void {
        if (!this.isFirstPage) {
            this.page -= 1;
        }
    }

    public paginate(val: number): void {
        if (val < 0) {
            return;
        }
        this.page = val;
    }

    public markForCheck() {
        if (this.rowList) {
            this.rowList.forEach((row) => row.cdr.markForCheck());
        }
        this.cdr.detectChanges();
    }

    public addRow(data: any): void {
        this.data.push(data);
        this.onRowAdded.emit({ data });
        this._pipeTrigger++;
        this.cdr.markForCheck();

        this.refreshSearch();
    }

    public deleteRow(rowSelector: any): void {
        const row = this.gridAPI.get_row_by_key(this.id, rowSelector);
        if (row) {
            const index = this.data.indexOf(row.rowData);
            if (this.rowSelectable === true) {
                this.deselectRows([row.rowID]);
            }
            this.data.splice(index, 1);
            this.onRowDeleted.emit({ data: row.rowData });
            this._pipeTrigger++;
            this.cdr.markForCheck();

            this.refreshSearch();
        }
    }

    public updateCell(value: any, rowSelector: any, column: string): void {
        const cell = this.gridAPI.get_cell_by_field(this.id, rowSelector, column);
        if (cell) {
            cell.update(value);
            this.cdr.detectChanges();
            this._pipeTrigger++;
        }
    }

    public updateRow(value: any, rowSelector: any): void {
        const row = this.gridAPI.get_row_by_key(this.id, rowSelector);
        if (row) {
            if (this.primaryKey !== undefined && this.primaryKey !== null) {
                value[this.primaryKey] = row.rowData[this.primaryKey];
            }
            this.gridAPI.update_row(value, this.id, row);
            this._pipeTrigger++;
            this.cdr.markForCheck();
        }
    }

    public sort(...rest): void {
        if (rest.length === 1 && rest[0] instanceof Array) {
            this._sortMultiple(rest[0]);
        } else {
            this._sort(rest[0], rest[1], rest[2]);
        }
    }

    public groupBy(...rest): void {
        if (rest.length === 1 && rest[0] instanceof Array) {
            this._groupByMultiple(rest[0]);
        } else {
            this._groupBy(rest[0], rest[1], rest[2]);
        }
    }

    public isExpandedGroup(group: IGroupByRecord): boolean {
        const state: IGroupByExpandState = this._getStateForGroupRow(group);
        return state ? state.expanded : this.groupByDefaultExpanded;
    }

    public toggleGroup(groupRow: IGroupByRecord) {
        this._toggleGroup(groupRow);
    }

    public isGroupByRecord(record: any): boolean {
        // return record.records instance of GroupedRecords fails under Webpack
        return record.records && record.records.length;
    }

    public filter(...rest): void {
        if (rest.length === 1 && rest[0] instanceof Array) {
            this._filterMultiple(rest[0]);
        } else {
            this._filter(rest[0], rest[1], rest[2], rest[3]);
        }
    }

    public filterGlobal(value: any, condition?, ignoreCase?) {
        this.gridAPI.filter_global(this.id, value, condition, ignoreCase);
    }

    public enableSummaries(...rest) {
        if (rest.length === 1 && Array.isArray(rest[0])) {
            this._multipleSummaries(rest[0], true);
        } else {
            this._summaries(rest[0], true, rest[1]);
        }
        this.tfootHeight = 0;
        this.markForCheck();
        this.calculateGridHeight();
        this.cdr.detectChanges();
    }

    public disableSummaries(...rest) {
        if (rest.length === 1 && Array.isArray(rest[0])) {
            this._disableMultipleSummaries(rest[0], false);
        } else {
            this._summaries(rest[0], false);
        }
        this.tfootHeight = 0;
        this.markForCheck();
        this.calculateGridHeight();
        this.cdr.detectChanges();
    }

    public clearFilter(name?: string) {

        if (!name) {
            this.filteringExpressions = [];
            this.filteredData = null;
            return;
        }
        if (!this.gridAPI.get_column_by_name(this.id, name)) {
            return;
        }
        this.clearSummaryCache();
        this.gridAPI.clear_filter(this.id, name);
    }

    public clearSort(name?: string) {
        if (!name) {
            this.sortingExpressions = [];
            return;
        }
        if (!this.gridAPI.get_column_by_name(this.id, name)) {
            return;
        }
        this.gridAPI.clear_sort(this.id, name);
    }

    public clearSummaryCache() {
        this.gridAPI.remove_summary(this.id);
    }

    public pinColumn(columnName: string): boolean {
        const col = this.getColumnByName(columnName);
        const colWidth = parseInt(col.width, 10);

        if (col.pinned) {
            return false;
        }
        /**
         * If the column that we want to pin is bigger or equal than the unpinned area we should not pin it.
         * It should be also unpinned before pinning, since changing left/right pin area doesn't affect unpinned area.
         */
        if (this.getUnpinnedWidth(true) - colWidth < this.unpinnedAreaMinWidth) {
            return false;
        }

        const oldIndex = col.visibleIndex;

        col.pinned = true;
        const index = this._pinnedColumns.length;

        const args = { column: col, insertAtIndex: index };
        this.onColumnPinning.emit(args);

        // update grid collections.
        if (this._pinnedColumns.indexOf(col) === -1) {
            this._pinnedColumns.splice(args.insertAtIndex, 0, col);

            if (this._unpinnedColumns.indexOf(col) !== -1) {
                this._unpinnedColumns.splice(this._unpinnedColumns.indexOf(col), 1);
            }
        }
        this.markForCheck();

        const newIndex = col.visibleIndex;
        col.updateHighlights(oldIndex, newIndex);
        return true;
    }

    public unpinColumn(columnName: string): boolean {
        const col = this.getColumnByName(columnName);

        if (!col.pinned) {
            return false;
        }
        const oldIndex = col.visibleIndex;
        col.pinned = false;
        this._unpinnedColumns.splice(col.index, 0, col);
        if (this._pinnedColumns.indexOf(col) !== -1) {
            this._pinnedColumns.splice(this._pinnedColumns.indexOf(col), 1);
        }
        this.markForCheck();

        const newIndex = col.visibleIndex;
        col.updateHighlights(oldIndex, newIndex);
        return true;
    }

    /**
     * Recalculates grid width/height dimensions. Should be run when changing DOM elements dimentions manually that affect the grid's size.
     */
    public reflow() {
        this.calculateGridSizes();
    }

    public findNext(text: string, caseSensitive?: boolean): number {
        return this.find(text, 1, caseSensitive);
    }

    public findPrev(text: string, caseSensitive?: boolean): number {
        return this.find(text, -1, caseSensitive);
    }

    public refreshSearch(updateActiveInfo?: boolean): number {
        if (this.lastSearchInfo.searchText) {
            this.rebuildMatchCache();

            if (updateActiveInfo) {
                const activeInfo = IgxTextHighlightDirective.highlightGroupsMap.get(this.id);
                this.lastSearchInfo.matchInfoCache.forEach((match, i) => {
                    if (match.column === activeInfo.columnIndex &&
                        match.row === activeInfo.rowIndex &&
                        match.index === activeInfo.index &&
                        match.page === activeInfo.page) {
                            this.lastSearchInfo.activeMatchIndex = i;
                    }
                });
            }

            return this.find(this.lastSearchInfo.searchText, 0, this.lastSearchInfo.caseSensitive, false);
        } else {
            return 0;
        }
    }

    public clearSearch() {
        this.lastSearchInfo = {
            searchText: "",
            caseSensitive: false,
            activeMatchIndex: 0,
            matchInfoCache: []
        };

        this.rowList.forEach((row) => {
            row.cells.forEach((c) => {
                c.clearHighlight();
            });
        });
    }

    get hasSortableColumns(): boolean {
        return this.columnList.some((col) => col.sortable);
    }

    get hasEditableColumns(): boolean {
        return this.columnList.some((col) => col.editable);
    }

    get hasFilterableColumns(): boolean {
        return this.columnList.some((col) => col.filterable);
    }

    get hasSummarizedColumns(): boolean {
        return this.columnList.some((col) => col.hasSummary);
    }

    get selectedCells(): IgxGridCellComponent[] | any[] {
        if (this.rowList) {
            return this.rowList.map((row) => row.cells.filter((cell) => cell.selected))
                .reduce((a, b) => a.concat(b), []);
        }
        return [];
    }

    protected get rowBasedHeight() {
        if (this.data && this.data.length) {
            return this.data.length * this.rowHeight;
        }
        return 0;
    }

    protected _derivePossibleHeight() {
        if ((this._height && this._height.indexOf("%") === -1) || !this._height) {
            return;
        }
        if (!this.nativeElement.parentNode.clientHeight) {
            const viewPortHeight = screen.height;
            this._height = this.rowBasedHeight <= viewPortHeight ? null : viewPortHeight.toString();
        } else {
            const parentHeight = this.nativeElement.parentNode.getBoundingClientRect().height;
            this._height = this.rowBasedHeight <= parentHeight ? null : this._height;
        }
        this.calculateGridHeight();
        this.cdr.detectChanges();
    }

    protected _derivePossibleWidth() {
        if (!this.columnWidth) {
            this.columnWidth = this.getPossibleColumnWidth();
            this.initColumns(this.columnList);
        }
        this.calculateGridWidth();
    }

    protected calculateGridHeight() {
        const computed = this.document.defaultView.getComputedStyle(this.nativeElement);

        if (!this._height) {
            this.calcHeight = null;
            if (this.hasSummarizedColumns && !this.tfootHeight) {
                this.tfootHeight = this.tfoot.nativeElement.firstElementChild ?
                    this.calcMaxSummaryHeight() : 0;
            }
            return;
        }

        if (this._height && this._height.indexOf("%") !== -1) {
            /*height in %*/
            let pagingHeight = 0;
            if (this.paging) {
                pagingHeight = this.paginator.nativeElement.firstElementChild ?
                    this.paginator.nativeElement.clientHeight : 0;
            }
            if (!this.tfootHeight) {
                this.tfootHeight = this.tfoot.nativeElement.firstElementChild ?
                    this.calcMaxSummaryHeight() : 0;
            }
            this.calcHeight = parseInt(computed.getPropertyValue("height"), 10) -
                this.theadRow.nativeElement.clientHeight -
                this.tfootHeight - pagingHeight -
                this.scr.nativeElement.clientHeight;
        } else {
            let pagingHeight = 0;
            if (this.paging) {
                pagingHeight = this.paginator.nativeElement.firstElementChild ?
                    this.paginator.nativeElement.clientHeight : 0;
            }
            if (!this.tfootHeight) {
                this.tfootHeight = this.tfoot.nativeElement.firstElementChild ?
                    this.calcMaxSummaryHeight() : 0;
            }
            this.calcHeight = parseInt(this._height, 10) -
                this.theadRow.nativeElement.getBoundingClientRect().height -
                this.tfootHeight - pagingHeight -
                this.scr.nativeElement.clientHeight;
        }
    }

    protected getPossibleColumnWidth() {
        let computedWidth = parseInt(
            this.document.defaultView.getComputedStyle(this.nativeElement).getPropertyValue("width"), 10);

        let maxColumnWidth = Math.max(
            ...this.visibleColumns.map((col) => parseInt(col.width, 10))
                .filter((width) => !isNaN(width))
        );
        const sumExistingWidths = this.visibleColumns
            .filter((col) => col.width !== null)
            .reduce((prev, curr) => prev + parseInt(curr.width, 10), 0);

        if (this.rowSelectable) {
            computedWidth -= this.headerCheckboxContainer.nativeElement.clientWidth;
        }
        const visibleColsWithNoWidth = this.visibleColumns.filter((col) => col.width === null);
        maxColumnWidth = !Number.isFinite(sumExistingWidths) ?
            Math.max(computedWidth / visibleColsWithNoWidth.length, MINIMUM_COLUMN_WIDTH) :
            Math.max((computedWidth - sumExistingWidths) / visibleColsWithNoWidth.length, MINIMUM_COLUMN_WIDTH);

        return maxColumnWidth.toString();
    }

    protected calculateGridWidth() {
        const computed = this.document.defaultView.getComputedStyle(this.nativeElement);

        if (this._width && this._width.indexOf("%") !== -1) {
            /* width in %*/
            this.calcWidth = parseInt(computed.getPropertyValue("width"), 10);
            return;
        }
        this.calcWidth = parseInt(this._width, 10);
    }

    protected calcMaxSummaryHeight() {
        let maxSummaryLength = 0;
        this.columnList.filter((col) => col.hasSummary).forEach((column) => {
            this.gridAPI.set_summary_by_column_name(this.id, column.field);
            const currentLength = this.gridAPI.get_summaries(this.id).get(column.field).length;
            if (maxSummaryLength < currentLength) {
                maxSummaryLength = currentLength;
            }
        });
        return maxSummaryLength * (this.tfoot.nativeElement.clientHeight ? this.tfoot.nativeElement.clientHeight : DEFAULT_SUMMARY_HEIGHT);
    }

    protected calculateGridSizes() {
        this.calculateGridWidth();
        this.cdr.detectChanges();
        this.calculateGridHeight();
        if (this.rowSelectable) {
            this.calcRowCheckboxWidth = this.headerCheckboxContainer.nativeElement.clientWidth;
        }
        this.cdr.detectChanges();
    }

    /**
     * Gets calculated width of the start pinned area
     * @param takeHidden If we should take into account the hidden columns in the pinned area
     */
    protected getPinnedWidth(takeHidden = false) {
        const fc = takeHidden ? this._pinnedColumns : this.pinnedColumns;
        let sum = 0;
        for (const col of fc) {
            sum += parseInt(col.width, 10);
        }
        if (this.rowSelectable) {
            sum += this.calcRowCheckboxWidth;
        }

        if (this.groupingExpressions.length > 0) {
            sum += this.calcGroupByWidth;
        }
        return sum;
    }

    /**
     * Gets calculated width of the unpinned area
     * @param takeHidden If we should take into account the hidden columns in the pinned area
     */
    protected getUnpinnedWidth(takeHidden = false) {
        const width = this._width && this._width.indexOf("%") !== -1 ?
            this.calcWidth :
            parseInt(this._width, 10);
        return width - this.getPinnedWidth(takeHidden);
    }

    protected _sort(name: string, direction = SortingDirection.Asc, ignoreCase = true) {
        this.gridAPI.sort(this.id, name, direction, ignoreCase);
    }

    protected _sortMultiple(expressions: ISortingExpression[]) {
        this.gridAPI.sort_multiple(this.id, expressions);
    }

    protected _groupBy(name: string, direction = SortingDirection.Asc, ignoreCase = true) {
        this.gridAPI.groupBy(this.id, name, direction, ignoreCase);
    }

    protected _groupByMultiple(expressions: ISortingExpression[]) {
        this.gridAPI.groupBy_multiple(this.id, expressions);
    }

    protected _getStateForGroupRow(groupRow: IGroupByRecord): IGroupByExpandState {
        return this.gridAPI.groupBy_get_expanded_for_group(this.id, groupRow);
    }

    protected _toggleGroup(groupRow: IGroupByRecord) {
        this.gridAPI.groupBy_toggle_group(this.id, groupRow);
    }

    protected _applyGrouping() {
        this.gridAPI.sort_multiple(this.id, this._groupingExpressions);
    }

    protected _filter(name: string, value: any, condition?, ignoreCase?) {
        const col = this.gridAPI.get_column_by_name(this.id, name);
        if (col) {
            this.gridAPI
                .filter(this.id, name, value,
                    condition || col.filteringCondition, ignoreCase || col.filteringIgnoreCase);
        } else {
            this.gridAPI.filter(this.id, name, value, condition, ignoreCase);
        }
    }

    protected _filterMultiple(expressions: IFilteringExpression[]) {
        this.gridAPI.filter_multiple(this.id, expressions);
    }

    protected _summaries(fieldName: string, hasSummary: boolean, summaryOperand?: any) {
        const column = this.gridAPI.get_column_by_name(this.id, fieldName);
        column.hasSummary = hasSummary;
        if (summaryOperand) {
            column.summaries = summaryOperand;
        }
    }

    protected _multipleSummaries(expressions: ISummaryExpression[], hasSummary: boolean) {
        expressions.forEach((element) => {
            this._summaries(element.fieldName, hasSummary, element.customSummary);
        });
    }
    protected _disableMultipleSummaries(expressions: string[], hasSummary: boolean) {
        expressions.forEach((column) => { this._summaries(column, false); });
    }

    protected resolveDataTypes(rec) {
        if (typeof rec === "number") {
            return DataType.Number;
        } else if (typeof rec === "boolean") {
            return DataType.Boolean;
        } else if (typeof rec === "object" && rec instanceof Date) {
            return DataType.Date;
        }
        return DataType.String;
    }

    protected autogenerateColumns() {
        const factory = this.resolver.resolveComponentFactory(IgxColumnComponent);
        const fields = Object.keys(this.data[0]);
        const columns = [];

        fields.forEach((field) => {
            const ref = this.viewRef.createComponent(factory);
            ref.instance.field = field;
            ref.instance.dataType = this.resolveDataTypes(this.data[0][field]);
            ref.changeDetectorRef.detectChanges();
            columns.push(ref.instance);
        });

        this.columnList.reset(columns);
    }

    protected initColumns(collection: QueryList<IgxColumnComponent>, cb: any = null) {
        collection.forEach((column: IgxColumnComponent, index: number) => {
            column.gridID = this.id;
            column.index = index;
            if (!column.width) {
                column.width = this.columnWidth;
            }
            if (cb) {
                cb(column);
            }
        });
        this._columns = this.columnList.toArray();
        this._pinnedColumns = this.columnList.filter((c) => c.pinned);
        this._unpinnedColumns = this.columnList.filter((c) => !c.pinned);
    }

    protected setEventBusSubscription() {
        this.eventBus.pipe(
            debounceTime(DEBOUNCE_TIME),
            takeUntil(this.destroy$)
        ).subscribe(() => this.cdr.detectChanges());
    }

    protected setVerticalScrollSubscription() {
        /*
            Until the grid component is destroyed,
            Take the first event and unsubscribe
            then merge with an empty observable after DEBOUNCE_TIME,
            re-subscribe and repeat the process
        */
        this.verticalScrollContainer.onChunkLoad.pipe(
            takeUntil(this.destroy$),
            take(1),
            merge(of({})),
            delay(DEBOUNCE_TIME),
            repeat()
        ).subscribe(() => {
            if (this.cellInEditMode) {
                this.cellInEditMode.inEditMode = false;
            }
            this.eventBus.next();
        });
    }

    public onHeaderCheckboxClick(event) {
        this.allRowsSelected = event.checked;
        const newSelection =
            event.checked ?
                this.filteredData ?
                    this.selectionAPI.append_items(this.id, this.selectionAPI.get_all_ids(this._filteredData, this.primaryKey)) :
                    this.selectionAPI.get_all_ids(this.data, this.primaryKey) :
                this.filteredData ?
                    this.selectionAPI.subtract_items(this.id, this.selectionAPI.get_all_ids(this._filteredData, this.primaryKey)) :
                    [];
        this.triggerRowSelectionChange(newSelection, null, event, event.checked);
        this.checkHeaderChecboxStatus(event.checked);
    }

    get headerCheckboxAriaLabel() {
        return this._filteringExpressions.length > 0 ?
            this.headerCheckbox && this.headerCheckbox.checked ? "Deselect all filtered" : "Select all filtered" :
            this.headerCheckbox && this.headerCheckbox.checked ? "Deselect all" : "Select all";
    }

    public get template(): TemplateRef<any> {
        if (this.filteredData && this.filteredData.length === 0) {
            return this.emptyGridTemplate;
        }
    }

    public checkHeaderChecboxStatus(headerStatus?: boolean) {
        if (headerStatus === undefined) {
            this.allRowsSelected = this.selectionAPI.are_all_selected(this.id, this.data);
            if (this.headerCheckbox) {
                this.headerCheckbox.indeterminate = !this.allRowsSelected && !this.selectionAPI.are_none_selected(this.id);
                if (!this.headerCheckbox.indeterminate) {
                    this.headerCheckbox.checked = this.selectionAPI.are_all_selected(this.id, this.data);
                }
            }
            this.cdr.markForCheck();
        } else if (this.headerCheckbox) {
            this.headerCheckbox.checked = headerStatus !== undefined ? headerStatus : false;
        }
    }

    public filteredItemsStatus(componentID: string, filteredData: any[], primaryKey?) {
        const currSelection = this.selectionAPI.get_selection(componentID);
        let atLeastOneSelected = false;
        let notAllSelected = false;
        if (currSelection) {
            for (const key of Object.keys(filteredData)) {
                const dataItem = primaryKey ? filteredData[key][primaryKey] : filteredData[key];
                if (currSelection.indexOf(dataItem) !== -1) {
                    atLeastOneSelected = true;
                    if (notAllSelected) {
                        return "indeterminate";
                    }
                } else {
                    notAllSelected = true;
                    if (atLeastOneSelected) {
                        return "indeterminate";
                    }
                }
            }
        }
        return atLeastOneSelected ? "allSelected" : "noneSelected";
    }

    public updateHeaderChecboxStatusOnFilter(data) {
        if (!data) {
            data = this.data;
        }
        switch (this.filteredItemsStatus(this.id, data)) {
            case "allSelected": {
                if (!this.allRowsSelected) {
                    this.allRowsSelected = true;
                }
                if (this.headerCheckbox.indeterminate) {
                    this.headerCheckbox.indeterminate = false;
                }
                break;
            }
            case "noneSelected": {
                if (this.allRowsSelected) {
                    this.allRowsSelected = false;
                }
                if (this.headerCheckbox.indeterminate) {
                    this.headerCheckbox.indeterminate = false;
                }
                break;
            }
            default: {
                if (!this.headerCheckbox.indeterminate) {
                    this.headerCheckbox.indeterminate = true;
                }
                if (this.allRowsSelected) {
                    this.allRowsSelected = false;
                }
                break;
            }
        }
    }

    public selectedRows(): any[] {
        return this.selectionAPI.get_selection(this.id) || [];
    }

    public selectRows(rowIDs: any[], clearCurrentSelection?: boolean) {
        const newSelection = clearCurrentSelection ? rowIDs : this.selectionAPI.select_items(this.id, rowIDs);
        this.triggerRowSelectionChange(newSelection);
    }

    public deselectRows(rowIDs: any[]) {
        const newSelection = this.selectionAPI.deselect_items(this.id, rowIDs);
        this.triggerRowSelectionChange(newSelection);
    }

    public selectAllRows() {
        this.triggerRowSelectionChange(this.selectionAPI.get_all_ids(this.data, this.primaryKey));
    }

    public deselectAllRows() {
        this.triggerRowSelectionChange([]);
    }

    public triggerRowSelectionChange(newSelection: any[], row?: IgxGridRowComponent, event?: Event, headerStatus?: boolean) {
        const oldSelection = this.selectionAPI.get_selection(this.id);
        const args: IRowSelectionEventArgs = { oldSelection, newSelection, row, event };
        this.onRowSelectionChange.emit(args);
        this.selectionAPI.set_selection(this.id, args.newSelection);
        this.checkHeaderChecboxStatus(headerStatus);
    }

<<<<<<< HEAD
    public navigateDown(rowIndex: number, columnIndex: number) {
        const row = this.gridAPI.get_row_by_index(this.id, rowIndex);
        const target = row instanceof IgxGridGroupByRowComponent ?
        row.groupContent :
        this.gridAPI.get_cell_by_visible_index(this.id, rowIndex, columnIndex);
        const verticalScroll = this.verticalScrollContainer.getVerticalScroll();
        if (!verticalScroll && !target) {
            return;
        }

        if (target) {
            const containerHeight = this.calcHeight ?
                Math.ceil(this.calcHeight) :
                null; // null when there is no vertical virtualization
            const containerTopOffset =
                parseInt(this.verticalScrollContainer.dc.instance._viewContainer.element.nativeElement.style.top, 10);
            const targetEndTopOffset = row.element.nativeElement.offsetTop + this.rowHeight + containerTopOffset;
            if (containerHeight && targetEndTopOffset > containerHeight) {
                const scrollAmount = targetEndTopOffset - containerHeight;
                this.verticalScrollContainer.addScrollTop(scrollAmount);

                this._focusNextCell(rowIndex, columnIndex);
            } else {
                target.nativeElement.focus();
            }
        } else {
            const containerHeight = this.calcHeight;
            const contentHeight = this.verticalScrollContainer.dc.instance._viewContainer.element.nativeElement.offsetHeight;
            const scrollOffset = parseInt(this.verticalScrollContainer.dc.instance._viewContainer.element.nativeElement.style.top, 10);
            const lastRowOffset = contentHeight + scrollOffset - this.calcHeight;
            const scrollAmount = this.rowHeight + lastRowOffset;
            this.verticalScrollContainer.addScrollTop(scrollAmount);
            this._focusNextCell(rowIndex, columnIndex);
        }
    }

    public navigateUp(rowIndex: number, columnIndex: number) {
        const row = this.gridAPI.get_row_by_index(this.id, rowIndex);
        const target =  row instanceof IgxGridGroupByRowComponent ?
         row.groupContent :
         this.gridAPI.get_cell_by_visible_index(this.id, rowIndex, columnIndex);
        const verticalScroll = this.verticalScrollContainer.getVerticalScroll();

        if (!verticalScroll && !target) {
            return;
        }
        if (target) {
            const containerTopOffset =
                parseInt(row.grid.verticalScrollContainer.dc.instance._viewContainer.element.nativeElement.style.top, 10);
            if (this.rowHeight > -containerTopOffset // not the entire row is visible, due to grid offset
                && verticalScroll.scrollTop // the scrollbar is not at the first item
                && row.element.nativeElement.offsetTop < this.rowHeight) { // the target is in the first row

                this.verticalScrollContainer.addScrollTop(-this.rowHeight);
                this._focusNextCell(rowIndex, columnIndex);
            }
            target.nativeElement.focus();
        } else {
            const scrollOffset =
                -parseInt(this.verticalScrollContainer.dc.instance._viewContainer.element.nativeElement.style.top, 10);
            const scrollAmount = this.rowHeight + scrollOffset;
            this.verticalScrollContainer.addScrollTop(-scrollAmount);
            this._focusNextCell(rowIndex, columnIndex);
        }
    }

    private _focusNextCell(rowIndex: number, columnIndex: number, dir?: string) {
        let row = this.gridAPI.get_row_by_index(this.id, rowIndex);
        const virtualDir = dir !== undefined ? row.virtDirRow : this.verticalScrollContainer;
        this.subscribeNext(virtualDir, () => {
             this.cdr.detectChanges();
             let target;
             row = this.gridAPI.get_row_by_index(this.id, rowIndex);
             target = this.gridAPI.get_cell_by_visible_index(
                this.id,
                rowIndex,
                columnIndex);
             if (!target) {
                if (dir) {
                    target = dir === "left" ? row.cells.first : row.cells.last;
                } else if (row instanceof IgxGridGroupByRowComponent) {
                    target = row.groupContent;
                } else {
                    return;
                }
            }
             target.nativeElement.focus();
        });
    }

    private subscribeNext(virtualContainer: any, callback: (elem?) => void) {
        virtualContainer.onChunkLoad.pipe(take(1)).subscribe({
            next: (e: any) => {
                callback(e);
            }
        });
=======
    public trackColumnChanges(index, col) {
        return col.field + col.width;
>>>>>>> 81c6a382
    }

    private find(text: string, increment: number, caseSensitive?: boolean, scroll?: boolean) {
        if (!this.rowList) {
            return 0;
        }

        if (this.cellInEditMode) {
            this.cellInEditMode.inEditMode = false;
        }

        if (!text) {
            this.clearSearch();
            return 0;
        }

        const caseSensitiveResolved = caseSensitive ? true : false;
        let rebuildCache = false;

        if (this.lastSearchInfo.searchText !== text || this.lastSearchInfo.caseSensitive !== caseSensitiveResolved) {
            this.lastSearchInfo = {
                searchText: text,
                activeMatchIndex: 0,
                caseSensitive: caseSensitiveResolved,
                matchInfoCache: []
            };

            rebuildCache = true;
        } else {
            this.lastSearchInfo.activeMatchIndex += increment;
        }

        if (rebuildCache) {
            this.rowList.forEach((row) => {
                row.cells.forEach((c) => {
                    c.highlightText(text, caseSensitiveResolved);
                });
            });

            this.rebuildMatchCache();
        }

        if (this.lastSearchInfo.activeMatchIndex >= this.lastSearchInfo.matchInfoCache.length) {
            this.lastSearchInfo.activeMatchIndex = 0;
        } else if (this.lastSearchInfo.activeMatchIndex < 0) {
            this.lastSearchInfo.activeMatchIndex = this.lastSearchInfo.matchInfoCache.length - 1;
        }

        if (this.lastSearchInfo.matchInfoCache.length) {
            const matchInfo = this.lastSearchInfo.matchInfoCache[this.lastSearchInfo.activeMatchIndex];
            const row = this.paging ? matchInfo.row % this.perPage : matchInfo.row;

            IgxTextHighlightDirective.setActiveHighlight(this.id, matchInfo.column, row, matchInfo.index, matchInfo.page);

            if (scroll !== false) {
                this.scrollTo(matchInfo.row, matchInfo.column, matchInfo.page);
            }
        } else {
            IgxTextHighlightDirective.setActiveHighlight(this.id, -1, -1, -1, -1);
        }

        return this.lastSearchInfo.matchInfoCache.length;
    }

    private get filteredSortedData(): any[] {
        let data: any[] = this.filteredData ? this.filteredData : this.data;

        if (this.sortingExpressions &&
            this.sortingExpressions.length > 0) {

            const sortingPipe = new IgxGridSortingPipe(this.gridAPI);
            data = sortingPipe.transform(data, this.sortingExpressions, this.id, -1);
        }

        return data;
    }

    private scrollTo(row: number, column: number, page: number): void {
        if (this.paging) {
            this.page = page;
        }

        this.scrollDirective(this.verticalScrollContainer, row);

        if (this.pinnedColumns.length) {
            if (column >= this.pinnedColumns.length) {
                column -= this.pinnedColumns.length;
                this.scrollDirective(this.rowList.first.virtDirRow, column);
            }
        } else {
            this.scrollDirective(this.rowList.first.virtDirRow, column);
        }
    }

    private scrollDirective(directive: IgxForOfDirective<any>, goal: number): void {
        const state = directive.state;
        const start = state.startIndex;
        const size = state.chunkSize - 1;

        if (start >= goal) {
            directive.scrollTo(goal);
        } else if (start + size <= goal) {
            directive.scrollTo(goal - size + 1);
        }
    }

    private rebuildMatchCache() {
        this.lastSearchInfo.matchInfoCache = [];

        const caseSensitive = this.lastSearchInfo.caseSensitive;
        const searchText = caseSensitive ? this.lastSearchInfo.searchText : this.lastSearchInfo.searchText.toLowerCase();
        const data = this.filteredSortedData;
        const keys = this.visibleColumns.sort((c1, c2) => c1.visibleIndex - c2.visibleIndex).map((c) => c.field);

        data.forEach((dataRow, i) => {
            const rowIndex = this.paging ? i % this.perPage : i;

            keys.forEach((key, j) => {
                const value = dataRow[key];
                if (value !== undefined && value !== null) {
                    let searchValue = caseSensitive ? String(value) : String(value).toLowerCase();
                    let occurenceIndex = 0;
                    let searchIndex = searchValue.indexOf(searchText);
                    const pageIndex = this.paging ? Math.floor(i / this.perPage) : 0;

                    while (searchIndex !== -1) {
                        this.lastSearchInfo.matchInfoCache.push({
                            row: rowIndex,
                            column: j,
                            page: pageIndex,
                            index: occurenceIndex++
                        });

                        searchValue = searchValue.substring(searchIndex + searchText.length);
                        searchIndex = searchValue.indexOf(searchText);
                    }
                }
            });
        });
    }

    private findHiglightedItem(): any {
        if (this.lastSearchInfo.searchText !== "") {
            const activeInfo = IgxTextHighlightDirective.highlightGroupsMap.get(this.id);

            const activeIndex = (activeInfo.page * this.perPage) + activeInfo.rowIndex;
            const data = this.filteredSortedData;
            return data[activeIndex];
        } else {
            return null;
        }
    }

    private restoreHighlight(highlightedItem: any): void {
        const activeInfo = IgxTextHighlightDirective.highlightGroupsMap.get(this.id);

        const data = this.filteredSortedData;
        const rowIndex = data.indexOf(highlightedItem);
        const page = this.paging ? Math.floor(rowIndex / this.perPage) : 0;
        const row = this.paging ? rowIndex % this.perPage : rowIndex;

        this.rebuildMatchCache();

        if (rowIndex !== -1) {
            IgxTextHighlightDirective.setActiveHighlight(this.id, activeInfo.columnIndex, row, activeInfo.index, page);

            this.lastSearchInfo.matchInfoCache.forEach((match, i) => {
                if (match.column === activeInfo.columnIndex &&
                    match.row === rowIndex &&
                    match.index === activeInfo.index &&
                    match.page === page) {
                        this.lastSearchInfo.activeMatchIndex = i;
                }
            });
        } else {
            this.lastSearchInfo.activeMatchIndex = 0;
            this.find(this.lastSearchInfo.searchText, 0, this.lastSearchInfo.caseSensitive, false);
        }
    }
}<|MERGE_RESOLUTION|>--- conflicted
+++ resolved
@@ -1423,7 +1423,6 @@
         this.checkHeaderChecboxStatus(headerStatus);
     }
 
-<<<<<<< HEAD
     public navigateDown(rowIndex: number, columnIndex: number) {
         const row = this.gridAPI.get_row_by_index(this.id, rowIndex);
         const target = row instanceof IgxGridGroupByRowComponent ?
@@ -1520,10 +1519,10 @@
                 callback(e);
             }
         });
-=======
+    }
+
     public trackColumnChanges(index, col) {
         return col.field + col.width;
->>>>>>> 81c6a382
     }
 
     private find(text: string, increment: number, caseSensitive?: boolean, scroll?: boolean) {
