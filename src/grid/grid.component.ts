--- conflicted
+++ resolved
@@ -222,11 +222,10 @@
     public onRowDeleted = new EventEmitter<IRowDataEventArgs>();
 
     @Output()
-<<<<<<< HEAD
     public onColumnResized = new EventEmitter<{column: any, prevWidth: string, newWidth: string}>();
-=======
+
+    @Output()
     public onContextMenu = new EventEmitter<IGridCellEventArgs>();
->>>>>>> 90afddfd
 
     @ContentChildren(IgxColumnComponent, { read: IgxColumnComponent })
     public columnList: QueryList<IgxColumnComponent>;
