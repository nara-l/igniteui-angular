import { DOCUMENT } from "@angular/common";
import {
    AfterContentInit,
    AfterViewInit,
    ChangeDetectionStrategy,
    ChangeDetectorRef,
    Component,
    ComponentFactory,
    ComponentFactoryResolver,
    ComponentRef,
    ContentChild,
    ContentChildren,
    ElementRef,
    EventEmitter,
    HostBinding,
    Inject,
    Input,
    IterableChangeRecord,
    IterableDiffers,
    NgZone,
    OnDestroy,
    OnInit,
    Output,
    QueryList,
    TemplateRef,
    ViewChild,
    ViewChildren,
    ViewContainerRef
} from "@angular/core";
import { of } from "rxjs/observable/of";
import { debounceTime, delay, merge, repeat, take, takeUntil } from "rxjs/operators";
import { Subject } from "rxjs/Subject";
import { cloneArray } from "../core/utils";
import { DataType } from "../data-operations/data-util";
import { FilteringLogic, IFilteringExpression } from "../data-operations/filtering-expression.interface";
import { ISortingExpression, SortingDirection } from "../data-operations/sorting-expression.interface";
import { IgxForOfDirective } from "../directives/for-of/for_of.directive";
import { IForOfState } from "../directives/for-of/IForOfState";
import { IgxGridAPIService } from "./api.service";
import { IgxGridCellComponent } from "./cell.component";
import { IgxColumnComponent } from "./column.component";
import { ISummaryExpression } from "./grid-summary";
import { IgxGridRowComponent } from "./row.component";

let NEXT_ID = 0;
const DEBOUNCE_TIME = 16;

export interface IGridCellEventArgs {
    cell: IgxGridCellComponent;
    event: Event;
}

export interface IGridEditEventArgs {
    row: IgxGridRowComponent;
    cell: IgxGridCellComponent;
    currentValue: any;
    newValue: any;
}

export interface IPinColumnEventArgs {
    column: IgxColumnComponent;
    insertAtIndex: number;
}

export interface IPageEventArgs {
    previous: number;
    current: number;
}

export interface IRowDataEventArgs {
    data: any;
}

/**
 * **Ignite UI for Angular Grid** -
 * [Documentation](https://www.infragistics.com/products/ignite-ui-angular/angular/components/grid.html)
 *
 * The Ignite UI Grid is used for presenting and manipulating tabular data in the simplest way possible.  Once data
 * has been bound, it can be manipulated through filtering, sorting & editing operations.
 *
 * Example:
 * ```html
 * <igx-grid [data]="employeeData" autoGenerate="false">
 *   <igx-column field="first" header="First Name"></igx-column>
 *   <igx-column field="last" header="Last Name"></igx-column>
 *   <igx-column field="role" header="Role"></igx-column>
 * </igx-grid>
 * ```
 */
@Component({
    changeDetection: ChangeDetectionStrategy.OnPush,
    preserveWhitespaces: false,
    selector: "igx-grid",
    templateUrl: "./grid.component.html"
})
export class IgxGridComponent implements OnInit, OnDestroy, AfterContentInit, AfterViewInit {

    @Input()
    public data = [];

    @Input()
    public autoGenerate = false;

    @Input()
    public id = `igx-grid-${NEXT_ID++}`;

    @Input()
    public filteringLogic = FilteringLogic.And;

    @Input()
    get filteringExpressions() {
        return this._filteringExpressions;
    }

    set filteringExpressions(value) {
        this._filteringExpressions = cloneArray(value);
        this.cdr.markForCheck();
    }

    @Input()
    get paging(): boolean {
        return this._paging;
    }

    set paging(value: boolean) {
        this._paging = value;
        this._pipeTrigger++;
        this.cdr.markForCheck();
    }

    @Input()
    get page(): number {
        return this._page;
    }

    set page(val: number) {
        if (val < 0) {
            return;
        }
        this.onPagingDone.emit({ previous: this._page, current: val });
        this._page = val;
        this.cdr.markForCheck();
    }

    @Input()
    get perPage(): number {
        return this._perPage;
    }

    set perPage(val: number) {
        if (val < 0) {
            return;
        }
        this._perPage = val;
        this.page = 0;
    }

    @Input()
    public paginationTemplate: TemplateRef<any>;

    @HostBinding("style.height")
    @Input()
    public height;

    @HostBinding("style.width")
    @Input()
    public width;

    get headerWidth() {
        return parseInt(this.width, 10) - 17;
    }

    @Input()
    public evenRowCSS = "";

    @Input()
    public oddRowCSS = "";

    @Input()
    public rowHeight = 50;

    @Input()
<<<<<<< HEAD
    public remoteVirtualization: boolean;
=======
    public columnWidth: string = null;
>>>>>>> a7f74099

    @Output()
    public onSelection = new EventEmitter<IGridCellEventArgs>();

    @Output()
    public onColumnPinning = new EventEmitter<IPinColumnEventArgs>();

    /**
     * An @Output property emitting an event when cell or row editing has been performed in the grid.
     * On cell editing, both cell and row objects in the event arguments are defined for the corresponding
     * cell that is being edited and the row the cell belongs to.
     * On row editing, only the row object is defined, for the row that is being edited.
     * The cell object is null on row editing.
     */
    @Output()
    public onEditDone = new EventEmitter<IGridEditEventArgs>();

    @Output()
    public onColumnInit = new EventEmitter<IgxColumnComponent>();

    @Output()
    public onSortingDone = new EventEmitter<ISortingExpression>();

    @Output()
    public onFilteringDone = new EventEmitter<IFilteringExpression>();

    @Output()
    public onPagingDone = new EventEmitter<IPageEventArgs>();

    @Output()
    public onRowAdded = new EventEmitter<IRowDataEventArgs>();

    @Output()
    public onRowDeleted = new EventEmitter<IRowDataEventArgs>();

    @Output()
    public onDataPreLoad = new EventEmitter<any>();

    @ContentChildren(IgxColumnComponent, { read: IgxColumnComponent })
    public columnList: QueryList<IgxColumnComponent>;

    @ViewChildren(IgxGridRowComponent, { read: IgxGridRowComponent })
    public rowList: QueryList<IgxGridRowComponent>;

    @ViewChild("scrollContainer", { read: IgxForOfDirective })
    public parentVirtDir: IgxForOfDirective<any>;

    @ViewChild("verticalScrollContainer", { read: IgxForOfDirective })
    public verticalScrollContainer: IgxForOfDirective<any>;

    @ViewChild("scr", { read: ElementRef })
    public scr: ElementRef;

    @ViewChild("paginator", { read: ElementRef })
    public paginator: ElementRef;

    @ViewChild("headerContainer", { read: IgxForOfDirective })
    public headerContainer: IgxForOfDirective<any>;

    @ViewChild("theadRow")
    public theadRow: ElementRef;

    @ViewChild("tfoot")
    public tfoot: ElementRef;

    @HostBinding("attr.tabindex")
    public tabindex = 0;

    @HostBinding("attr.class")
    public hostClass = "igx-grid";

    @HostBinding("attr.role")
    public hostRole = "grid";

    get pipeTrigger(): number {
        return this._pipeTrigger;
    }

    @Input()
    get sortingExpressions() {
        return this._sortingExpressions;
    }

    set sortingExpressions(value) {
        this._sortingExpressions = cloneArray(value);
        this.cdr.markForCheck();
    }

    get virtualizationState() {
        return this.verticalScrollContainer.state;
    }
    set virtualizationState(state) {
        this.verticalScrollContainer.state = state;
    }

    get totalItemCount() {
        return this.verticalScrollContainer.totalItemCount;
    }
    set totalItemCount(count) {
        this.verticalScrollContainer.totalItemCount = count;
        this.cdr.detectChanges();
    }

    public pagingState;
    public calcWidth: number;
    public calcHeight: number;

    public cellInEditMode: IgxGridCellComponent;

    public eventBus = new Subject<boolean>();
    protected destroy$ = new Subject<boolean>();

    protected _perPage = 15;
    protected _page = 0;
    protected _paging = false;
    protected _pipeTrigger = 0;
    protected _columns: IgxColumnComponent[] = [];
    protected _pinnedColumns: IgxColumnComponent[] = [];
    protected _unpinnedColumns: IgxColumnComponent[] = [];
    protected _filteringLogic = FilteringLogic.And;
    protected _filteringExpressions = [];
    protected _sortingExpressions = [];
    private resizeHandler;
    private columnListDiffer;

    constructor(
        private gridAPI: IgxGridAPIService,
        private elementRef: ElementRef,
        private zone: NgZone,
        @Inject(DOCUMENT) private document,
        public cdr: ChangeDetectorRef,
        private resolver: ComponentFactoryResolver,
        private differs: IterableDiffers,
        private viewRef: ViewContainerRef) {

        this.resizeHandler = () => {
            this.calculateGridSizes();
            this.zone.run(() => this.markForCheck());
        };
    }

    public ngOnInit() {
        this.gridAPI.register(this);
        this.columnListDiffer = this.differs.find([]).create(null);
        this.calcWidth = this.width && this.width.indexOf("%") === -1 ? parseInt(this.width, 10) : 0;
        this.calcHeight = 0;
    }

    public ngAfterContentInit() {
        if (this.autoGenerate) {
            this.autogenerateColumns();
        }

        this.initColumns(this.columnList, (col: IgxColumnComponent) => this.onColumnInit.emit(col));
        this.columnListDiffer.diff(this.columnList);
        this.markForCheck();

        this.columnList.changes
            .pipe(takeUntil(this.destroy$))
            .subscribe((change: QueryList<IgxColumnComponent>) => {
                const diff = this.columnListDiffer.diff(change);
                if (diff) {

                    this.initColumns(this.columnList);

                    diff.forEachAddedItem((record: IterableChangeRecord<IgxColumnComponent>) => this.onColumnInit.emit(record.item));

                    diff.forEachRemovedItem((record: IterableChangeRecord<IgxColumnComponent>) => {

                        // Clear Filtering
                        this.gridAPI.clear_filter(this.id, record.item.field);

                        // Clear Sorting
                        this.gridAPI.clear_sort(this.id, record.item.field);
                    });
                }
                this.markForCheck();
        });
    }

    public ngAfterViewInit() {
        this.zone.runOutsideAngular(() => {
            this.document.defaultView.addEventListener("resize", this.resizeHandler);
        });

        this.calculateGridSizes();
        this.setEventBusSubscription();
        this.setVerticalScrollSubscription();
        this.cdr.detectChanges();
    }

    public ngOnDestroy() {
        this.zone.runOutsideAngular(() => this.document.defaultView.removeEventListener("resize", this.resizeHandler));
        this.destroy$.next(true);
        this.destroy$.complete();
    }

    public dataLoading(event) {
        this.onDataPreLoad.emit(event);
    }

    get nativeElement() {
        return this.elementRef.nativeElement;
    }

    get pinnedWidth() {
        return this.getPinnedWidth();
    }

    get unpinnedWidth() {
        return this.getUnpinnedWidth();
    }

    get columns(): IgxColumnComponent[] {
        return this._columns;
    }

    get pinnedColumns(): IgxColumnComponent[] {
        return this._pinnedColumns.filter((col) => !col.hidden);
    }

    get unpinnedColumns(): IgxColumnComponent[] {
        return this._unpinnedColumns.filter((col) => !col.hidden).sort((col1, col2) => col1.index - col2.index);
    }

    public getColumnByName(name: string): IgxColumnComponent {
        return this.columnList.find((col) => col.field === name);
    }

    public getRowByIndex(index: number): IgxGridRowComponent {
        return this.rowList.toArray()[index];
    }

    get visibleColumns(): IgxColumnComponent[] {
        return this.columnList.filter((col) => !col.hidden);
    }

    public getCellByColumn(rowIndex: number, columnField: string): IgxGridCellComponent {
        return this.gridAPI.get_cell_by_field(this.id, rowIndex, columnField);
    }

    get totalPages(): number {
        if (this.pagingState) {
            return this.pagingState.metadata.countPages;
        }
        return -1;
    }

    get totalRecords(): number {
        if (this.pagingState) {
            return this.pagingState.metadata.countRecords;
        }
    }

    get isFirstPage(): boolean {
        return this.page === 0;
    }

    get isLastPage(): boolean {
        return this.page + 1 >= this.totalPages;
    }

    public nextPage(): void {
        if (!this.isLastPage) {
            this.page += 1;
        }
    }

    public previousPage(): void {
        if (!this.isFirstPage) {
            this.page -= 1;
        }
    }

    public paginate(val: number): void {
        if (val < 0) {
            return;
        }
        this.page = val;
    }

    public markForCheck() {
        if (this.rowList) {
            this.rowList.forEach((row) => row.cdr.markForCheck());
        }
        this.cdr.detectChanges();
    }

    public addRow(data: any): void {
        this.data.push(data);
        this.onRowAdded.emit({ data });
        this._pipeTrigger++;
        this.cdr.markForCheck();
    }

    public deleteRow(rowIndex: number): void {
        const row = this.gridAPI.get_row(this.id, rowIndex);
        if (row) {
            const index = this.data.indexOf(row.rowData);
            this.data.splice(index, 1);
            this.onRowDeleted.emit({ data: row.rowData });
            this._pipeTrigger++;
            this.cdr.markForCheck();
        }
    }

    public updateCell(value: any, rowIndex: number, column: string): void {
        const cell = this.gridAPI.get_cell_by_field(this.id, rowIndex, column);
        if (cell) {
            cell.update(value);
            this._pipeTrigger++;
        }
    }

    public updateRow(value: any, rowIndex: number): void {
        const row = this.gridAPI.get_row(this.id, rowIndex);
        if (row) {
            this.gridAPI.update_row(value, this.id, row);
            this._pipeTrigger++;
            this.cdr.markForCheck();
        }
    }

    public sort(...rest): void {
        if (rest.length === 1 && rest[0] instanceof Array) {
            this._sortMultiple(rest[0]);
        } else {
            this._sort(rest[0], rest[1], rest[2]);
        }
    }

    public filter(...rest): void {
        if (rest.length === 1 && rest[0] instanceof Array) {
            this._filterMultiple(rest[0]);
        } else {
            this._filter(rest[0], rest[1], rest[2], rest[3]);
        }
    }

    public filterGlobal(value: any, condition?, ignoreCase?) {
        this.gridAPI.filter_global(this.id, value, condition, ignoreCase);
    }

    public enableSummaries(...rest) {
        if (rest.length === 1 && Array.isArray(rest[0])) {
            this._multipleSummaries(rest[0], true);
        } else {
            this._summaries(rest[0], true, rest[1]);
        }
        this.markForCheck();
        this.calculateGridSizes();
    }

    public disableSummaries(...rest) {
        if (rest.length === 1 && Array.isArray(rest[0])) {
            this._disableMultipleSummaries(rest[0], false);
        } else {
            this._summaries(rest[0], false);
        }
        this.markForCheck();
        this.calculateGridSizes();
    }

    public clearFilter(name?: string) {

        if (!name) {
            this.filteringExpressions = [];
            return;
        }
        if (!this.gridAPI.get_column_by_name(this.id, name)) {
            return;
        }
        this.gridAPI.clear_filter(this.id, name);
    }

    public clearSort(name?: string) {
        if (!name) {
            this.sortingExpressions = [];
            return;
        }
        if (!this.gridAPI.get_column_by_name(this.id, name)) {
            return;
        }
        this.gridAPI.clear_sort(this.id, name);
    }

    public clearSummaryCache() {
        this.gridAPI.remove_summary(this.id);
    }

    public pinColumn(columnName: string): boolean {
        const col = this.getColumnByName(columnName);

        /**
         * If the column that we want to pin is bigger or equal than the unpinned area we should not pin it.
         * It should be also unpinned before pinning, since changing left/right pin area doesn't affect unpinned area.
         */
        if (parseInt(col.width, 10) >= this.getUnpinnedWidth(true) && !col.pinned) {
            return false;
        }

        col.pinned = true;
        const index = this._pinnedColumns.length;

        const args = { column: col, insertAtIndex: index };
        this.onColumnPinning.emit(args);

        // update grid collections.
        if (this._pinnedColumns.indexOf(col) === -1) {
            this._pinnedColumns.splice(args.insertAtIndex, 0, col);

            if (this._unpinnedColumns.indexOf(col) !== -1) {
                this._unpinnedColumns.splice(this._unpinnedColumns.indexOf(col), 1);
            }
        }

        this.markForCheck();
        return true;
    }

    public unpinColumn(columnName: string) {
        const col = this.getColumnByName(columnName);
        col.pinned = false;
        this._unpinnedColumns.splice(col.index, 0, col);
        if (this._pinnedColumns.indexOf(col) !== -1) {
            this._pinnedColumns.splice(this._pinnedColumns.indexOf(col), 1);
        }
        this.markForCheck();
    }

    get hasSortableColumns(): boolean {
        return this.columnList.some((col) => col.sortable);
    }

    get hasEditableColumns(): boolean {
        return this.columnList.some((col) => col.editable);
    }

    get hasFilterableColumns(): boolean {
        return this.columnList.some((col) => col.filterable);
    }

    get hasSummarizedColumns(): boolean {
        return this.columnList.some((col) => col.hasSummary);
    }

    get selectedCells(): IgxGridCellComponent[] | any[] {
        if (this.rowList) {
            return this.rowList.map((row) => row.cells.filter((cell) => cell.selected))
                .reduce((a, b) => a.concat(b), []);
        }
        return [];
    }

    protected calculateGridSizes() {
        const computed = this.document.defaultView.getComputedStyle(this.nativeElement);
        if (!this.width) {
            /*no width specified.*/
            this.calcWidth = null;
        } else if (this.width && this.width.indexOf("%") !== -1) {
            /* width in %*/
            this.calcWidth = parseInt(computed.getPropertyValue("width"), 10);
        }
        if (!this.height) {
            /*no height specified.*/
            this.calcHeight = null;
        } else if (this.height && this.height.indexOf("%") !== -1) {
            /*height in %*/
            let pagingHeight = 0;
            if (this.paging) {
                pagingHeight = this.paginator.nativeElement.firstElementChild ?
                this.paginator.nativeElement.clientHeight : 0;
            }
            const footerHeight = this.tfoot.nativeElement.firstElementChild ?
            this.tfoot.nativeElement.clientHeight : 0;
            this.calcHeight = parseInt(computed.getPropertyValue("height"), 10) -
                this.theadRow.nativeElement.clientHeight -
                footerHeight - pagingHeight -
                this.scr.nativeElement.clientHeight;
        } else {
            let pagingHeight = 0;
            if (this.paging) {
                pagingHeight = this.paginator.nativeElement.firstElementChild ?
                this.paginator.nativeElement.clientHeight : 0;
            }
            const footerHeight = this.tfoot.nativeElement.firstElementChild ?
            this.tfoot.nativeElement.clientHeight : 0;
            this.calcHeight = parseInt(this.height, 10) -
                this.theadRow.nativeElement.getBoundingClientRect().height -
                footerHeight - pagingHeight -
                this.scr.nativeElement.clientHeight;
        }
        this.cdr.detectChanges();
    }

    /**
     * Gets calculated width of the start pinned area
     * @param takeHidden If we should take into account the hidden columns in the pinned area
     */
    protected getPinnedWidth(takeHidden = false) {
        const fc = takeHidden ? this._pinnedColumns : this.pinnedColumns;
        let sum = 0;
        for (const col of fc) {
            sum += parseInt(col.width, 10);
        }
        return sum;
    }

    /**
     * Gets calculated width of the unpinned area
     * @param takeHidden If we should take into account the hidden columns in the pinned area
     */
    protected getUnpinnedWidth(takeHidden = false) {
        const width = this.width && this.width.indexOf("%") !== -1 ?
            this.calcWidth :
            parseInt(this.width, 10);
        return width - this.getPinnedWidth(takeHidden);
    }

    protected _sort(name: string, direction = SortingDirection.Asc, ignoreCase = true) {
        this.gridAPI.sort(this.id, name, direction, ignoreCase);
    }

    protected _sortMultiple(expressions: ISortingExpression[]) {
        this.gridAPI.sort_multiple(this.id, expressions);
    }

    protected _filter(name: string, value: any, condition?, ignoreCase?) {
        const col = this.gridAPI.get_column_by_name(this.id, name);
        if (col) {
            this.gridAPI
                .filter(this.id, name, value,
                    condition || col.filteringCondition, ignoreCase || col.filteringIgnoreCase);
        } else {
            this.gridAPI.filter(this.id, name, value, condition, ignoreCase);
        }
    }

    protected _filterMultiple(expressions: IFilteringExpression[]) {
        this.gridAPI.filter_multiple(this.id, expressions);
    }

    protected _summaries(fieldName: string, hasSummary: boolean, summaryOperand?: any) {
        const column = this.gridAPI.get_column_by_name(this.id, fieldName);
        column.hasSummary = hasSummary;
        if (summaryOperand) {
            column.summaries = summaryOperand;
        }
    }

    protected _multipleSummaries(expressions: ISummaryExpression[], hasSummary: boolean) {
        expressions.forEach((element) => {
            this._summaries(element.fieldName, hasSummary, element.customSummary);
        });
    }
    protected _disableMultipleSummaries(expressions: string[], hasSummary: boolean) {
        expressions.forEach((column) => { this._summaries(column, false); });
    }

    protected resolveDataTypes(rec) {
        if (typeof rec === "number") {
            return DataType.Number;
        } else if (typeof rec === "boolean") {
            return DataType.Boolean;
        } else if (typeof rec === "object" && rec instanceof Date) {
            return DataType.Date;
        }
        return DataType.String;
    }

    protected autogenerateColumns() {
        const factory = this.resolver.resolveComponentFactory(IgxColumnComponent);
        const fields = Object.keys(this.data[0]);
        const columns = [];

        fields.forEach((field) => {
            const ref = this.viewRef.createComponent(factory);
            ref.instance.field = field;
            ref.instance.dataType = this.resolveDataTypes(this.data[0][field]);
            ref.changeDetectorRef.detectChanges();
            columns.push(ref.instance);
        });

        this.columnList.reset(columns);
    }

    protected initColumns(collection: QueryList<IgxColumnComponent>, cb: any = null) {
        collection.forEach((column: IgxColumnComponent, index: number) => {
            column.gridID = this.id;
            column.index = index;
            if (!column.width) {
                column.width = this.columnWidth;
            }
            if (cb) {
                cb(column);
            }
        });
        this._columns = this.columnList.toArray();
        this._pinnedColumns = this.columnList.filter((c) => c.pinned);
        this._unpinnedColumns = this.columnList.filter((c) => !c.pinned);
    }

    protected setEventBusSubscription() {
        this.eventBus.pipe(
            debounceTime(DEBOUNCE_TIME),
            takeUntil(this.destroy$)
        ).subscribe(() => this.cdr.detectChanges());
    }

    protected setVerticalScrollSubscription() {
        /*
            Until the grid component is destroyed,
            Take the first event and unsubscribe
            then merge with an empty observable after DEBOUNCE_TIME,
            re-subscribe and repeat the process
        */
        this.parentVirtDir.onChunkLoad.pipe(
            takeUntil(this.destroy$),
            take(1),
            merge(of({})),
            delay(DEBOUNCE_TIME),
            repeat()
        ).subscribe(() => {
            if (this.cellInEditMode) {
                this.cellInEditMode.inEditMode = false;
            }
        });
    }
}<|MERGE_RESOLUTION|>--- conflicted
+++ resolved
@@ -180,11 +180,10 @@
     public rowHeight = 50;
 
     @Input()
-<<<<<<< HEAD
+    public columnWidth: string = null;
+
+    @Input()
     public remoteVirtualization: boolean;
-=======
-    public columnWidth: string = null;
->>>>>>> a7f74099
 
     @Output()
     public onSelection = new EventEmitter<IGridCellEventArgs>();
