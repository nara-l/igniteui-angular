--- conflicted
+++ resolved
@@ -332,9 +332,9 @@
     public onRowDeleted = new EventEmitter<IRowDataEventArgs>();
 
     @Output()
-<<<<<<< HEAD
     public onGroupingDone = new EventEmitter<any>();
-=======
+
+    @Output()
     public onDataPreLoad = new EventEmitter<any>();
 
     @Output()
@@ -342,7 +342,6 @@
 
     @Output()
     public onContextMenu = new EventEmitter<IGridCellEventArgs>();
->>>>>>> a0f44a4a
 
     @ContentChildren(IgxColumnComponent, { read: IgxColumnComponent })
     public columnList: QueryList<IgxColumnComponent>;
@@ -393,18 +392,6 @@
         return this._pipeTrigger;
     }
 
-<<<<<<< HEAD
-=======
-    @Input()
-    get sortingExpressions() {
-        return this._sortingExpressions;
-    }
-
-    set sortingExpressions(value) {
-        this._sortingExpressions = cloneArray(value);
-        this.cdr.markForCheck();
-    }
-
     get virtualizationState() {
         return this.verticalScrollContainer.state;
     }
@@ -415,12 +402,12 @@
     get totalItemCount() {
         return this.verticalScrollContainer.totalItemCount;
     }
+
     set totalItemCount(count) {
         this.verticalScrollContainer.totalItemCount = count;
         this.cdr.detectChanges();
     }
 
->>>>>>> a0f44a4a
     public pagingState;
     public calcWidth: number;
     public calcRowCheckboxWidth: number;
@@ -446,12 +433,9 @@
     protected _filteringLogic = FilteringLogic.And;
     protected _filteringExpressions = [];
     protected _sortingExpressions = [];
-<<<<<<< HEAD
     protected _groupingExpressions = [];
     protected _groupingExpandState: IGroupByExpandState[] = [];
-=======
     private _filteredData = null;
->>>>>>> a0f44a4a
     private resizeHandler;
     private columnListDiffer;
     private _height = "100%";
