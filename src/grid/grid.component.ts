--- conflicted
+++ resolved
@@ -205,11 +205,8 @@
     public columnWidth: string = null;
 
     @Input()
-<<<<<<< HEAD
     public remoteVirtualization: boolean;
-=======
     public primaryKey;
->>>>>>> 09391d9c
 
     @Output()
     public onSelection = new EventEmitter<IGridCellEventArgs>();
