--- conflicted
+++ resolved
@@ -706,41 +706,4 @@
             }
         });
     }
-<<<<<<< HEAD
-=======
-
-    public startResizing(event) {
-        this._startResizePos = event.clientX;
-    }
-
-    public resize(event) {
-        this.resizer.show = false;
-
-        const resizedColumn = this.resizer.column;
-        const diff = event.clientX - this._startResizePos;
-
-        if (resizedColumn) {
-            let currentColWidth = parseInt(resizedColumn.width, 10);
-            const colMinWidth = parseInt(resizedColumn.minWidth, 10);
-            const colMaxWidth = parseInt(resizedColumn.maxWidth, 10);
-
-            currentColWidth = (currentColWidth < this.resizer.actualWidth) ? this.resizer.actualWidth : currentColWidth;
-
-            if (currentColWidth + diff < colMinWidth) {
-                resizedColumn.width = resizedColumn.minWidth;
-            } else if (colMaxWidth && (currentColWidth + diff > colMaxWidth)) {
-                resizedColumn.width = resizedColumn.maxWidth;
-            } else {
-                resizedColumn.width = (currentColWidth + diff).toString();
-            }
-
-            this.markForCheck();
-
-            if (currentColWidth.toString() !== resizedColumn.width) {
-                this.onColumnResized.emit({column: resizedColumn, prevWidth: currentColWidth.toString(), newWidth: resizedColumn.width});
-            }
-        }
-    }
-
->>>>>>> 7d347c41
 }