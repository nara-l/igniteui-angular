import { DOCUMENT } from "@angular/common";
import {
    AfterContentInit,
    AfterViewInit,
    ChangeDetectionStrategy,
    ChangeDetectorRef,
    Component,
    ComponentFactory,
    ComponentFactoryResolver,
    ComponentRef,
    ContentChild,
    ContentChildren,
    ElementRef,
    EventEmitter,
    HostBinding,
    Inject,
    Input,
    IterableChangeRecord,
    IterableDiffers,
    NgZone,
    OnDestroy,
    OnInit,
    Output,
    QueryList,
    TemplateRef,
    ViewChild,
    ViewChildren,
    ViewContainerRef
} from "@angular/core";
import { of } from "rxjs/observable/of";
import { debounceTime, delay, merge, repeat, take, takeUntil } from "rxjs/operators";
import { Subject } from "rxjs/Subject";
import { IgxSelectionAPIService } from "../core/selection";
import { cloneArray } from "../core/utils";
import { DataType } from "../data-operations/data-util";
import { FilteringLogic, IFilteringExpression } from "../data-operations/filtering-expression.interface";
import { ISortingExpression, SortingDirection } from "../data-operations/sorting-expression.interface";
import { IgxForOfDirective } from "../directives/for-of/for_of.directive";
import { IgxCheckboxComponent } from "./../checkbox/checkbox.component";
import { IgxGridAPIService } from "./api.service";
import { IgxGridCellComponent } from "./cell.component";
import { IgxColumnComponent } from "./column.component";
import { ISummaryExpression } from "./grid-summary";
import { IgxGridRowComponent } from "./row.component";

let NEXT_ID = 0;
const DEBOUNCE_TIME = 16;

export interface IGridCellEventArgs {
    cell: IgxGridCellComponent;
    event: Event;
}

export interface IGridEditEventArgs {
    row: IgxGridRowComponent;
    cell: IgxGridCellComponent;
    currentValue: any;
    newValue: any;
}

export interface IPinColumnEventArgs {
    column: IgxColumnComponent;
    insertAtIndex: number;
}

export interface IPageEventArgs {
    previous: number;
    current: number;
}

export interface IRowDataEventArgs {
    data: any;
}

/**
 * **Ignite UI for Angular Grid** - [Documentation](https://www.infragistics.com/products/ignite-ui-angular/angular/components/grid.html)
 * The Ignite UI Grid is used for presenting and manipulating tabular data in the simplest way possible.  Once data
 * has been bound, it can be manipulated through filtering, sorting & editing operations.
 *
 * Example:
 * ```html
 * <igx-grid [data]="employeeData" autoGenerate="false">
 *   <igx-column field="first" header="First Name"></igx-column>
 *   <igx-column field="last" header="Last Name"></igx-column>
 *   <igx-column field="role" header="Role"></igx-column>
 * </igx-grid>
 * ```
 */
@Component({
    changeDetection: ChangeDetectionStrategy.OnPush,
    preserveWhitespaces: false,
    selector: "igx-grid",
    templateUrl: "./grid.component.html"
})
export class IgxGridComponent implements OnInit, OnDestroy, AfterContentInit, AfterViewInit {

    @Input()
    public data = [];

    @Input()
    public autoGenerate = false;

    @Input()
    public id = `igx-grid-${NEXT_ID++}`;

    @Input()
    public filteringLogic = FilteringLogic.And;

    @Input()
    get filteringExpressions() {
        return this._filteringExpressions;
    }

    set filteringExpressions(value) {
        this._filteringExpressions = cloneArray(value);
        this.cdr.markForCheck();
    }

    @Input()
    get paging(): boolean {
        return this._paging;
    }

    set paging(value: boolean) {
        this._paging = value;
        this._pipeTrigger++;
        this.cdr.markForCheck();
    }

    @Input()
    get page(): number {
        return this._page;
    }

    set page(val: number) {
        if (val < 0) {
            return;
        }
        this.onPagingDone.emit({ previous: this._page, current: val });
        this._page = val;
        this.cdr.markForCheck();
    }

    @Input()
    get perPage(): number {
        return this._perPage;
    }

    set perPage(val: number) {
        if (val < 0) {
            return;
        }
        this._perPage = val;
        this.page = 0;
    }

    @Input()
    public paginationTemplate: TemplateRef<any>;

    @Input()
    get rowSelectable(): boolean {
        return this._rowSelection;
    }

    set rowSelectable(val: boolean) {
        this._rowSelection = val;
        if (this.gridAPI.get(this.id)) {

            // should selection persist?
            this.allRowsSelected = false;
            this.deselectAllRows();
            this.markForCheck();
        }
    }

    @HostBinding("style.height")
    @Input()
    public height;

    @HostBinding("style.width")
    @Input()
    public width;

    get headerWidth() {
        return parseInt(this.width, 10) - 17;
    }

    @Input()
    public evenRowCSS = "";

    @Input()
    public oddRowCSS = "";

    @Input()
    public rowHeight = 50;

    @Input()
<<<<<<< HEAD
    public primaryKey;
=======
    public columnWidth: string = null;
>>>>>>> 88264fa6

    @Output()
    public onSelection = new EventEmitter<IGridCellEventArgs>();

    @Output()
<<<<<<< HEAD
    public onRowSelection = new EventEmitter<any>();

    @Output()
    public onColumnPinning = new EventEmitter<any>();
=======
    public onColumnPinning = new EventEmitter<IPinColumnEventArgs>();
>>>>>>> 88264fa6

    /**
     * An @Output property emitting an event when cell or row editing has been performed in the grid.
     * On cell editing, both cell and row objects in the event arguments are defined for the corresponding
     * cell that is being edited and the row the cell belongs to.
     * On row editing, only the row object is defined, for the row that is being edited.
     * The cell object is null on row editing.
     */
    @Output()
    public onEditDone = new EventEmitter<IGridEditEventArgs>();

    @Output()
    public onColumnInit = new EventEmitter<IgxColumnComponent>();

    @Output()
    public onSortingDone = new EventEmitter<ISortingExpression>();

    @Output()
    public onFilteringDone = new EventEmitter<IFilteringExpression>();

    @Output()
    public onPagingDone = new EventEmitter<IPageEventArgs>();

    @Output()
    public onRowAdded = new EventEmitter<IRowDataEventArgs>();

    @Output()
    public onRowDeleted = new EventEmitter<IRowDataEventArgs>();

    @ContentChildren(IgxColumnComponent, { read: IgxColumnComponent })
    public columnList: QueryList<IgxColumnComponent>;

    @ViewChildren(IgxGridRowComponent, { read: IgxGridRowComponent })
    public rowList: QueryList<IgxGridRowComponent>;

    @ViewChild("scrollContainer", { read: IgxForOfDirective })
    public parentVirtDir: IgxForOfDirective<any>;

    @ViewChild("verticalScrollContainer", { read: IgxForOfDirective })
    public verticalScrollContainer: IgxForOfDirective<any>;

    @ViewChild("scr", { read: ElementRef })
    public scr: ElementRef;

    @ViewChild("paginator", { read: ElementRef })
    public paginator: ElementRef;

    @ViewChild("headerContainer", { read: IgxForOfDirective })
    public headerContainer: IgxForOfDirective<any>;

    @ViewChild("headerCheckbox", { read: IgxCheckboxComponent })
    public headerCheckbox: IgxCheckboxComponent;

    @ViewChild("theadRow")
    public theadRow: ElementRef;

    @ViewChild("tfoot")
    public tfoot: ElementRef;

    @HostBinding("attr.tabindex")
    public tabindex = 0;

    @HostBinding("attr.class")
    public hostClass = "igx-grid";

    @HostBinding("attr.role")
    public hostRole = "grid";

    get pipeTrigger(): number {
        return this._pipeTrigger;
    }

    @Input()
    get sortingExpressions() {
        return this._sortingExpressions;
    }

    set sortingExpressions(value) {
        this._sortingExpressions = cloneArray(value);
        this.cdr.markForCheck();
    }

    public pagingState;
    public calcWidth: number;
    public calcHeight: number;

    public cellInEditMode: IgxGridCellComponent;

    public eventBus = new Subject<boolean>();

    public allRowsSelected = false;

    protected destroy$ = new Subject<boolean>();

    protected _perPage = 15;
    protected _page = 0;
    protected _paging = false;
    protected _rowSelection = false;
    protected _pipeTrigger = 0;
    protected _columns: IgxColumnComponent[] = [];
    protected _pinnedColumns: IgxColumnComponent[] = [];
    protected _unpinnedColumns: IgxColumnComponent[] = [];
    protected _filteringLogic = FilteringLogic.And;
    protected _filteringExpressions = [];
    protected _sortingExpressions = [];
    private resizeHandler;
    private columnListDiffer;

    constructor(
        private gridAPI: IgxGridAPIService,
        private selectionAPI: IgxSelectionAPIService,
        private elementRef: ElementRef,
        private zone: NgZone,
        @Inject(DOCUMENT) private document,
        public cdr: ChangeDetectorRef,
        private resolver: ComponentFactoryResolver,
        private differs: IterableDiffers,
        private viewRef: ViewContainerRef) {

        this.resizeHandler = () => {
            this.calculateGridSizes();
            this.zone.run(() => this.markForCheck());
        };
    }

    public ngOnInit() {
        this.gridAPI.register(this);
        this.columnListDiffer = this.differs.find([]).create(null);
        this.calcWidth = this.width && this.width.indexOf("%") === -1 ? parseInt(this.width, 10) : 0;
        this.calcHeight = 0;
    }

    public ngAfterContentInit() {
        if (this.autoGenerate) {
            this.autogenerateColumns();
        }

        this.initColumns(this.columnList, (col: IgxColumnComponent) => this.onColumnInit.emit(col));
        this.columnListDiffer.diff(this.columnList);

        this.columnList.changes
            .pipe(takeUntil(this.destroy$))
            .subscribe((change: QueryList<IgxColumnComponent>) => {
                const diff = this.columnListDiffer.diff(change);
                if (diff) {

                    this.initColumns(this.columnList);

                    diff.forEachAddedItem((record: IterableChangeRecord<IgxColumnComponent>) => this.onColumnInit.emit(record.item));

                    diff.forEachRemovedItem((record: IterableChangeRecord<IgxColumnComponent>) => {

                        // Clear Filtering
                        this.gridAPI.clear_filter(this.id, record.item.field);

                        // Clear Sorting
                        this.gridAPI.clear_sort(this.id, record.item.field);
                    });
                }
                this.markForCheck();
        });
    }

    public ngAfterViewInit() {
        this.zone.runOutsideAngular(() => {
            this.document.defaultView.addEventListener("resize", this.resizeHandler);
        });

        this.calculateGridSizes();
        this.setEventBusSubscription();
        this.setVerticalScrollSubscription();
        this.cdr.detectChanges();
    }

    public ngOnDestroy() {
        this.zone.runOutsideAngular(() => this.document.defaultView.removeEventListener("resize", this.resizeHandler));
        this.destroy$.next(true);
        this.destroy$.complete();
    }

    get nativeElement() {
        return this.elementRef.nativeElement;
    }

    get pinnedWidth() {
        return this.getPinnedWidth();
    }

    get unpinnedWidth() {
        return this.getUnpinnedWidth();
    }

    get columns(): IgxColumnComponent[] {
        return this._columns;
    }

    get pinnedColumns(): IgxColumnComponent[] {
        return this._pinnedColumns.filter((col) => !col.hidden);
    }

    get unpinnedColumns(): IgxColumnComponent[] {
        return this._unpinnedColumns.filter((col) => !col.hidden).sort((col1, col2) => col1.index - col2.index);
    }

    public getColumnByName(name: string): IgxColumnComponent {
        return this.columnList.find((col) => col.field === name);
    }

    public getRowByIndex(index: number): IgxGridRowComponent {
        return this.gridAPI.get_row_by_index(this.id, index);
    }

    public getRowByKey(keyValue: any): IgxGridRowComponent {
        return this.gridAPI.get_row_by_key(this.id, keyValue);
    }

    get visibleColumns(): IgxColumnComponent[] {
        return this.columnList.filter((col) => !col.hidden);
    }

    public getCellByColumn(rowSelector: any, columnField: string): IgxGridCellComponent {
        return this.gridAPI.get_cell_by_field(this.id, rowSelector, columnField);
    }

    get totalPages(): number {
        if (this.pagingState) {
            return this.pagingState.metadata.countPages;
        }
        return -1;
    }

    get totalRecords(): number {
        if (this.pagingState) {
            return this.pagingState.metadata.countRecords;
        }
    }

    get isFirstPage(): boolean {
        return this.page === 0;
    }

    get isLastPage(): boolean {
        return this.page + 1 >= this.totalPages;
    }

    public nextPage(): void {
        if (!this.isLastPage) {
            this.page += 1;
        }
    }

    public previousPage(): void {
        if (!this.isFirstPage) {
            this.page -= 1;
        }
    }

    public paginate(val: number): void {
        if (val < 0) {
            return;
        }
        this.page = val;
    }

    public markForCheck() {
        if (this.rowList) {
            this.rowList.forEach((row) => row.cdr.markForCheck());
        }
        this.cdr.detectChanges();
    }

    public addRow(data: any): void {
        this.data.push(data);
        this.onRowAdded.emit({ data });
        this._pipeTrigger++;
        this.cdr.markForCheck();
    }

    public deleteRow(rowSelector: any): void {
        const row = this.gridAPI.get_row_by_key(this.id, rowSelector);
        if (row) {
            const index = this.data.indexOf(row.rowData);
            this.data.splice(index, 1);
            this.onRowDeleted.emit({ data: row.rowData });
            this._pipeTrigger++;
            this.cdr.markForCheck();
        }
    }

    public updateCell(value: any, rowSelector: any, column: string): void {
        const cell = this.gridAPI.get_cell_by_field(this.id, rowSelector, column);
        if (cell) {
            cell.update(value);
            this._pipeTrigger++;
        }
    }

    public updateRow(value: any, rowSelector: any): void {
        const row = this.gridAPI.get_row_by_key(this.id, rowSelector);
        if (row) {
            if (this.primaryKey !== undefined && this.primaryKey !== null) {
                value[this.primaryKey] = row.rowData[this.primaryKey];
            }
            this.gridAPI.update_row(value, this.id, row);
            this._pipeTrigger++;
            this.cdr.markForCheck();
        }
    }

    public sort(...rest): void {
        if (rest.length === 1 && rest[0] instanceof Array) {
            this._sortMultiple(rest[0]);
        } else {
            this._sort(rest[0], rest[1], rest[2]);
        }
    }

    public filter(...rest): void {
        if (rest.length === 1 && rest[0] instanceof Array) {
            this._filterMultiple(rest[0]);
        } else {
            this._filter(rest[0], rest[1], rest[2], rest[3]);
        }
    }

    public filterGlobal(value: any, condition?, ignoreCase?) {
        this.gridAPI.filter_global(this.id, value, condition, ignoreCase);
    }

    public enableSummaries(...rest) {
        if (rest.length === 1 && Array.isArray(rest[0])) {
            this._multipleSummaries(rest[0], true);
        } else {
            this._summaries(rest[0], true, rest[1]);
        }
        this.markForCheck();
        this.calculateGridSizes();
    }

    public disableSummaries(...rest) {
        if (rest.length === 1 && Array.isArray(rest[0])) {
            this._disableMultipleSummaries(rest[0], false);
        } else {
            this._summaries(rest[0], false);
        }
        this.markForCheck();
        this.calculateGridSizes();
    }

    public clearFilter(name?: string) {

        if (!name) {
            this.filteringExpressions = [];
            return;
        }
        if (!this.gridAPI.get_column_by_name(this.id, name)) {
            return;
        }
        this.gridAPI.clear_filter(this.id, name);
    }

    public clearSort(name?: string) {
        if (!name) {
            this.sortingExpressions = [];
            return;
        }
        if (!this.gridAPI.get_column_by_name(this.id, name)) {
            return;
        }
        this.gridAPI.clear_sort(this.id, name);
    }

    public clearSummaryCache() {
        this.gridAPI.remove_summary(this.id);
    }

    public pinColumn(columnName: string): boolean {
        const col = this.getColumnByName(columnName);

        /**
         * If the column that we want to pin is bigger or equal than the unpinned area we should not pin it.
         * It should be also unpinned before pinning, since changing left/right pin area doesn't affect unpinned area.
         */
        if (parseInt(col.width, 10) >= this.getUnpinnedWidth(true) && !col.pinned) {
            return false;
        }

        col.pinned = true;
        const index = this._pinnedColumns.length;

        const args = { column: col, insertAtIndex: index };
        this.onColumnPinning.emit(args);

        // update grid collections.
        if (this._pinnedColumns.indexOf(col) === -1) {
            this._pinnedColumns.splice(args.insertAtIndex, 0, col);

            if (this._unpinnedColumns.indexOf(col) !== -1) {
                this._unpinnedColumns.splice(this._unpinnedColumns.indexOf(col), 1);
            }
        }

        this.markForCheck();
        return true;
    }

    public unpinColumn(columnName: string) {
        const col = this.getColumnByName(columnName);
        col.pinned = false;
        this._unpinnedColumns.splice(col.index, 0, col);
        if (this._pinnedColumns.indexOf(col) !== -1) {
            this._pinnedColumns.splice(this._pinnedColumns.indexOf(col), 1);
        }
        this.markForCheck();
    }

    get hasSortableColumns(): boolean {
        return this.columnList.some((col) => col.sortable);
    }

    get hasEditableColumns(): boolean {
        return this.columnList.some((col) => col.editable);
    }

    get hasFilterableColumns(): boolean {
        return this.columnList.some((col) => col.filterable);
    }

    get hasSummarizedColumns(): boolean {
        return this.columnList.some((col) => col.hasSummary);
    }

    get selectedCells(): IgxGridCellComponent[] | any[] {
        if (this.rowList) {
            return this.rowList.map((row) => row.cells.filter((cell) => cell.selected))
                .reduce((a, b) => a.concat(b), []);
        }
        return [];
    }

    protected calculateGridSizes() {
        const computed = this.document.defaultView.getComputedStyle(this.nativeElement);
        if (!this.width) {
            /*no width specified.*/
            this.calcWidth = null;
        } else if (this.width && this.width.indexOf("%") !== -1) {
            /* width in %*/
            this.calcWidth = parseInt(computed.getPropertyValue("width"), 10);
        }
        if (!this.height) {
            /*no height specified.*/
            this.calcHeight = null;
        } else if (this.height && this.height.indexOf("%") !== -1) {
            /*height in %*/
            let pagingHeight = 0;
            if (this.paging) {
                pagingHeight = this.paginator.nativeElement.firstElementChild ?
                this.paginator.nativeElement.clientHeight : 0;
            }
            const footerHeight = this.tfoot.nativeElement.firstElementChild ?
            this.tfoot.nativeElement.clientHeight : 0;
            this.calcHeight = parseInt(computed.getPropertyValue("height"), 10) -
                this.theadRow.nativeElement.clientHeight -
                footerHeight - pagingHeight -
                this.scr.nativeElement.clientHeight;
        } else {
            let pagingHeight = 0;
            if (this.paging) {
                pagingHeight = this.paginator.nativeElement.firstElementChild ?
                this.paginator.nativeElement.clientHeight : 0;
            }
            const footerHeight = this.tfoot.nativeElement.firstElementChild ?
            this.tfoot.nativeElement.clientHeight : 0;
            this.calcHeight = parseInt(this.height, 10) -
                this.theadRow.nativeElement.getBoundingClientRect().height -
                footerHeight - pagingHeight -
                this.scr.nativeElement.clientHeight;
        }
        this.cdr.detectChanges();
    }

    /**
     * Gets calculated width of the start pinned area
     * @param takeHidden If we should take into account the hidden columns in the pinned area
     */
    protected getPinnedWidth(takeHidden = false) {
        const fc = takeHidden ? this._pinnedColumns : this.pinnedColumns;
        let sum = 0;
        for (const col of fc) {
            sum += parseInt(col.width, 10);
        }
        return sum;
    }

    /**
     * Gets calculated width of the unpinned area
     * @param takeHidden If we should take into account the hidden columns in the pinned area
     */
    protected getUnpinnedWidth(takeHidden = false) {
        const width = this.width && this.width.indexOf("%") !== -1 ?
            this.calcWidth :
            parseInt(this.width, 10);
        return width - this.getPinnedWidth(takeHidden);
    }

    protected _sort(name: string, direction = SortingDirection.Asc, ignoreCase = true) {
        this.gridAPI.sort(this.id, name, direction, ignoreCase);
    }

    protected _sortMultiple(expressions: ISortingExpression[]) {
        this.gridAPI.sort_multiple(this.id, expressions);
    }

    protected _filter(name: string, value: any, condition?, ignoreCase?) {
        const col = this.gridAPI.get_column_by_name(this.id, name);
        if (col) {
            this.gridAPI
                .filter(this.id, name, value,
                    condition || col.filteringCondition, ignoreCase || col.filteringIgnoreCase);
        } else {
            this.gridAPI.filter(this.id, name, value, condition, ignoreCase);
        }
    }

    protected _filterMultiple(expressions: IFilteringExpression[]) {
        this.gridAPI.filter_multiple(this.id, expressions);
    }

    protected _summaries(fieldName: string, hasSummary: boolean, summaryOperand?: any) {
        const column = this.gridAPI.get_column_by_name(this.id, fieldName);
        column.hasSummary = hasSummary;
        if (summaryOperand) {
            column.summaries = summaryOperand;
        }
    }

    protected _multipleSummaries(expressions: ISummaryExpression[], hasSummary: boolean) {
        expressions.forEach((element) => {
            this._summaries(element.fieldName, hasSummary, element.customSummary);
        });
    }
    protected _disableMultipleSummaries(expressions: string[], hasSummary: boolean) {
        expressions.forEach((column) => { this._summaries(column, false); });
    }

    protected resolveDataTypes(rec) {
        if (typeof rec === "number") {
            return DataType.Number;
        } else if (typeof rec === "boolean") {
            return DataType.Boolean;
        } else if (typeof rec === "object" && rec instanceof Date) {
            return DataType.Date;
        }
        return DataType.String;
    }

    protected autogenerateColumns() {
        const factory = this.resolver.resolveComponentFactory(IgxColumnComponent);
        const fields = Object.keys(this.data[0]);
        const columns = [];

        fields.forEach((field) => {
            const ref = this.viewRef.createComponent(factory);
            ref.instance.field = field;
            ref.instance.dataType = this.resolveDataTypes(this.data[0][field]);
            ref.changeDetectorRef.detectChanges();
            columns.push(ref.instance);
        });

        this.columnList.reset(columns);
    }

    protected initColumns(collection: QueryList<IgxColumnComponent>, cb: any = null) {
        collection.forEach((column: IgxColumnComponent, index: number) => {
            column.gridID = this.id;
            column.index = index;
            if (!column.width) {
                column.width = this.columnWidth;
            }
            if (cb) {
                cb(column);
            }
        });
        this._columns = this.columnList.toArray();
        this._pinnedColumns = this.columnList.filter((c) => c.pinned);
        this._unpinnedColumns = this.columnList.filter((c) => !c.pinned);
    }

    protected setEventBusSubscription() {
        this.eventBus.pipe(
            debounceTime(DEBOUNCE_TIME),
            takeUntil(this.destroy$)
        ).subscribe(() => this.cdr.detectChanges());
    }

    protected setVerticalScrollSubscription() {
        /*
            Until the grid component is destroyed,
            Take the first event and unsubscribe
            then merge with an empty observable after DEBOUNCE_TIME,
            re-subscribe and repeat the process
        */
        this.parentVirtDir.onChunkLoad.pipe(
            takeUntil(this.destroy$),
            take(1),
            merge(of({})),
            delay(DEBOUNCE_TIME),
            repeat()
        ).subscribe(() => {
            if (this.cellInEditMode) {
                this.cellInEditMode.inEditMode = false;
            }
        });
    }

    public onHeaderCheckboxClick(event) {
        this.allRowsSelected = event.checked;
        if (event.checked) {
            this.selectionAPI.select_all(this.id, this.data, this.primaryKey);
        } else {
            this.selectionAPI.deselect_all(this.id, this.primaryKey);
        }
    }

    public updateSelectionStatus(filteredData?: any[]) {
        if (filteredData) {
            this.selectionAPI.save_filtered_data(this.id, filteredData);
            this.updateHeaderChecboxStatus(filteredData);
        } else {
            this.selectionAPI.clear_filtered_data(this.id);
            this.updateHeaderChecboxStatus(this.data);
        }
    }

    public updateHeaderChecboxStatus(data) {
        switch (this.selectionAPI.filtered_items_status(this.id, data)) {
            case "allSelected": {
                if (!this.allRowsSelected) {
                    this.allRowsSelected = true;
                }
                if (this.headerCheckbox.indeterminate) {
                    this.headerCheckbox.indeterminate = false;
                }
                break;
            }
            case "noneSelected": {
                if (this.allRowsSelected) {
                    this.allRowsSelected = false;
                }
                if (this.headerCheckbox.indeterminate) {
                    this.headerCheckbox.indeterminate = false;
                }
                break;
            }
            default: {
                if (!this.headerCheckbox.indeterminate) {
                    this.headerCheckbox.indeterminate = true;
                }
                if (this.allRowsSelected) {
                    this.allRowsSelected = false;
                }
                break;
            }
        }
    }

    get selectedRows() {
        return;
    }

    public selectRows(rows: IgxGridRowComponent[]) {

        // awaiting spec, temporary implementation for sample
        rows.forEach((row) => row.grid.primaryKey ?
        this.selectionAPI.select_item(this.id, row.grid.primaryKey) :
        this.selectionAPI.select_item(this.id, row.rowData)
        );
        return;
    }

    public selectAllRows() {
        return;
    }

    public deselectRows(rows: IgxGridRowComponent[]) {
        return;
    }

    public deselectAllRows() {
        console.log("deselect all rows");
        this.selectionAPI.deselect_all(this.id, this.primaryKey);
        return;
    }
}<|MERGE_RESOLUTION|>--- conflicted
+++ resolved
@@ -195,24 +195,19 @@
     public rowHeight = 50;
 
     @Input()
-<<<<<<< HEAD
+    public columnWidth: string = null;
+
+    @Input()
     public primaryKey;
-=======
-    public columnWidth: string = null;
->>>>>>> 88264fa6
 
     @Output()
     public onSelection = new EventEmitter<IGridCellEventArgs>();
 
     @Output()
-<<<<<<< HEAD
     public onRowSelection = new EventEmitter<any>();
 
     @Output()
-    public onColumnPinning = new EventEmitter<any>();
-=======
     public onColumnPinning = new EventEmitter<IPinColumnEventArgs>();
->>>>>>> 88264fa6
 
     /**
      * An @Output property emitting an event when cell or row editing has been performed in the grid.
