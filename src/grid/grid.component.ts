<<<<<<< HEAD
import { DOCUMENT } from "@angular/common";
import {
    AfterContentInit,
    AfterViewInit,
    ChangeDetectionStrategy,
    ChangeDetectorRef,
    Component,
    ComponentFactory,
    ComponentFactoryResolver,
    ComponentRef,
    ContentChild,
    ContentChildren,
    ElementRef,
    EventEmitter,
    HostBinding,
    Inject,
    Input,
    NgZone,
    OnInit,
    OnDestroy,
    Output,
    QueryList,
    TemplateRef,
    ViewChild,
    ViewChildren,
    ViewContainerRef
} from "@angular/core";
import { Subscription } from "rxjs/Subscription";
import { cloneArray } from "../core/utils";
import { DataType } from "../data-operations/data-util";
import { FilteringLogic, IFilteringExpression } from "../data-operations/filtering-expression.interface";
import { ISortingExpression, SortingDirection } from "../data-operations/sorting-expression.interface";
import { IgxForOfDirective } from "../directives/for-of/for_of.directive";
import { IgxGridAPIService } from "./api.service";
import { IgxGridCellComponent } from "./cell.component";
import { IgxColumnComponent } from "./column.component";
import { IgxGridRowComponent } from "./row.component";

let NEXT_ID = 0;

@Component({
    changeDetection: ChangeDetectionStrategy.OnPush,
    preserveWhitespaces: false,
    selector: "igx-grid",
    templateUrl: "./grid.component.html"
})
export class IgxGridComponent implements OnInit, OnDestroy, AfterContentInit, AfterViewInit {

    @Input()
    public data = [];

    @Input()
    public autoGenerate = false;

    @Input()
    public id = `igx-grid-${NEXT_ID++}`;

    @Input()
    public filteringLogic = FilteringLogic.And;

    @Input()
    get filteringExpressions() {
        return this._filteringExpressions;
    }

    set filteringExpressions(value) {
        this._filteringExpressions = cloneArray(value);
        this.cdr.markForCheck();
    }

    @Input()
    get paging(): boolean {
        return this._paging;
    }

    set paging(value: boolean) {
        this._paging = value;
        this._pipeTrigger++;
        this.cdr.markForCheck();
    }

    @Input()
    get page(): number {
        return this._page;
    }

    set page(val: number) {
        if (val < 0) {
            return;
        }
        this.onPagingDone.emit({ previous: this._page, current: val });
        this._page = val;
    }

    @Input()
    get perPage(): number {
        return this._perPage;
    }

    set perPage(val: number) {
        if (val < 0) {
            return;
        }
        this._perPage = val;
        this.page = 0;
    }

    @Input()
    public paginationTemplate: TemplateRef<any>;

    @HostBinding("style.height")
    @Input()
    public height;

    @HostBinding("style.width")
    @Input()
    public width;

    @Input()
    public evenRowCSS = "";

    @Input()
    public oddRowCSS = "";

    @Output()
    public onSelection = new EventEmitter<any>();

    @Output()
    public onEditDone = new EventEmitter<any>();

    @Output()
    public onColumnInit = new EventEmitter<any>();

    @Output()
    public onSortingDone = new EventEmitter<any>();

    @Output()
    public onFilteringDone = new EventEmitter<any>();

    @Output()
    public onPagingDone = new EventEmitter<any>();

    @Output()
    public onRowAdded = new EventEmitter<any>();

    @Output()
    public onRowDeleted = new EventEmitter<any>();

    @ContentChildren(IgxColumnComponent, { read: IgxColumnComponent })
    public columnList: QueryList<IgxColumnComponent>;

    @ViewChildren(IgxGridRowComponent, { read: IgxGridRowComponent })
    public rowList: QueryList<IgxGridRowComponent>;

    @ViewChild("scrollContainer", { read: IgxForOfDirective })
    public parentVirtDir: IgxForOfDirective<any>;

    @ViewChild("headerContainer", { read: IgxForOfDirective })
    public headerContainer: IgxForOfDirective<any>;

    @ViewChild("theadRow")
    public theadRow: ElementRef;

    @ViewChild("tfoot")
    public tfoot: ElementRef;

    @HostBinding("attr.tabindex")
    public tabindex = 0;

    @HostBinding("attr.class")
    public hostClass = "igx-grid";

    @HostBinding("attr.role")
    public hostRole = "grid";

    get pipeTrigger(): number {
        return this._pipeTrigger;
    }

    @Input()
    get sortingExpressions() {
        return this._sortingExpressions;
    }

    set sortingExpressions(value) {
        this._sortingExpressions = cloneArray(value);
        this.cdr.markForCheck();
    }

    public pagingState;
    public calcWidth: number;
    public calcHeight: number;

    public cellInEditMode: IgxGridCellComponent;

    protected _perPage = 15;
    protected _page = 0;
    protected _paging = false;
    protected _pipeTrigger = 0;
    protected _columns = [];
    protected _filteringLogic = FilteringLogic.And;
    protected _filteringExpressions = [];
    protected _sortingExpressions = [];
    protected _compute;

    constructor(
        private gridAPI: IgxGridAPIService,
        private elementRef: ElementRef,
        @Inject(DOCUMENT) private document,
        public cdr: ChangeDetectorRef,
        private resolver: ComponentFactoryResolver,
        private viewRef: ViewContainerRef,
        private _zone: NgZone) {
    }

    public ngOnInit() {
        this.gridAPI.register(this);
        this.calcWidth = this.width && this.width.indexOf("%") === -1 ?  parseInt(this.width, 10) : 0;
        this.calcHeight = 0;
        this._compute = (evt) => { this.computeDimensions(); };
        this._zone.runOutsideAngular(() => {
            window.addEventListener("load", this._compute);
            window.addEventListener("resize", this._compute);
        });
    }

    public ngOnDestroy() {
        window.removeEventListener("load", this._compute);
        window.removeEventListener("resize", this._compute);
    }

    public ngAfterContentInit() {
        if (this.autoGenerate) {
            this.autogenerateColumns();
        }
        this.columnList.forEach((col, idx) => {
            col.index = idx;
            col.gridID = this.id;
            this.onColumnInit.emit(col);
        });
        this._columns = this.columnList.toArray();
    }

    public ngAfterViewInit() {
        this.computeDimensions();
    }

    get nativeElement() {
        return this.elementRef.nativeElement;
    }

    get columns(): IgxColumnComponent[] {
        return this._columns;
    }

    public getColumnByName(name: string): IgxColumnComponent {
        return this.columnList.find((col) => col.field === name);
    }

    get visibleColumns(): IgxColumnComponent[] {
        return this.columnList.filter((col) => !col.hidden).sort((col1, col2) => col1.index - col2.index);
    }

    public getCellByColumn(rowIndex: number, columnField: string): IgxGridCellComponent {
        return this.gridAPI.get_cell_by_field(this.id, rowIndex, columnField);
    }

    get totalPages(): number {
        if (this.pagingState) {
            return this.pagingState.metadata.countPages;
        }
        return -1;
    }

    get totalRecords(): number {
        if (this.pagingState) {
            return this.pagingState.metadata.countRecords;
        }
    }

    get isFirstPage(): boolean {
        return this.page === 0;
    }

    get isLastPage(): boolean {
        return this.page + 1 >= this.totalPages;
    }

    public nextPage(): void {
        if (!this.isLastPage) {
            this.page += 1;
        }
    }

    public previousPage(): void {
        if (!this.isFirstPage) {
            this.page -= 1;
        }
    }

    public paginate(val: number): void {
        if (val < 0) {
            return;
        }
        this.page = val;
    }

    public markForCheck() {
        this.gridAPI.mark_for_check(this.id);
    }

    public addRow(data: any): void {
        this.data.push(data);
        this.onRowAdded.emit({ data });
        this._pipeTrigger++;
        this.cdr.markForCheck();
    }

    public deleteRow(rowIndex: number): void {
        const row = this.gridAPI.get_row(this.id, rowIndex);
        if (row) {
            const index = this.data.indexOf(row.rowData);
            this.data.splice(index, 1);
            this.onRowDeleted.emit({ row });
            this._pipeTrigger++;
            this.cdr.markForCheck();
        }
    }

    public updateCell(value: any, rowIndex: number, column: string): void {
        const cell = this.gridAPI.get_cell_by_field(this.id, rowIndex, column);
        if (cell) {
            cell.update(value);
            this._pipeTrigger++;
        }
    }

    public updateRow(value: any, rowIndex: number): void {
        const row = this.gridAPI.get_row(this.id, rowIndex);
        if (row) {
            this.gridAPI.update_row(value, this.id, row);
            this._pipeTrigger++;
            this.cdr.markForCheck();
        }
    }

    public sort(...rest): void {
        if (rest.length === 1 && rest[0] instanceof Array) {
            this._sortMultiple(rest[0]);
        } else {
            this._sort(rest[0], rest[1], rest[2]);
        }
    }

    public filter(...rest): void {
        if (rest.length === 1 && rest[0] instanceof Array) {
            this._filterMultiple(rest[0]);
        } else {
            this._filter(rest[0], rest[1], rest[2], rest[3]);
        }
    }

    public filterGlobal(value: any, condition?, ignoreCase?) {
        this.gridAPI.filter_global(this.id, value, condition, ignoreCase);
    }

    public clearFilter(name?: string) {

        if (!name) {
            this.filteringExpressions = [];
            return;
        }
        if (!this.gridAPI.get_column_by_name(this.id, name)) {
            return;
        }
        this.gridAPI.clear_filter(this.id, name);
    }

    public clearSort(name?: string) {
        if (!name) {
            this.sortingExpressions = [];
            return;
        }
        if (!this.gridAPI.get_column_by_name(this.id, name)) {
            return;
        }
        this.gridAPI.clear_sort(this.id, name);
    }

    get hasSortableColumns(): boolean {
        return this.columnList.some((col) => col.sortable);
    }

    get hasEditableColumns(): boolean {
        return this.columnList.some((col) => col.editable);
    }

    get hasFilterableColumns(): boolean {
        return this.columnList.some((col) => col.filterable);
    }

    get selectedCells(): IgxGridCellComponent[] | any[] {
        if (this.rowList) {
            return this.rowList.map((row) => row.cells.filter((cell) => cell.selected))
                .reduce((a, b) => a.concat(b), []);
        }
        return [];
    }

    protected _sort(name: string, direction = SortingDirection.Asc, ignoreCase = true) {
        this.gridAPI.sort(this.id, name, direction, ignoreCase);
    }

    protected _sortMultiple(expressions: ISortingExpression[]) {
        this.gridAPI.sort_multiple(this.id, expressions);
    }

    protected _filter(name: string, value: any, condition?, ignoreCase?) {
        const col = this.gridAPI.get_column_by_name(this.id, name);
        if (col) {
            this.gridAPI
                .filter(this.id, name, value,
                condition || col.filteringCondition, ignoreCase || col.filteringIgnoreCase);
        } else {
            this.gridAPI.filter(this.id, name, value, condition, ignoreCase);
        }
    }

    protected _filterMultiple(expressions: IFilteringExpression[]) {
        this.gridAPI.filter_multiple(this.id, expressions);
    }

    protected resolveDataTypes(rec) {
        if (typeof rec === "number") {
            return DataType.Number;
        } else if (typeof rec === "boolean") {
            return DataType.Boolean;
        } else if (typeof rec === "object" && rec instanceof Date) {
            return DataType.Date;
        }
        return DataType.String;
    }

    protected autogenerateColumns() {
        const factory = this.resolver.resolveComponentFactory(IgxColumnComponent);
        const fields = Object.keys(this.data[0]);
        const columns = [];

        fields.forEach((field) => {
            const ref = this.viewRef.createComponent(factory);
            ref.instance.field = field;
            ref.instance.dataType = this.resolveDataTypes(this.data[0][field]);
            ref.changeDetectorRef.detectChanges();
            columns.push(ref.instance);
        });

        this.columnList.reset(columns);
    }

    protected computeDimensions() {
        const computed = this.document.defaultView.getComputedStyle(this.nativeElement);
        if (!this.width) {
            /*no width specified.*/
            this.calcWidth = null;
        } else if (this.width && this.width.indexOf("%") !== -1) {
            /* width in %*/
            this.calcWidth = parseInt(computed.getPropertyValue("width"), 10);
        }
        if (!this.height) {
            /*no height specified.*/
            this.calcHeight = null;
        } else if (this.height && this.height.indexOf("%") !== -1) {
            /*height in %*/
            const footerHeight = this.tfoot.nativeElement.firstElementChild ?
            this.tfoot.nativeElement.firstElementChild.clientHeight : 0;
            this.calcHeight = parseInt(computed.getPropertyValue("height"), 10) -
            this.theadRow.nativeElement.clientHeight -
            footerHeight;
        } else {
            const footerHeight = this.tfoot.nativeElement.firstElementChild ?
            this.tfoot.nativeElement.firstElementChild.clientHeight : 0;
            this.calcHeight = parseInt(this.height, 10) -
            this.theadRow.nativeElement.clientHeight -
            footerHeight;
        }
        this.cdr.detectChanges();
    }
}
=======
import { DOCUMENT } from "@angular/common";
import {
    AfterContentInit,
    AfterViewInit,
    ChangeDetectionStrategy,
    ChangeDetectorRef,
    Component,
    ComponentFactory,
    ComponentFactoryResolver,
    ComponentRef,
    ContentChild,
    ContentChildren,
    ElementRef,
    EventEmitter,
    HostBinding,
    Inject,
    Input,
    OnInit,
    Output,
    QueryList,
    TemplateRef,
    ViewChild,
    ViewChildren,
    ViewContainerRef
} from "@angular/core";
import { Subscription } from "rxjs/Subscription";
import { cloneArray } from "../core/utils";
import { DataType } from "../data-operations/data-util";
import { FilteringLogic, IFilteringExpression } from "../data-operations/filtering-expression.interface";
import { ISortingExpression, SortingDirection } from "../data-operations/sorting-expression.interface";
import { IgxForOfDirective } from "../directives/for-of/for_of.directive";
import { IgxGridAPIService } from "./api.service";
import { IgxGridCellComponent } from "./cell.component";
import { IgxColumnComponent } from "./column.component";
import { IgxGridRowComponent } from "./row.component";

let NEXT_ID = 0;

@Component({
    changeDetection: ChangeDetectionStrategy.OnPush,
    preserveWhitespaces: false,
    selector: "igx-grid",
    templateUrl: "./grid.component.html"
})
export class IgxGridComponent implements OnInit, AfterContentInit, AfterViewInit {

    @Input()
    public data = [];

    @Input()
    public autoGenerate = false;

    @Input()
    public id = `igx-grid-${NEXT_ID++}`;

    @Input()
    public filteringLogic = FilteringLogic.And;

    @Input()
    get filteringExpressions() {
        return this._filteringExpressions;
    }

    set filteringExpressions(value) {
        this._filteringExpressions = cloneArray(value);
        this.cdr.markForCheck();
    }

    @Input()
    get paging(): boolean {
        return this._paging;
    }

    set paging(value: boolean) {
        this._paging = value;
        this._pipeTrigger++;
        this.cdr.markForCheck();
    }

    @Input()
    get page(): number {
        return this._page;
    }

    set page(val: number) {
        if (val < 0) {
            return;
        }
        this.onPagingDone.emit({ previous: this._page, current: val });
        this._page = val;
    }

    @Input()
    get perPage(): number {
        return this._perPage;
    }

    set perPage(val: number) {
        if (val < 0) {
            return;
        }
        this._perPage = val;
        this.page = 0;
    }

    @Input()
    public paginationTemplate: TemplateRef<any>;

    @HostBinding("style.height")
    @Input()
    public height;

    @HostBinding("style.width")
    @Input()
    public width;

    get headerWidth() {
        return parseInt(this.width, 10) - 17;
    }

    @Input()
    public evenRowCSS = "";

    @Input()
    public oddRowCSS = "";

    @Input()
    public fixingDirection = "left";

    @Output()
    public onSelection = new EventEmitter<any>();

    @Output()
    public onEditDone = new EventEmitter<any>();

    @Output()
    public onColumnInit = new EventEmitter<any>();

    @Output()
    public onSortingDone = new EventEmitter<any>();

    @Output()
    public onFilteringDone = new EventEmitter<any>();

    @Output()
    public onPagingDone = new EventEmitter<any>();

    @Output()
    public onRowAdded = new EventEmitter<any>();

    @Output()
    public onRowDeleted = new EventEmitter<any>();

    @ContentChildren(IgxColumnComponent, { read: IgxColumnComponent })
    public columnList: QueryList<IgxColumnComponent>;

    @ViewChildren(IgxGridRowComponent, { read: IgxGridRowComponent })
    public rowList: QueryList<IgxGridRowComponent>;

    @ViewChild("scrollContainer", { read: IgxForOfDirective })
    public parentVirtDir: IgxForOfDirective<any>;

    @ViewChild("scr", { read: ElementRef })
    public scr: ElementRef;

    @ViewChild("headerContainer", { read: IgxForOfDirective })
    public headerContainer: IgxForOfDirective<any>;

    @ViewChild("theadRow")
    public theadRow: ElementRef;

    @ViewChild("tfoot")
    public tfoot: ElementRef;

    @HostBinding("attr.tabindex")
    public tabindex = 0;

    @HostBinding("attr.class")
    public hostClass = "igx-grid";

    @HostBinding("attr.role")
    public hostRole = "grid";

    get pipeTrigger(): number {
        return this._pipeTrigger;
    }

    @Input()
    get sortingExpressions() {
        return this._sortingExpressions;
    }

    set sortingExpressions(value) {
        this._sortingExpressions = cloneArray(value);
        this.cdr.markForCheck();
    }

    public pagingState;
    public calcWidth: number;
    public calcHeight: number;

    public cellInEditMode: IgxGridCellComponent;

    protected _perPage = 15;
    protected _page = 0;
    protected _paging = false;
    protected _pipeTrigger = 0;
    protected _columns = [];
    protected _fixedColumns = [];
    protected _unfixedColumns = [];
    protected _filteringLogic = FilteringLogic.And;
    protected _filteringExpressions = [];
    protected _sortingExpressions = [];

    constructor(
        private gridAPI: IgxGridAPIService,
        private elementRef: ElementRef,
        @Inject(DOCUMENT) private document,
        public cdr: ChangeDetectorRef,
        private resolver: ComponentFactoryResolver,
        private viewRef: ViewContainerRef) {
    }

    public ngOnInit() {
        this.gridAPI.register(this);
        this.calcWidth = this.width && this.width.indexOf("%") === -1 ?  parseInt(this.width, 10) : 0;
        this.calcHeight = 0;
    }

    public ngAfterContentInit() {
        if (this.autoGenerate) {
            this.autogenerateColumns();
        }
        this.columnList.forEach((col, idx) => {
            col.index = idx;
            col.gridID = this.id;
            this.onColumnInit.emit(col);
        });
        this._columns = this.columnList.toArray();
        this._fixedColumns = this._columns.filter((c) => c.fixed);
        this._unfixedColumns = this._columns.filter((c) => !c.fixed);
    }

    public ngAfterViewInit() {
        const computed = this.document.defaultView.getComputedStyle(this.nativeElement);
        if (!this.width) {
            /*no width specified.*/
            this.calcWidth = null;
        } else if (this.width && this.width.indexOf("%") !== -1) {
            /* width in %*/
            this.calcWidth = parseInt(computed.getPropertyValue("width"), 10);
        }
        if (!this.height) {
            /*no height specified.*/
            this.calcHeight = null;
        } else if (this.height && this.height.indexOf("%") !== -1) {
            /*height in %*/
            const scrHeight = this.scr.nativeElement.clientHeight;
            const footerHeight = this.tfoot.nativeElement.firstElementChild ?
            this.tfoot.nativeElement.firstElementChild.clientHeight : 0;
            this.calcHeight = parseInt(computed.getPropertyValue("height"), 10) -
            this.theadRow.nativeElement.clientHeight -
            footerHeight -
            scrHeight;
        } else {
            const scrHeight = this.scr.nativeElement.clientHeight;
            const footerHeight = this.tfoot.nativeElement.firstElementChild ?
            this.tfoot.nativeElement.firstElementChild.clientHeight : 0;
            this.calcHeight = parseInt(this.height, 10) -
            this.theadRow.nativeElement.clientHeight -
            footerHeight -
            scrHeight;
        }
        this.cdr.detectChanges();
    }

    get nativeElement() {
        return this.elementRef.nativeElement;
    }

    get fixedWidth() {
        const fc = this.fixedColumns;
        let sum  = 0;
        for (const col of fc) {
            sum += parseInt(col.width, 10);
        }
        return sum;
    }
    get unfixedWidth() {
        return parseInt(this.width, 10) - this.fixedWidth;
    }
    get columns(): IgxColumnComponent[] {
        return this._columns;
    }

    get fixedColumns(): IgxColumnComponent[] {
        return this._fixedColumns;
    }
    get unfixedColumns(): IgxColumnComponent[] {
        return this._unfixedColumns;
    }

    public getColumnByName(name: string): IgxColumnComponent {
        return this.columnList.find((col) => col.field === name);
    }

    get visibleColumns(): IgxColumnComponent[] {
        return this.columnList.filter((col) => !col.hidden).sort((col1, col2) => col1.index - col2.index);
    }

    public getCellByColumn(rowIndex: number, columnField: string): IgxGridCellComponent {
        return this.gridAPI.get_cell_by_field(this.id, rowIndex, columnField);
    }

    get totalPages(): number {
        if (this.pagingState) {
            return this.pagingState.metadata.countPages;
        }
        return -1;
    }

    get totalRecords(): number {
        if (this.pagingState) {
            return this.pagingState.metadata.countRecords;
        }
    }

    get isFirstPage(): boolean {
        return this.page === 0;
    }

    get isLastPage(): boolean {
        return this.page + 1 >= this.totalPages;
    }

    public nextPage(): void {
        if (!this.isLastPage) {
            this.page += 1;
        }
    }

    public previousPage(): void {
        if (!this.isFirstPage) {
            this.page -= 1;
        }
    }

    public paginate(val: number): void {
        if (val < 0) {
            return;
        }
        this.page = val;
    }

    public markForCheck() {
        this.gridAPI.mark_for_check(this.id);
    }

    public addRow(data: any): void {
        this.data.push(data);
        this.onRowAdded.emit({ data });
        this._pipeTrigger++;
        this.cdr.markForCheck();
    }

    public deleteRow(rowIndex: number): void {
        const row = this.gridAPI.get_row(this.id, rowIndex);
        if (row) {
            const index = this.data.indexOf(row.rowData);
            this.data.splice(index, 1);
            this.onRowDeleted.emit({ row });
            this._pipeTrigger++;
            this.cdr.markForCheck();
        }
    }

    public updateCell(value: any, rowIndex: number, column: string): void {
        const cell = this.gridAPI.get_cell_by_field(this.id, rowIndex, column);
        if (cell) {
            cell.update(value);
            this._pipeTrigger++;
        }
    }

    public updateRow(value: any, rowIndex: number): void {
        const row = this.gridAPI.get_row(this.id, rowIndex);
        if (row) {
            this.gridAPI.update_row(value, this.id, row);
            this._pipeTrigger++;
            this.cdr.markForCheck();
        }
    }

    public sort(...rest): void {
        if (rest.length === 1 && rest[0] instanceof Array) {
            this._sortMultiple(rest[0]);
        } else {
            this._sort(rest[0], rest[1], rest[2]);
        }
    }

    public filter(...rest): void {
        if (rest.length === 1 && rest[0] instanceof Array) {
            this._filterMultiple(rest[0]);
        } else {
            this._filter(rest[0], rest[1], rest[2], rest[3]);
        }
    }

    public filterGlobal(value: any, condition?, ignoreCase?) {
        this.gridAPI.filter_global(this.id, value, condition, ignoreCase);
    }

    public clearFilter(name?: string) {

        if (!name) {
            this.filteringExpressions = [];
            return;
        }
        if (!this.gridAPI.get_column_by_name(this.id, name)) {
            return;
        }
        this.gridAPI.clear_filter(this.id, name);
    }

    public clearSort(name?: string) {
        if (!name) {
            this.sortingExpressions = [];
            return;
        }
        if (!this.gridAPI.get_column_by_name(this.id, name)) {
            return;
        }
        this.gridAPI.clear_sort(this.id, name);
    }

    public fixColumn(columnName: string) {
        const col = this.getColumnByName(columnName);
        col.fixed = true;
        if (this._fixedColumns.indexOf(col) === -1) {
            this._fixedColumns.push(col);
            this._unfixedColumns.splice(this._unfixedColumns.indexOf(col), 1);
        }
        this.markForCheck();
    }

    public unfixColumn(columnName: string) {
        const col = this.getColumnByName(columnName);
        col.fixed = false;
        if (this._fixedColumns.indexOf(col) !== -1) {
            this._fixedColumns.splice(this._fixedColumns.indexOf(col), 1);
            this._unfixedColumns.unshift(col);
        }
        this.markForCheck();
    }

    get hasSortableColumns(): boolean {
        return this.columnList.some((col) => col.sortable);
    }

    get hasEditableColumns(): boolean {
        return this.columnList.some((col) => col.editable);
    }

    get hasFilterableColumns(): boolean {
        return this.columnList.some((col) => col.filterable);
    }

    get selectedCells(): IgxGridCellComponent[] | any[] {
        if (this.rowList) {
            return this.rowList.map((row) => row.cells.filter((cell) => cell.selected))
                .reduce((a, b) => a.concat(b), []);
        }
        return [];
    }

    protected _sort(name: string, direction = SortingDirection.Asc, ignoreCase = true) {
        this.gridAPI.sort(this.id, name, direction, ignoreCase);
    }

    protected _sortMultiple(expressions: ISortingExpression[]) {
        this.gridAPI.sort_multiple(this.id, expressions);
    }

    protected _filter(name: string, value: any, condition?, ignoreCase?) {
        const col = this.gridAPI.get_column_by_name(this.id, name);
        if (col) {
            this.gridAPI
                .filter(this.id, name, value,
                condition || col.filteringCondition, ignoreCase || col.filteringIgnoreCase);
        } else {
            this.gridAPI.filter(this.id, name, value, condition, ignoreCase);
        }
    }

    protected _filterMultiple(expressions: IFilteringExpression[]) {
        this.gridAPI.filter_multiple(this.id, expressions);
    }

    protected resolveDataTypes(rec) {
        if (typeof rec === "number") {
            return DataType.Number;
        } else if (typeof rec === "boolean") {
            return DataType.Boolean;
        } else if (typeof rec === "object" && rec instanceof Date) {
            return DataType.Date;
        }
        return DataType.String;
    }

    protected autogenerateColumns() {
        const factory = this.resolver.resolveComponentFactory(IgxColumnComponent);
        const fields = Object.keys(this.data[0]);
        const columns = [];

        fields.forEach((field) => {
            const ref = this.viewRef.createComponent(factory);
            ref.instance.field = field;
            ref.instance.dataType = this.resolveDataTypes(this.data[0][field]);
            ref.changeDetectorRef.detectChanges();
            columns.push(ref.instance);
        });

        this.columnList.reset(columns);
    }
}
>>>>>>> dc580b86
<|MERGE_RESOLUTION|>--- conflicted
+++ resolved
@@ -1,1017 +1,540 @@
-<<<<<<< HEAD
-import { DOCUMENT } from "@angular/common";
-import {
-    AfterContentInit,
-    AfterViewInit,
-    ChangeDetectionStrategy,
-    ChangeDetectorRef,
-    Component,
-    ComponentFactory,
-    ComponentFactoryResolver,
-    ComponentRef,
-    ContentChild,
-    ContentChildren,
-    ElementRef,
-    EventEmitter,
-    HostBinding,
-    Inject,
-    Input,
-    NgZone,
-    OnInit,
-    OnDestroy,
-    Output,
-    QueryList,
-    TemplateRef,
-    ViewChild,
-    ViewChildren,
-    ViewContainerRef
-} from "@angular/core";
-import { Subscription } from "rxjs/Subscription";
-import { cloneArray } from "../core/utils";
-import { DataType } from "../data-operations/data-util";
-import { FilteringLogic, IFilteringExpression } from "../data-operations/filtering-expression.interface";
-import { ISortingExpression, SortingDirection } from "../data-operations/sorting-expression.interface";
-import { IgxForOfDirective } from "../directives/for-of/for_of.directive";
-import { IgxGridAPIService } from "./api.service";
-import { IgxGridCellComponent } from "./cell.component";
-import { IgxColumnComponent } from "./column.component";
-import { IgxGridRowComponent } from "./row.component";
-
-let NEXT_ID = 0;
-
-@Component({
-    changeDetection: ChangeDetectionStrategy.OnPush,
-    preserveWhitespaces: false,
-    selector: "igx-grid",
-    templateUrl: "./grid.component.html"
-})
-export class IgxGridComponent implements OnInit, OnDestroy, AfterContentInit, AfterViewInit {
-
-    @Input()
-    public data = [];
-
-    @Input()
-    public autoGenerate = false;
-
-    @Input()
-    public id = `igx-grid-${NEXT_ID++}`;
-
-    @Input()
-    public filteringLogic = FilteringLogic.And;
-
-    @Input()
-    get filteringExpressions() {
-        return this._filteringExpressions;
-    }
-
-    set filteringExpressions(value) {
-        this._filteringExpressions = cloneArray(value);
-        this.cdr.markForCheck();
-    }
-
-    @Input()
-    get paging(): boolean {
-        return this._paging;
-    }
-
-    set paging(value: boolean) {
-        this._paging = value;
-        this._pipeTrigger++;
-        this.cdr.markForCheck();
-    }
-
-    @Input()
-    get page(): number {
-        return this._page;
-    }
-
-    set page(val: number) {
-        if (val < 0) {
-            return;
-        }
-        this.onPagingDone.emit({ previous: this._page, current: val });
-        this._page = val;
-    }
-
-    @Input()
-    get perPage(): number {
-        return this._perPage;
-    }
-
-    set perPage(val: number) {
-        if (val < 0) {
-            return;
-        }
-        this._perPage = val;
-        this.page = 0;
-    }
-
-    @Input()
-    public paginationTemplate: TemplateRef<any>;
-
-    @HostBinding("style.height")
-    @Input()
-    public height;
-
-    @HostBinding("style.width")
-    @Input()
-    public width;
-
-    @Input()
-    public evenRowCSS = "";
-
-    @Input()
-    public oddRowCSS = "";
-
-    @Output()
-    public onSelection = new EventEmitter<any>();
-
-    @Output()
-    public onEditDone = new EventEmitter<any>();
-
-    @Output()
-    public onColumnInit = new EventEmitter<any>();
-
-    @Output()
-    public onSortingDone = new EventEmitter<any>();
-
-    @Output()
-    public onFilteringDone = new EventEmitter<any>();
-
-    @Output()
-    public onPagingDone = new EventEmitter<any>();
-
-    @Output()
-    public onRowAdded = new EventEmitter<any>();
-
-    @Output()
-    public onRowDeleted = new EventEmitter<any>();
-
-    @ContentChildren(IgxColumnComponent, { read: IgxColumnComponent })
-    public columnList: QueryList<IgxColumnComponent>;
-
-    @ViewChildren(IgxGridRowComponent, { read: IgxGridRowComponent })
-    public rowList: QueryList<IgxGridRowComponent>;
-
-    @ViewChild("scrollContainer", { read: IgxForOfDirective })
-    public parentVirtDir: IgxForOfDirective<any>;
-
-    @ViewChild("headerContainer", { read: IgxForOfDirective })
-    public headerContainer: IgxForOfDirective<any>;
-
-    @ViewChild("theadRow")
-    public theadRow: ElementRef;
-
-    @ViewChild("tfoot")
-    public tfoot: ElementRef;
-
-    @HostBinding("attr.tabindex")
-    public tabindex = 0;
-
-    @HostBinding("attr.class")
-    public hostClass = "igx-grid";
-
-    @HostBinding("attr.role")
-    public hostRole = "grid";
-
-    get pipeTrigger(): number {
-        return this._pipeTrigger;
-    }
-
-    @Input()
-    get sortingExpressions() {
-        return this._sortingExpressions;
-    }
-
-    set sortingExpressions(value) {
-        this._sortingExpressions = cloneArray(value);
-        this.cdr.markForCheck();
-    }
-
-    public pagingState;
-    public calcWidth: number;
-    public calcHeight: number;
-
-    public cellInEditMode: IgxGridCellComponent;
-
-    protected _perPage = 15;
-    protected _page = 0;
-    protected _paging = false;
-    protected _pipeTrigger = 0;
-    protected _columns = [];
-    protected _filteringLogic = FilteringLogic.And;
-    protected _filteringExpressions = [];
-    protected _sortingExpressions = [];
-    protected _compute;
-
-    constructor(
-        private gridAPI: IgxGridAPIService,
-        private elementRef: ElementRef,
-        @Inject(DOCUMENT) private document,
-        public cdr: ChangeDetectorRef,
-        private resolver: ComponentFactoryResolver,
-        private viewRef: ViewContainerRef,
-        private _zone: NgZone) {
-    }
-
-    public ngOnInit() {
-        this.gridAPI.register(this);
-        this.calcWidth = this.width && this.width.indexOf("%") === -1 ?  parseInt(this.width, 10) : 0;
-        this.calcHeight = 0;
-        this._compute = (evt) => { this.computeDimensions(); };
-        this._zone.runOutsideAngular(() => {
-            window.addEventListener("load", this._compute);
-            window.addEventListener("resize", this._compute);
-        });
-    }
-
-    public ngOnDestroy() {
-        window.removeEventListener("load", this._compute);
-        window.removeEventListener("resize", this._compute);
-    }
-
-    public ngAfterContentInit() {
-        if (this.autoGenerate) {
-            this.autogenerateColumns();
-        }
-        this.columnList.forEach((col, idx) => {
-            col.index = idx;
-            col.gridID = this.id;
-            this.onColumnInit.emit(col);
-        });
-        this._columns = this.columnList.toArray();
-    }
-
-    public ngAfterViewInit() {
-        this.computeDimensions();
-    }
-
-    get nativeElement() {
-        return this.elementRef.nativeElement;
-    }
-
-    get columns(): IgxColumnComponent[] {
-        return this._columns;
-    }
-
-    public getColumnByName(name: string): IgxColumnComponent {
-        return this.columnList.find((col) => col.field === name);
-    }
-
-    get visibleColumns(): IgxColumnComponent[] {
-        return this.columnList.filter((col) => !col.hidden).sort((col1, col2) => col1.index - col2.index);
-    }
-
-    public getCellByColumn(rowIndex: number, columnField: string): IgxGridCellComponent {
-        return this.gridAPI.get_cell_by_field(this.id, rowIndex, columnField);
-    }
-
-    get totalPages(): number {
-        if (this.pagingState) {
-            return this.pagingState.metadata.countPages;
-        }
-        return -1;
-    }
-
-    get totalRecords(): number {
-        if (this.pagingState) {
-            return this.pagingState.metadata.countRecords;
-        }
-    }
-
-    get isFirstPage(): boolean {
-        return this.page === 0;
-    }
-
-    get isLastPage(): boolean {
-        return this.page + 1 >= this.totalPages;
-    }
-
-    public nextPage(): void {
-        if (!this.isLastPage) {
-            this.page += 1;
-        }
-    }
-
-    public previousPage(): void {
-        if (!this.isFirstPage) {
-            this.page -= 1;
-        }
-    }
-
-    public paginate(val: number): void {
-        if (val < 0) {
-            return;
-        }
-        this.page = val;
-    }
-
-    public markForCheck() {
-        this.gridAPI.mark_for_check(this.id);
-    }
-
-    public addRow(data: any): void {
-        this.data.push(data);
-        this.onRowAdded.emit({ data });
-        this._pipeTrigger++;
-        this.cdr.markForCheck();
-    }
-
-    public deleteRow(rowIndex: number): void {
-        const row = this.gridAPI.get_row(this.id, rowIndex);
-        if (row) {
-            const index = this.data.indexOf(row.rowData);
-            this.data.splice(index, 1);
-            this.onRowDeleted.emit({ row });
-            this._pipeTrigger++;
-            this.cdr.markForCheck();
-        }
-    }
-
-    public updateCell(value: any, rowIndex: number, column: string): void {
-        const cell = this.gridAPI.get_cell_by_field(this.id, rowIndex, column);
-        if (cell) {
-            cell.update(value);
-            this._pipeTrigger++;
-        }
-    }
-
-    public updateRow(value: any, rowIndex: number): void {
-        const row = this.gridAPI.get_row(this.id, rowIndex);
-        if (row) {
-            this.gridAPI.update_row(value, this.id, row);
-            this._pipeTrigger++;
-            this.cdr.markForCheck();
-        }
-    }
-
-    public sort(...rest): void {
-        if (rest.length === 1 && rest[0] instanceof Array) {
-            this._sortMultiple(rest[0]);
-        } else {
-            this._sort(rest[0], rest[1], rest[2]);
-        }
-    }
-
-    public filter(...rest): void {
-        if (rest.length === 1 && rest[0] instanceof Array) {
-            this._filterMultiple(rest[0]);
-        } else {
-            this._filter(rest[0], rest[1], rest[2], rest[3]);
-        }
-    }
-
-    public filterGlobal(value: any, condition?, ignoreCase?) {
-        this.gridAPI.filter_global(this.id, value, condition, ignoreCase);
-    }
-
-    public clearFilter(name?: string) {
-
-        if (!name) {
-            this.filteringExpressions = [];
-            return;
-        }
-        if (!this.gridAPI.get_column_by_name(this.id, name)) {
-            return;
-        }
-        this.gridAPI.clear_filter(this.id, name);
-    }
-
-    public clearSort(name?: string) {
-        if (!name) {
-            this.sortingExpressions = [];
-            return;
-        }
-        if (!this.gridAPI.get_column_by_name(this.id, name)) {
-            return;
-        }
-        this.gridAPI.clear_sort(this.id, name);
-    }
-
-    get hasSortableColumns(): boolean {
-        return this.columnList.some((col) => col.sortable);
-    }
-
-    get hasEditableColumns(): boolean {
-        return this.columnList.some((col) => col.editable);
-    }
-
-    get hasFilterableColumns(): boolean {
-        return this.columnList.some((col) => col.filterable);
-    }
-
-    get selectedCells(): IgxGridCellComponent[] | any[] {
-        if (this.rowList) {
-            return this.rowList.map((row) => row.cells.filter((cell) => cell.selected))
-                .reduce((a, b) => a.concat(b), []);
-        }
-        return [];
-    }
-
-    protected _sort(name: string, direction = SortingDirection.Asc, ignoreCase = true) {
-        this.gridAPI.sort(this.id, name, direction, ignoreCase);
-    }
-
-    protected _sortMultiple(expressions: ISortingExpression[]) {
-        this.gridAPI.sort_multiple(this.id, expressions);
-    }
-
-    protected _filter(name: string, value: any, condition?, ignoreCase?) {
-        const col = this.gridAPI.get_column_by_name(this.id, name);
-        if (col) {
-            this.gridAPI
-                .filter(this.id, name, value,
-                condition || col.filteringCondition, ignoreCase || col.filteringIgnoreCase);
-        } else {
-            this.gridAPI.filter(this.id, name, value, condition, ignoreCase);
-        }
-    }
-
-    protected _filterMultiple(expressions: IFilteringExpression[]) {
-        this.gridAPI.filter_multiple(this.id, expressions);
-    }
-
-    protected resolveDataTypes(rec) {
-        if (typeof rec === "number") {
-            return DataType.Number;
-        } else if (typeof rec === "boolean") {
-            return DataType.Boolean;
-        } else if (typeof rec === "object" && rec instanceof Date) {
-            return DataType.Date;
-        }
-        return DataType.String;
-    }
-
-    protected autogenerateColumns() {
-        const factory = this.resolver.resolveComponentFactory(IgxColumnComponent);
-        const fields = Object.keys(this.data[0]);
-        const columns = [];
-
-        fields.forEach((field) => {
-            const ref = this.viewRef.createComponent(factory);
-            ref.instance.field = field;
-            ref.instance.dataType = this.resolveDataTypes(this.data[0][field]);
-            ref.changeDetectorRef.detectChanges();
-            columns.push(ref.instance);
-        });
-
-        this.columnList.reset(columns);
-    }
-
-    protected computeDimensions() {
-        const computed = this.document.defaultView.getComputedStyle(this.nativeElement);
-        if (!this.width) {
-            /*no width specified.*/
-            this.calcWidth = null;
-        } else if (this.width && this.width.indexOf("%") !== -1) {
-            /* width in %*/
-            this.calcWidth = parseInt(computed.getPropertyValue("width"), 10);
-        }
-        if (!this.height) {
-            /*no height specified.*/
-            this.calcHeight = null;
-        } else if (this.height && this.height.indexOf("%") !== -1) {
-            /*height in %*/
-            const footerHeight = this.tfoot.nativeElement.firstElementChild ?
-            this.tfoot.nativeElement.firstElementChild.clientHeight : 0;
-            this.calcHeight = parseInt(computed.getPropertyValue("height"), 10) -
-            this.theadRow.nativeElement.clientHeight -
-            footerHeight;
-        } else {
-            const footerHeight = this.tfoot.nativeElement.firstElementChild ?
-            this.tfoot.nativeElement.firstElementChild.clientHeight : 0;
-            this.calcHeight = parseInt(this.height, 10) -
-            this.theadRow.nativeElement.clientHeight -
-            footerHeight;
-        }
-        this.cdr.detectChanges();
-    }
-}
-=======
-import { DOCUMENT } from "@angular/common";
-import {
-    AfterContentInit,
-    AfterViewInit,
-    ChangeDetectionStrategy,
-    ChangeDetectorRef,
-    Component,
-    ComponentFactory,
-    ComponentFactoryResolver,
-    ComponentRef,
-    ContentChild,
-    ContentChildren,
-    ElementRef,
-    EventEmitter,
-    HostBinding,
-    Inject,
-    Input,
-    OnInit,
-    Output,
-    QueryList,
-    TemplateRef,
-    ViewChild,
-    ViewChildren,
-    ViewContainerRef
-} from "@angular/core";
-import { Subscription } from "rxjs/Subscription";
-import { cloneArray } from "../core/utils";
-import { DataType } from "../data-operations/data-util";
-import { FilteringLogic, IFilteringExpression } from "../data-operations/filtering-expression.interface";
-import { ISortingExpression, SortingDirection } from "../data-operations/sorting-expression.interface";
-import { IgxForOfDirective } from "../directives/for-of/for_of.directive";
-import { IgxGridAPIService } from "./api.service";
-import { IgxGridCellComponent } from "./cell.component";
-import { IgxColumnComponent } from "./column.component";
-import { IgxGridRowComponent } from "./row.component";
-
-let NEXT_ID = 0;
-
-@Component({
-    changeDetection: ChangeDetectionStrategy.OnPush,
-    preserveWhitespaces: false,
-    selector: "igx-grid",
-    templateUrl: "./grid.component.html"
-})
-export class IgxGridComponent implements OnInit, AfterContentInit, AfterViewInit {
-
-    @Input()
-    public data = [];
-
-    @Input()
-    public autoGenerate = false;
-
-    @Input()
-    public id = `igx-grid-${NEXT_ID++}`;
-
-    @Input()
-    public filteringLogic = FilteringLogic.And;
-
-    @Input()
-    get filteringExpressions() {
-        return this._filteringExpressions;
-    }
-
-    set filteringExpressions(value) {
-        this._filteringExpressions = cloneArray(value);
-        this.cdr.markForCheck();
-    }
-
-    @Input()
-    get paging(): boolean {
-        return this._paging;
-    }
-
-    set paging(value: boolean) {
-        this._paging = value;
-        this._pipeTrigger++;
-        this.cdr.markForCheck();
-    }
-
-    @Input()
-    get page(): number {
-        return this._page;
-    }
-
-    set page(val: number) {
-        if (val < 0) {
-            return;
-        }
-        this.onPagingDone.emit({ previous: this._page, current: val });
-        this._page = val;
-    }
-
-    @Input()
-    get perPage(): number {
-        return this._perPage;
-    }
-
-    set perPage(val: number) {
-        if (val < 0) {
-            return;
-        }
-        this._perPage = val;
-        this.page = 0;
-    }
-
-    @Input()
-    public paginationTemplate: TemplateRef<any>;
-
-    @HostBinding("style.height")
-    @Input()
-    public height;
-
-    @HostBinding("style.width")
-    @Input()
-    public width;
-
-    get headerWidth() {
-        return parseInt(this.width, 10) - 17;
-    }
-
-    @Input()
-    public evenRowCSS = "";
-
-    @Input()
-    public oddRowCSS = "";
-
-    @Input()
-    public fixingDirection = "left";
-
-    @Output()
-    public onSelection = new EventEmitter<any>();
-
-    @Output()
-    public onEditDone = new EventEmitter<any>();
-
-    @Output()
-    public onColumnInit = new EventEmitter<any>();
-
-    @Output()
-    public onSortingDone = new EventEmitter<any>();
-
-    @Output()
-    public onFilteringDone = new EventEmitter<any>();
-
-    @Output()
-    public onPagingDone = new EventEmitter<any>();
-
-    @Output()
-    public onRowAdded = new EventEmitter<any>();
-
-    @Output()
-    public onRowDeleted = new EventEmitter<any>();
-
-    @ContentChildren(IgxColumnComponent, { read: IgxColumnComponent })
-    public columnList: QueryList<IgxColumnComponent>;
-
-    @ViewChildren(IgxGridRowComponent, { read: IgxGridRowComponent })
-    public rowList: QueryList<IgxGridRowComponent>;
-
-    @ViewChild("scrollContainer", { read: IgxForOfDirective })
-    public parentVirtDir: IgxForOfDirective<any>;
-
-    @ViewChild("scr", { read: ElementRef })
-    public scr: ElementRef;
-
-    @ViewChild("headerContainer", { read: IgxForOfDirective })
-    public headerContainer: IgxForOfDirective<any>;
-
-    @ViewChild("theadRow")
-    public theadRow: ElementRef;
-
-    @ViewChild("tfoot")
-    public tfoot: ElementRef;
-
-    @HostBinding("attr.tabindex")
-    public tabindex = 0;
-
-    @HostBinding("attr.class")
-    public hostClass = "igx-grid";
-
-    @HostBinding("attr.role")
-    public hostRole = "grid";
-
-    get pipeTrigger(): number {
-        return this._pipeTrigger;
-    }
-
-    @Input()
-    get sortingExpressions() {
-        return this._sortingExpressions;
-    }
-
-    set sortingExpressions(value) {
-        this._sortingExpressions = cloneArray(value);
-        this.cdr.markForCheck();
-    }
-
-    public pagingState;
-    public calcWidth: number;
-    public calcHeight: number;
-
-    public cellInEditMode: IgxGridCellComponent;
-
-    protected _perPage = 15;
-    protected _page = 0;
-    protected _paging = false;
-    protected _pipeTrigger = 0;
-    protected _columns = [];
-    protected _fixedColumns = [];
-    protected _unfixedColumns = [];
-    protected _filteringLogic = FilteringLogic.And;
-    protected _filteringExpressions = [];
-    protected _sortingExpressions = [];
-
-    constructor(
-        private gridAPI: IgxGridAPIService,
-        private elementRef: ElementRef,
-        @Inject(DOCUMENT) private document,
-        public cdr: ChangeDetectorRef,
-        private resolver: ComponentFactoryResolver,
-        private viewRef: ViewContainerRef) {
-    }
-
-    public ngOnInit() {
-        this.gridAPI.register(this);
-        this.calcWidth = this.width && this.width.indexOf("%") === -1 ?  parseInt(this.width, 10) : 0;
-        this.calcHeight = 0;
-    }
-
-    public ngAfterContentInit() {
-        if (this.autoGenerate) {
-            this.autogenerateColumns();
-        }
-        this.columnList.forEach((col, idx) => {
-            col.index = idx;
-            col.gridID = this.id;
-            this.onColumnInit.emit(col);
-        });
-        this._columns = this.columnList.toArray();
-        this._fixedColumns = this._columns.filter((c) => c.fixed);
-        this._unfixedColumns = this._columns.filter((c) => !c.fixed);
-    }
-
-    public ngAfterViewInit() {
-        const computed = this.document.defaultView.getComputedStyle(this.nativeElement);
-        if (!this.width) {
-            /*no width specified.*/
-            this.calcWidth = null;
-        } else if (this.width && this.width.indexOf("%") !== -1) {
-            /* width in %*/
-            this.calcWidth = parseInt(computed.getPropertyValue("width"), 10);
-        }
-        if (!this.height) {
-            /*no height specified.*/
-            this.calcHeight = null;
-        } else if (this.height && this.height.indexOf("%") !== -1) {
-            /*height in %*/
-            const scrHeight = this.scr.nativeElement.clientHeight;
-            const footerHeight = this.tfoot.nativeElement.firstElementChild ?
-            this.tfoot.nativeElement.firstElementChild.clientHeight : 0;
-            this.calcHeight = parseInt(computed.getPropertyValue("height"), 10) -
-            this.theadRow.nativeElement.clientHeight -
-            footerHeight -
-            scrHeight;
-        } else {
-            const scrHeight = this.scr.nativeElement.clientHeight;
-            const footerHeight = this.tfoot.nativeElement.firstElementChild ?
-            this.tfoot.nativeElement.firstElementChild.clientHeight : 0;
-            this.calcHeight = parseInt(this.height, 10) -
-            this.theadRow.nativeElement.clientHeight -
-            footerHeight -
-            scrHeight;
-        }
-        this.cdr.detectChanges();
-    }
-
-    get nativeElement() {
-        return this.elementRef.nativeElement;
-    }
-
-    get fixedWidth() {
-        const fc = this.fixedColumns;
-        let sum  = 0;
-        for (const col of fc) {
-            sum += parseInt(col.width, 10);
-        }
-        return sum;
-    }
-    get unfixedWidth() {
-        return parseInt(this.width, 10) - this.fixedWidth;
-    }
-    get columns(): IgxColumnComponent[] {
-        return this._columns;
-    }
-
-    get fixedColumns(): IgxColumnComponent[] {
-        return this._fixedColumns;
-    }
-    get unfixedColumns(): IgxColumnComponent[] {
-        return this._unfixedColumns;
-    }
-
-    public getColumnByName(name: string): IgxColumnComponent {
-        return this.columnList.find((col) => col.field === name);
-    }
-
-    get visibleColumns(): IgxColumnComponent[] {
-        return this.columnList.filter((col) => !col.hidden).sort((col1, col2) => col1.index - col2.index);
-    }
-
-    public getCellByColumn(rowIndex: number, columnField: string): IgxGridCellComponent {
-        return this.gridAPI.get_cell_by_field(this.id, rowIndex, columnField);
-    }
-
-    get totalPages(): number {
-        if (this.pagingState) {
-            return this.pagingState.metadata.countPages;
-        }
-        return -1;
-    }
-
-    get totalRecords(): number {
-        if (this.pagingState) {
-            return this.pagingState.metadata.countRecords;
-        }
-    }
-
-    get isFirstPage(): boolean {
-        return this.page === 0;
-    }
-
-    get isLastPage(): boolean {
-        return this.page + 1 >= this.totalPages;
-    }
-
-    public nextPage(): void {
-        if (!this.isLastPage) {
-            this.page += 1;
-        }
-    }
-
-    public previousPage(): void {
-        if (!this.isFirstPage) {
-            this.page -= 1;
-        }
-    }
-
-    public paginate(val: number): void {
-        if (val < 0) {
-            return;
-        }
-        this.page = val;
-    }
-
-    public markForCheck() {
-        this.gridAPI.mark_for_check(this.id);
-    }
-
-    public addRow(data: any): void {
-        this.data.push(data);
-        this.onRowAdded.emit({ data });
-        this._pipeTrigger++;
-        this.cdr.markForCheck();
-    }
-
-    public deleteRow(rowIndex: number): void {
-        const row = this.gridAPI.get_row(this.id, rowIndex);
-        if (row) {
-            const index = this.data.indexOf(row.rowData);
-            this.data.splice(index, 1);
-            this.onRowDeleted.emit({ row });
-            this._pipeTrigger++;
-            this.cdr.markForCheck();
-        }
-    }
-
-    public updateCell(value: any, rowIndex: number, column: string): void {
-        const cell = this.gridAPI.get_cell_by_field(this.id, rowIndex, column);
-        if (cell) {
-            cell.update(value);
-            this._pipeTrigger++;
-        }
-    }
-
-    public updateRow(value: any, rowIndex: number): void {
-        const row = this.gridAPI.get_row(this.id, rowIndex);
-        if (row) {
-            this.gridAPI.update_row(value, this.id, row);
-            this._pipeTrigger++;
-            this.cdr.markForCheck();
-        }
-    }
-
-    public sort(...rest): void {
-        if (rest.length === 1 && rest[0] instanceof Array) {
-            this._sortMultiple(rest[0]);
-        } else {
-            this._sort(rest[0], rest[1], rest[2]);
-        }
-    }
-
-    public filter(...rest): void {
-        if (rest.length === 1 && rest[0] instanceof Array) {
-            this._filterMultiple(rest[0]);
-        } else {
-            this._filter(rest[0], rest[1], rest[2], rest[3]);
-        }
-    }
-
-    public filterGlobal(value: any, condition?, ignoreCase?) {
-        this.gridAPI.filter_global(this.id, value, condition, ignoreCase);
-    }
-
-    public clearFilter(name?: string) {
-
-        if (!name) {
-            this.filteringExpressions = [];
-            return;
-        }
-        if (!this.gridAPI.get_column_by_name(this.id, name)) {
-            return;
-        }
-        this.gridAPI.clear_filter(this.id, name);
-    }
-
-    public clearSort(name?: string) {
-        if (!name) {
-            this.sortingExpressions = [];
-            return;
-        }
-        if (!this.gridAPI.get_column_by_name(this.id, name)) {
-            return;
-        }
-        this.gridAPI.clear_sort(this.id, name);
-    }
-
-    public fixColumn(columnName: string) {
-        const col = this.getColumnByName(columnName);
-        col.fixed = true;
-        if (this._fixedColumns.indexOf(col) === -1) {
-            this._fixedColumns.push(col);
-            this._unfixedColumns.splice(this._unfixedColumns.indexOf(col), 1);
-        }
-        this.markForCheck();
-    }
-
-    public unfixColumn(columnName: string) {
-        const col = this.getColumnByName(columnName);
-        col.fixed = false;
-        if (this._fixedColumns.indexOf(col) !== -1) {
-            this._fixedColumns.splice(this._fixedColumns.indexOf(col), 1);
-            this._unfixedColumns.unshift(col);
-        }
-        this.markForCheck();
-    }
-
-    get hasSortableColumns(): boolean {
-        return this.columnList.some((col) => col.sortable);
-    }
-
-    get hasEditableColumns(): boolean {
-        return this.columnList.some((col) => col.editable);
-    }
-
-    get hasFilterableColumns(): boolean {
-        return this.columnList.some((col) => col.filterable);
-    }
-
-    get selectedCells(): IgxGridCellComponent[] | any[] {
-        if (this.rowList) {
-            return this.rowList.map((row) => row.cells.filter((cell) => cell.selected))
-                .reduce((a, b) => a.concat(b), []);
-        }
-        return [];
-    }
-
-    protected _sort(name: string, direction = SortingDirection.Asc, ignoreCase = true) {
-        this.gridAPI.sort(this.id, name, direction, ignoreCase);
-    }
-
-    protected _sortMultiple(expressions: ISortingExpression[]) {
-        this.gridAPI.sort_multiple(this.id, expressions);
-    }
-
-    protected _filter(name: string, value: any, condition?, ignoreCase?) {
-        const col = this.gridAPI.get_column_by_name(this.id, name);
-        if (col) {
-            this.gridAPI
-                .filter(this.id, name, value,
-                condition || col.filteringCondition, ignoreCase || col.filteringIgnoreCase);
-        } else {
-            this.gridAPI.filter(this.id, name, value, condition, ignoreCase);
-        }
-    }
-
-    protected _filterMultiple(expressions: IFilteringExpression[]) {
-        this.gridAPI.filter_multiple(this.id, expressions);
-    }
-
-    protected resolveDataTypes(rec) {
-        if (typeof rec === "number") {
-            return DataType.Number;
-        } else if (typeof rec === "boolean") {
-            return DataType.Boolean;
-        } else if (typeof rec === "object" && rec instanceof Date) {
-            return DataType.Date;
-        }
-        return DataType.String;
-    }
-
-    protected autogenerateColumns() {
-        const factory = this.resolver.resolveComponentFactory(IgxColumnComponent);
-        const fields = Object.keys(this.data[0]);
-        const columns = [];
-
-        fields.forEach((field) => {
-            const ref = this.viewRef.createComponent(factory);
-            ref.instance.field = field;
-            ref.instance.dataType = this.resolveDataTypes(this.data[0][field]);
-            ref.changeDetectorRef.detectChanges();
-            columns.push(ref.instance);
-        });
-
-        this.columnList.reset(columns);
-    }
-}
->>>>>>> dc580b86
+import { DOCUMENT } from "@angular/common";
+import {
+    AfterContentInit,
+    AfterViewInit,
+    ChangeDetectionStrategy,
+    ChangeDetectorRef,
+    Component,
+    ComponentFactory,
+    ComponentFactoryResolver,
+    ComponentRef,
+    ContentChild,
+    ContentChildren,
+    ElementRef,
+    EventEmitter,
+    HostBinding,
+    Inject,
+    Input,
+    NgZone,
+    OnInit,
+    OnDestroy,
+    Output,
+    QueryList,
+    TemplateRef,
+    ViewChild,
+    ViewChildren,
+    ViewContainerRef
+} from "@angular/core";
+import { Subscription } from "rxjs/Subscription";
+import { cloneArray } from "../core/utils";
+import { DataType } from "../data-operations/data-util";
+import { FilteringLogic, IFilteringExpression } from "../data-operations/filtering-expression.interface";
+import { ISortingExpression, SortingDirection } from "../data-operations/sorting-expression.interface";
+import { IgxForOfDirective } from "../directives/for-of/for_of.directive";
+import { IgxGridAPIService } from "./api.service";
+import { IgxGridCellComponent } from "./cell.component";
+import { IgxColumnComponent } from "./column.component";
+import { IgxGridRowComponent } from "./row.component";
+
+let NEXT_ID = 0;
+
+@Component({
+    changeDetection: ChangeDetectionStrategy.OnPush,
+    preserveWhitespaces: false,
+    selector: "igx-grid",
+    templateUrl: "./grid.component.html"
+})
+export class IgxGridComponent implements OnInit, OnDestroy, AfterContentInit, AfterViewInit {
+
+    @Input()
+    public data = [];
+
+    @Input()
+    public autoGenerate = false;
+
+    @Input()
+    public id = `igx-grid-${NEXT_ID++}`;
+
+    @Input()
+    public filteringLogic = FilteringLogic.And;
+
+    @Input()
+    get filteringExpressions() {
+        return this._filteringExpressions;
+    }
+
+    set filteringExpressions(value) {
+        this._filteringExpressions = cloneArray(value);
+        this.cdr.markForCheck();
+    }
+
+    @Input()
+    get paging(): boolean {
+        return this._paging;
+    }
+
+    set paging(value: boolean) {
+        this._paging = value;
+        this._pipeTrigger++;
+        this.cdr.markForCheck();
+    }
+
+    @Input()
+    get page(): number {
+        return this._page;
+    }
+
+    set page(val: number) {
+        if (val < 0) {
+            return;
+        }
+        this.onPagingDone.emit({ previous: this._page, current: val });
+        this._page = val;
+    }
+
+    @Input()
+    get perPage(): number {
+        return this._perPage;
+    }
+
+    set perPage(val: number) {
+        if (val < 0) {
+            return;
+        }
+        this._perPage = val;
+        this.page = 0;
+    }
+
+    @Input()
+    public paginationTemplate: TemplateRef<any>;
+
+    @HostBinding("style.height")
+    @Input()
+    public height;
+
+    @HostBinding("style.width")
+    @Input()
+    public width;
+
+    get headerWidth() {
+        return parseInt(this.width, 10) - 17;
+    }
+
+    @Input()
+    public evenRowCSS = "";
+
+    @Input()
+    public oddRowCSS = "";
+
+    @Input()
+    public fixingDirection = "left";
+
+    @Output()
+    public onSelection = new EventEmitter<any>();
+
+    @Output()
+    public onEditDone = new EventEmitter<any>();
+
+    @Output()
+    public onColumnInit = new EventEmitter<any>();
+
+    @Output()
+    public onSortingDone = new EventEmitter<any>();
+
+    @Output()
+    public onFilteringDone = new EventEmitter<any>();
+
+    @Output()
+    public onPagingDone = new EventEmitter<any>();
+
+    @Output()
+    public onRowAdded = new EventEmitter<any>();
+
+    @Output()
+    public onRowDeleted = new EventEmitter<any>();
+
+    @ContentChildren(IgxColumnComponent, { read: IgxColumnComponent })
+    public columnList: QueryList<IgxColumnComponent>;
+
+    @ViewChildren(IgxGridRowComponent, { read: IgxGridRowComponent })
+    public rowList: QueryList<IgxGridRowComponent>;
+
+    @ViewChild("scrollContainer", { read: IgxForOfDirective })
+    public parentVirtDir: IgxForOfDirective<any>;
+
+    @ViewChild("scr", { read: ElementRef })
+    public scr: ElementRef;
+
+    @ViewChild("headerContainer", { read: IgxForOfDirective })
+    public headerContainer: IgxForOfDirective<any>;
+
+    @ViewChild("theadRow")
+    public theadRow: ElementRef;
+
+    @ViewChild("tfoot")
+    public tfoot: ElementRef;
+
+    @HostBinding("attr.tabindex")
+    public tabindex = 0;
+
+    @HostBinding("attr.class")
+    public hostClass = "igx-grid";
+
+    @HostBinding("attr.role")
+    public hostRole = "grid";
+
+    get pipeTrigger(): number {
+        return this._pipeTrigger;
+    }
+
+    @Input()
+    get sortingExpressions() {
+        return this._sortingExpressions;
+    }
+
+    set sortingExpressions(value) {
+        this._sortingExpressions = cloneArray(value);
+        this.cdr.markForCheck();
+    }
+
+    public pagingState;
+    public calcWidth: number;
+    public calcHeight: number;
+
+    public cellInEditMode: IgxGridCellComponent;
+
+    protected _perPage = 15;
+    protected _page = 0;
+    protected _paging = false;
+    protected _pipeTrigger = 0;
+    protected _columns = [];
+    protected _fixedColumns = [];
+    protected _unfixedColumns = [];
+    protected _filteringLogic = FilteringLogic.And;
+    protected _filteringExpressions = [];
+    protected _sortingExpressions = [];
+    protected _compute;
+
+    constructor(
+        private gridAPI: IgxGridAPIService,
+        private elementRef: ElementRef,
+        @Inject(DOCUMENT) private document,
+        public cdr: ChangeDetectorRef,
+        private resolver: ComponentFactoryResolver,
+        private viewRef: ViewContainerRef,
+        private _zone: NgZone) {
+    }
+
+    public ngOnInit() {
+        this.gridAPI.register(this);
+        this.calcWidth = this.width && this.width.indexOf("%") === -1 ?  parseInt(this.width, 10) : 0;
+        this.calcHeight = 0;
+        this._compute = (evt) => { this.computeDimensions(); };
+        this._zone.runOutsideAngular(() => {
+            window.addEventListener("load", this._compute);
+            window.addEventListener("resize", this._compute);
+        });
+    }
+
+    public ngOnDestroy() {
+        window.removeEventListener("load", this._compute);
+        window.removeEventListener("resize", this._compute);
+    }
+
+    public ngAfterContentInit() {
+        if (this.autoGenerate) {
+            this.autogenerateColumns();
+        }
+        this.columnList.forEach((col, idx) => {
+            col.index = idx;
+            col.gridID = this.id;
+            this.onColumnInit.emit(col);
+        });
+        this._columns = this.columnList.toArray();
+        this._fixedColumns = this._columns.filter((c) => c.fixed);
+        this._unfixedColumns = this._columns.filter((c) => !c.fixed);
+    }
+
+    public ngAfterViewInit() {
+        this.computeDimensions();
+    }
+
+    get nativeElement() {
+        return this.elementRef.nativeElement;
+    }
+
+    get fixedWidth() {
+        const fc = this.fixedColumns;
+        let sum  = 0;
+        for (const col of fc) {
+            sum += parseInt(col.width, 10);
+        }
+        return sum;
+    }
+    get unfixedWidth() {
+        return parseInt(this.width, 10) - this.fixedWidth;
+    }
+    get columns(): IgxColumnComponent[] {
+        return this._columns;
+    }
+
+    get fixedColumns(): IgxColumnComponent[] {
+        return this._fixedColumns;
+    }
+    get unfixedColumns(): IgxColumnComponent[] {
+        return this._unfixedColumns;
+    }
+
+    public getColumnByName(name: string): IgxColumnComponent {
+        return this.columnList.find((col) => col.field === name);
+    }
+
+    get visibleColumns(): IgxColumnComponent[] {
+        return this.columnList.filter((col) => !col.hidden).sort((col1, col2) => col1.index - col2.index);
+    }
+
+    public getCellByColumn(rowIndex: number, columnField: string): IgxGridCellComponent {
+        return this.gridAPI.get_cell_by_field(this.id, rowIndex, columnField);
+    }
+
+    get totalPages(): number {
+        if (this.pagingState) {
+            return this.pagingState.metadata.countPages;
+        }
+        return -1;
+    }
+
+    get totalRecords(): number {
+        if (this.pagingState) {
+            return this.pagingState.metadata.countRecords;
+        }
+    }
+
+    get isFirstPage(): boolean {
+        return this.page === 0;
+    }
+
+    get isLastPage(): boolean {
+        return this.page + 1 >= this.totalPages;
+    }
+
+    public nextPage(): void {
+        if (!this.isLastPage) {
+            this.page += 1;
+        }
+    }
+
+    public previousPage(): void {
+        if (!this.isFirstPage) {
+            this.page -= 1;
+        }
+    }
+
+    public paginate(val: number): void {
+        if (val < 0) {
+            return;
+        }
+        this.page = val;
+    }
+
+    public markForCheck() {
+        this.gridAPI.mark_for_check(this.id);
+    }
+
+    public addRow(data: any): void {
+        this.data.push(data);
+        this.onRowAdded.emit({ data });
+        this._pipeTrigger++;
+        this.cdr.markForCheck();
+    }
+
+    public deleteRow(rowIndex: number): void {
+        const row = this.gridAPI.get_row(this.id, rowIndex);
+        if (row) {
+            const index = this.data.indexOf(row.rowData);
+            this.data.splice(index, 1);
+            this.onRowDeleted.emit({ row });
+            this._pipeTrigger++;
+            this.cdr.markForCheck();
+        }
+    }
+
+    public updateCell(value: any, rowIndex: number, column: string): void {
+        const cell = this.gridAPI.get_cell_by_field(this.id, rowIndex, column);
+        if (cell) {
+            cell.update(value);
+            this._pipeTrigger++;
+        }
+    }
+
+    public updateRow(value: any, rowIndex: number): void {
+        const row = this.gridAPI.get_row(this.id, rowIndex);
+        if (row) {
+            this.gridAPI.update_row(value, this.id, row);
+            this._pipeTrigger++;
+            this.cdr.markForCheck();
+        }
+    }
+
+    public sort(...rest): void {
+        if (rest.length === 1 && rest[0] instanceof Array) {
+            this._sortMultiple(rest[0]);
+        } else {
+            this._sort(rest[0], rest[1], rest[2]);
+        }
+    }
+
+    public filter(...rest): void {
+        if (rest.length === 1 && rest[0] instanceof Array) {
+            this._filterMultiple(rest[0]);
+        } else {
+            this._filter(rest[0], rest[1], rest[2], rest[3]);
+        }
+    }
+
+    public filterGlobal(value: any, condition?, ignoreCase?) {
+        this.gridAPI.filter_global(this.id, value, condition, ignoreCase);
+    }
+
+    public clearFilter(name?: string) {
+
+        if (!name) {
+            this.filteringExpressions = [];
+            return;
+        }
+        if (!this.gridAPI.get_column_by_name(this.id, name)) {
+            return;
+        }
+        this.gridAPI.clear_filter(this.id, name);
+    }
+
+    public clearSort(name?: string) {
+        if (!name) {
+            this.sortingExpressions = [];
+            return;
+        }
+        if (!this.gridAPI.get_column_by_name(this.id, name)) {
+            return;
+        }
+        this.gridAPI.clear_sort(this.id, name);
+    }
+
+    public fixColumn(columnName: string) {
+        const col = this.getColumnByName(columnName);
+        col.fixed = true;
+        if (this._fixedColumns.indexOf(col) === -1) {
+            this._fixedColumns.push(col);
+            this._unfixedColumns.splice(this._unfixedColumns.indexOf(col), 1);
+        }
+        this.markForCheck();
+    }
+
+    public unfixColumn(columnName: string) {
+        const col = this.getColumnByName(columnName);
+        col.fixed = false;
+        if (this._fixedColumns.indexOf(col) !== -1) {
+            this._fixedColumns.splice(this._fixedColumns.indexOf(col), 1);
+            this._unfixedColumns.unshift(col);
+        }
+        this.markForCheck();
+    }
+
+    get hasSortableColumns(): boolean {
+        return this.columnList.some((col) => col.sortable);
+    }
+
+    get hasEditableColumns(): boolean {
+        return this.columnList.some((col) => col.editable);
+    }
+
+    get hasFilterableColumns(): boolean {
+        return this.columnList.some((col) => col.filterable);
+    }
+
+    get selectedCells(): IgxGridCellComponent[] | any[] {
+        if (this.rowList) {
+            return this.rowList.map((row) => row.cells.filter((cell) => cell.selected))
+                .reduce((a, b) => a.concat(b), []);
+        }
+        return [];
+    }
+
+    protected _sort(name: string, direction = SortingDirection.Asc, ignoreCase = true) {
+        this.gridAPI.sort(this.id, name, direction, ignoreCase);
+    }
+
+    protected _sortMultiple(expressions: ISortingExpression[]) {
+        this.gridAPI.sort_multiple(this.id, expressions);
+    }
+
+    protected _filter(name: string, value: any, condition?, ignoreCase?) {
+        const col = this.gridAPI.get_column_by_name(this.id, name);
+        if (col) {
+            this.gridAPI
+                .filter(this.id, name, value,
+                condition || col.filteringCondition, ignoreCase || col.filteringIgnoreCase);
+        } else {
+            this.gridAPI.filter(this.id, name, value, condition, ignoreCase);
+        }
+    }
+
+    protected _filterMultiple(expressions: IFilteringExpression[]) {
+        this.gridAPI.filter_multiple(this.id, expressions);
+    }
+
+    protected resolveDataTypes(rec) {
+        if (typeof rec === "number") {
+            return DataType.Number;
+        } else if (typeof rec === "boolean") {
+            return DataType.Boolean;
+        } else if (typeof rec === "object" && rec instanceof Date) {
+            return DataType.Date;
+        }
+        return DataType.String;
+    }
+
+    protected autogenerateColumns() {
+        const factory = this.resolver.resolveComponentFactory(IgxColumnComponent);
+        const fields = Object.keys(this.data[0]);
+        const columns = [];
+
+        fields.forEach((field) => {
+            const ref = this.viewRef.createComponent(factory);
+            ref.instance.field = field;
+            ref.instance.dataType = this.resolveDataTypes(this.data[0][field]);
+            ref.changeDetectorRef.detectChanges();
+            columns.push(ref.instance);
+        });
+
+        this.columnList.reset(columns);
+    }
+
+    protected computeDimensions() {
+        const computed = this.document.defaultView.getComputedStyle(this.nativeElement);
+        if (!this.width) {
+            /*no width specified.*/
+            this.calcWidth = null;
+        } else if (this.width && this.width.indexOf("%") !== -1) {
+            /* width in %*/
+            this.calcWidth = parseInt(computed.getPropertyValue("width"), 10);
+        }
+        if (!this.height) {
+            /*no height specified.*/
+            this.calcHeight = null;
+        } else if (this.height && this.height.indexOf("%") !== -1) {
+            /*height in %*/
+            const footerHeight = this.tfoot.nativeElement.firstElementChild ?
+            this.tfoot.nativeElement.firstElementChild.clientHeight : 0;
+            this.calcHeight = parseInt(computed.getPropertyValue("height"), 10) -
+            this.theadRow.nativeElement.clientHeight -
+            footerHeight;
+        } else {
+            const footerHeight = this.tfoot.nativeElement.firstElementChild ?
+            this.tfoot.nativeElement.firstElementChild.clientHeight : 0;
+            this.calcHeight = parseInt(this.height, 10) -
+            this.theadRow.nativeElement.clientHeight -
+            footerHeight;
+        }
+        this.cdr.detectChanges();
+    }
+}