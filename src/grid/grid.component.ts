import { DOCUMENT } from "@angular/common";
import {
<<<<<<< HEAD
AfterContentInit,
ChangeDetectionStrategy,
ChangeDetectorRef,
Component,
ComponentFactory,
ComponentFactoryResolver,
ComponentRef,
ContentChild,
ContentChildren,
EventEmitter,
HostBinding,
Input,
OnInit,
Output,
QueryList,
TemplateRef,
ViewChild,
ViewChildren,
ViewContainerRef,
ViewEncapsulation
=======
    AfterContentInit,
    AfterViewInit,
    ChangeDetectionStrategy,
    ChangeDetectorRef,
    Component,
    ComponentFactory,
    ComponentFactoryResolver,
    ComponentRef,
    ContentChild,
    ContentChildren,
    ElementRef,
    EventEmitter,
    HostBinding,
    Inject,
    Input,
    OnInit,
    Output,
    QueryList,
    TemplateRef,
    ViewChild,
    ViewChildren,
    ViewContainerRef,
    ViewEncapsulation
>>>>>>> 8f7fe314
} from "@angular/core";
import { Subscription } from "rxjs/Subscription";
import { cloneArray } from "../core/utils";
import { DataType } from "../data-operations/data-util";
import { FilteringLogic, IFilteringExpression } from "../data-operations/filtering-expression.interface";
import { ISortingExpression, SortingDirection } from "../data-operations/sorting-expression.interface";
import {IgVirtualForOf} from "../directives/virtual-for/igx_virtual_for.directive";
import { IgxGridAPIService } from "./api.service";
import { IgxGridCellComponent } from "./cell.component";
import { IgxColumnComponent } from "./column.component";
import { IgxGridRowComponent } from "./row.component";

let NEXT_ID = 0;

@Component({
    changeDetection: ChangeDetectionStrategy.OnPush,
    encapsulation: ViewEncapsulation.None,
    preserveWhitespaces: false,
    selector: "igx-grid",
    styleUrls: ["./grid.component.scss"],
    templateUrl: "./grid.component.html"
})
export class IgxGridComponent implements OnInit, AfterContentInit, AfterViewInit {

    @Input()
    public data = [];

    @Input()
    public autoGenerate = false;

    @Input()
    public id = `igx-grid-${NEXT_ID++}`;

    @Input()
    public filteringLogic = FilteringLogic.And;

    @Input()
    get filteringExpressions() {
        return this._filteringExpressions;
    }

    set filteringExpressions(value) {
        this._filteringExpressions = cloneArray(value);
        this.cdr.markForCheck();
    }

    @Input()
    get paging(): boolean {
        return this._paging;
    }

    set paging(value: boolean) {
        this._paging = value;
        this._pipeTrigger++;
        this.cdr.markForCheck();
    }

    @Input()
    get page(): number {
        return this._page;
    }

    set page(val: number) {
        if (val < 0) {
            return;
        }
        this.onPagingDone.emit({ previous: this._page, current: val });
        this._page = val;
    }

    @Input()
    get perPage(): number {
        return this._perPage;
    }

    set perPage(val: number) {
        if (val < 0) {
            return;
        }
        this._perPage = val;
        this.page = 0;
    }

    @Input()
    public paginationTemplate: TemplateRef<any>;

    @Input()
    public height;

    @HostBinding("style.width")
    @Input()
    public width;

    @Input()
    public evenRowCSS = "";

    @Input()
    public oddRowCSS = "";

    @Output()
    public onSelection = new EventEmitter<any>();

    @Output()
    public onEditDone = new EventEmitter<any>();

    @Output()
    public onColumnInit = new EventEmitter<any>();

    @Output()
    public onSortingDone = new EventEmitter<any>();

    @Output()
    public onFilteringDone = new EventEmitter<any>();

    @Output()
    public onPagingDone = new EventEmitter<any>();

    @Output()
    public onRowAdded = new EventEmitter<any>();

    @Output()
    public onRowDeleted = new EventEmitter<any>();

    @ContentChildren(IgxColumnComponent, { read: IgxColumnComponent })
    public columnList: QueryList<IgxColumnComponent>;

    @ViewChildren(IgxGridRowComponent, { read: IgxGridRowComponent })
    public rowList: QueryList<IgxGridRowComponent>;

    @ViewChild("scrollContainer", { read: IgVirtualForOf })
    public parentVirtDir: IgVirtualForOf<any>;

    @HostBinding("attr.tabindex")
    public tabindex = 0;

    @HostBinding("attr.class")
    public hostClass = "igx-grid";

    @HostBinding("attr.role")
    public hostRole = "grid";

    get pipeTrigger(): number {
        return this._pipeTrigger;
    }

    @Input()
    get sortingExpressions() {
        return this._sortingExpressions;
    }

    set sortingExpressions(value) {
        this._sortingExpressions = cloneArray(value);
        this.cdr.markForCheck();
    }

    public pagingState;

    public cellInEditMode: IgxGridCellComponent;

    protected _perPage = 15;
    protected _page = 0;
    protected _paging = false;
    protected _pipeTrigger = 0;
    protected _columns = [];
    protected _filteringLogic = FilteringLogic.And;
    protected _filteringExpressions = [];
    protected _sortingExpressions = [];

    constructor(
        private gridAPI: IgxGridAPIService,
        private elementRef: ElementRef,
        @Inject(DOCUMENT) private document,
        public cdr: ChangeDetectorRef,
        private resolver: ComponentFactoryResolver,
        private viewRef: ViewContainerRef) {
    }

    public ngOnInit() {
        this.gridAPI.register(this);
    }

    public ngAfterContentInit() {
        if (this.autoGenerate) {
            this.autogenerateColumns();
        }
        this.columnList.forEach((col, idx) => {
            col.index = idx;
            col.gridID = this.id;
            this.onColumnInit.emit(col);
        });
        this._columns = this.columnList.toArray();
    }

    public ngAfterViewInit() {
        setTimeout(() => {
            const computed = this.document.defaultView.getComputedStyle(this.nativeElement);
            this.width = computed.getPropertyValue("width");
            this.height = computed.getPropertyValue("height");
            this.markForCheck();
        });
    }

    get nativeElement() {
        return this.elementRef.nativeElement;
    }

    get columns(): IgxColumnComponent[] {
        return this._columns;
    }

    public getColumnByName(name: string): IgxColumnComponent {
        return this.columnList.find((col) => col.field === name);
    }

    get visibleColumns(): IgxColumnComponent[] {
        return this.columnList.filter((col) => !col.hidden).sort((col1, col2) => col1.index - col2.index);
    }

    public getCellByColumn(rowIndex: number, columnField: string): IgxGridCellComponent {
        return this.gridAPI.get_cell_by_field(this.id, rowIndex, columnField);
    }

    get totalPages(): number {
        if (this.pagingState) {
            return this.pagingState.metadata.countPages;
        }
        return -1;
    }

    get totalRecords(): number {
        if (this.pagingState) {
            return this.pagingState.metadata.countRecords;
        }
    }

    get isFirstPage(): boolean {
        return this.page === 0;
    }

    get isLastPage(): boolean {
        return this.page + 1 >= this.totalPages;
    }

    public nextPage(): void {
        if (!this.isLastPage) {
            this.page += 1;
        }
    }

    public previousPage(): void {
        if (!this.isFirstPage) {
            this.page -= 1;
        }
    }

    public paginate(val: number): void {
        if (val < 0) {
            return;
        }
        this.page = val;
    }

    public markForCheck() {
        this.gridAPI.mark_for_check(this.id);
    }

    public addRow(data: any): void {
        this.data.push(data);
        this.onRowAdded.emit({ data });
        this._pipeTrigger++;
        this.cdr.markForCheck();
    }

    public deleteRow(rowIndex: number): void {
        const row = this.gridAPI.get_row(this.id, rowIndex);
        if (row) {
            const index = this.data.indexOf(row.rowData);
            this.data.splice(index, 1);
            this.onRowDeleted.emit({ row });
            this._pipeTrigger++;
            this.cdr.markForCheck();
        }
    }

    public updateCell(value: any, rowIndex: number, column: string): void {
        const cell = this.gridAPI.get_cell_by_field(this.id, rowIndex, column);
        if (cell) {
            cell.update(value);
            this._pipeTrigger++;
        }
    }

    public updateRow(value: any, rowIndex: number): void {
        const row = this.gridAPI.get_row(this.id, rowIndex);
        if (row) {
            this.gridAPI.update_row(value, this.id, row);
            this._pipeTrigger++;
            this.cdr.markForCheck();
        }
    }

    public sort(...rest): void {
        if (rest.length === 1 && rest[0] instanceof Array) {
            this._sortMultiple(rest[0]);
        } else {
            this._sort(rest[0], rest[1], rest[2]);
        }
    }

    public filter(...rest): void {
        if (rest.length === 1 && rest[0] instanceof Array) {
            this._filterMultiple(rest[0]);
        } else {
            this._filter(rest[0], rest[1], rest[2], rest[3]);
        }
    }

    public filterGlobal(value: any, condition?, ignoreCase?) {
        this.gridAPI.filter_global(this.id, value, condition, ignoreCase);
    }

    public clearFilter(name?: string) {

        if (!name) {
            this.filteringExpressions = [];
            return;
        }
        if (!this.gridAPI.get_column_by_name(this.id, name)) {
            return;
        }
        this.gridAPI.clear_filter(this.id, name);
    }

    public clearSort(name?: string) {
        if (!name) {
            this.sortingExpressions = [];
            return;
        }
        if (!this.gridAPI.get_column_by_name(this.id, name)) {
            return;
        }
        this.gridAPI.clear_sort(this.id, name);
    }

    get hasSortableColumns(): boolean {
        return this.columnList.some((col) => col.sortable);
    }

    get hasEditableColumns(): boolean {
        return this.columnList.some((col) => col.editable);
    }

    get hasFilterableColumns(): boolean {
        return this.columnList.some((col) => col.filterable);
    }

    get selectedCells(): IgxGridCellComponent[] | any[] {
        if (this.rowList) {
            return this.rowList.map((row) => row.cells.filter((cell) => cell.selected))
                .reduce((a, b) => a.concat(b), []);
        }
        return [];
    }

    protected _sort(name: string, direction = SortingDirection.Asc, ignoreCase = true) {
        this.gridAPI.sort(this.id, name, direction, ignoreCase);
    }

    protected _sortMultiple(expressions: ISortingExpression[]) {
        this.gridAPI.sort_multiple(this.id, expressions);
    }

    protected _filter(name: string, value: any, condition?, ignoreCase?) {
        const col = this.gridAPI.get_column_by_name(this.id, name);
        if (col) {
            this.gridAPI
                .filter(this.id, name, value,
                        condition || col.filteringCondition, ignoreCase || col.filteringIgnoreCase);
        } else {
            this.gridAPI.filter(this.id, name, value, condition, ignoreCase);
        }
    }

    protected _filterMultiple(expressions: IFilteringExpression[]) {
        this.gridAPI.filter_multiple(this.id, expressions);
    }

    protected resolveDataTypes(rec) {
        if (typeof rec === "number") {
            return DataType.Number;
        } else if (typeof rec === "boolean") {
            return DataType.Boolean;
        } else if (typeof rec === "object" && rec instanceof Date) {
            return DataType.Date;
        }
        return DataType.String;
    }

    protected autogenerateColumns() {
        const factory = this.resolver.resolveComponentFactory(IgxColumnComponent);
        const fields = Object.keys(this.data[0]);
        const columns = [];

        fields.forEach((field) => {
            const ref = this.viewRef.createComponent(factory);
            ref.instance.field = field;
            ref.instance.dataType = this.resolveDataTypes(this.data[0][field]);
            ref.changeDetectorRef.detectChanges();
            columns.push(ref.instance);
        });

        this.columnList.reset(columns);
    }
}<|MERGE_RESOLUTION|>--- conflicted
+++ resolved
@@ -1,27 +1,5 @@
 import { DOCUMENT } from "@angular/common";
 import {
-<<<<<<< HEAD
-AfterContentInit,
-ChangeDetectionStrategy,
-ChangeDetectorRef,
-Component,
-ComponentFactory,
-ComponentFactoryResolver,
-ComponentRef,
-ContentChild,
-ContentChildren,
-EventEmitter,
-HostBinding,
-Input,
-OnInit,
-Output,
-QueryList,
-TemplateRef,
-ViewChild,
-ViewChildren,
-ViewContainerRef,
-ViewEncapsulation
-=======
     AfterContentInit,
     AfterViewInit,
     ChangeDetectionStrategy,
@@ -45,7 +23,6 @@
     ViewChildren,
     ViewContainerRef,
     ViewEncapsulation
->>>>>>> 8f7fe314
 } from "@angular/core";
 import { Subscription } from "rxjs/Subscription";
 import { cloneArray } from "../core/utils";
