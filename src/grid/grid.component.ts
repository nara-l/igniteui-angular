--- conflicted
+++ resolved
@@ -229,11 +229,10 @@
     public onRowDeleted = new EventEmitter<IRowDataEventArgs>();
 
     @Output()
-<<<<<<< HEAD
     public onDataPreLoad = new EventEmitter<any>();
-=======
+
+    @Output()
     public onColumnResized = new EventEmitter<IColumnResizeEventArgs>();
->>>>>>> e5d93b72
 
     @Output()
     public onContextMenu = new EventEmitter<IGridCellEventArgs>();
