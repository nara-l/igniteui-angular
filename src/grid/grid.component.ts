--- conflicted
+++ resolved
@@ -36,16 +36,12 @@
 import { IgxGridAPIService } from "./api.service";
 import { IgxGridCellComponent } from "./cell.component";
 import { IgxColumnComponent } from "./column.component";
-<<<<<<< HEAD
-=======
 import { ISummaryExpression } from "./grid-summary";
->>>>>>> b53ab8d9
 import { IgxGridRowComponent } from "./row.component";
 
 let NEXT_ID = 0;
 const DEBOUNCE_TIME = 16;
 
-<<<<<<< HEAD
 export interface IGridCellEventArgs {
     cell: IgxGridCellComponent;
     event: Event;
@@ -72,8 +68,6 @@
     data: any;
 }
 
-=======
->>>>>>> b53ab8d9
 @Component({
     changeDetection: ChangeDetectionStrategy.OnPush,
     preserveWhitespaces: false,
@@ -167,7 +161,6 @@
     public rowHeight = 50;
 
     @Output()
-<<<<<<< HEAD
     public onSelection = new EventEmitter<IGridCellEventArgs>();
 
     @Output()
@@ -200,33 +193,6 @@
 
     @Output()
     public onRowDeleted = new EventEmitter<IRowDataEventArgs>();
-=======
-    public onSelection = new EventEmitter<any>();
-
-    @Output()
-    public onColumnPinning = new EventEmitter<any>();
-
-    @Output()
-    public onEditDone = new EventEmitter<any>();
-
-    @Output()
-    public onColumnInit = new EventEmitter<any>();
-
-    @Output()
-    public onSortingDone = new EventEmitter<any>();
-
-    @Output()
-    public onFilteringDone = new EventEmitter<any>();
-
-    @Output()
-    public onPagingDone = new EventEmitter<any>();
-
-    @Output()
-    public onRowAdded = new EventEmitter<any>();
-
-    @Output()
-    public onRowDeleted = new EventEmitter<any>();
->>>>>>> b53ab8d9
 
     @ContentChildren(IgxColumnComponent, { read: IgxColumnComponent })
     public columnList: QueryList<IgxColumnComponent>;
@@ -243,12 +209,9 @@
     @ViewChild("scr", { read: ElementRef })
     public scr: ElementRef;
 
-<<<<<<< HEAD
-=======
     @ViewChild("paginator", { read: ElementRef })
     public paginator: ElementRef;
 
->>>>>>> b53ab8d9
     @ViewChild("headerContainer", { read: IgxForOfDirective })
     public headerContainer: IgxForOfDirective<any>;
 
@@ -455,11 +418,7 @@
         if (row) {
             const index = this.data.indexOf(row.rowData);
             this.data.splice(index, 1);
-<<<<<<< HEAD
             this.onRowDeleted.emit({ data: row.rowData });
-=======
-            this.onRowDeleted.emit({ row });
->>>>>>> b53ab8d9
             this._pipeTrigger++;
             this.cdr.markForCheck();
         }
@@ -502,8 +461,6 @@
         this.gridAPI.filter_global(this.id, value, condition, ignoreCase);
     }
 
-<<<<<<< HEAD
-=======
     public enableSummaries(...rest) {
         if (rest.length === 1 && Array.isArray(rest[0])) {
             this._multipleSummaries(rest[0], true);
@@ -524,7 +481,6 @@
         this.calculateGridSizes();
     }
 
->>>>>>> b53ab8d9
     public clearFilter(name?: string) {
 
         if (!name) {
@@ -548,13 +504,10 @@
         this.gridAPI.clear_sort(this.id, name);
     }
 
-<<<<<<< HEAD
-=======
     public clearSummaryCache() {
         this.gridAPI.remove_summary(this.id);
     }
 
->>>>>>> b53ab8d9
     public pinColumn(columnName: string): boolean {
         const col = this.getColumnByName(columnName);
 
@@ -607,13 +560,10 @@
         return this.columnList.some((col) => col.filterable);
     }
 
-<<<<<<< HEAD
-=======
     get hasSummarizedColumns(): boolean {
         return this.columnList.some((col) => col.hasSummary);
     }
 
->>>>>>> b53ab8d9
     get selectedCells(): IgxGridCellComponent[] | any[] {
         if (this.rowList) {
             return this.rowList.map((row) => row.cells.filter((cell) => cell.selected))
@@ -636,22 +586,6 @@
             this.calcHeight = null;
         } else if (this.height && this.height.indexOf("%") !== -1) {
             /*height in %*/
-<<<<<<< HEAD
-            const footerHeight = this.tfoot.nativeElement.firstElementChild ?
-                this.tfoot.nativeElement.firstElementChild.clientHeight : 0;
-            this.calcHeight = parseInt(computed.getPropertyValue("height"), 10) -
-                this.theadRow.nativeElement.clientHeight -
-                footerHeight -
-                this.scr.nativeElement.clientHeight;
-        } else {
-            const footerHeight = this.tfoot.nativeElement.firstElementChild ?
-                this.tfoot.nativeElement.firstElementChild.clientHeight : 0;
-            this.calcHeight = parseInt(this.height, 10) -
-                this.theadRow.nativeElement.clientHeight -
-                footerHeight -
-                this.scr.nativeElement.clientHeight;
-        }
-=======
             let pagingHeight = 0;
             if (this.paging) {
                 pagingHeight = this.paginator.nativeElement.firstElementChild ?
@@ -677,7 +611,6 @@
                 this.scr.nativeElement.clientHeight;
         }
         this.cdr.detectChanges();
->>>>>>> b53ab8d9
     }
 
     /**
@@ -727,8 +660,6 @@
         this.gridAPI.filter_multiple(this.id, expressions);
     }
 
-<<<<<<< HEAD
-=======
     protected _summaries(fieldName: string, hasSummary: boolean, summaryOperand?: any) {
         const column = this.gridAPI.get_column_by_name(this.id, fieldName);
         column.hasSummary = hasSummary;
@@ -746,7 +677,6 @@
         expressions.forEach((column) => { this._summaries(column, false); });
     }
 
->>>>>>> b53ab8d9
     protected resolveDataTypes(rec) {
         if (typeof rec === "number") {
             return DataType.Number;
