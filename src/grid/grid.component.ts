import { DOCUMENT } from "@angular/common";
import {
    AfterContentInit,
    AfterViewInit,
    ChangeDetectionStrategy,
    ChangeDetectorRef,
    Component,
    ComponentFactory,
    ComponentFactoryResolver,
    ComponentRef,
    ContentChild,
    ContentChildren,
    ElementRef,
    EventEmitter,
    HostBinding,
    Inject,
    Input,
    IterableChangeRecord,
    IterableDiffers,
    NgZone,
    OnDestroy,
    OnInit,
    Output,
    QueryList,
    TemplateRef,
    ViewChild,
    ViewChildren,
    ViewContainerRef
} from "@angular/core";
import { of } from "rxjs/observable/of";
import { debounceTime, delay, merge, repeat, take, takeUntil } from "rxjs/operators";
import { Subject } from "rxjs/Subject";
import { cloneArray } from "../core/utils";
import { DataType } from "../data-operations/data-util";
import { FilteringLogic, IFilteringExpression } from "../data-operations/filtering-expression.interface";
import { ISortingExpression, SortingDirection } from "../data-operations/sorting-expression.interface";
import { IgxForOfDirective } from "../directives/for-of/for_of.directive";
import { IForOfState } from "../directives/for-of/IForOfState";
import { IgxGridAPIService } from "./api.service";
import { IgxGridCellComponent } from "./cell.component";
import { IgxColumnComponent } from "./column.component";
import { ISummaryExpression } from "./grid-summary";
import { IgxGridRowComponent } from "./row.component";

let NEXT_ID = 0;
const DEBOUNCE_TIME = 16;

export interface IGridCellEventArgs {
    cell: IgxGridCellComponent;
    event: Event;
}

export interface IGridEditEventArgs {
    row: IgxGridRowComponent;
    cell: IgxGridCellComponent;
    currentValue: any;
    newValue: any;
}

export interface IPinColumnEventArgs {
    column: IgxColumnComponent;
    insertAtIndex: number;
}

export interface IPageEventArgs {
    previous: number;
    current: number;
}

export interface IRowDataEventArgs {
    data: any;
}

export interface IColumnResizeEventArgs {
    column: IgxColumnComponent;
    prevWidth: string;
    newWidth: string;
}

/**
 * **Ignite UI for Angular Grid** -
 * [Documentation](https://www.infragistics.com/products/ignite-ui-angular/angular/components/grid.html)
 *
 * The Ignite UI Grid is used for presenting and manipulating tabular data in the simplest way possible.  Once data
 * has been bound, it can be manipulated through filtering, sorting & editing operations.
 *
 * Example:
 * ```html
 * <igx-grid [data]="employeeData" autoGenerate="false">
 *   <igx-column field="first" header="First Name"></igx-column>
 *   <igx-column field="last" header="Last Name"></igx-column>
 *   <igx-column field="role" header="Role"></igx-column>
 * </igx-grid>
 * ```
 */
@Component({
    changeDetection: ChangeDetectionStrategy.OnPush,
    preserveWhitespaces: false,
    selector: "igx-grid",
    templateUrl: "./grid.component.html"
})
export class IgxGridComponent implements OnInit, OnDestroy, AfterContentInit, AfterViewInit {

    @Input()
    public data = [];

    @Input()
    public autoGenerate = false;

    @Input()
    public id = `igx-grid-${NEXT_ID++}`;

    @Input()
    public filteringLogic = FilteringLogic.And;

    @Input()
    get filteringExpressions() {
        return this._filteringExpressions;
    }

    set filteringExpressions(value) {
        this._filteringExpressions = cloneArray(value);
        this.cdr.markForCheck();
    }

    @Input()
    get paging(): boolean {
        return this._paging;
    }

    set paging(value: boolean) {
        this._paging = value;
        this._pipeTrigger++;
        this.cdr.markForCheck();
    }

    @Input()
    get page(): number {
        return this._page;
    }

    set page(val: number) {
        if (val < 0) {
            return;
        }
        this.onPagingDone.emit({ previous: this._page, current: val });
        this._page = val;
        this.cdr.markForCheck();
    }

    @Input()
    get perPage(): number {
        return this._perPage;
    }

    set perPage(val: number) {
        if (val < 0) {
            return;
        }
        this._perPage = val;
        this.page = 0;
    }

    @Input()
    public paginationTemplate: TemplateRef<any>;

    @HostBinding("style.height")
    @Input()
    public get height() {
        return this._height;
    }
    public set height(value: any) {
        if (this._height !== value) {
            this._height = value;
            requestAnimationFrame(() => {
                this.calculateGridHeight();
                this.cdr.markForCheck();
              });
        }
    }

    @HostBinding("style.width")
    @Input()
    public get width() {
        return this._width;
    }
    public set width(value: any) {
        if (this._width !== value) {
            this._width = value;
            requestAnimationFrame(() => {
                this.calculateGridWidth();
                this.cdr.markForCheck();
            });
        }
    }

    get headerWidth() {
        return parseInt(this._width, 10) - 17;
    }

    @Input()
    public evenRowCSS = "";

    @Input()
    public oddRowCSS = "";

    @Input()
    public rowHeight = 50;

    @Input()
    public columnWidth: string = null;

    @Input()
    public remoteVirtualization: boolean;

    @Input()
    public primaryKey;

    @Output()
    public onCellClick = new EventEmitter<IGridCellEventArgs>();

    @Output()
    public onSelection = new EventEmitter<IGridCellEventArgs>();

    @Output()
    public onColumnPinning = new EventEmitter<IPinColumnEventArgs>();

    /**
     * An @Output property emitting an event when cell or row editing has been performed in the grid.
     * On cell editing, both cell and row objects in the event arguments are defined for the corresponding
     * cell that is being edited and the row the cell belongs to.
     * On row editing, only the row object is defined, for the row that is being edited.
     * The cell object is null on row editing.
     */
    @Output()
    public onEditDone = new EventEmitter<IGridEditEventArgs>();

    @Output()
    public onColumnInit = new EventEmitter<IgxColumnComponent>();

    @Output()
    public onSortingDone = new EventEmitter<ISortingExpression>();

    @Output()
    public onFilteringDone = new EventEmitter<IFilteringExpression>();

    @Output()
    public onPagingDone = new EventEmitter<IPageEventArgs>();

    @Output()
    public onRowAdded = new EventEmitter<IRowDataEventArgs>();

    @Output()
    public onRowDeleted = new EventEmitter<IRowDataEventArgs>();

    @Output()
    public onDataPreLoad = new EventEmitter<any>();

<<<<<<< HEAD
=======
    @Output()
    public onColumnResized = new EventEmitter<IColumnResizeEventArgs>();

    @Output()
    public onContextMenu = new EventEmitter<IGridCellEventArgs>();

>>>>>>> b10c4be2
    @ContentChildren(IgxColumnComponent, { read: IgxColumnComponent })
    public columnList: QueryList<IgxColumnComponent>;

    @ViewChildren(IgxGridRowComponent, { read: IgxGridRowComponent })
    public rowList: QueryList<IgxGridRowComponent>;

    @ViewChild("scrollContainer", { read: IgxForOfDirective })
    public parentVirtDir: IgxForOfDirective<any>;

    @ViewChild("verticalScrollContainer", { read: IgxForOfDirective })
    public verticalScrollContainer: IgxForOfDirective<any>;

    @ViewChild("scr", { read: ElementRef })
    public scr: ElementRef;

    @ViewChild("paginator", { read: ElementRef })
    public paginator: ElementRef;

    @ViewChild("headerContainer", { read: IgxForOfDirective })
    public headerContainer: IgxForOfDirective<any>;

    @ViewChild("theadRow")
    public theadRow: ElementRef;

    @ViewChild("tbody")
    public tbody: ElementRef;

    @ViewChild("tfoot")
    public tfoot: ElementRef;

    @HostBinding("attr.tabindex")
    public tabindex = 0;

    @HostBinding("attr.class")
    public hostClass = "igx-grid";

    @HostBinding("attr.role")
    public hostRole = "grid";

    get pipeTrigger(): number {
        return this._pipeTrigger;
    }

    @Input()
    get sortingExpressions() {
        return this._sortingExpressions;
    }

    set sortingExpressions(value) {
        this._sortingExpressions = cloneArray(value);
        this.cdr.markForCheck();
    }

    get virtualizationState() {
        return this.verticalScrollContainer.state;
    }
    set virtualizationState(state) {
        this.verticalScrollContainer.state = state;
    }

    get totalItemCount() {
        return this.verticalScrollContainer.totalItemCount;
    }
    set totalItemCount(count) {
        this.verticalScrollContainer.totalItemCount = count;
        this.cdr.detectChanges();
    }

    public pagingState;
    public calcWidth: number;
    public calcHeight: number;
    public tfootHeight: number;

    public cellInEditMode: IgxGridCellComponent;

    public eventBus = new Subject<boolean>();
    protected destroy$ = new Subject<boolean>();

    protected _perPage = 15;
    protected _page = 0;
    protected _paging = false;
    protected _pipeTrigger = 0;
    protected _columns: IgxColumnComponent[] = [];
    protected _pinnedColumns: IgxColumnComponent[] = [];
    protected _unpinnedColumns: IgxColumnComponent[] = [];
    protected _filteringLogic = FilteringLogic.And;
    protected _filteringExpressions = [];
    protected _sortingExpressions = [];
    private resizeHandler;
    private columnListDiffer;
    private _height;
    private _width;

    constructor(
        private gridAPI: IgxGridAPIService,
        private elementRef: ElementRef,
        private zone: NgZone,
        @Inject(DOCUMENT) public document,
        public cdr: ChangeDetectorRef,
        private resolver: ComponentFactoryResolver,
        private differs: IterableDiffers,
        private viewRef: ViewContainerRef) {

        this.resizeHandler = () => {
            this.calculateGridSizes();
            this.zone.run(() => this.markForCheck());
        };
    }

    public ngOnInit() {
        this.gridAPI.register(this);
        this.columnListDiffer = this.differs.find([]).create(null);
        this.calcWidth = this._width && this._width.indexOf("%") === -1 ? parseInt(this._width, 10) : 0;
        this.calcHeight = 0;
    }

    public ngAfterContentInit() {
        if (this.autoGenerate) {
            this.autogenerateColumns();
        }

        this.initColumns(this.columnList, (col: IgxColumnComponent) => this.onColumnInit.emit(col));
        this.columnListDiffer.diff(this.columnList);
        this.clearSummaryCache();
        this.tfootHeight = this.calcMaxSummaryHeight();
        this.markForCheck();

        this.columnList.changes
            .pipe(takeUntil(this.destroy$))
            .subscribe((change: QueryList<IgxColumnComponent>) => {
                const diff = this.columnListDiffer.diff(change);
                if (diff) {

                    this.initColumns(this.columnList);

                    diff.forEachAddedItem((record: IterableChangeRecord<IgxColumnComponent>) => {
                        this.clearSummaryCache();
                        this.calculateGridSizes();
                        this.onColumnInit.emit(record.item);
                    });

                    diff.forEachRemovedItem((record: IterableChangeRecord<IgxColumnComponent>) => {
                        // Recalculate Summaries
                        this.clearSummaryCache();
                        this.calculateGridSizes();

                        // Clear Filtering
                        this.gridAPI.clear_filter(this.id, record.item.field);

                        // Clear Sorting
                        this.gridAPI.clear_sort(this.id, record.item.field);
        });
    }
                this.markForCheck();
        });
    }

    public ngAfterViewInit() {
        this.zone.runOutsideAngular(() => {
            this.document.defaultView.addEventListener("resize", this.resizeHandler);
        });

        this.calculateGridSizes();
        this.setEventBusSubscription();
        this.setVerticalScrollSubscription();
        this.cdr.detectChanges();
    }

    public ngOnDestroy() {
        this.zone.runOutsideAngular(() => this.document.defaultView.removeEventListener("resize", this.resizeHandler));
        this.destroy$.next(true);
        this.destroy$.complete();
    }

    public dataLoading(event) {
        this.onDataPreLoad.emit(event);
    }

    get nativeElement() {
        return this.elementRef.nativeElement;
    }

    get calcResizerHeight(): number {
        if (this.hasSummarizedColumns) {
            return this.theadRow.nativeElement.clientHeight + this.tbody.nativeElement.clientHeight +
                this.tfoot.nativeElement.clientHeight;
        }
        return this.theadRow.nativeElement.clientHeight + this.tbody.nativeElement.clientHeight;
    }

    get calcPinnedContainerMaxWidth(): number {
        return (parseInt(this.width.toString(), 10) * 80) / 100;
    }

    get pinnedWidth() {
        return this.getPinnedWidth();
    }

    get unpinnedWidth() {
        return this.getUnpinnedWidth();
    }

    get columns(): IgxColumnComponent[] {
        return this._columns;
    }

    get pinnedColumns(): IgxColumnComponent[] {
        return this._pinnedColumns.filter((col) => !col.hidden);
    }

    get unpinnedColumns(): IgxColumnComponent[] {
        return this._unpinnedColumns.filter((col) => !col.hidden).sort((col1, col2) => col1.index - col2.index);
    }

    public getColumnByName(name: string): IgxColumnComponent {
        return this.columnList.find((col) => col.field === name);
    }

    public getRowByIndex(index: number): IgxGridRowComponent {
        return this.gridAPI.get_row_by_index(this.id, index);
    }

    public getRowByKey(keyValue: any): IgxGridRowComponent {
        return this.gridAPI.get_row_by_key(this.id, keyValue);
    }

    get visibleColumns(): IgxColumnComponent[] {
        return this.columnList.filter((col) => !col.hidden);
    }

    public getCellByColumn(rowSelector: any, columnField: string): IgxGridCellComponent {
        return this.gridAPI.get_cell_by_field(this.id, rowSelector, columnField);
    }

    get totalPages(): number {
        if (this.pagingState) {
            return this.pagingState.metadata.countPages;
        }
        return -1;
    }

    get totalRecords(): number {
        if (this.pagingState) {
            return this.pagingState.metadata.countRecords;
        }
    }

    get isFirstPage(): boolean {
        return this.page === 0;
    }

    get isLastPage(): boolean {
        return this.page + 1 >= this.totalPages;
    }

    public nextPage(): void {
        if (!this.isLastPage) {
            this.page += 1;
        }
    }

    public previousPage(): void {
        if (!this.isFirstPage) {
            this.page -= 1;
        }
    }

    public paginate(val: number): void {
        if (val < 0) {
            return;
        }
        this.page = val;
    }

    public markForCheck() {
        if (this.rowList) {
            this.rowList.forEach((row) => row.cdr.markForCheck());
        }
        this.cdr.detectChanges();
    }

    public addRow(data: any): void {
        this.data.push(data);
        this.onRowAdded.emit({ data });
        this._pipeTrigger++;
        this.cdr.markForCheck();
    }

    public deleteRow(rowSelector: any): void {
        const row = this.gridAPI.get_row_by_key(this.id, rowSelector);
        if (row) {
            const index = this.data.indexOf(row.rowData);
            this.data.splice(index, 1);
            this.onRowDeleted.emit({ data: row.rowData });
            this._pipeTrigger++;
            this.cdr.markForCheck();
        }
    }

    public updateCell(value: any, rowSelector: any, column: string): void {
        const cell = this.gridAPI.get_cell_by_field(this.id, rowSelector, column);
        if (cell) {
            cell.update(value);
            this._pipeTrigger++;
        }
    }

    public updateRow(value: any, rowSelector: any): void {
        const row = this.gridAPI.get_row_by_key(this.id, rowSelector);
        if (row) {
            if (this.primaryKey !== undefined && this.primaryKey !== null) {
                value[this.primaryKey] = row.rowData[this.primaryKey];
            }
            this.gridAPI.update_row(value, this.id, row);
            this._pipeTrigger++;
            this.cdr.markForCheck();
        }
    }

    public sort(...rest): void {
        if (rest.length === 1 && rest[0] instanceof Array) {
            this._sortMultiple(rest[0]);
        } else {
            this._sort(rest[0], rest[1], rest[2]);
        }
    }

    public filter(...rest): void {
        if (rest.length === 1 && rest[0] instanceof Array) {
            this._filterMultiple(rest[0]);
        } else {
            this._filter(rest[0], rest[1], rest[2], rest[3]);
        }
    }

    public filterGlobal(value: any, condition?, ignoreCase?) {
        this.gridAPI.filter_global(this.id, value, condition, ignoreCase);
    }

    public enableSummaries(...rest) {
        if (rest.length === 1 && Array.isArray(rest[0])) {
            this._multipleSummaries(rest[0], true);
        } else {
            this._summaries(rest[0], true, rest[1]);
        }
        this.tfootHeight = 0;
        this.markForCheck();
        this.calculateGridHeight();
        this.cdr.detectChanges();
    }

    public disableSummaries(...rest) {
        if (rest.length === 1 && Array.isArray(rest[0])) {
            this._disableMultipleSummaries(rest[0], false);
        } else {
            this._summaries(rest[0], false);
        }
        this.tfootHeight = 0;
        this.markForCheck();
        this.calculateGridHeight();
        this.cdr.detectChanges();
    }

    public clearFilter(name?: string) {

        if (!name) {
            this.filteringExpressions = [];
            return;
        }
        if (!this.gridAPI.get_column_by_name(this.id, name)) {
            return;
        }
        this.gridAPI.clear_filter(this.id, name);
    }

    public clearSort(name?: string) {
        if (!name) {
            this.sortingExpressions = [];
            return;
        }
        if (!this.gridAPI.get_column_by_name(this.id, name)) {
            return;
        }
        this.gridAPI.clear_sort(this.id, name);
    }

    public clearSummaryCache() {
        this.gridAPI.remove_summary(this.id);
    }

    public pinColumn(columnName: string): boolean {
        const col = this.getColumnByName(columnName);

        /**
         * If the column that we want to pin is bigger or equal than the unpinned area we should not pin it.
         * It should be also unpinned before pinning, since changing left/right pin area doesn't affect unpinned area.
         */
        if (parseInt(col.width, 10) >= this.getUnpinnedWidth(true) && !col.pinned) {
            return false;
        }

        col.pinned = true;
        const index = this._pinnedColumns.length;

        const args = { column: col, insertAtIndex: index };
        this.onColumnPinning.emit(args);

        // update grid collections.
        if (this._pinnedColumns.indexOf(col) === -1) {
            this._pinnedColumns.splice(args.insertAtIndex, 0, col);

            if (this._unpinnedColumns.indexOf(col) !== -1) {
                this._unpinnedColumns.splice(this._unpinnedColumns.indexOf(col), 1);
            }
        }

        this.markForCheck();
        return true;
    }

    public unpinColumn(columnName: string) {
        const col = this.getColumnByName(columnName);
        col.pinned = false;
        this._unpinnedColumns.splice(col.index, 0, col);
        if (this._pinnedColumns.indexOf(col) !== -1) {
            this._pinnedColumns.splice(this._pinnedColumns.indexOf(col), 1);
        }
        this.markForCheck();
    }

    get hasSortableColumns(): boolean {
        return this.columnList.some((col) => col.sortable);
    }

    get hasEditableColumns(): boolean {
        return this.columnList.some((col) => col.editable);
    }

    get hasFilterableColumns(): boolean {
        return this.columnList.some((col) => col.filterable);
    }

    get hasSummarizedColumns(): boolean {
        return this.columnList.some((col) => col.hasSummary);
    }
    get selectedCells(): IgxGridCellComponent[] | any[] {
        if (this.rowList) {
            return this.rowList.map((row) => row.cells.filter((cell) => cell.selected))
                .reduce((a, b) => a.concat(b), []);
        }
        return [];
    }

    protected calculateGridHeight() {
        const computed = this.document.defaultView.getComputedStyle(this.nativeElement);
        if (!this._height) {
            /*no height specified.*/
            this.calcHeight = null;
        } else if (this._height && this._height.indexOf("%") !== -1) {
            /*height in %*/
            let pagingHeight = 0;
            if (this.paging) {
                pagingHeight = this.paginator.nativeElement.firstElementChild ?
                this.paginator.nativeElement.clientHeight : 0;
            }
            if (!this.tfootHeight) {
                this.tfootHeight =  this.tfoot.nativeElement.firstElementChild ?
                this.calcMaxSummaryHeight() : 0;
            }
            this.calcHeight = parseInt(computed.getPropertyValue("height"), 10) -
                this.theadRow.nativeElement.clientHeight -
                this.tfootHeight - pagingHeight -
                this.scr.nativeElement.clientHeight;
        } else {
            let pagingHeight = 0;
            if (this.paging) {
                pagingHeight = this.paginator.nativeElement.firstElementChild ?
                this.paginator.nativeElement.clientHeight : 0;
            }
            if (!this.tfootHeight) {
                this.tfootHeight =  this.tfoot.nativeElement.firstElementChild ?
                this.calcMaxSummaryHeight() : 0;
            }
            this.calcHeight = parseInt(this._height, 10) -
                this.theadRow.nativeElement.getBoundingClientRect().height -
                this.tfootHeight - pagingHeight -
                this.scr.nativeElement.clientHeight;
        }
    }

    protected calculateGridWidth() {
        const computed = this.document.defaultView.getComputedStyle(this.nativeElement);
        if (!this._width) {
            /*no width specified.*/
            this.calcWidth = null;
        } else if (this._width && this._width.indexOf("%") !== -1) {
            /* width in %*/
            this.calcWidth = parseInt(computed.getPropertyValue("width"), 10);
        } else {
            this.calcWidth = parseInt(this._width, 10);
        }
    }

    protected calcMaxSummaryHeight() {
        let maxSummaryLength = 0;
        this.columnList.filter((col) => col.hasSummary).forEach((column) => {
            this.gridAPI.set_summary_by_column_name(this.id, column.field);
            const currentLength = this.gridAPI.get_summaries(this.id).get(column.field).length;
            if (maxSummaryLength < currentLength) {
                maxSummaryLength = currentLength;
            }
        });
        return maxSummaryLength * (this.tfoot.nativeElement.clientHeight ? this.tfoot.nativeElement.clientHeight : 36);
    }

    protected calculateGridSizes() {
        this.calculateGridWidth();
        this.calculateGridHeight();
        this.cdr.detectChanges();
    }

    /**
     * Gets calculated width of the start pinned area
     * @param takeHidden If we should take into account the hidden columns in the pinned area
     */
    protected getPinnedWidth(takeHidden = false) {
        const fc = takeHidden ? this._pinnedColumns : this.pinnedColumns;
        let sum = 0;
        for (const col of fc) {
            sum += parseInt(col.width, 10);
        }
        return sum;
    }

    /**
     * Gets calculated width of the unpinned area
     * @param takeHidden If we should take into account the hidden columns in the pinned area
     */
    protected getUnpinnedWidth(takeHidden = false) {
        const width = this._width && this._width.indexOf("%") !== -1 ?
            this.calcWidth :
            parseInt(this._width, 10);
        return width - this.getPinnedWidth(takeHidden);
    }

    protected _sort(name: string, direction = SortingDirection.Asc, ignoreCase = true) {
        this.gridAPI.sort(this.id, name, direction, ignoreCase);
    }

    protected _sortMultiple(expressions: ISortingExpression[]) {
        this.gridAPI.sort_multiple(this.id, expressions);
    }

    protected _filter(name: string, value: any, condition?, ignoreCase?) {
        const col = this.gridAPI.get_column_by_name(this.id, name);
        if (col) {
            this.gridAPI
                .filter(this.id, name, value,
                    condition || col.filteringCondition, ignoreCase || col.filteringIgnoreCase);
        } else {
            this.gridAPI.filter(this.id, name, value, condition, ignoreCase);
        }
    }

    protected _filterMultiple(expressions: IFilteringExpression[]) {
        this.gridAPI.filter_multiple(this.id, expressions);
    }

    protected _summaries(fieldName: string, hasSummary: boolean, summaryOperand?: any) {
        const column = this.gridAPI.get_column_by_name(this.id, fieldName);
        column.hasSummary = hasSummary;
        if (summaryOperand) {
            column.summaries = summaryOperand;
        }
    }

    protected _multipleSummaries(expressions: ISummaryExpression[], hasSummary: boolean) {
        expressions.forEach((element) => {
            this._summaries(element.fieldName, hasSummary, element.customSummary);
        });
    }
    protected _disableMultipleSummaries(expressions: string[], hasSummary: boolean) {
        expressions.forEach((column) => { this._summaries(column, false); });
    }

    protected resolveDataTypes(rec) {
        if (typeof rec === "number") {
            return DataType.Number;
        } else if (typeof rec === "boolean") {
            return DataType.Boolean;
        } else if (typeof rec === "object" && rec instanceof Date) {
            return DataType.Date;
        }
        return DataType.String;
    }

    protected autogenerateColumns() {
        const factory = this.resolver.resolveComponentFactory(IgxColumnComponent);
        const fields = Object.keys(this.data[0]);
        const columns = [];

        fields.forEach((field) => {
            const ref = this.viewRef.createComponent(factory);
            ref.instance.field = field;
            ref.instance.dataType = this.resolveDataTypes(this.data[0][field]);
            ref.changeDetectorRef.detectChanges();
            columns.push(ref.instance);
        });

        this.columnList.reset(columns);
    }

    protected initColumns(collection: QueryList<IgxColumnComponent>, cb: any = null) {
        collection.forEach((column: IgxColumnComponent, index: number) => {
            column.gridID = this.id;
            column.index = index;
            if (!column.width) {
                column.width = this.columnWidth;
            }
            if (cb) {
                cb(column);
            }
        });
        this._columns = this.columnList.toArray();
        this._pinnedColumns = this.columnList.filter((c) => c.pinned);
        this._unpinnedColumns = this.columnList.filter((c) => !c.pinned);
    }

    protected setEventBusSubscription() {
        this.eventBus.pipe(
            debounceTime(DEBOUNCE_TIME),
            takeUntil(this.destroy$)
        ).subscribe(() => this.cdr.detectChanges());
    }

    protected setVerticalScrollSubscription() {
        /*
            Until the grid component is destroyed,
            Take the first event and unsubscribe
            then merge with an empty observable after DEBOUNCE_TIME,
            re-subscribe and repeat the process
        */
        this.parentVirtDir.onChunkLoad.pipe(
            takeUntil(this.destroy$),
            take(1),
            merge(of({})),
            delay(DEBOUNCE_TIME),
            repeat()
        ).subscribe(() => {
            if (this.cellInEditMode) {
                this.cellInEditMode.inEditMode = false;
            }
        });
    }
}<|MERGE_RESOLUTION|>--- conflicted
+++ resolved
@@ -211,9 +211,6 @@
     public columnWidth: string = null;
 
     @Input()
-    public remoteVirtualization: boolean;
-
-    @Input()
     public primaryKey;
 
     @Output()
@@ -256,15 +253,12 @@
     @Output()
     public onDataPreLoad = new EventEmitter<any>();
 
-<<<<<<< HEAD
-=======
     @Output()
     public onColumnResized = new EventEmitter<IColumnResizeEventArgs>();
 
     @Output()
     public onContextMenu = new EventEmitter<IGridCellEventArgs>();
 
->>>>>>> b10c4be2
     @ContentChildren(IgxColumnComponent, { read: IgxColumnComponent })
     public columnList: QueryList<IgxColumnComponent>;
 
