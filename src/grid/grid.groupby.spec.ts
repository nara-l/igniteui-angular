import { Component, ViewChild } from "@angular/core";
import { async, discardPeriodicTasks, fakeAsync, flush, TestBed, tick } from "@angular/core/testing";
import { By } from "@angular/platform-browser";
import { NoopAnimationsModule } from "@angular/platform-browser/animations";
import { take } from "rxjs/operators";
import { Calendar } from "../calendar";
import { KEYCODES } from "../core/utils";
import { DataType } from "../data-operations/data-util";
import { STRING_FILTERS } from "../data-operations/filtering-condition";
import { ISortingExpression, SortingDirection } from "../data-operations/sorting-expression.interface";
import { IgxGridCellComponent } from "./cell.component";
import { IgxColumnComponent } from "./column.component";
import { IgxGridHeaderComponent } from "./grid-header.component";
import { IGridCellEventArgs, IgxGridComponent } from "./grid.component";
import { IgxGridGroupByRowComponent } from "./groupby-row.component";
import { IgxGridModule } from "./index";
import { IgxGridRowComponent } from "./row.component";

describe("IgxGrid - GropBy", () => {
    const COLUMN_HEADER_CLASS = ".igx-grid__th";
    const CELL_CSS_CLASS = ".igx-grid__td";
    const FIXED_CELL_CSS = "igx-grid__th--pinned";
    const SORTING_ICON_NONE_CONTENT = "none";
    const SORTING_ICON_ASC_CONTENT = "arrow_upward";
    const SORTING_ICON_DESC_CONTENT = "arrow_downward";
    const GROUPROW_CSS = ".igx-grid__tr--group";
    const DATAROW_CSS = ".igx-grid__tr";
    const GROUPROW_COTENT_CSS = ".igx-grid__groupContent";

    beforeEach(async(() => {
        TestBed.configureTestingModule({
            declarations: [
                DefaultGridComponent,
                GroupableGridComponent
            ],
            imports: [NoopAnimationsModule, IgxGridModule.forRoot()]
        }).compileComponents();
    }));
    function checkGroups(groupRows, expectedGroupOrder, grExpr?) {
        // verify group rows are sorted correctly, their indexes in the grid are correct and their group records match the group value.
        let count = 0;
        const maxLevel = grExpr ? grExpr.length - 1 : 0;
        for (const groupRow of groupRows) {
            const recs = groupRow.groupRow.records;
            const val = groupRow.groupRow.value;
            const index = groupRow.index;
            const field = groupRow.groupRow.expression.fieldName;
            const level = groupRow.groupRow.level;
            expect(level).toEqual(grExpr ? grExpr.indexOf(groupRow.groupRow.expression) : 0);
            expect(index).toEqual(count);
            count++;
            expect(val).toEqual(expectedGroupOrder[groupRows.indexOf(groupRow)]);
            for (const rec of recs) {
                if (level === maxLevel) {
                    count++;
                }
                expect(rec[field]).toEqual(val);
            }
        }
    }
    it("should allow grouping by different data types.", () => {
        const fix = TestBed.createComponent(DefaultGridComponent);
        fix.detectChanges();

        // group by string column
        const grid = fix.componentInstance.instance;
        grid.groupBy("ProductName", SortingDirection.Desc, false);
        fix.detectChanges();

        // verify grouping expressions
        const grExprs = grid.groupingExpressions;
        expect(grExprs.length).toEqual(1);
        expect(grExprs[0].fieldName).toEqual("ProductName");

        // verify rows
        let groupRows = grid.groupedRowList.toArray();
        let dataRows = grid.dataRowList.toArray();

        expect(groupRows.length).toEqual(5);
        expect(dataRows.length).toEqual(8);

        checkGroups(groupRows, ["NetAdvantage", "Ignite UI for JavaScript", "Ignite UI for Angular", "", null]);

        // ungroup
        grid.groupBy("ProductName", SortingDirection.None, false);
        fix.detectChanges();

         // verify no groups are present
        expect(grid.groupedRowList.toArray().length).toEqual(0);

        // group by number
        grid.groupBy("Downloads", SortingDirection.Desc, false);
        fix.detectChanges();

        groupRows = grid.groupedRowList.toArray();
        dataRows = grid.dataRowList.toArray();

        expect(groupRows.length).toEqual(6);
        expect(dataRows.length).toEqual(8);

        checkGroups(groupRows, [1000, 254, 100, 20,  0, null]);

        // ungroup and group by boolean column
        grid.groupBy("Downloads", SortingDirection.None, false);
        fix.detectChanges();
        grid.groupBy("Released", SortingDirection.Desc, false);
        fix.detectChanges();

        groupRows = grid.groupedRowList.toArray();
        dataRows = grid.dataRowList.toArray();

        expect(groupRows.length).toEqual(3);
        expect(dataRows.length).toEqual(8);

        checkGroups(groupRows, [true, false, null]);

        // ungroup and group by date column
        grid.groupBy("Released", SortingDirection.None, false);
        fix.detectChanges();
        grid.groupBy("ReleaseDate", SortingDirection.Asc, false);
        fix.detectChanges();

        groupRows = grid.groupedRowList.toArray();
        dataRows = grid.dataRowList.toArray();

        expect(groupRows.length).toEqual(4);
        expect(dataRows.length).toEqual(8);

        checkGroups(
             groupRows,
             [null, fix.componentInstance.prevDay, fix.componentInstance.today, fix.componentInstance.nextDay ]);
    });

    it("should allow grouping by multiple columns.", () => {
        const fix = TestBed.createComponent(DefaultGridComponent);
        fix.componentInstance.height = null;
        fix.detectChanges();

        // group by 2 columns
        const grid = fix.componentInstance.instance;
        grid.groupBy("ProductName", SortingDirection.Desc, false);
        grid.groupBy("Released", SortingDirection.Desc, false);
        fix.detectChanges();

        let groupRows = grid.groupedRowList.toArray();
        let dataRows = grid.dataRowList.toArray();

        // verify groups and data rows count
        expect(groupRows.length).toEqual(13);
        expect(dataRows.length).toEqual(8);
        // verify groups
        checkGroups(groupRows,
        ["NetAdvantage", true, false, "Ignite UI for JavaScript", true, false, "Ignite UI for Angular", false, null, "", true, null, true],
        grid.groupingExpressions);

        // group by 3rd column

        grid.groupBy("Downloads", SortingDirection.Desc, false);
        fix.detectChanges();

        groupRows = grid.groupedRowList.toArray();
        dataRows = grid.dataRowList.toArray();

        // verify groups and data rows count
        expect(groupRows.length).toEqual(21);
        expect(dataRows.length).toEqual(8);
        // verify groups
        checkGroups(groupRows,
        ["NetAdvantage", true, 1000, false, 1000, "Ignite UI for JavaScript", true, null, false, 254, "Ignite UI for Angular",
         false, 20, null, 1000, "", true, 100, null, true, 0],
        grid.groupingExpressions);
    });
    it("should allows expanding/collapsing groups.", () => {
        const fix = TestBed.createComponent(DefaultGridComponent);
        const grid = fix.componentInstance.instance;
        grid.primaryKey = "ID";
        fix.detectChanges();
        grid.groupBy("Released", SortingDirection.Desc, false);
        fix.detectChanges();

        let groupRows = grid.groupedRowList.toArray();
        let dataRows = grid.dataRowList.toArray();
        // verify groups and data rows count
        expect(groupRows.length).toEqual(3);
        expect(dataRows.length).toEqual(8);

        // toggle grouprow - collapse
        expect(groupRows[0].expanded).toEqual(true);
        grid.toggleGroup(groupRows[0].groupRow);
        fix.detectChanges();
        expect(groupRows[0].expanded).toEqual(false);
        groupRows = grid.groupedRowList.toArray();
        dataRows = grid.dataRowList.toArray();
        expect(groupRows.length).toEqual(3);
        expect(dataRows.length).toEqual(4);
        // verify collapsed group sub records are not rendered

        for (const rec of groupRows[0].groupRow.records) {
           expect(grid.getRowByKey(rec.ID)).toBeUndefined();
        }

        // toggle grouprow - expand
        grid.toggleGroup(groupRows[0].groupRow);
        fix.detectChanges();
        expect(groupRows[0].expanded).toEqual(true);
        groupRows = grid.groupedRowList.toArray();
        dataRows = grid.dataRowList.toArray();
        expect(groupRows.length).toEqual(3);
        expect(dataRows.length).toEqual(8);

        // verify expanded group sub records are rendered
        for (const rec of groupRows[0].groupRow.records) {
           expect(grid.getRowByKey(rec.ID)).not.toBeUndefined();
        }
    });
    it("should allow changing the order of the groupBy columns.", () => {
        const fix = TestBed.createComponent(DefaultGridComponent);
        fix.detectChanges();

        // set groupingExpressions
        const grid = fix.componentInstance.instance;
        const exprs: ISortingExpression[] = [
            {fieldName: "ProductName", dir: SortingDirection.Desc},
            {fieldName: "Released", dir: SortingDirection.Desc}
        ];
        grid.groupingExpressions = exprs;
        fix.detectChanges();

        let groupRows = grid.groupedRowList.toArray();
        let dataRows = grid.dataRowList.toArray();

        expect(groupRows.length).toEqual(13);
        expect(dataRows.length).toEqual(8);
        // verify groups
        checkGroups(groupRows,
        ["NetAdvantage", true, false, "Ignite UI for JavaScript", true,
         false, "Ignite UI for Angular", false, null, "", true, null, true],
        grid.groupingExpressions);

        // change order
        grid.groupingExpressions = [
            {fieldName: "Released", dir: SortingDirection.Asc},
            {fieldName: "ProductName", dir: SortingDirection.Asc}
        ];
        grid.sortingExpressions = [
            {fieldName: "Released", dir: SortingDirection.Asc},
            {fieldName: "ProductName", dir: SortingDirection.Asc}
        ];
        fix.detectChanges();

        groupRows = grid.groupedRowList.toArray();
        dataRows = grid.dataRowList.toArray();
        expect(groupRows.length).toEqual(11);
        expect(dataRows.length).toEqual(8);
        // verify groups
        checkGroups(groupRows,
        [null, "Ignite UI for Angular", false, "Ignite UI for Angular", "Ignite UI for JavaScript",
         "NetAdvantage",  true, null, "",  "Ignite UI for JavaScript", "NetAdvantage"],
        grid.groupingExpressions);

    });

    // GroupBy + Sorting integration
    it("should apply sorting on each group's records when non-grouped column is sorted.", () => {
        const fix = TestBed.createComponent(DefaultGridComponent);
        const grid = fix.componentInstance.instance;
        fix.componentInstance.enableSorting = true;
        fix.detectChanges();
        grid.groupBy("ProductName", SortingDirection.Desc, false);
        fix.detectChanges();
        const groupRows = grid.groupedRowList.toArray();
        const dataRows = grid.dataRowList.toArray();
        // verify groups and data rows count
        expect(groupRows.length).toEqual(5);
        expect(dataRows.length).toEqual(8);

        grid.sort("Released", SortingDirection.Asc, false);
        fix.detectChanges();

        // verify groups
        checkGroups(groupRows, ["NetAdvantage", "Ignite UI for JavaScript", "Ignite UI for Angular", "", null]);

        // verify data records order
        const expectedDataRecsOrder = [false, true, false, true, null, false, true, true];
        dataRows.forEach((row, index) => {
            expect(row.rowData.Released).toEqual(expectedDataRecsOrder[index]);
        });

    });
    it("should apply the specified sort order on the group rows when already grouped columnn is sorted in asc/desc order.", () => {
        const fix = TestBed.createComponent(DefaultGridComponent);
        const grid = fix.componentInstance.instance;
        fix.componentInstance.enableSorting = true;
        fix.detectChanges();
        grid.groupBy("ProductName", SortingDirection.Desc, false);
        fix.detectChanges();

        let groupRows = grid.groupedRowList.toArray();
        let dataRows = grid.dataRowList.toArray();

        // verify groups and data rows count
        expect(groupRows.length).toEqual(5);
        expect(dataRows.length).toEqual(8);

        // verify group order
        checkGroups(groupRows, ["NetAdvantage", "Ignite UI for JavaScript", "Ignite UI for Angular", "", null]);
        grid.sort("ProductName", SortingDirection.Asc, false);
        fix.detectChanges();

        groupRows = grid.groupedRowList.toArray();
        dataRows = grid.dataRowList.toArray();

        // verify group order
        checkGroups(groupRows, [null, "", "Ignite UI for Angular", "Ignite UI for JavaScript", "NetAdvantage" ]);

    });
    it("should remove grouping when already grouped columnn is sorted with order 'None' via the API.", () => {
        const fix = TestBed.createComponent(DefaultGridComponent);
        const grid = fix.componentInstance.instance;
        fix.componentInstance.enableSorting = true;
        fix.detectChanges();
        grid.groupBy("ProductName", SortingDirection.Desc, false);
        fix.detectChanges();

        let groupRows = grid.groupedRowList.toArray();
        let dataRows = grid.dataRowList.toArray();

        // verify groups and data rows count
        expect(groupRows.length).toEqual(5);
        expect(dataRows.length).toEqual(8);

        // verify group order
        checkGroups(groupRows, ["NetAdvantage", "Ignite UI for JavaScript", "Ignite UI for Angular", "", null]);
        grid.sort("ProductName", SortingDirection.None, false);
        fix.detectChanges();
        groupRows = grid.groupedRowList.toArray();
        dataRows = grid.dataRowList.toArray();

         // verify groups and data rows count
        expect(groupRows.length).toEqual(0);
        expect(dataRows.length).toEqual(8);

    });
    it("should disallow setting sorting state None to grouped column when sorting via the UI.", () => {
        const fix = TestBed.createComponent(DefaultGridComponent);
        const grid = fix.componentInstance.instance;
        fix.componentInstance.enableSorting = true;
        fix.detectChanges();
        grid.groupBy("Downloads", SortingDirection.Desc, false);
        fix.detectChanges();

        const headers = fix.debugElement.queryAll(By.css(COLUMN_HEADER_CLASS));
        // click header
        headers[0].triggerEventHandler("click", new Event("click"));
        fix.detectChanges();

        const sortingIcon = fix.debugElement.query(By.css(".sort-icon"));
        expect(sortingIcon.nativeElement.textContent.trim()).toEqual(SORTING_ICON_ASC_CONTENT);

        // click header again
        headers[0].triggerEventHandler("click", new Event("click"));
        fix.detectChanges();

        expect(sortingIcon.nativeElement.textContent.trim()).toEqual(SORTING_ICON_DESC_CONTENT);

        // click header again
        headers[0].triggerEventHandler("click", new Event("click"));
        fix.detectChanges();
        expect(sortingIcon.nativeElement.textContent.trim()).toEqual(SORTING_ICON_ASC_CONTENT);

    });
    it("should group by the specified field when grouping by an already sorted field.", () => {
        const fix = TestBed.createComponent(DefaultGridComponent);
        const grid = fix.componentInstance.instance;
        fix.componentInstance.enableSorting = true;
        fix.detectChanges();
        grid.sort("ProductName", SortingDirection.Desc, false);
        fix.detectChanges();

        grid.groupBy("ProductName", SortingDirection.Asc, false);
        fix.detectChanges();
        const groupRows = grid.groupedRowList.toArray();
        // verify group order
        checkGroups(groupRows, [null, "", "Ignite UI for Angular", "Ignite UI for JavaScript", "NetAdvantage" ]);
    });

<<<<<<< HEAD
    // GroupBy + Selection integration
    it("should allow keyboard navigation through group rows.",  fakeAsync(() => {
        discardPeriodicTasks();
        const fix = TestBed.createComponent(DefaultGridComponent);
        const grid = fix.componentInstance.instance;
        const mockEvent = { preventDefault: () => { } };

        fix.componentInstance.width = "400px";
        fix.componentInstance.height = "400px";
        grid.columnWidth = "200px";
        fix.detectChanges();

        grid.groupBy("ProductName", SortingDirection.Desc, false);
        grid.groupBy("Released", SortingDirection.Desc, false);
        fix.detectChanges();

        const grRows = fix.debugElement.queryAll(By.css(GROUPROW_CSS));
        const dataRows = fix.debugElement.queryAll(By.css(DATAROW_CSS));
        const grRowsContent = fix.debugElement.queryAll(By.css(GROUPROW_COTENT_CSS));
        grRowsContent[0].triggerEventHandler("focus", {});
        tick();
        fix.detectChanges();

        let focusedElem = grid.rowList.find((r) => r.focused);

        expect(focusedElem.index).toEqual(0);
        grRows[0].triggerEventHandler("keydown.arrowdown", mockEvent);
        tick();
        fix.detectChanges();

        focusedElem = grid.rowList.filter((r) => r.focused);

        expect(focusedElem[focusedElem.length - 1].index).toEqual(1);

        grRows[1].triggerEventHandler("keydown.arrowdown", mockEvent);
        tick();
        fix.detectChanges();

        focusedElem = grid.rowList.filter((r) => r.focused);

        expect(focusedElem[focusedElem.length - 1].index).toEqual(2);
        // verify cell selected

        const cell = dataRows[1].queryAll(By.css(CELL_CSS_CLASS))[0];
        expect(cell.componentInstance.selected).toBe(true);

        cell.triggerEventHandler("keydown.arrowup", mockEvent);

        tick();
        fix.detectChanges();

        focusedElem = grid.rowList.filter((r) => r.focused);

        expect(focusedElem[focusedElem.length - 1].index).toEqual(1);

        grRows[1].triggerEventHandler("keydown.arrowup", mockEvent);
        tick();
        fix.detectChanges();

        focusedElem = grid.rowList.filter((r) => r.focused);

        expect(focusedElem[focusedElem.length - 1].index).toEqual(0);
        discardPeriodicTasks();

    }));
=======
    it("should apply group area if a column is grouped.", () => {
        const fix = TestBed.createComponent(DefaultGridComponent);
        const grid = fix.componentInstance.instance;
        fix.componentInstance.enableSorting = true;
        fix.detectChanges();
        const gridElement: HTMLElement = fix.nativeElement.querySelector(".igx-grid");

        grid.groupBy("ProductName", SortingDirection.Asc, false);
        fix.detectChanges();
        const groupRows = grid.groupedRowList.toArray();
        // verify group area is rendered
        expect(gridElement.querySelectorAll(".igx-grouparea").length).toEqual(1);
    });

    it("should apply group area if a column is groupable.", () => {
        const fix = TestBed.createComponent(GroupableGridComponent);
        const grid = fix.componentInstance.instance;
        fix.detectChanges();
        const gridElement: HTMLElement = fix.nativeElement.querySelector(".igx-grid");
        // verify group area is rendered
        expect(gridElement.querySelectorAll(".igx-grouparea").length).toEqual(1);
        expect(gridElement.clientHeight).toEqual(700);
    });
>>>>>>> 916c907d
});
@Component({
    template: `
        <igx-grid
            [width]='width'
            [height]='height'
            [data]="data"
            [autoGenerate]="true" (onColumnInit)="columnsCreated($event)">
        </igx-grid>
    `
})
export class DefaultGridComponent {
    public today: Date = new Date(new Date().getFullYear(), new Date().getMonth(), new Date().getDate(), 0, 0, 0);
    public nextDay = new Date(new Date().getFullYear(), new Date().getMonth(), new Date().getDate() + 1, 0, 0, 0);
    public prevDay = new Date(new Date().getFullYear(), new Date().getMonth(), new Date().getDate() - 1, 0, 0, 0);
    public width = "800px";
    public height = null;

    @ViewChild(IgxGridComponent, { read: IgxGridComponent })
    public instance: IgxGridComponent;
    public enableSorting = false;

    public data = [
        {
            Downloads: 254,
            ID: 1,
            ProductName: "Ignite UI for JavaScript",
            ReleaseDate: this.today,
            Released: false
        },
        {
            Downloads: 1000,
            ID: 2,
            ProductName: "NetAdvantage",
            ReleaseDate: this.nextDay,
            Released: true
        },
        {
            Downloads: 20,
            ID: 3,
            ProductName: "Ignite UI for Angular",
            ReleaseDate: null,
            Released: false
        },
        {
            Downloads: null,
            ID: 4,
            ProductName: "Ignite UI for JavaScript",
            ReleaseDate: this.prevDay,
            Released: true
        },
        {
            Downloads: 100,
            ID: 5,
            ProductName: "",
            ReleaseDate: null,
            Released: true
        },
        {
            Downloads: 1000,
            ID: 6,
            ProductName: "Ignite UI for Angular",
            ReleaseDate: this.nextDay,
            Released: null
        },
        {
            Downloads: 0,
            ID: 7,
            ProductName: null,
            ReleaseDate: this.prevDay,
            Released: true
        },
        {
            Downloads: 1000,
            ID: 8,
            ProductName: "NetAdvantage",
            ReleaseDate: this.today,
            Released: false
        }
    ];

    public columnsCreated(column: IgxColumnComponent) {
        column.sortable = this.enableSorting;
    }
}

@Component({
    template: `
        <igx-grid
            [width]='width'
            [height]='height'
            [data]="data"
            [paging]="true">
            <igx-column [field]="'ID'" [header]="'ID'" [width]="200" [groupable]="true" [hasSummary]="false"></igx-column>
            <igx-column [field]="'ReleaseDate'" [header]="'ReleaseDate'" [width]="200" [groupable]="true" [hasSummary]="false"></igx-column>
            <igx-column [field]="'Downloads'" [header]="'Downloads'" [width]="200" [groupable]="true" [hasSummary]="false"></igx-column>
            <igx-column [field]="'ProductName'" [header]="'ProductName'" [width]="200" [groupable]="true" [hasSummary]="false"></igx-column>
            <igx-column [field]="'Released'" [header]="'Released'" [width]="200" [groupable]="true" [hasSummary]="false"></igx-column>
        </igx-grid>
    `
})
export class GroupableGridComponent {
    public today: Date = new Date(new Date().getFullYear(), new Date().getMonth(), new Date().getDate(), 0, 0, 0);
    public nextDay = new Date(new Date().getFullYear(), new Date().getMonth(), new Date().getDate() + 1, 0, 0, 0);
    public prevDay = new Date(new Date().getFullYear(), new Date().getMonth(), new Date().getDate() - 1, 0, 0, 0);
    public width = "800px";
    public height = "700px";

    @ViewChild(IgxGridComponent, { read: IgxGridComponent })
    public instance: IgxGridComponent;

    public data = [
        {
            Downloads: 254,
            ID: 1,
            ProductName: "Ignite UI for JavaScript",
            ReleaseDate: this.today,
            Released: false
        },
        {
            Downloads: 1000,
            ID: 2,
            ProductName: "NetAdvantage",
            ReleaseDate: this.nextDay,
            Released: true
        },
        {
            Downloads: 20,
            ID: 3,
            ProductName: "Ignite UI for Angular",
            ReleaseDate: null,
            Released: false
        },
        {
            Downloads: null,
            ID: 4,
            ProductName: "Ignite UI for JavaScript",
            ReleaseDate: this.prevDay,
            Released: true
        },
        {
            Downloads: 100,
            ID: 5,
            ProductName: "",
            ReleaseDate: null,
            Released: true
        },
        {
            Downloads: 1000,
            ID: 6,
            ProductName: "Ignite UI for Angular",
            ReleaseDate: this.nextDay,
            Released: null
        },
        {
            Downloads: 0,
            ID: 7,
            ProductName: null,
            ReleaseDate: this.prevDay,
            Released: true
        },
        {
            Downloads: 1000,
            ID: 8,
            ProductName: "NetAdvantage",
            ReleaseDate: this.today,
            Released: false
        }
    ];
}<|MERGE_RESOLUTION|>--- conflicted
+++ resolved
@@ -384,7 +384,6 @@
         checkGroups(groupRows, [null, "", "Ignite UI for Angular", "Ignite UI for JavaScript", "NetAdvantage" ]);
     });
 
-<<<<<<< HEAD
     // GroupBy + Selection integration
     it("should allow keyboard navigation through group rows.",  fakeAsync(() => {
         discardPeriodicTasks();
@@ -450,7 +449,8 @@
         discardPeriodicTasks();
 
     }));
-=======
+});
+
     it("should apply group area if a column is grouped.", () => {
         const fix = TestBed.createComponent(DefaultGridComponent);
         const grid = fix.componentInstance.instance;
@@ -474,7 +474,6 @@
         expect(gridElement.querySelectorAll(".igx-grouparea").length).toEqual(1);
         expect(gridElement.clientHeight).toEqual(700);
     });
->>>>>>> 916c907d
 });
 @Component({
     template: `
