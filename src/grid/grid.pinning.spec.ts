--- conflicted
+++ resolved
@@ -718,11 +718,9 @@
     public columnPinningHandler($event) {
         $event.insertAtIndex = 0;
     }
-<<<<<<< HEAD
     public cellSelected(event) {
         this.selectedCell = event;
     }
-=======
 }
 
 @Component({
@@ -801,5 +799,4 @@
     ];
 
     @ViewChild(IgxGridComponent) public grid: IgxGridComponent;
->>>>>>> 4d2338da
 }