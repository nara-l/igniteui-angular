--- conflicted
+++ resolved
@@ -1,7 +1,7 @@
 import { CommonModule } from "@angular/common";
 import { NgModule } from "@angular/core";
 import { FormsModule } from "@angular/forms";
-import { IgxCheckboxModule } from "../checkbox/checkbox.component";
+import { IgxSelectionAPIService } from "../core/selection";
 import { IgxDatePickerModule } from "../date-picker/date-picker.component";
 import { IgxButtonModule } from "../directives/button/button.directive";
 import { IgxFocusModule } from "../directives/focus/focus.directive";
@@ -11,7 +11,7 @@
 import { IgxToggleModule } from "../directives/toggle/toggle.directive";
 import { IgxIconModule } from "../icon";
 import { IgxInputGroupModule } from "../input-group/input-group.component";
-import { IgxSelectionAPIService } from "./../core/selection";
+import { IgxCheckboxModule } from "../main";
 import { IgxGridAPIService } from "./api.service";
 import { IgxGridCellComponent } from "./cell.component";
 import { IgxColumnComponent } from "./column.component";
@@ -72,12 +72,9 @@
     IgxInputGroupModule,
     IgxToggleModule,
     IgxForOfModule,
-<<<<<<< HEAD
+    IgxFocusModule,
+    IgxTextSelectionModule,
     IgxCheckboxModule
-=======
-    IgxFocusModule,
-    IgxTextSelectionModule
->>>>>>> 77be5d9a
   ],
   providers: [IgxGridAPIService, IgxSelectionAPIService]
 })
