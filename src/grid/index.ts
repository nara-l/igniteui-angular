--- conflicted
+++ resolved
@@ -28,61 +28,12 @@
 import { IgxGridGroupByRowComponent } from "./groupby-row.component";
 
 @NgModule({
-<<<<<<< HEAD
-    declarations: [
-        IgxGridCellComponent,
-        IgxColumnComponent,
-        IgxGridComponent,
-        IgxGridRowComponent,
-        IgxGridGroupByRowComponent,
-        IgxGridHeaderComponent,
-        IgxGridSummaryComponent,
-        IgxCellFooterTemplateDirective,
-        IgxCellHeaderTemplateDirective,
-        IgxCellEditorTemplateDirective,
-        IgxCellTemplateDirective,
-        IgxGridFilterComponent,
-        IgxGridSortingPipe,
-        igxGridGroupingPipe,
-        IgxGridPagingPipe,
-        IgxGridFilteringPipe,
-        IgxGridFilterConditionPipe
-    ],
-    entryComponents: [
-        IgxColumnComponent
-    ],
-    exports: [
-        IgxGridComponent,
-        IgxGridCellComponent,
-        IgxGridRowComponent,
-        IgxGridGroupByRowComponent,
-        IgxColumnComponent,
-        IgxGridHeaderComponent,
-        IgxGridFilterComponent,
-        IgxGridSummaryComponent,
-        IgxCellFooterTemplateDirective,
-        IgxCellHeaderTemplateDirective,
-        IgxCellEditorTemplateDirective,
-        IgxCellTemplateDirective
-    ],
-    imports: [
-        CommonModule,
-        FormsModule,
-        IgxButtonModule,
-        IgxDatePickerModule,
-        IgxIconModule,
-        IgxRippleModule,
-        IgxInputGroupModule,
-        IgxToggleModule,
-        IgxForOfModule
-    ],
-    providers: [IgxGridAPIService]
-=======
   declarations: [
     IgxGridCellComponent,
     IgxColumnComponent,
     IgxGridComponent,
     IgxGridRowComponent,
+    IgxGridGroupByRowComponent,
     IgxGridHeaderComponent,
     IgxGridSummaryComponent,
     IgxCellFooterTemplateDirective,
@@ -90,6 +41,7 @@
     IgxCellEditorTemplateDirective,
     IgxCellTemplateDirective,
     IgxGridFilterComponent,
+    igxGridGroupingPipe,
     IgxGridSortingPipe,
     IgxGridPagingPipe,
     IgxGridFilteringPipe,
@@ -101,6 +53,7 @@
   exports: [
     IgxGridComponent,
     IgxGridCellComponent,
+    IgxGridGroupByRowComponent,
     IgxGridRowComponent,
     IgxColumnComponent,
     IgxGridHeaderComponent,
@@ -125,7 +78,6 @@
     IgxTextSelectionModule
   ],
   providers: [IgxGridAPIService]
->>>>>>> 4d7dd7c0
 })
 export class IgxGridModule {
     public static forRoot() {
