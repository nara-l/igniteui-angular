import { CommonModule } from "@angular/common";
import { NgModule } from "@angular/core";
import { FormsModule } from "@angular/forms";
import { IgxDatePickerModule } from "../date-picker/date-picker.component";
<<<<<<< HEAD
import { IgxRippleModule } from "../directives/ripple.directive";
import { IgxVirtForModule } from "../directives/virtual-for/igx_virtual_for.directive";
=======
import { IgxButtonModule } from "../directives/button/button.directive";
import { IgxInputModule } from "../directives/input/input.directive";
import { IgxRippleModule } from "../directives/ripple/ripple.directive";
>>>>>>> d8b227de
import { IgxIconModule } from "../icon/icon.component";
import { IgxGridAPIService } from "./api.service";
import { IgxGridCellComponent } from "./cell.component";
import { IgxColumnComponent } from "./column.component";
import { IgxGridFilterComponent } from "./grid-filtering.component";
import { IgxGridHeaderComponent } from "./grid-header.component";
import {
  IgxCellFooterTemplateDirective,
  IgxCellHeaderTemplateDirective,
  IgxCellTemplateDirective
} from "./grid.common";
import { IgxGridComponent } from "./grid.component";
import { IgxGridFilterConditionPipe, IgxGridFilteringPipe, IgxGridPagingPipe, IgxGridSortingPipe } from "./grid.pipes";
import { IgxGridRowComponent } from "./row.component";

@NgModule({
  declarations: [
    IgxGridCellComponent,
    IgxColumnComponent,
    IgxGridComponent,
    IgxGridRowComponent,
    IgxGridHeaderComponent,
    IgxCellFooterTemplateDirective,
    IgxCellHeaderTemplateDirective,
    IgxCellTemplateDirective,
    IgxGridFilterComponent,
    IgxGridSortingPipe,
    IgxGridPagingPipe,
    IgxGridFilteringPipe,
    IgxGridFilterConditionPipe
  ],
  entryComponents: [
    IgxColumnComponent
  ],
  exports: [
    IgxGridComponent,
    IgxGridCellComponent,
    IgxGridRowComponent,
    IgxColumnComponent,
    IgxGridHeaderComponent,
    IgxGridFilterComponent,
    IgxCellFooterTemplateDirective,
    IgxCellHeaderTemplateDirective,
    IgxCellTemplateDirective
  ],
  imports: [
    CommonModule,
    FormsModule,
    IgxButtonModule,
    IgxDatePickerModule,
    IgxIconModule,
    IgxRippleModule,
<<<<<<< HEAD
    IgxInput,
    IgxVirtForModule
  ],
  providers: [IgxGridAPIService]
=======
    IgxInputModule
  ]
>>>>>>> d8b227de
})
export class IgxGridModule {
  public static forRoot() {
    return {
      ngModule: IgxGridModule,
      providers: [IgxGridAPIService]
    };
  }
}<|MERGE_RESOLUTION|>--- conflicted
+++ resolved
@@ -2,14 +2,10 @@
 import { NgModule } from "@angular/core";
 import { FormsModule } from "@angular/forms";
 import { IgxDatePickerModule } from "../date-picker/date-picker.component";
-<<<<<<< HEAD
-import { IgxRippleModule } from "../directives/ripple.directive";
 import { IgxVirtForModule } from "../directives/virtual-for/igx_virtual_for.directive";
-=======
 import { IgxButtonModule } from "../directives/button/button.directive";
 import { IgxInputModule } from "../directives/input/input.directive";
 import { IgxRippleModule } from "../directives/ripple/ripple.directive";
->>>>>>> d8b227de
 import { IgxIconModule } from "../icon/icon.component";
 import { IgxGridAPIService } from "./api.service";
 import { IgxGridCellComponent } from "./cell.component";
@@ -62,15 +58,10 @@
     IgxDatePickerModule,
     IgxIconModule,
     IgxRippleModule,
-<<<<<<< HEAD
-    IgxInput,
+    IgxInputModule,
     IgxVirtForModule
   ],
   providers: [IgxGridAPIService]
-=======
-    IgxInputModule
-  ]
->>>>>>> d8b227de
 })
 export class IgxGridModule {
   public static forRoot() {
