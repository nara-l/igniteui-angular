--- conflicted
+++ resolved
@@ -26,7 +26,6 @@
 import { IgxGridGroupByRowComponent } from "./groupby-row.component";
 
 @NgModule({
-<<<<<<< HEAD
     declarations: [
         IgxGridCellComponent,
         IgxColumnComponent,
@@ -34,6 +33,7 @@
         IgxGridRowComponent,
         IgxGridGroupByRowComponent,
         IgxGridHeaderComponent,
+        IgxGridSummaryComponent,
         IgxCellFooterTemplateDirective,
         IgxCellHeaderTemplateDirective,
         IgxCellEditorTemplateDirective,
@@ -56,6 +56,7 @@
         IgxColumnComponent,
         IgxGridHeaderComponent,
         IgxGridFilterComponent,
+        IgxGridSummaryComponent,
         IgxCellFooterTemplateDirective,
         IgxCellHeaderTemplateDirective,
         IgxCellEditorTemplateDirective,
@@ -73,53 +74,6 @@
         IgxForOfModule
     ],
     providers: [IgxGridAPIService]
-=======
-  declarations: [
-    IgxGridCellComponent,
-    IgxColumnComponent,
-    IgxGridComponent,
-    IgxGridRowComponent,
-    IgxGridHeaderComponent,
-    IgxGridSummaryComponent,
-    IgxCellFooterTemplateDirective,
-    IgxCellHeaderTemplateDirective,
-    IgxCellEditorTemplateDirective,
-    IgxCellTemplateDirective,
-    IgxGridFilterComponent,
-    IgxGridSortingPipe,
-    IgxGridPagingPipe,
-    IgxGridFilteringPipe,
-    IgxGridFilterConditionPipe
-  ],
-  entryComponents: [
-    IgxColumnComponent
-  ],
-  exports: [
-    IgxGridComponent,
-    IgxGridCellComponent,
-    IgxGridRowComponent,
-    IgxColumnComponent,
-    IgxGridHeaderComponent,
-    IgxGridFilterComponent,
-    IgxGridSummaryComponent,
-    IgxCellFooterTemplateDirective,
-    IgxCellHeaderTemplateDirective,
-    IgxCellEditorTemplateDirective,
-    IgxCellTemplateDirective
-  ],
-  imports: [
-    CommonModule,
-    FormsModule,
-    IgxButtonModule,
-    IgxDatePickerModule,
-    IgxIconModule,
-    IgxRippleModule,
-    IgxInputModule,
-    IgxToggleModule,
-    IgxForOfModule
-  ],
-  providers: [IgxGridAPIService]
->>>>>>> b53ab8d9
 })
 export class IgxGridModule {
     public static forRoot() {
