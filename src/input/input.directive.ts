--- conflicted
+++ resolved
@@ -9,44 +9,34 @@
 } from "@angular/core";
 
 @Directive({
-<<<<<<< HEAD
-    selector: "[igxInput]",
-    // host: {
-    //     '[class.igx-form-group__input]': 'true',
-    //     '[class.igx-form-group__input--filled]': 'filled',
-    //     '[class.igx-form-group__input--focused]': 'focused',
-    //     '[class.igx-form-group__input--placeholder]': 'placeholder'
-    // }
-=======
-    selector: '[igxInput]',
->>>>>>> efc7430d
+    selector: "[igxInput]"
 })
 export class IgxInputClass implements DoCheck {
 
     @HostBinding("class.igx-form-group__input")
-    isInput: boolean = true;
+    public isInput: boolean = true;
 
     @HostBinding("class.igx-form-group__input--focused")
-    focused: boolean = false;
+    public focused: boolean = false;
 
     @HostBinding("class.igx-form-group__input--filled")
-    filled: boolean = false;
+    public filled: boolean = false;
     @HostBinding("class.igx-form-group__input--placeholder")
-    placeholder: boolean = false;
+    public placeholder: boolean = false;
 
     constructor(protected el: ElementRef) {}
 
     @HostListener("focus", ["$event"])
-    onFocus(event) {
+    public onFocus(event) {
         this.focused = true;
     }
 
     @HostListener("blur", ["$event"])
-    onBlur(event) {
+    public onBlur(event) {
         this.focused = false;
     }
 
-    ngDoCheck() {
+    public ngDoCheck() {
         const value = this.el.nativeElement.value;
 
         this.filled = value && (value !== "");
@@ -55,8 +45,8 @@
 }
 
 @NgModule({
-    imports: [CommonModule],
     declarations: [IgxInputClass],
-    exports: [IgxInputClass]
+    exports: [IgxInputClass],
+    imports: [CommonModule]
 })
 export class IgxInput {}