import {
    Component,
    Input,
    Output,
    EventEmitter,
    NgModule,
    ViewChild,
    ElementRef,
    forwardRef
} from "@angular/core";
import { NG_VALUE_ACCESSOR, ControlValueAccessor, FormsModule } from "@angular/forms";


const noop = () => {};

export function MakeProvider(type: any) {
    return {
        provide: NG_VALUE_ACCESSOR,
        useExisting: forwardRef(() => type),
        multi: true
    };
}

let nextId = 0;

// TODO: Figure out a way to inherit decorated properties
//       while extending the children with custom decorated properties

class BaseInput implements ControlValueAccessor {
<<<<<<< HEAD
=======
    private _value: any = "";
    private _focused: boolean = false;

    @Output('blur') _blur = new EventEmitter();
    @Output('focus') _focus = new EventEmitter();
>>>>>>> 44498123

    @ViewChild("input") nativeInput: ElementRef;

    @Input() id: string = `ig-input-${nextId++}`;
    @Input() name: string = null;
    @Input() placeholder: string = '';
    @Input() required: boolean = false;
    @Input() disabled: boolean = false;
    @Input() tabindex: number = null;


    focused: boolean = false;

    protected _value: any;


    @Input() get value() {
        return this._value;
    }

    set value(val) {
        if (val != this._value) {
            this._value = val;
            this._onChangeCallback(this._value);
        }
    }

    onFocus(event) {
        this.focused = true;
    }

<<<<<<< HEAD
    onBlur(event) {
        this.focused = false;
=======
    _onFocus(event) {
        this._focused = true;
        this._focus.emit(event);
    }

    _onBlur(event) {
        this._focused = false;
>>>>>>> 44498123
        this._onTouchedCallback();
    }


    private _onTouchedCallback: () => void = noop;
    private _onChangeCallback: (_: any) => void = noop;

    registerOnChange(fn: (_: any) => void) { this._onChangeCallback = fn; }
    registerOnTouched(fn: () => void) { this._onTouchedCallback = fn; }

    writeValue(val: any) {
        this._value = val;
    }
}


@Component({
    selector: 'ig-text',
    moduleId: module.id,
    templateUrl: 'igtext.html',
    providers: [MakeProvider(TextInput)]
})
export class TextInput extends BaseInput {
}


@Component({
    selector: 'ig-password',
    moduleId: module.id,
    templateUrl: 'igpassword.html',
    providers: [MakeProvider(PasswordInput)]
})
export class PasswordInput extends BaseInput {
}


@Component({
    selector: 'ig-textarea',
    moduleId: module.id,
    templateUrl: 'igtextarea.html',
    providers: [MakeProvider(TextArea)]
})
export class TextArea extends BaseInput {
}


/** Export as module */
@NgModule({
    declarations: [TextInput, PasswordInput, TextArea],
    imports: [FormsModule],
    exports: [TextInput, PasswordInput, TextArea]
})
export class IgInputModule {
}<|MERGE_RESOLUTION|>--- conflicted
+++ resolved
@@ -27,15 +27,6 @@
 //       while extending the children with custom decorated properties
 
 class BaseInput implements ControlValueAccessor {
-<<<<<<< HEAD
-=======
-    private _value: any = "";
-    private _focused: boolean = false;
-
-    @Output('blur') _blur = new EventEmitter();
-    @Output('focus') _focus = new EventEmitter();
->>>>>>> 44498123
-
     @ViewChild("input") nativeInput: ElementRef;
 
     @Input() id: string = `ig-input-${nextId++}`;
@@ -66,18 +57,8 @@
         this.focused = true;
     }
 
-<<<<<<< HEAD
     onBlur(event) {
         this.focused = false;
-=======
-    _onFocus(event) {
-        this._focused = true;
-        this._focus.emit(event);
-    }
-
-    _onBlur(event) {
-        this._focused = false;
->>>>>>> 44498123
         this._onTouchedCallback();
     }
 
