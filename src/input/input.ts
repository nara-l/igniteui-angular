--- conflicted
+++ resolved
@@ -1,20 +1,8 @@
 import {
     Directive,
-<<<<<<< HEAD
-    Renderer,
-    Component,
-    Input,
-    Output,
-    EventEmitter,
-    NgModule,
-    ViewChild,
-=======
->>>>>>> e4214321
     ElementRef,
     HostListener
 } from "@angular/core";
-
-import { Label } from "../main";
 
 @Directive({
     selector: '[igInput]',
@@ -45,27 +33,8 @@
         return value && (value !== '');
     }
 
-<<<<<<< HEAD
-// @Directive({
-//     selector: '[igLabel2]'
-// })
-// export class Label2 {
-//     constructor(el: ElementRef, renderer: Renderer){
-//         console.log(el.nativeElement);
-//         renderer.setElementClass(el.nativeElement, 'ig-form-group__label', true);
-//     }
-// }
 
-/** Export as module */
-@NgModule({
-    declarations: [TextInput, PasswordInput, TextArea],
-    imports: [FormsModule],
-    exports: [TextInput, PasswordInput, TextArea]
-})
-export class IgInputModule {
-=======
     get placeholder() {
         return this.el.nativeElement.getAttribute('placeholder') && !this.filled;
     }
->>>>>>> e4214321
 }