--- conflicted
+++ resolved
@@ -15,13 +15,8 @@
     templateUrl: 'list-content.html'
 })
 
-<<<<<<< HEAD
-export class ListHeader implements OnInit {
-    private _innerStyle: string = "ig-header-inner";
-=======
 export class ListHeader implements OnInit { 
     private _innerStyle: string = "ig-list__header";
->>>>>>> 44498123
 
     constructor(@Inject(forwardRef(() => List)) private list:List) {
     }
