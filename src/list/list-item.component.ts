--- conflicted
+++ resolved
@@ -32,160 +32,6 @@
 	changeDetection: ChangeDetectionStrategy.OnPush
 })
 export class IgxListItemComponent implements IListChild {
-<<<<<<< HEAD
-	private _panState: IgxListPanState = IgxListPanState.NONE;
-	private _FRACTION_OF_WIDTH_TO_TRIGGER_GRIP = 0.5; // as a fraction of the item width
-	private _innerStyle: string = "";
-	private _currentLeft = 0;
-
-	@HostBinding("attr.role") public get role() {
-		return this.isHeader ? "separator" : "listitem";
-	}
-
-	@Input() public isHeader: boolean;
-	@Input() public href: string;
-
-	@HostBinding("hidden") @Input() public hidden : boolean;
-	@HostBinding("attr.aria-label") public ariaLabel : string;
-
-	constructor(
-		@Inject(forwardRef(() => IgxListComponent))
-		public list: IgxListComponent,
-		private elementRef: ElementRef,
-		private _renderer: Renderer2) {
-	}
-
-	public get element() {
-		return this.elementRef.nativeElement;
-	}
-
-	@HostBinding("style.touch-action") touchAction = "pan-y";
-
-	@HostBinding("class.igx-list__header")
-	get headerStyle(): boolean {
-		return this.isHeader;
-	}
-	@HostBinding("class.igx-list__item")
-	get innerStyle(): boolean {
-		return !this.isHeader;
-	}
-
-	public get panState(): IgxListPanState {
-		return this._panState;
-	}
-
-	public get index(): number {
-		return this.list.children.toArray().indexOf(this);
-	}
-
-	public get width() {
-		if (this.element) {
-			return this.element.offsetWidth;
-		} else {
-			return 0;
-		}
-	}
-
-	private get left() {
-		return this.element.offsetLeft;
-	}
-	private set left(value: number) {
-		let val = value + "";
-
-		if (val.indexOf("px") === -1) {
-			val += "px";
-		}
-		this.element.style.left = val;
-	}
-
-	public get maxLeft() {
-		return -this.width;
-	}
-
-	public get maxRight() {
-		return this.width;
-	}
-
-	@HostListener("click", ['$event']) clicked(evt) {
-		this.list.onItemClicked.emit({item: this, event: evt});
-	}
-
-	@HostListener("panstart", ['$event']) panStart(ev: HammerInput) {
-		if(!this.isTrue(this.list.allowLeftPanning) && !this.isTrue(this.list.allowRightPanning))
-			return;
-
-		this._currentLeft = this.left;
-	}
-
-	@HostListener("panmove", ['$event']) panMove(ev: HammerInput) {
-		if(!this.isTrue(this.list.allowLeftPanning) && !this.isTrue(this.list.allowRightPanning))
-			return;
-
-		const isPanningToLeft = ev.deltaX < 0;
-		this.left = this._currentLeft + ev.deltaX;
-		if (isPanningToLeft) {
-			if (this.isTrue(this.list.allowRightPanning) && !this.isTrue(this.list.allowLeftPanning) && this.left < 0) {
-				this.left = 0;
-			} else if (this.left < this.maxLeft) {
-				this.left = this.maxLeft;
-			}
-		} else if (!isPanningToLeft) {
-			if (this.isTrue(this.list.allowLeftPanning) && !this.isTrue(this.list.allowRightPanning) && this.left > 0) {
-				this.left = 0;
-			} else if (this.left > this.maxRight) {
-				this.left = this.maxRight;
-			}
-		}
-	}
-
-	@HostListener("panend", ['$event']) panEnd(ev: HammerInput) {
-		if(!this.isTrue(this.list.allowLeftPanning) && !this.isTrue(this.list.allowRightPanning))
-			return;
-
-		const oldPanState = this._panState;
-
-		this.performMagneticGrip();
-
-		if (oldPanState !== this._panState) {
-			this.list.onPanStateChange.emit({ oldState: oldPanState, newState: this._panState, item: this });
-			if (this._panState === IgxListPanState.LEFT) {
-				this.list.onLeftPan.emit(this);
-			} else if (this._panState === IgxListPanState.RIGHT) {
-				this.list.onRightPan.emit(this);
-			}
-		}
-	}
-
-	private performMagneticGrip() {
-		const widthTriggeringGrip = this.width * this._FRACTION_OF_WIDTH_TO_TRIGGER_GRIP;
-
-		if (this.left > 0) {
-			if (this.left > widthTriggeringGrip) {
-				this.left = this.maxRight;
-				this._panState = IgxListPanState.RIGHT;
-			} else {
-				this.left = 0;
-				this._panState = IgxListPanState.NONE;
-			}
-		} else {
-			if (-this.left > widthTriggeringGrip) {
-				this.left = this.maxLeft;
-				this._panState = IgxListPanState.LEFT;
-			} else {
-				this.left = 0;
-				this._panState = IgxListPanState.NONE;
-			}
-		}
-	}
-
-	private isTrue(value: boolean) : boolean {
-		if(typeof(value) === "boolean") {
-			return value;
-		} else {
-			return value === "true";
-		}
-	}
-=======
     private _panState: IgxListPanState = IgxListPanState.NONE;
     private _FRACTION_OF_WIDTH_TO_TRIGGER_GRIP = 0.5; // as a fraction of the item width
     private _currentLeft = 0;
@@ -347,5 +193,4 @@
             return value === "true";
         }
     }
->>>>>>> ad599860
 }