--- conflicted
+++ resolved
@@ -39,27 +39,17 @@
         expect(list.headers[0] instanceof IgxListItemComponent).toBeTruthy();
     });
 
-<<<<<<< HEAD
     it("should set/get properly layout properties: width, left, maxLeft, maxRight", () => {
          const fixture = TestBed.createComponent(ListTestComponent);
          const list = fixture.componentInstance.list;
          const testWidth = 400;
          const testLeft = 0;
          let item;
-=======
-    it("should set/get properly layout properties: width, maxLeft", () => {
-        const fixture = TestBed.createComponent(ListTestComponent);
-        const list = fixture.componentInstance.list;
-        const testWidth = 400;
-        const testLeft = -100;
-        let item;
->>>>>>> f79d32a9
 
         fixture.detectChanges();
 
         fixture.componentInstance.wrapper.nativeElement.style.width = testWidth + "px";
 
-<<<<<<< HEAD
          fixture.detectChanges();
          expect(list.items.length).toBe(3);
          item = list.items[0];
@@ -69,15 +59,6 @@
          expect(item.maxRight).toBe(testWidth);
          expect(item.left).toBe(testLeft);
      });
-=======
-        fixture.detectChanges();
-        expect(list.items.length).toBe(3);
-        item = list.items[0];
-        expect(item instanceof IgxListItemComponent).toBeTruthy();
-        expect(item.width).toBe(testWidth);
-        expect(item.maxLeft).toBe(-testWidth);
-    });
->>>>>>> f79d32a9
 
     it("should calculate properly item index", () => {
         const fixture = TestBed.createComponent(ListTestComponent);
@@ -98,137 +79,6 @@
         }
     });
 
-<<<<<<< HEAD
-    it("Should pan right and pan left.", (done) => {
-        let fixture;
-        let list: IgxListComponent;
-        let item: IgxListItemComponent;
-        let itemNativeElement;
-        let itemHeight;
-        let itemWidth;
-
-        TestBed.compileComponents().then(() => {
-            fixture = TestBed.createComponent(ListWithPanningAllowedComponent);
-            list = fixture.componentInstance.list;
-
-            fixture.detectChanges();
-            return fixture.whenStable();
-        }).then(() => {
-
-            item = list.items[0] as IgxListItemComponent;
-            itemNativeElement = item.element;
-            itemHeight = itemNativeElement.offsetHeight;
-            itemWidth = itemNativeElement.offsetWidth;
-
-            spyOn(list.onLeftPan, "emit");
-            spyOn(list.onRightPan, "emit");
-            spyOn(list.onPanStateChange, "emit");
-
-            return panRight(itemNativeElement, itemHeight, 2 * itemWidth, 200);
-        }).then(() => {
-            expect(item.panState).toBe(IgxListPanState.RIGHT);
-
-            return panLeft(itemNativeElement, itemHeight, 2 * itemWidth, 200);
-        }).then(() => {
-            expect(item.panState).toBe(IgxListPanState.NONE);
-
-            return panLeft(itemNativeElement, itemHeight, itemWidth, 200);
-        }).then(() => {
-            expect(item.panState).toBe(IgxListPanState.LEFT);
-
-            return panRight(itemNativeElement, itemHeight, itemWidth, 200);
-        }).then(() => {
-            expect(item.panState).toBe(IgxListPanState.NONE);
-            expect(list.onLeftPan.emit).toHaveBeenCalledTimes(1);
-            expect(list.onRightPan.emit).toHaveBeenCalledTimes(1);
-            expect(list.onPanStateChange.emit).toHaveBeenCalledTimes(4);
-
-            done();
-        });
-    }, 5000);
-
-    it("Should pan right only.", (done) => {
-        let fixture;
-        let list: IgxListComponent;
-        let item: IgxListItemComponent;
-        let itemNativeElement;
-        let itemHeight;
-        let itemWidth;
-
-        TestBed.compileComponents().then(() => {
-            fixture = TestBed.createComponent(ListWithRightPanningAllowedComponent);
-            list = fixture.componentInstance.list;
-
-            fixture.detectChanges();
-            return fixture.whenStable();
-        }).then(() => {
-            item = list.items[0] as IgxListItemComponent;
-            itemNativeElement = item.element;
-            itemHeight = itemNativeElement.offsetHeight;
-            itemWidth = itemNativeElement.offsetWidth;
-
-            spyOn(list.onRightPan, "emit");
-            spyOn(list.onPanStateChange, "emit");
-
-            return panRight(itemNativeElement, itemHeight, itemWidth, 200);
-        }).then(() => {
-            expect(item.panState).toBe(IgxListPanState.RIGHT);
-
-            return panLeft(itemNativeElement, itemHeight, itemWidth, 200);
-        }).then (() => {
-            expect(item.panState).toBe(IgxListPanState.NONE);
-
-            return panLeft(itemNativeElement, itemHeight, itemWidth, 200);
-        }).then (() => {
-            expect(item.panState).toBe(IgxListPanState.NONE);
-            expect(list.onRightPan.emit).toHaveBeenCalledTimes(1);
-            expect(list.onPanStateChange.emit).toHaveBeenCalledTimes(2);
-
-            done();
-        });
-    }, 5000);
-
-    it("Should pan left only.", (done) => {
-        let fixture;
-        let list: IgxListComponent;
-        let item: IgxListItemComponent;
-        let itemNativeElement;
-        let itemHeight;
-        let itemWidth;
-
-        TestBed.compileComponents().then(() => {
-            fixture = TestBed.createComponent(ListWithLeftPanningAllowedComponent);
-            list = fixture.componentInstance.list;
-
-            fixture.detectChanges();
-            return fixture.whenStable();
-        }).then(() => {
-            item = list.items[0] as IgxListItemComponent;
-            itemNativeElement = item.element;
-            itemHeight = itemNativeElement.offsetHeight;
-            itemWidth = itemNativeElement.offsetWidth;
-
-            spyOn(list.onLeftPan, "emit");
-            spyOn(list.onPanStateChange, "emit");
-
-            return panLeft(itemNativeElement, itemHeight, itemWidth, 200);
-        }).then(() => {
-            expect(item.panState).toBe(IgxListPanState.LEFT);
-
-            return panRight(itemNativeElement, itemHeight, itemWidth, 200);
-        }).then (() => {
-            expect(item.panState).toBe(IgxListPanState.NONE);
-
-            return panRight(itemNativeElement, itemHeight, itemWidth, 200);
-        }).then (() => {
-            expect(item.panState).toBe(IgxListPanState.NONE);
-            expect(list.onLeftPan.emit).toHaveBeenCalledTimes(1);
-            expect(list.onPanStateChange.emit).toHaveBeenCalledTimes(2);
-
-            done();
-        });
-    }, 5000);
-=======
     // it("Should pan right and pan left.", (done) => {
     //     let fixture;
     //     let list: IgxListComponent;
@@ -358,7 +208,6 @@
     //         done();
     //     });
     // }, 5000);
->>>>>>> f79d32a9
 
     it("Should have default no items template.", () => {
         const fixture = TestBed.createComponent(ListWithNoItemsComponent);
