import { Component, ContentChildren, QueryList, ViewChild } from "@angular/core";
import { async, ComponentFixture, TestBed } from "@angular/core/testing";
import { By } from "@angular/platform-browser";
import { IgxListItemComponent } from "./list-item.component";
import { IgxListPanState } from "./list.common";
import { IgxListComponent, IgxListModule } from "./list.component";

declare var Simulator: any;

fdescribe("List", () => {
    beforeEach(async(() => {
        TestBed.configureTestingModule({
            declarations: [ListTestComponent, ListWithPanningAllowedComponent,
                ListWithLeftPanningAllowedComponent, ListWithRightPanningAllowedComponent,
                ListWithNoItemsComponent, ListWithCustomNoItemsTemplateComponent, TwoHeadersListComponent],
            imports: [IgxListModule]
        }).compileComponents();
    }));

    it("should initialize igx-list with item and header", () => {
        const fixture = TestBed.createComponent(ListTestComponent);
        const list = fixture.componentInstance.list;

        expect(list).toBeDefined();
        expect(list instanceof IgxListComponent).toBeTruthy();
        expect(list.innerStyle).toBe("igx-list");
        expect(list.items instanceof Array).toBeTruthy();
        expect(list.items.length).toBe(0);
        expect(list.headers instanceof Array).toBeTruthy();
        expect(list.headers.length).toBe(0);

        fixture.detectChanges();
        expect(list.items instanceof Array).toBeTruthy();
        expect(list.items.length).toBe(3);
        expect(list.items[0] instanceof IgxListItemComponent).toBeTruthy();
        expect(list.headers instanceof Array).toBeTruthy();
        expect(list.headers.length).toBe(1);
        expect(list.headers[0] instanceof IgxListItemComponent).toBeTruthy();
    });

    it("should set/get properly layout properties: width, maxLeft", () => {
         const fixture = TestBed.createComponent(ListTestComponent);
         const list = fixture.componentInstance.list;
         const testWidth = 400;
         const testLeft = -100;
         let item;

         fixture.detectChanges();

         fixture.componentInstance.wrapper.nativeElement.style.width = testWidth + "px";

         fixture.detectChanges();
         expect(list.items.length).toBe(3);
         item = list.items[0];
         expect(item instanceof IgxListItemComponent).toBeTruthy();
         expect(item.width).toBe(testWidth);
         expect(item.maxLeft).toBe(-testWidth);
     });

    it("should calculate properly item index", () => {
        const fixture = TestBed.createComponent(ListTestComponent);
        const list = fixture.componentInstance.list;
        fixture.detectChanges();

        expect(list.children instanceof QueryList).toBeTruthy();
        expect(list.items instanceof Array).toBeTruthy();
        expect(list.headers instanceof Array).toBeTruthy();

        expect(list.children.length).toBe(4);
        expect(list.items.length).toBe(3);
        expect(list.headers.length).toBe(1);

        for (let i = 0; i < list.children.length; i++) {
            const item: IgxListItemComponent = list.children.find(((child) => (child.index === i)));
            expect(item.index).toBe(i);
        }
    });

    it("Should pan right and pan left.", (done) => {
        let fixture;
        let list: IgxListComponent;
        let item: IgxListItemComponent;
        let itemNativeElement;
        let itemHeight;
        let itemWidth;

        TestBed.compileComponents().then(() => {
            fixture = TestBed.createComponent(ListWithPanningAllowedComponent);
            list = fixture.componentInstance.list;

            fixture.detectChanges();
            return fixture.whenStable();
        }).then(() => {

            item = list.items[0] as IgxListItemComponent;
            itemNativeElement = item.element;
            itemHeight = itemNativeElement.offsetHeight;
            itemWidth = itemNativeElement.offsetWidth;

            spyOn(list.onLeftPan, "emit");
            spyOn(list.onRightPan, "emit");
            spyOn(list.onPanStateChange, "emit");

            return panRight(itemNativeElement, itemHeight, itemWidth, 200);
        }).then(() => {
            expect(item.panState).toBe(IgxListPanState.RIGHT);

            return panLeft(itemNativeElement, itemHeight, itemWidth, 200);
        }).then(() => {
            expect(item.panState).toBe(IgxListPanState.NONE);

            return panLeft(itemNativeElement, itemHeight, itemWidth, 200);
        }).then(() => {
            expect(item.panState).toBe(IgxListPanState.LEFT);

            return panRight(itemNativeElement, itemHeight, itemWidth, 200);
        }).then(() => {
            expect(item.panState).toBe(IgxListPanState.NONE);
            expect(list.onLeftPan.emit).toHaveBeenCalledTimes(1);
            expect(list.onRightPan.emit).toHaveBeenCalledTimes(1);
            expect(list.onPanStateChange.emit).toHaveBeenCalledTimes(4);

            done();
        });
    }, 5000);

    it("Should pan right only.", (done) => {
        let fixture;
        let list: IgxListComponent;
        let item: IgxListItemComponent;
        let itemNativeElement;
        let itemHeight;
        let itemWidth;

        TestBed.compileComponents().then(() => {
            fixture = TestBed.createComponent(ListWithRightPanningAllowedComponent);
            list = fixture.componentInstance.list;

            fixture.detectChanges();
            return fixture.whenStable();
        }).then(() => {
            item = list.items[0] as IgxListItemComponent;
            itemNativeElement = item.element;
            itemHeight = itemNativeElement.offsetHeight;
            itemWidth = itemNativeElement.offsetWidth;

            spyOn(list.onRightPan, "emit");
            spyOn(list.onPanStateChange, "emit");

            return panRight(itemNativeElement, itemHeight, itemWidth, 200);
        }).then(() => {
            expect(item.panState).toBe(IgxListPanState.RIGHT);

            return panLeft(itemNativeElement, itemHeight, itemWidth, 200);
        }).then (() => {
            expect(item.panState).toBe(IgxListPanState.NONE);

            return panLeft(itemNativeElement, itemHeight, itemWidth, 200);
        }).then (() => {
            expect(item.panState).toBe(IgxListPanState.NONE);
            expect(list.onRightPan.emit).toHaveBeenCalledTimes(1);
            expect(list.onPanStateChange.emit).toHaveBeenCalledTimes(2);

            done();
        });
    }, 5000);

    it("Should pan left only.", (done) => {
        let fixture;
        let list: IgxListComponent;
        let item: IgxListItemComponent;
        let itemNativeElement;
        let itemHeight;
        let itemWidth;

        TestBed.compileComponents().then(() => {
            fixture = TestBed.createComponent(ListWithLeftPanningAllowedComponent);
            list = fixture.componentInstance.list;

            fixture.detectChanges();
            return fixture.whenStable();
        }).then(() => {
            item = list.items[0] as IgxListItemComponent;
            itemNativeElement = item.element;
            itemHeight = itemNativeElement.offsetHeight;
            itemWidth = itemNativeElement.offsetWidth;

            spyOn(list.onLeftPan, "emit");
            spyOn(list.onPanStateChange, "emit");

            return panLeft(itemNativeElement, itemHeight, itemWidth, 200);
        }).then(() => {
            expect(item.panState).toBe(IgxListPanState.LEFT);

            return panRight(itemNativeElement, itemHeight, itemWidth, 200);
        }).then (() => {
            expect(item.panState).toBe(IgxListPanState.NONE);

            return panRight(itemNativeElement, itemHeight, itemWidth, 200);
        }).then (() => {
            expect(item.panState).toBe(IgxListPanState.NONE);
            expect(list.onLeftPan.emit).toHaveBeenCalledTimes(1);
            expect(list.onPanStateChange.emit).toHaveBeenCalledTimes(2);

            done();
        });
    }, 5000);

    it("Should have default no items template.", () => {
        const fixture = TestBed.createComponent(ListWithNoItemsComponent);
        const list = fixture.componentInstance.list;
<<<<<<< HEAD
        const listNoItemsMessage = "There are no items in the list.";
=======
        // const listNoItemsImgSrc = "https://example.com/noitems.png";
        const listNoItemsMessage = "No items placeholder.";
        // const listNoItemsButtonText = "Custom Button Text";
>>>>>>> a9ad90b7

        fixture.detectChanges();

        verifyItemsCount(list, 0);
        expect(list.innerStyle).toBe("igx-list-empty");

        const noItemsParagraphEl = fixture.debugElement.query(By.css("p"));
        expect(noItemsParagraphEl.nativeElement.textContent.trim()).toBe(listNoItemsMessage);
    });

    it("Should have custom no items template.", () => {
        const fixture = TestBed.createComponent(ListWithCustomNoItemsTemplateComponent);
        const list = fixture.componentInstance.list;
        const listCustomNoItemsTemplateContent = "Custom no items message.";

        fixture.detectChanges();

        verifyItemsCount(list, 0);
        expect(list.innerStyle).toBe("igx-list-empty");

        const noItemsParagraphEl = fixture.debugElement.query(By.css("h3"));
        expect(noItemsParagraphEl.nativeElement.textContent.trim()).toBe(listCustomNoItemsTemplateContent);
<<<<<<< HEAD
=======

        // expect(list.hasNoItemsTemplate).toBeTruthy();
        // const noItemsTemplateDebugEl = fixture.debugElement.query(By.css(".igx-list__empty--custom"));
        // expect(noItemsTemplateDebugEl.nativeElement.textContent.trim()).toEqual(listCustomNoItemsTemplateContent);
>>>>>>> a9ad90b7
    });

    it("should fire ItemClicked on click.", (done) => {
        let fixture;
        let list: IgxListComponent;
        let itemElement;
        let listItem: IgxListItemComponent;
        let timesCalled: number = 0;

        TestBed.compileComponents().then(() => {
            fixture = TestBed.createComponent(ListTestComponent);
            list = fixture.componentInstance.list;

<<<<<<< HEAD
            fixture.detectChanges();
            return fixture.whenStable();
        }).then(() => {

            list.onItemClicked.subscribe(value =>
                {
                    timesCalled++;
                    listItem = value.item;
                });

            return clickItem(list.items[0]);
        }).then(()=> {
            expect(timesCalled).toBe(1);
            expect(listItem.index).toBe(1);
            expect(listItem.element.textContent.trim()).toBe("Item 1");

            //Click the same item again and verify click is fired again
            return clickItem(list.items[0]);
        }).then(()=> {
            expect(timesCalled).toBe(2);
            expect(listItem.index).toBe(1);

            //Click the header and verify click is fired
            return clickItem(list.headers[0]);
        }).then(()=> {
            expect(timesCalled).toBe(3);
            expect(listItem.index).toBe(0);
            expect(listItem.element.textContent.trim()).toBe("Header");
            done();
        });
    }, 5000);
=======
        spyOn(list.onItemClicked, "emit");
        // spyOn(list.onSelectionChanged, "emit");
        itemElement.click();
        // expect(list.onItemClicked.emit).toHaveBeenCalled();
        // expect(list.onSelectionChanged.emit).toHaveBeenCalled();
        expect(listItem.index).toBe(0);
        expect(listItem.element.nativeElement.textContent.trim()).toBe("Item 1");

        // Click the same item again and verify click is fired again
        itemElement.click();
        expect(list.onItemClicked.emit).toHaveBeenCalled();
    });
>>>>>>> a9ad90b7

    fit("should display multiple headers properly.", () => {
        const fixture = TestBed.createComponent(TwoHeadersListComponent);
        const list = fixture.componentInstance.list;

        fixture.detectChanges();

        verifyItemsCount(list, 3);
        verifyHeadersCount(list, 2);

        var headerClasses = fixture.debugElement.queryAll(By.css(".igx-list__header"));
        expect(headerClasses.length).toBe(2);

        var childrenArray = list.children.toArray();

        expect(childrenArray[0].role).toBe("separator");
        expect(childrenArray[1].role).toBe("listitem");
        expect(childrenArray[2].role).toBe("separator");
        expect(childrenArray[3].role).toBe("listitem");
    });

    function panRight(item, itemHeight, itemWidth, duration) {
        const panOptions = {
            deltaX: itemWidth * 0.6,
            deltaY: 0,
            duration,
            pos: [0, itemHeight * 0.5]
        };

        return new Promise((resolve, reject) => {
             Simulator.gestures.pan(item, panOptions, () => {
                resolve();
            });
        });
    }

    function panLeft(item, itemHeight, itemWidth, duration) {
        const panOptions = {
            deltaX: -(itemWidth * 0.6),
            deltaY: 0,
            duration,
            pos: [itemWidth, itemHeight * 0.5]
        };

        return new Promise((resolve, reject) => {
             Simulator.gestures.pan(item, panOptions, () => {
                resolve();
            });
        });
    }

    function clickItem(currentItem: IgxListItemComponent) {
        return Promise.resolve(currentItem.element.click());
    }


    function verifyItemsCount(list, expectedCount) {
        expect(list.items instanceof Array).toBeTruthy();
        expect(list.items.length).toBe(expectedCount);
    }
    function verifyHeadersCount(list, expectedCount) {
        expect(list.headers instanceof Array).toBeTruthy();
        expect(list.headers.length).toBe(expectedCount);
    }
});

@Component({
    template: `<div #wrapper>
                    <igx-list>
                        <igx-list-item [isHeader]="true">Header</igx-list-item>
                        <igx-list-item>Item 1</igx-list-item>
                        <igx-list-item>Item 2</igx-list-item>
                        <igx-list-item>Item 3</igx-list-item>
                    </igx-list>
                </div>`
})
class ListTestComponent {
     @ViewChild(IgxListComponent) public list: IgxListComponent;
     @ViewChild("wrapper") public wrapper;
}

@Component({
    template: `<div #wrapper>
                    <igx-list [allowRightPanning]="true" [allowLeftPanning]="true">
                        <igx-list-item>Item 1</igx-list-item>
                        <igx-list-item>Item 2</igx-list-item>
                        <igx-list-item>Item 3</igx-list-item>
                    </igx-list>
                </div>`
})
class ListWithPanningAllowedComponent {
    @ViewChild(IgxListComponent) public list: IgxListComponent;
}

@Component({
    template: `<div #wrapper>
                <igx-list [allowRightPanning]="true" [allowLeftPanning]="false">
                    <igx-list-item>Item 1</igx-list-item>
                    <igx-list-item>Item 2</igx-list-item>
                    <igx-list-item>Item 3</igx-list-item>
                </igx-list>
            </div>`
})
class ListWithRightPanningAllowedComponent {
    @ViewChild(IgxListComponent) public list: IgxListComponent;
}

@Component({
    template: `<div #wrapper>
                <igx-list [allowLeftPanning]="true" [allowRightPanning]="false">
                    <igx-list-item>Item 1</igx-list-item>
                    <igx-list-item>Item 2</igx-list-item>
                    <igx-list-item>Item 3</igx-list-item>
                </igx-list>
            </div>`
})
class ListWithLeftPanningAllowedComponent {
    @ViewChild(IgxListComponent) public list: IgxListComponent;
}

@Component({
    /* template: `<div #wrapper>
                <igx-list [hasNoItemsTemplate]="false">
                <!--emptyListMessage="Custom no items message."
                    emptyListImage="https://example.com/noitems.png"
                    emptyListButtonText="Custom Button Text">-->
                </igx-list>
            </div>` */
        template: `<div #wrapper>
            <igx-list>
            </igx-list>
        </div>`
})
class ListWithNoItemsComponent {
    @ViewChild(IgxListComponent) public list: IgxListComponent;
}

@Component({
    /*template: `<div #wrapper>
                <igx-list [hasNoItemsTemplate]="true">
                    <div class="igx-list__empty--custom">
                        Custom no items message.
                    </div>
                </igx-list>
            </div>`*/
            template: `<div #wrapper>
                <igx-list >
                    <ng-template igxEmptyList>
                        <h3>Custom no items message.</h3>
                    </ng-template>
                </igx-list>
            </div>`
})
class ListWithCustomNoItemsTemplateComponent {
    @ViewChild(IgxListComponent) public list: IgxListComponent;
}

@Component({
    template: `<div #wrapper>
                    <igx-list>
                        <igx-list-item [isHeader]="true">Header 1</igx-list-item>
                        <igx-list-item [isHeader]="false">Item 1</igx-list-item>
                        <igx-list-item [isHeader]="true">Header 2</igx-list-item>
                        <igx-list-item>Item 2</igx-list-item>
                        <igx-list-item>Item 3</igx-list-item>
                    </igx-list>
                </div>`
})
class TwoHeadersListComponent {
     @ViewChild(IgxListComponent) public list: IgxListComponent;
     @ViewChild("wrapper") public wrapper;
}<|MERGE_RESOLUTION|>--- conflicted
+++ resolved
@@ -7,7 +7,7 @@
 
 declare var Simulator: any;
 
-fdescribe("List", () => {
+describe("List", () => {
     beforeEach(async(() => {
         TestBed.configureTestingModule({
             declarations: [ListTestComponent, ListWithPanningAllowedComponent,
@@ -23,7 +23,7 @@
 
         expect(list).toBeDefined();
         expect(list instanceof IgxListComponent).toBeTruthy();
-        expect(list.innerStyle).toBe("igx-list");
+        expect(list.innerStyle).toBe("igx-list-empty");
         expect(list.items instanceof Array).toBeTruthy();
         expect(list.items.length).toBe(0);
         expect(list.headers instanceof Array).toBeTruthy();
@@ -31,6 +31,7 @@
 
         fixture.detectChanges();
         expect(list.items instanceof Array).toBeTruthy();
+        expect(list.innerStyle).toBe("igx-list");
         expect(list.items.length).toBe(3);
         expect(list.items[0] instanceof IgxListItemComponent).toBeTruthy();
         expect(list.headers instanceof Array).toBeTruthy();
@@ -209,13 +210,7 @@
     it("Should have default no items template.", () => {
         const fixture = TestBed.createComponent(ListWithNoItemsComponent);
         const list = fixture.componentInstance.list;
-<<<<<<< HEAD
         const listNoItemsMessage = "There are no items in the list.";
-=======
-        // const listNoItemsImgSrc = "https://example.com/noitems.png";
-        const listNoItemsMessage = "No items placeholder.";
-        // const listNoItemsButtonText = "Custom Button Text";
->>>>>>> a9ad90b7
 
         fixture.detectChanges();
 
@@ -238,74 +233,50 @@
 
         const noItemsParagraphEl = fixture.debugElement.query(By.css("h3"));
         expect(noItemsParagraphEl.nativeElement.textContent.trim()).toBe(listCustomNoItemsTemplateContent);
-<<<<<<< HEAD
-=======
-
-        // expect(list.hasNoItemsTemplate).toBeTruthy();
-        // const noItemsTemplateDebugEl = fixture.debugElement.query(By.css(".igx-list__empty--custom"));
-        // expect(noItemsTemplateDebugEl.nativeElement.textContent.trim()).toEqual(listCustomNoItemsTemplateContent);
->>>>>>> a9ad90b7
     });
 
     it("should fire ItemClicked on click.", (done) => {
         let fixture;
         let list: IgxListComponent;
-        let itemElement;
         let listItem: IgxListItemComponent;
-        let timesCalled: number = 0;
+        let timesCalled = 0;
 
         TestBed.compileComponents().then(() => {
             fixture = TestBed.createComponent(ListTestComponent);
             list = fixture.componentInstance.list;
 
-<<<<<<< HEAD
             fixture.detectChanges();
             return fixture.whenStable();
         }).then(() => {
 
-            list.onItemClicked.subscribe(value =>
-                {
+            list.onItemClicked.subscribe((value) => {
                     timesCalled++;
                     listItem = value.item;
                 });
 
             return clickItem(list.items[0]);
-        }).then(()=> {
+        }).then(() => {
             expect(timesCalled).toBe(1);
             expect(listItem.index).toBe(1);
             expect(listItem.element.textContent.trim()).toBe("Item 1");
 
-            //Click the same item again and verify click is fired again
+            // Click the same item again and verify click is fired again
             return clickItem(list.items[0]);
-        }).then(()=> {
+        }).then(() => {
             expect(timesCalled).toBe(2);
             expect(listItem.index).toBe(1);
 
-            //Click the header and verify click is fired
+            // Click the header and verify click is fired
             return clickItem(list.headers[0]);
-        }).then(()=> {
+        }).then(() => {
             expect(timesCalled).toBe(3);
             expect(listItem.index).toBe(0);
             expect(listItem.element.textContent.trim()).toBe("Header");
             done();
         });
     }, 5000);
-=======
-        spyOn(list.onItemClicked, "emit");
-        // spyOn(list.onSelectionChanged, "emit");
-        itemElement.click();
-        // expect(list.onItemClicked.emit).toHaveBeenCalled();
-        // expect(list.onSelectionChanged.emit).toHaveBeenCalled();
-        expect(listItem.index).toBe(0);
-        expect(listItem.element.nativeElement.textContent.trim()).toBe("Item 1");
-
-        // Click the same item again and verify click is fired again
-        itemElement.click();
-        expect(list.onItemClicked.emit).toHaveBeenCalled();
-    });
->>>>>>> a9ad90b7
-
-    fit("should display multiple headers properly.", () => {
+
+    it("should display multiple headers properly.", () => {
         const fixture = TestBed.createComponent(TwoHeadersListComponent);
         const list = fixture.componentInstance.list;
 
@@ -314,10 +285,10 @@
         verifyItemsCount(list, 3);
         verifyHeadersCount(list, 2);
 
-        var headerClasses = fixture.debugElement.queryAll(By.css(".igx-list__header"));
+        const headerClasses = fixture.debugElement.queryAll(By.css(".igx-list__header"));
         expect(headerClasses.length).toBe(2);
 
-        var childrenArray = list.children.toArray();
+        const childrenArray = list.children.toArray();
 
         expect(childrenArray[0].role).toBe("separator");
         expect(childrenArray[1].role).toBe("listitem");
@@ -358,7 +329,6 @@
     function clickItem(currentItem: IgxListItemComponent) {
         return Promise.resolve(currentItem.element.click());
     }
-
 
     function verifyItemsCount(list, expectedCount) {
         expect(list.items instanceof Array).toBeTruthy();
