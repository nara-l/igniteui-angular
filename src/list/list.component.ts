--- conflicted
+++ resolved
@@ -16,25 +16,14 @@
 	TemplateRef,
 	ContentChild,
 } from "@angular/core";
-<<<<<<< HEAD
-=======
-import { HammerGesturesManager } from "../core/touch";
-import { IgxButtonModule } from "../directives/button/button.directive";
+
 import { IgxRippleModule } from "../directives/ripple/ripple.directive";
-
-export interface IListChild {
-    index: number;
-}
->>>>>>> c7515421
-
-import { IgxRippleModule } from "../directives/ripple.directive";
 import { IgxEmptyListTemplateDirective } from "./list.common"
-import { IgxListItem } from "./list-item.component"
+import { IgxListItemComponent } from "./list-item.component"
 
 // ====================== LIST ================================
 // The `<igx-list>` directive is a list container for items and headers
 @Component({
-<<<<<<< HEAD
 	host: {
 		role: "list"
 	},
@@ -43,8 +32,8 @@
 	styleUrls: ["./list.component.scss"],
 	templateUrl: "list.component.html"
 })
-export class IgxList {
-	@ContentChildren(forwardRef(() => IgxListItem)) public children: QueryList<IgxListItem>;
+export class IgxListComponent {
+	@ContentChildren(forwardRef(() => IgxListItemComponent)) public children: QueryList<IgxListItemComponent>;
 
 	@Input() public allowLeftPanning: boolean = false;
 	@Input() public allowRightPanning: boolean = false;
@@ -70,8 +59,8 @@
 		return "igx-list";
 	}
 
-	public get items(): IgxListItem[] {
-		const items: IgxListItem[] = [];
+	public get items(): IgxListItemComponent[] {
+		const items: IgxListItemComponent[] = [];
 		if (this.children !== undefined) {
 			for (const child of this.children.toArray()) {
 				if (!child.isHeader) {
@@ -83,8 +72,8 @@
 		return items;
 	}
 
-	public get headers(): IgxListItem[] {
-		const headers: IgxListItem[] = [];
+	public get headers(): IgxListItemComponent[] {
+		const headers: IgxListItemComponent[] = [];
 		if (this.children !== undefined) {
 			for (const child of this.children.toArray()) {
 				if (child.isHeader) {
@@ -108,240 +97,9 @@
 }
 
 @NgModule({
-	declarations: [IgxList, IgxListItem, IgxEmptyListTemplateDirective],
-	exports: [IgxList, IgxListItem, IgxEmptyListTemplateDirective],
+	declarations: [IgxListComponent, IgxListItemComponent, IgxEmptyListTemplateDirective],
+	exports: [IgxListComponent, IgxListItemComponent, IgxEmptyListTemplateDirective],
 	imports: [CommonModule, IgxRippleModule]
-=======
-    selector: "igx-list",
-    styleUrls: ["./list.component.scss"],
-    templateUrl: "list.component.html"
-})
-export class IgxListComponent {
-    @ContentChildren(forwardRef(() => IgxListItemComponent)) public children: QueryList<IgxListItemComponent>;
-
-    @HostBinding("attr.role") public role = "list";
-    @Input() public allowLeftPanning = false;
-    @Input() public allowRightPanning = false;
-
-    @Input() public hasNoItemsTemplate = false;
-    @Input() public emptyListImage: string;
-    @Input() public emptyListMessage = "No items";
-    @Input() public emptyListButtonText = "Add";
-
-    @Output() public emptyListButtonClick = new EventEmitter();
-
-    @Output() public onLeftPan = new EventEmitter();
-    @Output() public onRightPan = new EventEmitter();
-    @Output() public onPanStateChange = new EventEmitter();
-
-    public get innerStyle(): string {
-        return this._innerStyle;
-    }
-
-    private _innerStyle = "igx-list";
-
-    get items(): IgxListItemComponent[] {
-        const items: IgxListItemComponent[] = [];
-        if (this.children !== undefined) {
-            for (const child of this.children.toArray()) {
-                if (!child.isHeader) {
-                    items.push(child);
-                }
-            }
-        }
-
-        return items;
-    }
-
-    get headers(): IgxListItemComponent[] {
-        const headers: IgxListItemComponent[] = [];
-        if (this.children !== undefined) {
-            for (const child of this.children.toArray()) {
-                if (child.isHeader) {
-                    headers.push(child);
-                }
-            }
-        }
-
-        return headers;
-    }
-
-    constructor(private element: ElementRef) {
-    }
-
-    public onEmptyListButtonClicked(event) {
-        this.emptyListButtonClick.emit({ list: this, event });
-    }
-}
-
-// ====================== ITEM ================================
-// The `<igx-item>` directive is a container intended for row items in
-// a `<igx-list>` container.
-@Component({
-    providers: [HammerGesturesManager],
-    selector: "igx-list-item",
-    styleUrls: ["./list.component.scss"],
-    templateUrl: "list-item.component.html"
-})
-export class IgxListItemComponent implements OnInit, OnDestroy, IListChild {
-    @ViewChild("wrapper") public element: ElementRef;
-
-    public hidden = false;
-
-    @HostBinding("attr.role") public role;
-    @Input() public isHeader = false;
-    @Input() public href: string;
-    @Input() public options: object[];
-
-    public get innerStyle(): string {
-        return this._innerStyle;
-    }
-
-    private _panState: IgxListPanState = IgxListPanState.NONE;
-    private _FRACTION_OF_WIDTH_TO_TRIGGER_GRIP = 0.5; // as a fraction of the item width
-    private _innerStyle = "";
-    private _previousPanDeltaX = 0;
-
-    get panState(): IgxListPanState {
-        return this._panState;
-    }
-
-    get index(): number {
-        return this.list.children.toArray().indexOf(this);
-    }
-
-    get width() {
-        if (this.element && this.element.nativeElement) {
-            return this.element.nativeElement.offsetWidth;
-        } else {
-            return 0;
-        }
-    }
-
-    get left() {
-        return this.element.nativeElement.offsetLeft;
-    }
-    set left(value: number) {
-        let val = value + "";
-
-        if (val.indexOf("px") === -1) {
-            val += "px";
-        }
-
-        this.element.nativeElement.style.left = val;
-    }
-
-    get maxLeft() {
-        return -this.width;
-    }
-
-    get maxRight() {
-        return this.width;
-    }
-
-    constructor(
-        @Inject(forwardRef(() => IgxListComponent))
-        private list: IgxListComponent,
-        private _renderer: Renderer2) {
-    }
-
-    public ngOnInit() {
-        if (this.isHeader) {
-            this._innerStyle = "igx-list__header";
-            this.role = "separator";
-        } else {
-            this._innerStyle = "igx-list__item";
-            this.role = "listitem";
-
-            this._addEventListeners();
-            this.element.nativeElement.style.touchAction = "pan-y";
-        }
-
-        this.element.nativeElement.setAttribute("aria-label", this.element.nativeElement.textContent.trim());
-    }
-
-    public ngOnDestroy() {
-    }
-
-    private _addEventListeners() {
-        // Do not attach pan events if there is no options - no need to pan the item
-        if (this._renderer && this.options && (this.list.allowLeftPanning || this.list.allowRightPanning)) {
-            this._renderer.listen(this.element.nativeElement, "panstart", (event) => { this.panStart(event); });
-            this._renderer.listen(this.element.nativeElement, "panmove", (event) => { this.panMove(event); });
-            this._renderer.listen(this.element.nativeElement, "panend", (event) => { this.panEnd(event); });
-        }
-    }
-
-    private panStart(ev: HammerInput) {
-        this._previousPanDeltaX = 0;
-    }
-
-    private panMove(ev: HammerInput) {
-        const isPanningToLeft = this.left + ev.deltaX < this.left;
-        if (isPanningToLeft) {
-            this.left += ev.deltaX - this._previousPanDeltaX;
-            if (this.list.allowRightPanning && !this.list.allowLeftPanning && this.left < 0) {
-                this.left = 0;
-            } else if (this.left < this.maxLeft) {
-                this.left = this.maxLeft;
-            }
-        } else if (!isPanningToLeft) {
-            this.left += ev.deltaX - this._previousPanDeltaX;
-            if (this.list.allowLeftPanning && !this.list.allowRightPanning && this.left > 0) {
-                this.left = 0;
-            } else if (this.left > this.maxRight) {
-                this.left = this.maxRight;
-            }
-        }
-
-        this._previousPanDeltaX = ev.deltaX;
-    }
-
-    private panEnd(ev: HammerInput) {
-        const oldPanState = this._panState;
-
-        this.performMagneticGrip();
-
-        if (oldPanState !== this._panState) {
-            this.list.onPanStateChange.emit({ oldState: oldPanState, newState: this._panState, item: this });
-            if (this._panState === IgxListPanState.LEFT) {
-                this.list.onLeftPan.emit(this);
-            } else if (this._panState === IgxListPanState.RIGHT) {
-                this.list.onRightPan.emit(this);
-            }
-        }
-
-        this._previousPanDeltaX = 0;
-    }
-
-    private performMagneticGrip() {
-        const widthTriggeringGrip = this.width * this._FRACTION_OF_WIDTH_TO_TRIGGER_GRIP;
-
-        if (this.left > 0) {
-            if (this.left > widthTriggeringGrip) {
-                this.left = this.maxRight;
-                this._panState = IgxListPanState.RIGHT;
-            } else {
-                this.left = 0;
-                this._panState = IgxListPanState.NONE;
-            }
-        } else {
-            if (-this.left > widthTriggeringGrip) {
-                this.left = this.maxLeft;
-                this._panState = IgxListPanState.LEFT;
-            } else {
-                this.left = 0;
-                this._panState = IgxListPanState.NONE;
-            }
-        }
-    }
-}
-
-@NgModule({
-    declarations: [IgxListComponent, IgxListItemComponent],
-    exports: [IgxListComponent, IgxListItemComponent],
-    imports: [CommonModule, IgxButtonModule, IgxRippleModule]
->>>>>>> c7515421
 })
 export class IgxListModule {
 }