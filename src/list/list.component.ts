import { CommonModule } from "@angular/common";
import {
<<<<<<< HEAD
	Component,
	ContentChildren,
	ElementRef,
	EventEmitter,
	forwardRef,
	HostBinding,
	Inject,
	Input,
	NgModule,
	Output,
	QueryList,
	ViewChild,
	TemplateRef,
	ContentChild,
=======
    Component,
    ContentChild,
    ContentChildren,
    ElementRef,
    EventEmitter,
    forwardRef,
    HostBinding,
    Input,
    NgModule,
    Output,
    QueryList,
    TemplateRef,
    ViewChild
>>>>>>> ad599860
} from "@angular/core";

import { IgxRippleModule } from "../directives/ripple/ripple.directive";
import { IgxEmptyListTemplateDirective } from "./list.common"
import { IgxListItemComponent } from "./list-item.component"

// ====================== LIST ================================
// The `<igx-list>` directive is a list container for items and headers
@Component({
	host: {
		role: "list"
	},
	// changeDetection: ChangeDetectionStrategy.OnPush,
	selector: "igx-list",
	templateUrl: "list.component.html"
})
export class IgxListComponent {
<<<<<<< HEAD
	@ContentChildren(forwardRef(() => IgxListItemComponent)) public children: QueryList<IgxListItemComponent>;

	@Input() public allowLeftPanning: boolean = false;
	@Input() public allowRightPanning: boolean = false;

	@ContentChild(IgxEmptyListTemplateDirective, { read: IgxEmptyListTemplateDirective })
	public emptyListTemplate: IgxEmptyListTemplateDirective;

	@ViewChild("defaultEmptyList", { read: TemplateRef })
	protected defaultEmptyListTemplate: TemplateRef<any>;

	@Output() public onLeftPan = new EventEmitter();
	@Output() public onRightPan = new EventEmitter();
	@Output() public onPanStateChange = new EventEmitter();

	@Output() public onItemClicked = new EventEmitter();

	constructor(private element: ElementRef) {
	}

	@HostBinding("class")
	public get innerStyle(): string {
		return this.children.length === 0 ? "igx-list-empty" : "igx-list";
	}

	public get items(): IgxListItemComponent[] {
		const items: IgxListItemComponent[] = [];
		if (this.children !== undefined) {
			for (const child of this.children.toArray()) {
				if (!child.isHeader) {
					items.push(child);
				}
			}
		}

		return items;
	}

	public get headers(): IgxListItemComponent[] {
		const headers: IgxListItemComponent[] = [];
		if (this.children !== undefined) {
			for (const child of this.children.toArray()) {
				if (child.isHeader) {
					headers.push(child);
				}
			}
		}

		return headers;
	}

	get context(): any {
		return {
			$implicit: this
		};
	}

	get template() : TemplateRef<any> {
		return this.emptyListTemplate ? this.emptyListTemplate.template : this.defaultEmptyListTemplate;
	}
=======

    constructor(private element: ElementRef) {
    }

	@ContentChildren(forwardRef(() => IgxListItemComponent))
	public children: QueryList<IgxListItemComponent>;

    @ContentChild(IgxEmptyListTemplateDirective, { read: IgxEmptyListTemplateDirective })
    public emptyListTemplate: IgxEmptyListTemplateDirective;

    @ViewChild("defaultEmptyList", { read: TemplateRef })
    protected defaultEmptyListTemplate: TemplateRef<any>;

	@Input()
	public allowLeftPanning = false;
	@Input()
	public allowRightPanning = false;

	@Output()
	public onLeftPan = new EventEmitter();
	@Output()
	public onRightPan = new EventEmitter();
	@Output()
	public onPanStateChange = new EventEmitter();
	@Output()
	public onItemClicked = new EventEmitter();

	@HostBinding("attr.role")
	public get role() {
        return "list";
    }

    @HostBinding("class")
    public get innerStyle(): string {
        return !this.children || this.children.length === 0 ? "igx-list-empty" : "igx-list";
    }

    public get items(): IgxListItemComponent[] {
        const items: IgxListItemComponent[] = [];
        if (this.children !== undefined) {
            for (const child of this.children.toArray()) {
                if (!child.isHeader) {
                    items.push(child);
                }
            }
        }

        return items;
    }

    public get headers(): IgxListItemComponent[] {
        const headers: IgxListItemComponent[] = [];
        if (this.children !== undefined) {
            for (const child of this.children.toArray()) {
                if (child.isHeader) {
                    headers.push(child);
                }
            }
        }

        return headers;
    }

    public get context(): any {
        return {
            $implicit: this
        };
    }

    public get template(): TemplateRef<any> {
        return this.emptyListTemplate ? this.emptyListTemplate.template : this.defaultEmptyListTemplate;
    }
>>>>>>> ad599860
}

@NgModule({
	declarations: [IgxListComponent, IgxListItemComponent, IgxEmptyListTemplateDirective],
	exports: [IgxListComponent, IgxListItemComponent, IgxEmptyListTemplateDirective],
	imports: [CommonModule, IgxRippleModule]
})
export class IgxListModule {
}<|MERGE_RESOLUTION|>--- conflicted
+++ resolved
@@ -1,21 +1,5 @@
 import { CommonModule } from "@angular/common";
 import {
-<<<<<<< HEAD
-	Component,
-	ContentChildren,
-	ElementRef,
-	EventEmitter,
-	forwardRef,
-	HostBinding,
-	Inject,
-	Input,
-	NgModule,
-	Output,
-	QueryList,
-	ViewChild,
-	TemplateRef,
-	ContentChild,
-=======
     Component,
     ContentChild,
     ContentChildren,
@@ -29,7 +13,6 @@
     QueryList,
     TemplateRef,
     ViewChild
->>>>>>> ad599860
 } from "@angular/core";
 
 import { IgxRippleModule } from "../directives/ripple/ripple.directive";
@@ -47,68 +30,6 @@
 	templateUrl: "list.component.html"
 })
 export class IgxListComponent {
-<<<<<<< HEAD
-	@ContentChildren(forwardRef(() => IgxListItemComponent)) public children: QueryList<IgxListItemComponent>;
-
-	@Input() public allowLeftPanning: boolean = false;
-	@Input() public allowRightPanning: boolean = false;
-
-	@ContentChild(IgxEmptyListTemplateDirective, { read: IgxEmptyListTemplateDirective })
-	public emptyListTemplate: IgxEmptyListTemplateDirective;
-
-	@ViewChild("defaultEmptyList", { read: TemplateRef })
-	protected defaultEmptyListTemplate: TemplateRef<any>;
-
-	@Output() public onLeftPan = new EventEmitter();
-	@Output() public onRightPan = new EventEmitter();
-	@Output() public onPanStateChange = new EventEmitter();
-
-	@Output() public onItemClicked = new EventEmitter();
-
-	constructor(private element: ElementRef) {
-	}
-
-	@HostBinding("class")
-	public get innerStyle(): string {
-		return this.children.length === 0 ? "igx-list-empty" : "igx-list";
-	}
-
-	public get items(): IgxListItemComponent[] {
-		const items: IgxListItemComponent[] = [];
-		if (this.children !== undefined) {
-			for (const child of this.children.toArray()) {
-				if (!child.isHeader) {
-					items.push(child);
-				}
-			}
-		}
-
-		return items;
-	}
-
-	public get headers(): IgxListItemComponent[] {
-		const headers: IgxListItemComponent[] = [];
-		if (this.children !== undefined) {
-			for (const child of this.children.toArray()) {
-				if (child.isHeader) {
-					headers.push(child);
-				}
-			}
-		}
-
-		return headers;
-	}
-
-	get context(): any {
-		return {
-			$implicit: this
-		};
-	}
-
-	get template() : TemplateRef<any> {
-		return this.emptyListTemplate ? this.emptyListTemplate.template : this.defaultEmptyListTemplate;
-	}
-=======
 
     constructor(private element: ElementRef) {
     }
@@ -181,7 +102,6 @@
     public get template(): TemplateRef<any> {
         return this.emptyListTemplate ? this.emptyListTemplate.template : this.defaultEmptyListTemplate;
     }
->>>>>>> ad599860
 }
 
 @NgModule({
