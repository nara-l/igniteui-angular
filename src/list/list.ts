import { Component, Input, Output, AfterContentInit, ContentChildren, QueryList, EventEmitter, Renderer, NgModule } from '@angular/core';
import { CommonModule } from "@angular/common";
import { FilterPipe, FilterOptions } from './filter-pipe';
import { ListItem, ListHeader } from './items';

//declare var module: any;

@Component({
    selector: 'ig-list',
    host: { 'role': 'list' },
    //pipes: [ FilterPipe ],
    moduleId: module.id, // commonJS standard
    //directives: [ ListItem, ListHeader ],
    templateUrl: 'list-content.html'
})

<<<<<<< HEAD
export class List implements AfterContentInit {
    private _innerStyle: string = "ig-list-inner";
=======
export class List implements AfterContentInit { 
    private _innerStyle: string = "ig-list";
>>>>>>> 44498123
    private _items: ListItem[];

    searchInputElement: HTMLInputElement;
    items: ListItem[] = [];
    headers: ListHeader[] = [];

    @Input() searchInputId: string;
    @Input() filterOptions: FilterOptions;
    @Output() filtering = new EventEmitter(false); // synchronous event emitter
    @Output() filtered = new EventEmitter();

    constructor(private _renderer: Renderer) {
    }

    ngAfterContentInit() {
        var self = this;
        if(this.searchInputId) {
            if(!this.searchInputElement) {
                this.searchInputElement = this.getFilterInputElement(this.searchInputId);
            }

            if(this.searchInputElement) {
                this._renderer.listen(this.searchInputElement, 'input', this.filter.bind(this));
            }
        }
    }

    addItem(item: ListItem) {
        this.items.push(item);
    }

    addHeader(header: ListHeader) {
        this.headers.push(header);
    }

    filter() {
        var inputValue, result, filteringArgs, filteredArgs, items;

        if(this.searchInputElement) {
            filteringArgs = { cancel: false };

            this.filtering.emit(filteringArgs);

            if(filteringArgs.cancel) {
                return;
            }

            this.filterOptions = this.filterOptions || new FilterOptions();
            this.filterOptions.items = this.filterOptions.items || this.items;
            inputValue = (<HTMLInputElement>this.searchInputElement).value;
            result = new FilterPipe().transform(this.filterOptions, inputValue);

            filteredArgs = { result: result }
            this.filtered.emit(filteredArgs);
        }
    }

    private getFilterInputElement(id: string) {
        return <HTMLInputElement>document.getElementById(id);
    }
}

@NgModule({
    declarations: [List, ListItem, ListHeader],
    imports: [CommonModule],
    exports: [List, ListItem, ListHeader]
})
export class ListModule {
}<|MERGE_RESOLUTION|>--- conflicted
+++ resolved
@@ -14,13 +14,8 @@
     templateUrl: 'list-content.html'
 })
 
-<<<<<<< HEAD
-export class List implements AfterContentInit {
-    private _innerStyle: string = "ig-list-inner";
-=======
 export class List implements AfterContentInit { 
     private _innerStyle: string = "ig-list";
->>>>>>> 44498123
     private _items: ListItem[];
 
     searchInputElement: HTMLInputElement;
