// Components

import { NgModule } from "@angular/core";

import { IgxAvatarModule } from "./avatar/avatar.component";
import { IgxBadgeModule } from "./badge/badge.component";
import { IgxCarouselModule } from "./carousel/carousel.component";
import { IgxCheckboxModule } from "./checkbox/checkbox.component";
import { IgxIconModule } from "./icon/icon.component";
import { IgxListModule } from "./list/list.component";
import { IgxDialogModule } from "./dialog/dialog.component";
import { IgxProgressBarModule } from "./progressbar/progressbar.component"
import { IgxNavbarModule } from "./navbar/navbar.component";
import { NavigationDrawerModule } from "./navigation-drawer/navigation-drawer.component";
import { IgxRadioModule} from "./radio/radio.component";
import { IgxSwitchModule} from "./switch/switch.component";
import { IgxTabBarModule } from "./tabbar/tabbar.component";
import { IgxCardModule } from "./card/card.component";
import { IgxSnackbarModule } from "./snackbar/snackbar.component";
import { IgxToastModule } from "./toast/toast.component";
<<<<<<< HEAD
import { IgxButtonGroupModule } from "./buttonGroup/buttonGroup.component";
=======
import { IgxRangeModule } from "./range/range.component";

>>>>>>> f1b7f154

@NgModule({
    imports: [
        IgxAvatarModule,
        IgxBadgeModule,
        IgxCarouselModule,
        IgxCheckboxModule,
        IgxIconModule,
        IgxListModule,
        IgxDialogModule,
        IgxNavbarModule,
        NavigationDrawerModule,
        IgxProgressBarModule,
        IgxRadioModule,
        IgxSwitchModule,
        IgxTabBarModule,
        IgxCardModule,
        IgxSnackbarModule,
        IgxToastModule,
<<<<<<< HEAD
        IgxButtonGroupModule
=======
        IgxRangeModule,
>>>>>>> f1b7f154
    ],
    exports: [
        IgxAvatarModule,
        IgxBadgeModule,
        IgxCarouselModule,
        IgxCheckboxModule,
        IgxIconModule,
        IgxListModule,
        IgxDialogModule,
        IgxNavbarModule,
        NavigationDrawerModule,
        IgxProgressBarModule,
        IgxRadioModule,
        IgxSwitchModule,
        IgxTabBarModule,
        IgxSnackbarModule,
        IgxToastModule,
<<<<<<< HEAD
        IgxButtonGroupModule
=======
        IgxRangeModule
>>>>>>> f1b7f154
    ]
})
export class IgxComponentsModule {}


import { IgxButtonModule } from "./button/button.directive";
import { IgxInput } from "./input/input.directive";
import { IgxFilterModule } from "./directives/filter.directive";
import { IgxRippleModule } from "./directives/ripple.directive";
import { IgxLabelModule } from "./label/label.directive";
import { IgxLayout } from "./layout/layout.directive";

@NgModule({
    imports: [
        IgxButtonModule,
        IgxInput,
        IgxFilterModule,
        IgxRippleModule,
        IgxLabelModule,
        IgxLayout
    ],
    exports: [
        IgxButtonModule,
        IgxInput,
        IgxFilterModule,
        IgxRippleModule,
        IgxLabelModule,
        IgxLayout
    ]
})
export class IgxDirectivesModule {}<|MERGE_RESOLUTION|>--- conflicted
+++ resolved
@@ -18,12 +18,8 @@
 import { IgxCardModule } from "./card/card.component";
 import { IgxSnackbarModule } from "./snackbar/snackbar.component";
 import { IgxToastModule } from "./toast/toast.component";
-<<<<<<< HEAD
 import { IgxButtonGroupModule } from "./buttonGroup/buttonGroup.component";
-=======
 import { IgxRangeModule } from "./range/range.component";
-
->>>>>>> f1b7f154
 
 @NgModule({
     imports: [
@@ -43,11 +39,8 @@
         IgxCardModule,
         IgxSnackbarModule,
         IgxToastModule,
-<<<<<<< HEAD
         IgxButtonGroupModule
-=======
         IgxRangeModule,
->>>>>>> f1b7f154
     ],
     exports: [
         IgxAvatarModule,
@@ -65,11 +58,8 @@
         IgxTabBarModule,
         IgxSnackbarModule,
         IgxToastModule,
-<<<<<<< HEAD
-        IgxButtonGroupModule
-=======
+        IgxButtonGroupModule,
         IgxRangeModule
->>>>>>> f1b7f154
     ]
 })
 export class IgxComponentsModule {}
