--- conflicted
+++ resolved
@@ -2,33 +2,18 @@
 
 import { NgModule } from "@angular/core";
 
-<<<<<<< HEAD
-import { AvatarModule } from "./avatar/avatar";
-import { BadgeModule } from "./badge/badge";
-import { CarouselModule } from "./carousel/carousel";
-import { CheckboxModule } from "./checkbox/checkbox";
-import { IgxIconModule } from "./icon/icon";
-import { ListModule } from "./list/list";
-import { DialogModule } from "./dialog/dialog";
-import { NavbarModule } from "./navbar/navbar";
-import { NavigationDrawerModule } from "./navigation-drawer/navigation-drawer";
-import { IgRadioModule} from "./radio/radio";
-import { SwitchModule} from "./switch/switch";
-import { TabBarModule } from "./tabbar/tab";
-=======
 import { IgxAvatarModule } from "./avatar/avatar.component";
 import { IgxBadgeModule } from "./badge/badge.component";
 import { IgxCarouselModule } from "./carousel/carousel.component";
 import { IgxCheckboxModule } from "./checkbox/checkbox.component";
 import { IgxIconModule } from "./icon/icon.component";
 import { IgxListModule } from "./list/list.component";
-import { ModalModule } from "./modal/modal";
+import { DialogModule } from "./dialog/dialog";
 import { IgxNavbarModule } from "./navbar/navbar.component";
 import { NavigationDrawerModule } from "./navigation-drawer/navigation-drawer.component";
 import { IgxRadioModule} from "./radio/radio.component";
 import { IgxSwitchModule} from "./switch/switch.component";
 import { IgxTabBarModule } from "./tabbar/tab.component";
->>>>>>> f62a401a
 
 @NgModule({
     imports: [
@@ -37,15 +22,9 @@
         IgxCarouselModule,
         IgxCheckboxModule,
         IgxIconModule,
-<<<<<<< HEAD
-        ListModule,
+        IgxListModule,
         DialogModule,
-        NavbarModule,
-=======
-        IgxListModule,
-        ModalModule,
         IgxNavbarModule,
->>>>>>> f62a401a
         NavigationDrawerModule,
         IgxRadioModule,
         IgxSwitchModule,
@@ -57,15 +36,9 @@
         IgxCarouselModule,
         IgxCheckboxModule,
         IgxIconModule,
-<<<<<<< HEAD
-        ListModule,
+        IgxListModule,
         DialogModule,
-        NavbarModule,
-=======
-        IgxListModule,
-        ModalModule,
         IgxNavbarModule,
->>>>>>> f62a401a
         NavigationDrawerModule,
         IgxRadioModule,
         IgxSwitchModule,
