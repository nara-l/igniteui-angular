--- conflicted
+++ resolved
@@ -1,9 +1,5 @@
 <nav class="ig-navbar">
-<<<<<<< HEAD
-	<span class="ig-navbar__left-btn" [class.ig-navbar__left-btn--disabled]="canGoBack() || !hasIcon()"> 
-=======
 	<span class="ig-navbar__left-btn" [class.ig-navbar__left-btn--disabled]="canGoBack() || !hasIcon()">
->>>>>>> 2f7a02b5
         <button igxButton="navbar" (click)="navigateBack($event)">
             <i class="material-icons">{{ icon }}</i>
         </button>
