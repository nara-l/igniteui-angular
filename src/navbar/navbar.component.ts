--- conflicted
+++ resolved
@@ -18,13 +18,8 @@
     styleUrls: ["./navbar.component.scss"],
     templateUrl: "navbar.component.html"
 })
-<<<<<<< HEAD
-export class IgxNavbar {
-    private static NEXT_ID: number = 1;
-=======
 export class IgxNavbarComponent {
     private static NEXT_ID = 1;
->>>>>>> 97156f3f
 
     /**
      * The IgxNavbar action button visual state state
@@ -53,11 +48,7 @@
     @Output() public onAction = new EventEmitter();
 
     @Input()
-<<<<<<< HEAD
-    public titleId = `igx-navbar-${IgxNavbar.NEXT_ID++}`;
-=======
     public titleId = `igx-navbar-${IgxNavbarComponent.NEXT_ID++}`;
->>>>>>> 97156f3f
 
     public _triggerAction() {
         this.onAction.emit(this);
