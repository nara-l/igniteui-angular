import { CommonModule } from "@angular/common";
import {
    AfterContentChecked,
    Component,
    EventEmitter,
    Input,
    NgModule,
    OnInit,
    Output,
    ViewEncapsulation
} from "@angular/core";
import { IgxButtonModule } from "../directives/button/button.directive";
import { IgxIconModule } from "../icon/icon.component";

@Component({
    encapsulation: ViewEncapsulation.None,
    selector: "igx-navbar",
    styleUrls: ["./navbar.component.scss"],
    templateUrl: "navbar.component.html"
})
<<<<<<< HEAD
export class IgxNavbar {
    private static NEXT_ID: number = 1;
=======
export class IgxNavbarComponent implements AfterContentChecked {
    private static NEXT_ID = 1;
>>>>>>> d8b227de

    /**
     * The IgxNavbar action button visual state state
     * @type {boolean}
     */
    @Input()
    public isActionButtonVisible = false;

    /**
     * The IgxNavbar action button actionButtonIcon
     * @type {string}
     */
    @Input() public actionButtonIcon: string;

    /**
     * The IgxNavbar title
     * @type {string}
     */
    @Input() public title: string;

    /**
     * The event that will be thrown when the action is executed,
     * provides reference to the IgxNavbar component as argument
     * @type {EventEmitter}
     */
    @Output() public onAction = new EventEmitter();

<<<<<<< HEAD
=======
    private _titleId: string;

    public ngAfterContentChecked(): void {
        this._titleId = `igx-navbar-${IgxNavbarComponent.NEXT_ID++}`;
    }

>>>>>>> d8b227de
    @Input()
    public titleId = `igx-navbar-${IgxNavbar.NEXT_ID++}`;

    public _triggerAction() {
        this.onAction.emit(this);
    }
}

@NgModule({
    declarations: [IgxNavbarComponent],
    exports: [IgxNavbarComponent],
    imports: [IgxButtonModule, IgxIconModule, CommonModule]
})
export class IgxNavbarModule {
}<|MERGE_RESOLUTION|>--- conflicted
+++ resolved
@@ -1,6 +1,5 @@
 import { CommonModule } from "@angular/common";
 import {
-    AfterContentChecked,
     Component,
     EventEmitter,
     Input,
@@ -18,14 +17,9 @@
     styleUrls: ["./navbar.component.scss"],
     templateUrl: "navbar.component.html"
 })
-<<<<<<< HEAD
-export class IgxNavbar {
-    private static NEXT_ID: number = 1;
-=======
-export class IgxNavbarComponent implements AfterContentChecked {
+
+export class IgxNavbarComponent {
     private static NEXT_ID = 1;
->>>>>>> d8b227de
-
     /**
      * The IgxNavbar action button visual state state
      * @type {boolean}
@@ -52,17 +46,8 @@
      */
     @Output() public onAction = new EventEmitter();
 
-<<<<<<< HEAD
-=======
-    private _titleId: string;
-
-    public ngAfterContentChecked(): void {
-        this._titleId = `igx-navbar-${IgxNavbarComponent.NEXT_ID++}`;
-    }
-
->>>>>>> d8b227de
     @Input()
-    public titleId = `igx-navbar-${IgxNavbar.NEXT_ID++}`;
+    public titleId = `igx-navbar-${IgxNavbarComponent.NEXT_ID++}`;
 
     public _triggerAction() {
         this.onAction.emit(this);
