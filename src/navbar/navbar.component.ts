import { CommonModule } from "@angular/common";
import {
    AfterContentChecked,
    Component,
    EventEmitter,
    Input,
    NgModule,
    OnInit,
    Output,
    ViewEncapsulation
} from "@angular/core";
import { IgxButtonModule } from "../directives/button/button.directive";
import { IgxIconModule } from "../icon/icon.component";

@Component({
    encapsulation: ViewEncapsulation.None,
    selector: "igx-navbar",
    styleUrls: ["./navbar.component.scss"],
    templateUrl: "navbar.component.html"
})
<<<<<<< HEAD
export class IgxNavbarComponent implements AfterContentChecked {
    private static NEXT_ID = 1;
=======
export class IgxNavbar {
    private static NEXT_ID: number = 1;
>>>>>>> aeb36673

    /**
     * The IgxNavbar action button visual state state
     * @type {boolean}
     */
    @Input()
    public isActionButtonVisible = false;

    /**
     * The IgxNavbar action button actionButtonIcon
     * @type {string}
     */
    @Input() public actionButtonIcon: string;

    /**
     * The IgxNavbar title
     * @type {string}
     */
    @Input() public title: string;

    /**
     * The event that will be thrown when the action is executed,
     * provides reference to the IgxNavbar component as argument
     * @type {EventEmitter}
     */
    @Output() public onAction = new EventEmitter();

<<<<<<< HEAD
    private _titleId: string;

    public ngAfterContentChecked(): void {
        this._titleId = `igx-navbar-${IgxNavbarComponent.NEXT_ID++}`;
    }

=======
>>>>>>> aeb36673
    @Input()
    public titleId = `igx-navbar-${IgxNavbar.NEXT_ID++}`;

    public _triggerAction() {
        this.onAction.emit(this);
    }
}

@NgModule({
    declarations: [IgxNavbarComponent],
    exports: [IgxNavbarComponent],
    imports: [IgxButtonModule, IgxIconModule, CommonModule]
})
export class IgxNavbarModule {
}<|MERGE_RESOLUTION|>--- conflicted
+++ resolved
@@ -18,13 +18,8 @@
     styleUrls: ["./navbar.component.scss"],
     templateUrl: "navbar.component.html"
 })
-<<<<<<< HEAD
-export class IgxNavbarComponent implements AfterContentChecked {
+export class IgxNavbarComponent {
     private static NEXT_ID = 1;
-=======
-export class IgxNavbar {
-    private static NEXT_ID: number = 1;
->>>>>>> aeb36673
 
     /**
      * The IgxNavbar action button visual state state
@@ -52,17 +47,8 @@
      */
     @Output() public onAction = new EventEmitter();
 
-<<<<<<< HEAD
-    private _titleId: string;
-
-    public ngAfterContentChecked(): void {
-        this._titleId = `igx-navbar-${IgxNavbarComponent.NEXT_ID++}`;
-    }
-
-=======
->>>>>>> aeb36673
     @Input()
-    public titleId = `igx-navbar-${IgxNavbar.NEXT_ID++}`;
+    public titleId = `igx-navbar-${IgxNavbarComponent.NEXT_ID++}`;
 
     public _triggerAction() {
         this.onAction.emit(this);
