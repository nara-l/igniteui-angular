# igx-nav-drawer

The **igx-nav-drawer** is a container element for side navigation, providing quick access between views. It can be used for navigation apps and with top-level views. Drawer will be hidden until invoked by the user.

# Usage
```html
<igx-nav-drawer id="test"
    (opened)="logEvent($event)"
    [position]="position"
    [pin]="pin"
    [enableGestures]='gestures'
    [isOpen]="open"
    [width]="drawerWidth"
    [miniWidth]="drawerMiniWidth">
        <div class="igx-drawer-content">
            <h3>Drawer Title</h3>
            <div *ngFor="let navItem of navItems"><img src="http://www.infragistics.com/assets/images/favicon.ico" width='16' />
            <a routerLink="{{navItem.link}}"> {{navItem.text}} </a></div>
        </div>
        <div *ngIf="miniTemplate" class="igx-drawer-mini-content">
            <span class="hamburger" igxNavToggle="test" > &#9776; </span>
            <div *ngFor="let navItem of navItems"><img src="http://www.infragistics.com/assets/images/favicon.ico" width='16' /></div>
        </div>
</igx-nav-drawer>
```

# API Summary

## Properties
| Name      | Type|  Description |
|:----------|:----:|:------|
| `ID`| string | ID of the component. |
| `position` | string | Position of the Navigation Drawer. Can be "left"(default) or "right". Only has effect when not pinned.|
| `enableGestures`| boolean | Enables the use of touch gestures to manipulate the drawer - such as swipe/pan from edge to open, swipe toggle and pan drag. |
| `isOpen` | boolean | State of the drawer. |
| `pin` | boolean | Pinned state of the drawer. Currently only support. |
| `pinThreshold` | number | Minimum device width required for automatic pin to be toggled. Default is 1024, can be set to falsy value to ignore. |
<<<<<<< HEAD
| `width` | string| Width of the drawer in its open state. Defaults to 300px based on the `.ig-nav-drawer` style. Can be used to override or dynamically modify the width.|
| `miniWidth` | string | Width of the drawer in its mini state. Defaults to 60px based on the `.ig-nav-drawer.mini` style. Can be used to override or dynamically modify the width. |
=======
| `width` | string| Width of the drawer in its open state. Defaults to 300px based on the `.igx-nav-drawer` style. Can be used to override or dynamically modify the width.|
| `miniWidth` | string | Width of the drawer in its mini state. Defaults to 60px based on the `.igx-nav-drawer.mini` style. Can be used to override or dynamically modify the width. |
>>>>>>> 97156f3f

## Methods
| Name      |  Description |
|:----------|:------|
| `open`    | Open the Navigation Drawer. Has no effect if already opened. Returns `Promise` that is resolved once the operation completes. |
| `close`   | Close the Navigation Drawer. Has no effect if already closed. Returns `Promise` that is resolved once the operation completes. |
| `toggle()`  | Toggle the open state of the Navigation Drawer. Returns `Promise` that is resolved once the operation completes. |

## Events
| Name      |  Description |
|:----------|:------|
| `opening` | Event fired as the Navigation Drawer is about to open. |
| `opened`  | Event fired when the Navigation Drawer has opened. |
| `closing` | Event fired as the Navigation Drawer is about to close. |
| `closed`  | Event fired when the Navigation Drawer has closed. |

Using `TypeScript` to configure Drawer component

```typescript
export class MainDrawerSampleComponent {
    navItems: Array<Object> =
                [{ text: "Default sample", link: "/navigation-drawer" },
                    { text: "Pin sample", link: "/navigation-drawer/pin" },
                    { text: "Mini sample", link: "/navigation-drawer/mini" }];

    pin: boolean = false;
    open: boolean = false;
    position = "left";
    drawerMiniWidth = "";
<<<<<<< HEAD
    @ViewChild(IgxNavigationDrawer) viewChild: IgxNavigationDrawer;
=======
    @ViewChild(IgxNavigationDrawerComponent) viewChild: IgxNavigationDrawerComponent;
>>>>>>> 97156f3f
    /** Sample-specific configurations: */
    showMiniWidth: boolean = false;
    showEventLog: boolean = true;
    showToggle: boolean = true;

    logEvent(event) {
        if(event === "closing") {
            // this will cause change detection, potentially run outside of angular
            this.open = false;
        }
    }
    testToggle () {
        this.viewChild.toggle().then( (value) => {
            this.logEvent("API call resolved: " + value);
        });
    }
}
```<|MERGE_RESOLUTION|>--- conflicted
+++ resolved
@@ -35,13 +35,8 @@
 | `isOpen` | boolean | State of the drawer. |
 | `pin` | boolean | Pinned state of the drawer. Currently only support. |
 | `pinThreshold` | number | Minimum device width required for automatic pin to be toggled. Default is 1024, can be set to falsy value to ignore. |
-<<<<<<< HEAD
-| `width` | string| Width of the drawer in its open state. Defaults to 300px based on the `.ig-nav-drawer` style. Can be used to override or dynamically modify the width.|
-| `miniWidth` | string | Width of the drawer in its mini state. Defaults to 60px based on the `.ig-nav-drawer.mini` style. Can be used to override or dynamically modify the width. |
-=======
 | `width` | string| Width of the drawer in its open state. Defaults to 300px based on the `.igx-nav-drawer` style. Can be used to override or dynamically modify the width.|
 | `miniWidth` | string | Width of the drawer in its mini state. Defaults to 60px based on the `.igx-nav-drawer.mini` style. Can be used to override or dynamically modify the width. |
->>>>>>> 97156f3f
 
 ## Methods
 | Name      |  Description |
@@ -71,11 +66,7 @@
     open: boolean = false;
     position = "left";
     drawerMiniWidth = "";
-<<<<<<< HEAD
-    @ViewChild(IgxNavigationDrawer) viewChild: IgxNavigationDrawer;
-=======
     @ViewChild(IgxNavigationDrawerComponent) viewChild: IgxNavigationDrawerComponent;
->>>>>>> 97156f3f
     /** Sample-specific configurations: */
     showMiniWidth: boolean = false;
     showEventLog: boolean = true;
