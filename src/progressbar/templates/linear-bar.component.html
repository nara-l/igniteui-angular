--- conflicted
+++ resolved
@@ -1,22 +1,7 @@
-<<<<<<< HEAD
-<div class="progress-linear"
-    [class.progress-linear--striped]="striped">
-    <div #linearBar role="progressbar" 
-        class="progress-linear__bar{{type ? '--' + type : ''}}"
-        aria-valuemin="0"
-        [attr.aria-valuemax]="max"
-        [attr.aria-valuenow]="value"
-        [style.width.%]="100"
-        [style.transform]="'translateX('+ calcTransformValue +'%)'">
-        <ng-content></ng-content>
-=======
 <div class="progress-linear" [class.progress-linear--striped]="striped">
     <div class="progress-linear__bar" #linearBar role="progressbar" aria-valuemin="0" [attr.aria-valuemax]="max" [attr.aria-valuenow]="value">
         <div class="progress-linear__bar-base"></div>
         <div class="progress-linear__bar-progress{{type ? '--' + type : ''}}" [style.width.%]="valueInPercent"></div>
->>>>>>> 720bea41
     </div>
-    <span *ngIf="textVisability" class="progress-linear__value progress-linear__value--{{textPosition}}">
-        {{ text ? text : valueInPercent + "%" }}
-    </span>
+    <span class="progress-linear__value">{{valueInPercent}}%</span>
 </div>