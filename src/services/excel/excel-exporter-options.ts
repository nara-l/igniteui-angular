import { IgxExporterOptionsBase } from "../exporter-common/exporter-options-base";

export class IgxExcelExporterOptions extends IgxExporterOptionsBase {
    private _columnWidth: number;
    private _rowHeight: number;

<<<<<<< HEAD
=======
    public ignorePinning = false;

>>>>>>> 6d6edaab
    constructor(fileName: string) {
        super(fileName, ".xlsx");
    }

    public get columnWidth(): number {
        return this._columnWidth;
    }
    public set columnWidth(value: number) {
        if (value < 0) {
            throw Error("Invalid value for column width!");
        }

        this._columnWidth = value;
    }

    public get rowHeight(): number {
        return this._rowHeight;
    }
    public set rowHeight(value: number) {
        if (value < 0) {
            throw Error("Invalid value for row height!");
        }

        this._rowHeight = value;
    }
}<|MERGE_RESOLUTION|>--- conflicted
+++ resolved
@@ -4,11 +4,8 @@
     private _columnWidth: number;
     private _rowHeight: number;
 
-<<<<<<< HEAD
-=======
     public ignorePinning = false;
 
->>>>>>> 6d6edaab
     constructor(fileName: string) {
         super(fileName, ".xlsx");
     }
