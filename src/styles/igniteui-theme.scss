--- conflicted
+++ resolved
@@ -7,180 +7,69 @@
 
 @include igx-core($direction: ltr);
 
-<<<<<<< HEAD
 /* autoprefixer grid: on */
 .default-theme {
     $igx-background-color: igx-color($default-palette, 'surface');
-=======
-///* autoprefixer grid: on */
-//.default-theme {
-//    $igx-background-color: #fff;
-//    $igx-foreground-color: text-contrast($igx-background-color);
-//
-//    background: $igx-background-color;
-//    color: $igx-foreground-color;
-//
-//    @include scrollbar-love();
-//    @include igx-theme($default-palette);
-//
-//    .nav-header {
-//        @include nav-logo('../assets/images/rsrcs/igniteui-logo-light-bg', $igx-background-color);
-//    }
-//}
-
-.bootstrap-theme {
-    $igx-background-color: #fff;
->>>>>>> 6512523f
     $igx-foreground-color: text-contrast($igx-background-color);
 
     background: $igx-background-color;
     color: $igx-foreground-color;
 
     @include scrollbar-love();
-    @include igx-bootstrap-theme($bootstrap-palette);
+    @include igx-theme($default-palette);
 
     .nav-header {
         @include nav-logo('../assets/images/rsrcs/igniteui-logo-light-bg', $igx-background-color);
     }
 }
 
-<<<<<<< HEAD
-.dark-theme {
-    $igx-background-color: igx-color($default-dark-palette, 'surface');
-=======
-.bootstrap-dark-theme {
-    $igx-background-color: #333;
->>>>>>> 6512523f
-    $igx-foreground-color: text-contrast($igx-background-color);
+// .dark-theme {
+//     $igx-background-color: igx-color($fluent-word-dark-palette, 'surface');
+//     $igx-foreground-color: text-contrast($igx-background-color);
 
-    background: $igx-background-color;
-    color: $igx-foreground-color;
+//     background: $igx-background-color;
+//     color: $igx-foreground-color;
 
-<<<<<<< HEAD
-    @include scrollbar-love(lighten($igx-background-color, 15%));
-    @include igx-dark-theme($default-dark-palette);
+//     @include scrollbar-love(lighten($igx-background-color, 15%));
+//     @include igx-dark-theme($green-palette);
 
-    .nav-header {
-        @include nav-logo('../assets/images/rsrcs/igniteui-logo-dark-bg', $igx-background-color);
-    }
-}
+//     .nav-header {
+//         @include nav-logo('../assets/images/rsrcs/igniteui-logo-dark-bg', $igx-background-color);
+//     }
+// }
 
-.fluent-excel-theme {
-    $igx-background-color: igx-color($fluent-excel-palette, 'surface');
-    $igx-foreground-color: text-contrast($igx-background-color);
+// .bootstrap-theme {
+//     $igx-background-color: igx-color($bootstrap-palette, 'surface');
+//     $igx-foreground-color: text-contrast($igx-background-color);
 
-    background: $igx-background-color;
-    color: $igx-foreground-color;
+//     background: $igx-background-color;
+//     color: $igx-foreground-color;
 
-=======
->>>>>>> 6512523f
-    @include scrollbar-love();
-    @include igx-bootstrap-dark-theme($bootstrap-palette);
+//     @include scrollbar-love();
+//     @include igx-bootstrap-theme($bootstrap-palette);
 
-    .nav-header {
-<<<<<<< HEAD
-        @include nav-logo('../assets/images/rsrcs/igniteui-logo-light-bg', $igx-foreground-color);
-    }
-}
+//     .nav-header {
+//         @include nav-logo('../assets/images/rsrcs/igniteui-logo-light-bg', $igx-background-color);
+//     }
+// }
 
-.fluent-word-theme {
-    $igx-background-color: igx-color($fluent-word-dark-palette, 'surface');
-    $igx-foreground-color: text-contrast($igx-background-color);
+// .bootstrap-dark-theme {
+//     $igx-background-color: igx-color($bootstrap-dark-palette, 'surface');
+//     $igx-foreground-color: text-contrast($igx-background-color);
 
-    background: $igx-background-color;
-    color: $igx-foreground-color;
+//     background: $igx-background-color;
+//     color: $igx-foreground-color;
 
-    @include scrollbar-love();
-    @include igx-fluent-dark-theme($fluent-word-dark-palette);
+//     @include scrollbar-love();
+//     @include igx-bootstrap-dark-theme($bootstrap-dark-palette);
 
-    .nav-header {
-        @include nav-logo('../assets/images/rsrcs/igniteui-logo-light-bg', $igx-foreground-color);
-    }
-}
-
-.light-square-theme {
-    $igx-background-color: igx-color($purple-palette, 'surface');
-    $igx-foreground-color: text-contrast($igx-background-color);
-
-    background: $igx-background-color;
-    color: $igx-foreground-color;
-
-    @include scrollbar-love();
-    @include igx-light-square-theme($purple-palette);
-
-    .nav-header {
-        @include nav-logo('../assets/images/rsrcs/igniteui-logo-light-bg', $igx-foreground-color);
-    }
-}
-
-.light-round-theme {
-    $igx-background-color: igx-color($purple-palette, 'surface');
-    $igx-foreground-color: text-contrast($igx-background-color);
-
-    background: $igx-background-color;
-    color: $igx-foreground-color;
-
-    @include scrollbar-love();
-    @include igx-theme($palette: $purple-palette, $schema: $light-round-schema);
-}
-
-@media print {
-    html,
-    body,
-    app-root {
-        min-height: 100vh;
-        min-width: 100vw;
-        margin: 0;
-        display: block;
-        background: transparent !important;
-    }
-
-    .sample-content,
-    .sample-column,
-    .wrapper {
-        margin: 0;
-        padding: 0;
-    }
-
-    .sample-header,
-    .sample-description,
-    .sample-title,
-    .no-print,
-    .igx-nav-drawer,
-    .form-title {
-        display: none !important;
-    }
-
-    ::-webkit-scrollbar {
-        background-color: #fff !important;
-    }
-
-    ::-webkit-scrollbar-thumb {
-        background-color: #fff !important;
-    }
-}
-=======
-        @include nav-logo('../assets/images/rsrcs/igniteui-logo-light-bg', $igx-background-color);
-    }
-}
-
-//.dark-theme {
-//    $igx-background-color: #333;
-//    $igx-foreground-color: text-contrast($igx-background-color);
-//
-//    background: $igx-background-color;
-//    color: $igx-foreground-color;
-//
-//    @include scrollbar-love(lighten($igx-background-color, 15%));
-//    @include igx-dark-theme($green-palette);
-//
-//    .nav-header {
-//        @include nav-logo('../assets/images/rsrcs/igniteui-logo-dark-bg', $igx-background-color);
-//    }
-//}
+//     .nav-header {
+//         @include nav-logo('../assets/images/rsrcs/igniteui-logo-light-bg', $igx-background-color);
+//     }
+// }
 
 // .fluent-excel-theme {
-//     $igx-background-color: #fff;
+//     $igx-background-color: igx-color($fluent-excel-palette, 'surface');
 //     $igx-foreground-color: text-contrast($igx-background-color);
 
 //     background: $igx-background-color;
@@ -194,30 +83,15 @@
 //     }
 // }
 
-// .fluent-word-theme {
-//     $igx-background-color: #fff;
-//     $igx-foreground-color: text-contrast($igx-background-color);
-
-//     background: $igx-background-color;
-//     color: $igx-foreground-color;
-
-//     @include scrollbar-love();
-//     @include igx-fluent-theme($fluent-word-palette);
-
-//     .nav-header {
-//         @include nav-logo('../assets/images/rsrcs/igniteui-logo-light-bg', $igx-foreground-color);
-//     }
-// }
-
 // .fluent-excel-dark-theme {
-//     $igx-background-color: #333;
+//     $igx-background-color: igx-color($fluent-excel-dark-palette, 'surface');
 //     $igx-foreground-color: text-contrast($igx-background-color);
 
 //     background: $igx-background-color;
 //     color: $igx-foreground-color;
 
 //     @include scrollbar-love(lighten($igx-background-color, 15%));
-//     @include igx-fluent-dark-theme($fluent-excel-palette);
+//     @include igx-fluent-dark-theme($fluent-excel-dark-palette);
 
 //     .nav-header {
 //         @include nav-logo('../assets/images/rsrcs/igniteui-logo-light-bg', $igx-foreground-color);
@@ -225,7 +99,7 @@
 // }
 
 // .light-square-theme {
-//     $igx-background-color: #fff;
+//     $igx-background-color: igx-color($purple-palette, 'surface');
 //     $igx-foreground-color: text-contrast($igx-background-color);
 
 //     background: $igx-background-color;
@@ -240,7 +114,7 @@
 // }
 
 // .light-round-theme {
-//     $igx-background-color: #fff;
+//     $igx-background-color: igx-color($purple-palette, 'surface');
 //     $igx-foreground-color: text-contrast($igx-background-color);
 
 //     background: $igx-background-color;
@@ -284,5 +158,4 @@
 //     ::-webkit-scrollbar-thumb {
 //         background-color: #fff !important;
 //     }
-// }
->>>>>>> 6512523f
+// }