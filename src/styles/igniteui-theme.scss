--- conflicted
+++ resolved
@@ -28,116 +28,6 @@
     }
 }
 
-<<<<<<< HEAD
-.igx-grid-summary--active, .igx-grid__group-row--active, .igx-grid__tr-container--active, .igx-grid__th--active {
-    box-shadow: inset 0 0 0 1px #f66604;
-}
-
-
-//.dark-theme {
-//    $igx-background-color: igx-color($green-dark-palette, 'surface');
-//    $igx-foreground-color: text-contrast($igx-background-color);
-//
-//    background: $igx-background-color;
-//    color: $igx-foreground-color;
-//
-//    @include scrollbar-love(lighten($igx-background-color, 15%));
-//    @include igx-dark-theme($green-dark-palette);
-//    @include igx-typography($font-family: 'sans-serif');
-//
-//    .nav-header {
-//        @include nav-logo('../assets/images/rsrcs/igniteui-logo-dark-bg', $igx-background-color);
-//    }
-//}
-
-// .bootstrap-theme {
-//     $igx-background-color: igx-color($bootstrap-palette, 'surface');
-//     $igx-foreground-color: text-contrast($igx-background-color);
-
-//     background: $igx-background-color;
-//     color: $igx-foreground-color;
-
-//     @include scrollbar-love();
-//     @include igx-bootstrap-theme($bootstrap-palette);
-
-//     .nav-header {
-//         @include nav-logo('../assets/images/rsrcs/igniteui-logo-light-bg', $igx-background-color);
-//     }
-// }
-
-// .bootstrap-dark-theme {
-//     $igx-background-color: igx-color($bootstrap-dark-palette, 'surface');
-//     $igx-foreground-color: text-contrast($igx-background-color);
-
-//     background: $igx-background-color;
-//     color: $igx-foreground-color;
-
-//     @include scrollbar-love();
-//     @include igx-bootstrap-dark-theme($bootstrap-dark-palette);
-
-//     .nav-header {
-//         @include nav-logo('../assets/images/rsrcs/igniteui-logo-light-bg', $igx-background-color);
-//     }
-// }
-
-// .fluent-excel-theme {
-//     $igx-background-color: igx-color($fluent-excel-palette, 'surface');
-//     $igx-foreground-color: text-contrast($igx-background-color);
-
-//     background: $igx-background-color;
-//     color: $igx-foreground-color;
-
-//     @include scrollbar-love();
-//     @include igx-fluent-theme($fluent-excel-palette);
-
-//     .nav-header {
-//         @include nav-logo('../assets/images/rsrcs/igniteui-logo-light-bg', $igx-foreground-color);
-//     }
-// }
-
-// .fluent-excel-dark-theme {
-//     $igx-background-color: igx-color($fluent-excel-dark-palette, 'surface');
-//     $igx-foreground-color: text-contrast($igx-background-color);
-
-//     background: $igx-background-color;
-//     color: $igx-foreground-color;
-
-//     @include scrollbar-love(lighten($igx-background-color, 15%));
-//     @include igx-fluent-dark-theme($fluent-excel-dark-palette);
-
-//     .nav-header {
-//         @include nav-logo('../assets/images/rsrcs/igniteui-logo-light-bg', $igx-foreground-color);
-//     }
-// }
-
-// .light-square-theme {
-//     $igx-background-color: igx-color($purple-palette, 'surface');
-//     $igx-foreground-color: text-contrast($igx-background-color);
-
-//     background: $igx-background-color;
-//     color: $igx-foreground-color;
-
-//     @include scrollbar-love();
-//     @include igx-light-square-theme($purple-palette);
-
-//     .nav-header {
-//         @include nav-logo('../assets/images/rsrcs/igniteui-logo-light-bg', $igx-foreground-color);
-//     }
-// }
-
-// .light-round-theme {
-//     $igx-background-color: igx-color($purple-palette, 'surface');
-//     $igx-foreground-color: text-contrast($igx-background-color);
-
-//     background: $igx-background-color;
-//     color: $igx-foreground-color;
-
-//     @include scrollbar-love();
-//     @include igx-theme($palette: $purple-palette, $schema: $light-round-schema);
-// }
-
-=======
->>>>>>> ba9b15b0
 // @media print {
 //     html,
 //     body,
