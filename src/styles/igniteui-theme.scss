@import url('https://fonts.googleapis.com/icon?family=Material+Icons');
@import url('https://fonts.googleapis.com/css?family=Titillium+Web:300,400,600,700');
@import '../../projects/igniteui-angular/src/lib/core/styles/themes/index';
@import 'mixins';
@import 'app-palettes';
@import 'app-layout';

/* autoprefixer grid: on */
$palette: $default-palette;
$schema: $light-schema;

$igx-background-color: igx-color($palette, 'surface');
$igx-foreground-color: text-contrast($igx-background-color);

body {
    background: $igx-background-color;
    color: rgba($igx-foreground-color, .87);
}

@include igx-core($direction: ltr);
<<<<<<< HEAD
@include igx-theme($palette, $schema: $schema);
=======
@include igx-theme($palette: $palette, $schema: $schema);
>>>>>>> ba9b15b0

.nav-header {
    @if luminance($igx-background-color) < .5 {
        @include nav-logo('../assets/images/rsrcs/igniteui-logo-dark-bg', $igx-background-color);
    } @else {
        @include nav-logo('../assets/images/rsrcs/igniteui-logo-light-bg', $igx-background-color);
    }
}

// @media print {
//     html,
//     body,
//     app-root {
//         min-height: 100vh;
//         min-width: 100vw;
//         margin: 0;
//         display: block;
//         background: transparent !important;
//     }

//     .sample-content,
//     .sample-column,
//     .wrapper {
//         margin: 0;
//         padding: 0;
//     }

//     .sample-header,
//     .sample-description,
//     .sample-title,
//     .no-print,
//     .igx-nav-drawer,
//     .form-title {
//         display: none !important;
//     }

//     ::-webkit-scrollbar {
//         background-color: #fff !important;
//     }

//     ::-webkit-scrollbar-thumb {
//         background-color: #fff !important;
//     }
// }<|MERGE_RESOLUTION|>--- conflicted
+++ resolved
@@ -18,11 +18,7 @@
 }
 
 @include igx-core($direction: ltr);
-<<<<<<< HEAD
-@include igx-theme($palette, $schema: $schema);
-=======
 @include igx-theme($palette: $palette, $schema: $schema);
->>>>>>> ba9b15b0
 
 .nav-header {
     @if luminance($igx-background-color) < .5 {
