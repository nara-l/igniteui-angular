@import url('https://fonts.googleapis.com/icon?family=Material+Icons');
@import url('https://fonts.googleapis.com/css?family=Titillium+Web:300,400,600,700');
@import '../../projects/igniteui-angular/src/lib/core/styles/themes/index';
@import 'mixins';
@import 'app-palettes';
@import 'app-layout';

@include igx-core($direction: ltr);

/* autoprefixer grid: on */
.default-theme {
    $igx-background-color: #fff;
    $igx-foreground-color: text-contrast($igx-background-color);

    background: $igx-background-color;
    color: $igx-foreground-color;

    @include scrollbar-love();
    @include igx-theme($default-palette);

    .nav-header {
        @include nav-logo('../assets/images/rsrcs/igniteui-logo-light-bg', $igx-background-color);
    }

<<<<<<< HEAD
    @include igx-chip(igx-chip-theme($border-radius: 5px));
}

// .dark-theme {
//     $igx-background-color: #333;
//     $igx-foreground-color: text-contrast($igx-background-color);
=======
.dark-theme {
    $igx-background-color: #333;
    $igx-foreground-color: text-contrast($igx-background-color);

    background: $igx-background-color;
    color: $igx-foreground-color;

    @include scrollbar-love(lighten($igx-background-color, 15%));
    @include igx-dark-theme($green-palette);

    .nav-header {
        @include nav-logo('../assets/images/rsrcs/igniteui-logo-dark-bg', $igx-background-color);
    }
}

.fluent-excel-theme {
    $igx-background-color: #fff;
    $igx-foreground-color: text-contrast($igx-background-color);

    background: $igx-background-color;
    color: $igx-foreground-color;
>>>>>>> ce9218cd

//     background: $igx-background-color;
//     color: $igx-foreground-color;

//     @include scrollbar-love(lighten($igx-background-color, 15%));
//     @include igx-dark-theme($green-palette);

//     .nav-header {
//         @include nav-logo('../assets/images/rsrcs/igniteui-logo-dark-bg', $igx-background-color);
//     }
// }

// .fluent-excel-theme {
//     $igx-background-color: #fff;
//     $igx-foreground-color: text-contrast($igx-background-color);

//     background: $igx-background-color;
//     color: $igx-foreground-color;

//     @include scrollbar-love();
//     @include igx-fluent-theme($fluent-excel-palette);

<<<<<<< HEAD
//     .nav-header {
//         @include nav-logo('../assets/images/rsrcs/igniteui-logo-light-bg', $igx-foreground-color);
//     }
// }

// .fluent-word-theme {
//     $igx-background-color: #fff;
//     $igx-foreground-color: text-contrast($igx-background-color);

//     background: $igx-background-color;
//     color: $igx-foreground-color;

//     @include scrollbar-love();
//     @include igx-fluent-theme($fluent-word-palette);

//     .nav-header {
//         @include nav-logo('../assets/images/rsrcs/igniteui-logo-light-bg', $igx-foreground-color);
//     }
// }

// .fluent-excel-dark-theme {
//     $igx-background-color: #333;
//     $igx-foreground-color: text-contrast($igx-background-color);

//     background: $igx-background-color;
//     color: $igx-foreground-color;

//     @include scrollbar-love(lighten($igx-background-color, 15%));
//     @include igx-fluent-dark-theme($fluent-excel-palette);

//     .nav-header {
//         @include nav-logo('../assets/images/rsrcs/igniteui-logo-light-bg', $igx-foreground-color);
//     }
// }

// .light-square-theme {
//     $igx-background-color: #fff;
//     $igx-foreground-color: text-contrast($igx-background-color);

//     background: $igx-background-color;
//     color: $igx-foreground-color;

//     @include scrollbar-love();
//     @include igx-light-square-theme($purple-palette);

//     .nav-header {
//         @include nav-logo('../assets/images/rsrcs/igniteui-logo-light-bg', $igx-background-color);
//     }
// }

// .light-round-theme {
//     $igx-background-color: #fff;
//     $igx-foreground-color: text-contrast($igx-background-color);

//     background: $igx-background-color;
//     color: $igx-foreground-color;

//     @include scrollbar-love();
//     @include igx-theme($palette: $purple-palette, $schema: $light-round-schema);
// }
=======
.fluent-excel-dark-theme {
    $igx-background-color: #333;
    $igx-foreground-color: text-contrast($igx-background-color);

    background: $igx-background-color;
    color: $igx-foreground-color;

    @include scrollbar-love(lighten($igx-background-color, 15%));
    @include igx-fluent-dark-theme($fluent-excel-palette);

    .nav-header {
        @include nav-logo('../assets/images/rsrcs/igniteui-logo-light-bg', $igx-foreground-color);
    }
}

.light-square-theme {
    $igx-background-color: #fff;
    $igx-foreground-color: text-contrast($igx-background-color);

    background: $igx-background-color;
    color: $igx-foreground-color;

    @include scrollbar-love();
    @include igx-light-square-theme($purple-palette);

    .nav-header {
        @include nav-logo('../assets/images/rsrcs/igniteui-logo-light-bg', $igx-background-color);
    }
}

.light-round-theme {
    $igx-background-color: #fff;
    $igx-foreground-color: text-contrast($igx-background-color);

    background: $igx-background-color;
    color: $igx-foreground-color;

    @include scrollbar-love();
    @include igx-theme($palette: $purple-palette, $schema: $light-round-schema);
}
>>>>>>> ce9218cd

@media print {
    html,
    body,
    app-root {
        min-height: 100vh;
        min-width: 100vw;
        margin: 0;
        display: block;
        background: transparent !important;
    }

    .sample-content,
    .sample-column,
    .wrapper {
        margin: 0;
        padding: 0;
    }

    .sample-header,
    .sample-description,
    .sample-title,
    .no-print,
    .igx-nav-drawer,
    .form-title {
        display: none !important;
    }

    ::-webkit-scrollbar {
        background-color: #fff !important;
    }

    ::-webkit-scrollbar-thumb {
        background-color: #fff !important;
    }
}<|MERGE_RESOLUTION|>--- conflicted
+++ resolved
@@ -5,7 +5,7 @@
 @import 'app-palettes';
 @import 'app-layout';
 
-@include igx-core($direction: ltr);
+@include igx-core($direction: rtl);
 
 /* autoprefixer grid: on */
 .default-theme {
@@ -21,15 +21,8 @@
     .nav-header {
         @include nav-logo('../assets/images/rsrcs/igniteui-logo-light-bg', $igx-background-color);
     }
-
-<<<<<<< HEAD
-    @include igx-chip(igx-chip-theme($border-radius: 5px));
 }
 
-// .dark-theme {
-//     $igx-background-color: #333;
-//     $igx-foreground-color: text-contrast($igx-background-color);
-=======
 .dark-theme {
     $igx-background-color: #333;
     $igx-foreground-color: text-contrast($igx-background-color);
@@ -51,91 +44,30 @@
 
     background: $igx-background-color;
     color: $igx-foreground-color;
->>>>>>> ce9218cd
 
-//     background: $igx-background-color;
-//     color: $igx-foreground-color;
+    @include scrollbar-love();
+    @include igx-fluent-theme($fluent-excel-palette);
 
-//     @include scrollbar-love(lighten($igx-background-color, 15%));
-//     @include igx-dark-theme($green-palette);
+    .nav-header {
+        @include nav-logo('../assets/images/rsrcs/igniteui-logo-light-bg', $igx-foreground-color);
+    }
+}
 
-//     .nav-header {
-//         @include nav-logo('../assets/images/rsrcs/igniteui-logo-dark-bg', $igx-background-color);
-//     }
-// }
+.fluent-word-theme {
+    $igx-background-color: #fff;
+    $igx-foreground-color: text-contrast($igx-background-color);
 
-// .fluent-excel-theme {
-//     $igx-background-color: #fff;
-//     $igx-foreground-color: text-contrast($igx-background-color);
+    background: $igx-background-color;
+    color: $igx-foreground-color;
 
-//     background: $igx-background-color;
-//     color: $igx-foreground-color;
+    @include scrollbar-love();
+    @include igx-fluent-theme($fluent-word-palette);
 
-//     @include scrollbar-love();
-//     @include igx-fluent-theme($fluent-excel-palette);
+    .nav-header {
+        @include nav-logo('../assets/images/rsrcs/igniteui-logo-light-bg', $igx-foreground-color);
+    }
+}
 
-<<<<<<< HEAD
-//     .nav-header {
-//         @include nav-logo('../assets/images/rsrcs/igniteui-logo-light-bg', $igx-foreground-color);
-//     }
-// }
-
-// .fluent-word-theme {
-//     $igx-background-color: #fff;
-//     $igx-foreground-color: text-contrast($igx-background-color);
-
-//     background: $igx-background-color;
-//     color: $igx-foreground-color;
-
-//     @include scrollbar-love();
-//     @include igx-fluent-theme($fluent-word-palette);
-
-//     .nav-header {
-//         @include nav-logo('../assets/images/rsrcs/igniteui-logo-light-bg', $igx-foreground-color);
-//     }
-// }
-
-// .fluent-excel-dark-theme {
-//     $igx-background-color: #333;
-//     $igx-foreground-color: text-contrast($igx-background-color);
-
-//     background: $igx-background-color;
-//     color: $igx-foreground-color;
-
-//     @include scrollbar-love(lighten($igx-background-color, 15%));
-//     @include igx-fluent-dark-theme($fluent-excel-palette);
-
-//     .nav-header {
-//         @include nav-logo('../assets/images/rsrcs/igniteui-logo-light-bg', $igx-foreground-color);
-//     }
-// }
-
-// .light-square-theme {
-//     $igx-background-color: #fff;
-//     $igx-foreground-color: text-contrast($igx-background-color);
-
-//     background: $igx-background-color;
-//     color: $igx-foreground-color;
-
-//     @include scrollbar-love();
-//     @include igx-light-square-theme($purple-palette);
-
-//     .nav-header {
-//         @include nav-logo('../assets/images/rsrcs/igniteui-logo-light-bg', $igx-background-color);
-//     }
-// }
-
-// .light-round-theme {
-//     $igx-background-color: #fff;
-//     $igx-foreground-color: text-contrast($igx-background-color);
-
-//     background: $igx-background-color;
-//     color: $igx-foreground-color;
-
-//     @include scrollbar-love();
-//     @include igx-theme($palette: $purple-palette, $schema: $light-round-schema);
-// }
-=======
 .fluent-excel-dark-theme {
     $igx-background-color: #333;
     $igx-foreground-color: text-contrast($igx-background-color);
@@ -176,7 +108,6 @@
     @include scrollbar-love();
     @include igx-theme($palette: $purple-palette, $schema: $light-round-schema);
 }
->>>>>>> ce9218cd
 
 @media print {
     html,
