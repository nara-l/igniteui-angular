import { AfterContentChecked, AfterViewChecked, Component, ContentChildren, QueryList, ViewChild } from "@angular/core";
import { async, TestBed } from "@angular/core/testing";
import { By } from "@angular/platform-browser";
import { IgxBottomNavComponent,
         IgxBottomNavModule,
         IgxTabComponent,
         IgxTabPanelComponent,
         IgxTabTemplateDirective } from "./tabbar.component";

describe("TabBar", () => {
    beforeEach(async(() => {
        TestBed.configureTestingModule({
            declarations: [TabBarTestComponent, BottomTabBarTestComponent, TemplatedTabBarTestComponent],
            imports: [IgxBottomNavModule]
        })
            .compileComponents();
    }));

    it("should initialize igx-bottom-nav, igx-tab-panel and igx-tab", () => {
        const fixture = TestBed.createComponent(TabBarTestComponent);
        const tabbar = fixture.componentInstance.tabbar;
        let panels: IgxTabPanelComponent[];
        let tabs: IgxTabComponent[];

        fixture.detectChanges();

        panels = tabbar.panels.toArray();
        tabs = tabbar.tabs.toArray();

        expect(tabbar).toBeDefined();
<<<<<<< HEAD
        expect(tabbar instanceof IgxTabBarComponent).toBeTruthy();
        expect(tabbar.id).toContain("igx-tab-bar-");
=======
        expect(tabbar instanceof IgxBottomNavComponent).toBeTruthy();
>>>>>>> 7b4750e4
        expect(tabbar.panels instanceof QueryList).toBeTruthy();
        expect(tabbar.panels.length).toBe(3);

        for (let i = 0; i < tabbar.panels.length; i++) {
            expect(panels[i] instanceof IgxTabPanelComponent).toBeTruthy();
            expect(panels[i].relatedTab).toBe(tabs[i]);
        }

        expect(tabbar.tabs instanceof QueryList).toBeTruthy();
        expect(tabbar.tabs.length).toBe(3);

        for (let i = 0; i < tabbar.tabs.length; i++) {
            expect(tabs[i] instanceof IgxTabComponent).toBeTruthy();
            expect(tabs[i].relatedPanel).toBe(panels[i]);
        }
    });

    it("should initialize default values of properties", () => {
        const fixture = TestBed.createComponent(TabBarTestComponent);
        const tabbar = fixture.componentInstance.tabbar;
        let tabs;

        expect(tabbar.selectedIndex).toBe(-1);
        expect(tabbar.selectedTab).toBeUndefined();

        fixture.componentInstance.tabSelectedHandler = () => {
            expect(tabbar.selectedIndex).toBe(0);
            expect(tabbar.selectedTab).toBe(tabs[0]);
        };

        fixture.detectChanges();

        tabs = tabbar.tabs.toArray();
        expect(tabs[0].isDisabled).toBeFalsy();
        expect(tabs[1].isDisabled).toBeFalsy();
    });

    it("should initialize set/get properties", () => {
        const fixture = TestBed.createComponent(TabBarTestComponent);
        const tabbar = fixture.componentInstance.tabbar;
        const icons = ["library_music", "video_library", "library_books"];
        let tabs;
        let panels;

        fixture.detectChanges();

        tabs = tabbar.tabs.toArray();
        panels = tabbar.panels.toArray();

        for (let i = 0; i < tabs.length; i++) {
            expect(panels[i].label).toBe("Tab " + (i + 1));
            expect(panels[i].icon).toBe(icons[i]);
        }
    });

    it("should select/deselect tabs", () => {
        const fixture = TestBed.createComponent(TabBarTestComponent);
        const tabbar = fixture.componentInstance.tabbar;
        let tabs;
        let tab1: IgxTabComponent;
        let tab2: IgxTabComponent;

        expect(tabbar.selectedIndex).toBe(-1);
        fixture.componentInstance.tabSelectedHandler = () => {
            expect(tabbar.selectedIndex).toBe(0);
            expect(tabbar.selectedTab).toBe(tab1);
        };

        fixture.detectChanges();
        tabs = tabbar.tabs.toArray();
        tab1 = tabs[0];
        tab2 = tabs[1];

        fixture.componentInstance.tabSelectedHandler = () => { };

        tab2.select();
        fixture.detectChanges();

        expect(tabbar.selectedIndex).toBe(1);
        expect(tabbar.selectedTab).toBe(tab2);
        expect(tabbar.selectedIndex).toBe(1);
        expect(tab2.isSelected).toBeTruthy();
        expect(tab1.isSelected).toBeFalsy();

        tab1.select();
        fixture.detectChanges();

        expect(tabbar.selectedIndex).toBe(0);
        expect(tabbar.selectedTab).toBe(tab1);
        expect(tab1.isSelected).toBeTruthy();
        expect(tab2.isSelected).toBeFalsy();

        // select disabled tab
        tab2.relatedPanel.isDisabled = true;
        tab2.select();
        fixture.detectChanges();

        expect(tabbar.selectedIndex).toBe(0);
        expect(tabbar.selectedTab).toBe(tab1);
        expect(tab1.isSelected).toBeTruthy();
        expect(tab2.isSelected).toBeFalsy();
    });

    it("should initialize igx-tab custom template", () => {
        const fixture = TestBed.createComponent(TemplatedTabBarTestComponent);
        const tabbar = fixture.componentInstance.tabbar;

        fixture.detectChanges();

        const tabs: IgxTabComponent[] = tabbar.tabs.toArray();

        expect(tabbar.tabs.length).toBe(3);

        tabbar.tabs.forEach((tab) => expect(tab.relatedPanel.customTabTemplate).toBeDefined());
    });
});

@Component({
    template: `
        <div #wrapperDiv>
            <igx-bottom-nav (onTabSelected)="tabSelectedHandler($event)">
                <igx-tab-panel label="Tab 1" icon="library_music">
                    <h1>Tab 1 Content</h1>
                    <p>Lorem ipsum dolor sit amet, consectetur adipiscing elit.</p>
                </igx-tab-panel>
                <igx-tab-panel label="Tab 2" icon="video_library">
                    <h1>Tab 2 Content</h1>
                    <p>Lorem ipsum dolor sit amet, consectetur adipiscing elit.</p>
                </igx-tab-panel>
                <igx-tab-panel label="Tab 3" icon="library_books">
                    <h1>Tab 3 Content</h1>
                    <p>Lorem ipsum dolor sit amet, consectetur adipiscing elit.
                        Vivamus vitae malesuada odio. Praesent ante lectus, porta a eleifend vel, sodales eu nisl.
                        Vivamus sit amet purus eu lectus cursus rhoncus quis non ex.
                        Cras ac nulla sed arcu finibus volutpat.
                        Vivamus risus ipsum, pharetra a augue nec, euismod fringilla odio.
                        Integer id velit rutrum, accumsan ante a, semper nunc.
                        Phasellus ultrices tincidunt imperdiet. Nullam vulputate mauris diam.
                         Nullam elementum, libero vel varius fermentum, lorem ex bibendum nulla,
                         pretium lacinia erat nibh vel massa.
                        In hendrerit, sapien ac mollis iaculis, dolor tellus malesuada sem,
                        a accumsan lectus nisl facilisis leo.
                        Curabitur consequat sit amet nulla at consequat. Duis volutpat tristique luctus.
                    </p>
                </igx-tab-panel>
            </igx-bottom-nav>
        </div>`
})
class TabBarTestComponent {
    @ViewChild(IgxBottomNavComponent) public tabbar: IgxBottomNavComponent;
    @ViewChild("wrapperDiv") public wrapperDiv: any;

    public tabSelectedHandler(args) {
    }
}

@Component({
    template: `
        <div #wrapperDiv>
            <igx-bottom-nav alignment="bottom">
                <igx-tab-panel label="Tab 1" icon="library_music">
                    <h1>Tab 1 Content</h1>
                    <p>Lorem ipsum dolor sit amet, consectetur adipiscing elit.</p>
                </igx-tab-panel>
                <igx-tab-panel label="Tab 2" icon="video_library">
                    <h1>Tab 2 Content</h1>
                    <p>Lorem ipsum dolor sit amet, consectetur adipiscing elit.</p>
                </igx-tab-panel>
                <igx-tab-panel label="Tab 3" icon="library_books">
                    <h1>Tab 3 Content</h1>
                    <p>Lorem ipsum dolor sit amet, consectetur adipiscing elit.
                        Vivamus vitae malesuada odio. Praesent ante lectus, porta a eleifend vel, sodales eu nisl.
                        Vivamus sit amet purus eu lectus cursus rhoncus quis non ex.
                        Cras ac nulla sed arcu finibus volutpat.
                        Vivamus risus ipsum, pharetra a augue nec, euismod fringilla odio.
                        Integer id velit rutrum, accumsan ante a, semper nunc.
                        Phasellus ultrices tincidunt imperdiet. Nullam vulputate mauris diam.
                         Nullam elementum, libero vel varius fermentum, lorem ex bibendum nulla,
                         pretium lacinia erat nibh vel massa.
                        In hendrerit, sapien ac mollis iaculis, dolor tellus malesuada sem,
                        a accumsan lectus nisl facilisis leo.
                        Curabitur consequat sit amet nulla at consequat. Duis volutpat tristique luctus.
                    </p>
                </igx-tab-panel>
            </igx-bottom-nav>
        </div>`
})
class BottomTabBarTestComponent {
    @ViewChild(IgxBottomNavComponent) public tabbar: IgxBottomNavComponent;
    @ViewChild("wrapperDiv") public wrapperDiv: any;
}

@Component({
    template: `
        <div #wrapperDiv>

        <igx-bottom-nav>
            <igx-tab-panel label="dede">
                <ng-template igxTab>
                    <div>T1</div>
                 </ng-template>
                 <h1>Tab 1 Content</h1>
              </igx-tab-panel>
            <igx-tab-panel label="Tab 2">
                <ng-template igxTab>
                    <div>T2</div>
                </ng-template>
                <h1>Tab 2 Content</h1>
            </igx-tab-panel>
            <igx-tab-panel label="Tab 3">
                <ng-template igxTab>
                    <div>T3</div>
                </ng-template>
                <h1>Tab 3 Content</h1>
            </igx-tab-panel>
        </igx-bottom-nav>
        </div>`
})
class TemplatedTabBarTestComponent {
    @ViewChild(IgxBottomNavComponent) public tabbar: IgxBottomNavComponent;
    @ViewChild("wrapperDiv") public wrapperDiv: any;
}<|MERGE_RESOLUTION|>--- conflicted
+++ resolved
@@ -28,12 +28,7 @@
         tabs = tabbar.tabs.toArray();
 
         expect(tabbar).toBeDefined();
-<<<<<<< HEAD
-        expect(tabbar instanceof IgxTabBarComponent).toBeTruthy();
-        expect(tabbar.id).toContain("igx-tab-bar-");
-=======
         expect(tabbar instanceof IgxBottomNavComponent).toBeTruthy();
->>>>>>> 7b4750e4
         expect(tabbar.panels instanceof QueryList).toBeTruthy();
         expect(tabbar.panels.length).toBe(3);
 
