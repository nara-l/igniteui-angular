import { NgModule, Component, Input, Output, ElementRef, ViewChild, ViewChildren, QueryList, ContentChildren, AfterViewInit, AfterContentInit, EventEmitter, forwardRef } from '@angular/core';
import { CommonModule } from "@angular/common";

type TabbarAlignments = "top" | "bottom";

@Component({
    selector: 'igx-tab-bar',
    moduleId: module.id, // commonJS standard
    templateUrl: 'tab-bar-content.component.html',
    host: {
        '(onTabSelected)': "_selectedPanelHandler($event)"
    }
})

export class IgxTabBar implements AfterViewInit, AfterContentInit {
    @ViewChild('tablist') _tabList: ElementRef;
    @ViewChildren(forwardRef(() => IgxTab)) tabs: QueryList<IgxTab>;
    @ContentChildren(forwardRef(() =>IgxTabPanel)) panels: QueryList<IgxTabPanel>;

    //private _INITIALLY_DISPLAYED_TABS_COUNT: number = 5;
    //private get _visibleTabs() {
    //    return this.tabs.length > this._INITIALLY_DISPLAYED_TABS_COUNT ? this.tabs.filter(tab => tab.index < this._INITIALLY_DISPLAYED_TABS_COUNT - 1) : this.tabs.toArray();
    //}
<<<<<<< HEAD

    private _itemStyle: string = "igx-tab-bar-inner";
=======
    private _itemStyle: string = "igx-tab-bar";
>>>>>>> 961d3fab

    selectedIndex: number = -1;    

    private get _height() {
        return this._element.nativeElement.offsetHeight;
    }

    private get _tabListHeight() {
        if (this._tabList) {
            return this._tabList.nativeElement.offsetHeight;
        }

        return 0;
    }
   
    get selectedTab(): IgxTab {
        if (this.tabs && this.selectedIndex != undefined) {
            return this.tabs.toArray()[this.selectedIndex];
        }
    }    

    @Input() alignment: TabbarAlignments = "top";    

    @Output() onTabSelected = new EventEmitter();
    @Output() onTabDeselected = new EventEmitter();

    constructor(private _element: ElementRef) {
    }

    ngAfterContentInit() {

        this.panels.forEach((panel) => {
            let tabListHeight = this._tabListHeight;
            panel.height = this._height - tabListHeight;

            if (this.alignment == "top") {
                panel.marginTop = tabListHeight;
            } else if (this.alignment == "bottom") {
                panel.marginTop = 0;
            }
        });        
    }

    ngAfterViewInit() {
        // initial selection
        setTimeout(() => {
            if (this.selectedIndex == -1) {
                let selectableTabs = this.tabs.filter((tab) => !tab.isDisabled),
                    tab = selectableTabs[0];

                if (tab) {
                    tab.select();
                }
            }
        }, 0);
    }

    private _selectedPanelHandler(args) {
        this.selectedIndex = args.panel.index;               

        this.panels.forEach((p) => {
            if (p.index != this.selectedIndex) {
                this._deselectPanel(p);          
            }
        });        
    }

    private _deselectPanel(panel: IgxTabPanel) {
        // Cannot deselect the selected tab - this will mean that there will be not selected tab left
        if (panel.isDisabled || this.selectedTab.index == panel.index) {
            return;
        }

        panel.isSelected = false;
        this.onTabDeselected.emit({ tab: this.tabs[panel.index], panel: panel });
    }
}

//========================================================== IgxTabPanel ================================================

@Component({
    selector: 'igx-tab-panel',
    moduleId: module.id, // commonJS standard
    templateUrl: "tab-panel.component.html",
    host: {
        'role': "tabpanel",
        '[id]': "'igx-tab-bar__panel-' + index",
        '[attr.aria-labelledby]': "'igx-tab-' + index",
<<<<<<< HEAD
        '[class.selected]': "isSelected",
        '[hidden]': "!isSelected"
=======
        '[class.igx-tab-bar__panel]': '!isSelected',
        '[class.igx-tab-bar__panel--selected]': "isSelected"
>>>>>>> 961d3fab
    }
})

export class IgxTabPanel {
    private _itemStyle: string = "igx-tab-panel-inner";

    isSelected: boolean = false;
    height: number | string;
    marginTop: number | string;

    get relatedTab(): IgxTab {
        if (this._tabBar.tabs) {
            return this._tabBar.tabs.toArray()[this.index];
        }
    }

    get index() {
        return this._tabBar.panels.toArray().indexOf(this);
    }

    @Input() label: string;
    @Input() icon: string;
    @Input() isDisabled: boolean;

    constructor(private _tabBar: IgxTabBar) {
    }

    select() {
        if (this.isDisabled || this._tabBar.selectedIndex == this.index) {
            return;
        }

        this.isSelected = true;
        this._tabBar.onTabSelected.emit({ tab: this._tabBar.tabs[this.index], panel: this });
    }
}

//========================================================== IgxTab ================================================

@Component({
    selector: 'igx-tab',
    moduleId: module.id, // commonJS standard
    templateUrl: 'tab.component.html',
    host: {
        'role': "tab",
        'class': "igx-tab-bar__menu-item"
    }
})

export class IgxTab {
    @Input() relatedPanel: IgxTabPanel;

    private _changesCount: number = 0; // changes and updates accordingly applied to the tab.       

    get isDisabled(): boolean {
        var panel = this.relatedPanel;

        if (panel) {
            return panel.isDisabled;
        }

        return false;
    }

    get isSelected(): boolean {
        var panel = this.relatedPanel;

        if(panel) {
            return panel.isSelected;
        }           

        return false;
    };

    get index(): number {
        return this._tabBar.tabs.toArray().indexOf(this);
    }       

    constructor(private _tabBar: IgxTabBar, private _element: ElementRef) {
    }

    select() {
        this.relatedPanel.select();
    }
}

@NgModule({
    declarations: [IgxTabBar, IgxTabPanel, IgxTab],
    imports: [CommonModule],
    exports: [IgxTabBar, IgxTabPanel, IgxTab]
})
export class IgxTabBarModule {
}<|MERGE_RESOLUTION|>--- conflicted
+++ resolved
@@ -21,12 +21,7 @@
     //private get _visibleTabs() {
     //    return this.tabs.length > this._INITIALLY_DISPLAYED_TABS_COUNT ? this.tabs.filter(tab => tab.index < this._INITIALLY_DISPLAYED_TABS_COUNT - 1) : this.tabs.toArray();
     //}
-<<<<<<< HEAD
-
-    private _itemStyle: string = "igx-tab-bar-inner";
-=======
     private _itemStyle: string = "igx-tab-bar";
->>>>>>> 961d3fab
 
     selectedIndex: number = -1;    
 
@@ -115,13 +110,10 @@
         'role': "tabpanel",
         '[id]': "'igx-tab-bar__panel-' + index",
         '[attr.aria-labelledby]': "'igx-tab-' + index",
-<<<<<<< HEAD
         '[class.selected]': "isSelected",
-        '[hidden]': "!isSelected"
-=======
+        '[hidden]': "!isSelected",
         '[class.igx-tab-bar__panel]': '!isSelected',
         '[class.igx-tab-bar__panel--selected]': "isSelected"
->>>>>>> 961d3fab
     }
 })
 
