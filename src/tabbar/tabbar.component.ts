import { CommonModule } from "@angular/common";
import {
    AfterViewInit,
    Component,
    ContentChildren,
    ElementRef,
    EventEmitter,
    forwardRef,
    HostBinding,
    HostListener,
    Input,
    NgModule,
    Output,
    QueryList,
    ViewChild,
    ViewChildren
} from "@angular/core";
import { IgxBadgeModule } from "../badge/badge.component";
import { IgxIconModule } from "../icon/icon.component";
@Component({
<<<<<<< HEAD
    host: {
        "(onTabSelected)": "_selectedPanelHandler($event)"
    },
=======
    encapsulation: ViewEncapsulation.None,
>>>>>>> c7515421
    selector: "igx-tab-bar",
    templateUrl: "tab-bar-content.component.html"
})

export class IgxTabBarComponent implements AfterViewInit {
    @ViewChildren(forwardRef(() => IgxTabComponent)) public tabs: QueryList<IgxTabComponent>;
    @ContentChildren(forwardRef(() => IgxTabPanelComponent)) public panels: QueryList<IgxTabPanelComponent>;

    @Output() public onTabSelected = new EventEmitter();
    @Output() public onTabDeselected = new EventEmitter();

    public selectedIndex = -1;

    public get itemStyle(): string {
        return this._itemStyle;
    }

    private _itemStyle = "igx-tab-bar";

    get selectedTab(): IgxTabComponent {
        if (this.tabs && this.selectedIndex !== undefined) {
            return this.tabs.toArray()[this.selectedIndex];
        }
    }

    constructor(private _element: ElementRef) {
    }

    public ngAfterViewInit() {
        // initial selection
        setTimeout(() => {
            if (this.selectedIndex === -1) {
                const selectablePanels = this.panels.filter((p) => !p.isDisabled);
                const panel = selectablePanels[0];

                if (panel) {
                    panel.select();
                }
            }
        }, 0);
    }

    @HostListener("onTabSelected",  ["$event"])
    public _selectedPanelHandler(args) {
        this.selectedIndex = args.panel.index;

        this.panels.forEach((p) => {
            if (p.index !== this.selectedIndex) {
                this._deselectPanel(p);
            }
        });
    }

    private _deselectPanel(panel: IgxTabPanelComponent) {
        // Cannot deselect the selected tab - this will mean that there will be not selected tab left
        if (panel.isDisabled || this.selectedTab.index === panel.index) {
            return;
        }

        panel.isSelected = false;
        this.onTabDeselected.emit({ tab: this.tabs[panel.index], panel });
    }
}

// ================================= IgxTabPanelComponent ======================================

@Component({
    selector: "igx-tab-panel",
    templateUrl: "tab-panel.component.html"
})

export class IgxTabPanelComponent {
    private _itemStyle = "igx-tab-panel";
    public isSelected = false;

    @Input() public label: string;
    @Input() public icon: string;
    @Input() public isDisabled: boolean;

    @HostBinding("attr.role") public role = "tabpanel";

    @HostBinding("class.igx-tab-bar__panel")
    get styleClass(): boolean {
        return (!this.isSelected);
    }
    @HostBinding("class.igx-tab-bar__panel--selected")
    get selected(): boolean {
        return this.isSelected;
    }
    @HostBinding("attr.aria-labelledby")
    get labelledBy(): string {
        return "igx-tab-" + this.index;
    }

    @HostBinding("attr.id")
    get id(): string {
        return "igx-tab-bar__panel-" + this.index;
    }

    public get itemStyle(): string {
        return this._itemStyle;
    }

    get relatedTab(): IgxTabComponent {
        if (this._tabBar.tabs) {
            return this._tabBar.tabs.toArray()[this.index];
        }
    }
    get index() {
        return this._tabBar.panels.toArray().indexOf(this);
    }
    constructor(private _tabBar: IgxTabBarComponent) {
    }

    public select() {
        if (this.isDisabled || this._tabBar.selectedIndex === this.index) {
            return;
        }

        this.isSelected = true;
        this._tabBar.onTabSelected.emit({ tab: this._tabBar.tabs.toArray()[this.index], panel: this });
    }
}

// ======================================= IgxTabComponent ==========================================

@Component({
    selector: "igx-tab",
    templateUrl: "tab.component.html"
})

export class IgxTabComponent {

    @HostBinding("attr.role") public role = "tab";

    @Input() public relatedPanel: IgxTabPanelComponent;

    private _changesCount = 0; // changes and updates accordingly applied to the tab.

    get changesCount(): number {
        return this._changesCount;
    }

    get isDisabled(): boolean {
        const panel = this.relatedPanel;

        if (panel) {
            return panel.isDisabled;
        }
    }

    get isSelected(): boolean {
        const panel = this.relatedPanel;

        if (panel) {
            return panel.isSelected;
        }
    }

    get index(): number {
        return this._tabBar.tabs.toArray().indexOf(this);
    }

    constructor(private _tabBar: IgxTabBarComponent, private _element: ElementRef) {
    }

    public select() {
        this.relatedPanel.select();
    }
}

@NgModule({
    declarations: [IgxTabBarComponent, IgxTabPanelComponent, IgxTabComponent],
    exports: [IgxTabBarComponent, IgxTabPanelComponent, IgxTabComponent],
    imports: [CommonModule, IgxBadgeModule, IgxIconModule]
})
export class IgxTabBarModule {
}<|MERGE_RESOLUTION|>--- conflicted
+++ resolved
@@ -18,13 +18,9 @@
 import { IgxBadgeModule } from "../badge/badge.component";
 import { IgxIconModule } from "../icon/icon.component";
 @Component({
-<<<<<<< HEAD
     host: {
         "(onTabSelected)": "_selectedPanelHandler($event)"
     },
-=======
-    encapsulation: ViewEncapsulation.None,
->>>>>>> c7515421
     selector: "igx-tab-bar",
     templateUrl: "tab-bar-content.component.html"
 })
@@ -67,7 +63,7 @@
         }, 0);
     }
 
-    @HostListener("onTabSelected",  ["$event"])
+    @HostListener("onTabSelected", ["$event"])
     public _selectedPanelHandler(args) {
         this.selectedIndex = args.panel.index;
 
