import { CommonModule } from "@angular/common";
import {
    AfterViewInit,
    Component,
    ContentChildren,
    ElementRef,
    EventEmitter,
    forwardRef,
    HostBinding,
    HostListener,
    Input,
    NgModule,
    Output,
    QueryList,
    ViewChild,
    ViewChildren
} from "@angular/core";
import { IgxBadgeModule } from "../badge/badge.component";
import { IgxIconModule } from "../icon/icon.component";
@Component({
<<<<<<< HEAD
    host: {
        "(onTabSelected)": "_selectedPanelHandler($event)"
    },
=======
>>>>>>> 16f6def4
    selector: "igx-tab-bar",
    templateUrl: "tab-bar-content.component.html"
})

export class IgxTabBarComponent implements AfterViewInit {
    @ViewChildren(forwardRef(() => IgxTabComponent)) public tabs: QueryList<IgxTabComponent>;
    @ContentChildren(forwardRef(() => IgxTabPanelComponent)) public panels: QueryList<IgxTabPanelComponent>;

    @Output() public onTabSelected = new EventEmitter();
    @Output() public onTabDeselected = new EventEmitter();

    public selectedIndex = -1;

    public get itemStyle(): string {
        return this._itemStyle;
    }

    private _itemStyle = "igx-tab-bar";

    get selectedTab(): IgxTabComponent {
        if (this.tabs && this.selectedIndex !== undefined) {
            return this.tabs.toArray()[this.selectedIndex];
        }
    }

    constructor(private _element: ElementRef) {
    }

    public ngAfterViewInit() {
        // initial selection
        setTimeout(() => {
            if (this.selectedIndex === -1) {
                const selectablePanels = this.panels.filter((p) => !p.isDisabled);
                const panel = selectablePanels[0];

                if (panel) {
                    panel.select();
                }
            }
        }, 0);
    }

    @HostListener("onTabSelected", ["$event"])
    public _selectedPanelHandler(args) {
        this.selectedIndex = args.panel.index;

        this.panels.forEach((p) => {
            if (p.index !== this.selectedIndex) {
                this._deselectPanel(p);
            }
        });
    }

    private _deselectPanel(panel: IgxTabPanelComponent) {
        // Cannot deselect the selected tab - this will mean that there will be not selected tab left
        if (panel.isDisabled || this.selectedTab.index === panel.index) {
            return;
        }

        panel.isSelected = false;
        this.onTabDeselected.emit({ tab: this.tabs[panel.index], panel });
    }
}

// ================================= IgxTabPanelComponent ======================================

@Component({
    selector: "igx-tab-panel",
    templateUrl: "tab-panel.component.html"
})

export class IgxTabPanelComponent {
    private _itemStyle = "igx-tab-panel";
    public isSelected = false;

    @Input() public label: string;
    @Input() public icon: string;
    @Input() public isDisabled: boolean;

    @HostBinding("attr.role") public role = "tabpanel";

    @HostBinding("class.igx-tab-bar__panel")
    get styleClass(): boolean {
        return (!this.isSelected);
    }
    @HostBinding("class.igx-tab-bar__panel--selected")
    get selected(): boolean {
        return this.isSelected;
    }
    @HostBinding("attr.aria-labelledby")
    get labelledBy(): string {
        return "igx-tab-" + this.index;
    }

    @HostBinding("attr.id")
    get id(): string {
        return "igx-tab-bar__panel-" + this.index;
    }

    public get itemStyle(): string {
        return this._itemStyle;
    }

    get relatedTab(): IgxTabComponent {
        if (this._tabBar.tabs) {
            return this._tabBar.tabs.toArray()[this.index];
        }
    }
    get index() {
        return this._tabBar.panels.toArray().indexOf(this);
    }
    constructor(private _tabBar: IgxTabBarComponent) {
    }

    public select() {
        if (this.isDisabled || this._tabBar.selectedIndex === this.index) {
            return;
        }

        this.isSelected = true;
        this._tabBar.onTabSelected.emit({ tab: this._tabBar.tabs.toArray()[this.index], panel: this });
    }
}

// ======================================= IgxTabComponent ==========================================

@Component({
    selector: "igx-tab",
    templateUrl: "tab.component.html"
})

export class IgxTabComponent {

    @HostBinding("attr.role") public role = "tab";

    @Input() public relatedPanel: IgxTabPanelComponent;

    private _changesCount = 0; // changes and updates accordingly applied to the tab.

    get changesCount(): number {
        return this._changesCount;
    }

    get isDisabled(): boolean {
        const panel = this.relatedPanel;

        if (panel) {
            return panel.isDisabled;
        }
    }

    get isSelected(): boolean {
        const panel = this.relatedPanel;

        if (panel) {
            return panel.isSelected;
        }
    }

    get index(): number {
        return this._tabBar.tabs.toArray().indexOf(this);
    }

    constructor(private _tabBar: IgxTabBarComponent, private _element: ElementRef) {
    }

    public select() {
        this.relatedPanel.select();
    }
}

@NgModule({
    declarations: [IgxTabBarComponent, IgxTabPanelComponent, IgxTabComponent],
    exports: [IgxTabBarComponent, IgxTabPanelComponent, IgxTabComponent],
    imports: [CommonModule, IgxBadgeModule, IgxIconModule]
})
export class IgxTabBarModule {
}<|MERGE_RESOLUTION|>--- conflicted
+++ resolved
@@ -18,12 +18,6 @@
 import { IgxBadgeModule } from "../badge/badge.component";
 import { IgxIconModule } from "../icon/icon.component";
 @Component({
-<<<<<<< HEAD
-    host: {
-        "(onTabSelected)": "_selectedPanelHandler($event)"
-    },
-=======
->>>>>>> 16f6def4
     selector: "igx-tab-bar",
     templateUrl: "tab-bar-content.component.html"
 })
