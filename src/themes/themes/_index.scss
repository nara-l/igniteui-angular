--- conflicted
+++ resolved
@@ -4,8 +4,13 @@
 @import '../components/badge/badge-theme';
 @import '../components/button/button-theme';
 @import '../components/button-group/button-group-theme';
+@import '../components/calendar/calendar-theme';
+@import '../components/card/card-theme';
+@import '../components/carousel/carousel-theme';
+@import '../components/checkbox/checkbox-theme';
+@import '../components/date-picker/date-picker-theme';
+@import '../components/dialog/dialog-theme';
 @import '../components/grid/grid-theme';
-<<<<<<< HEAD
 @import '../components/toast/toast-theme';
 @import '../components/tabbar/tabbar-theme';
 @import '../components/switch/switch-theme';
@@ -25,17 +30,8 @@
     // Check for invalid components passed
     // in the exclude list
     $valid-components: is-component($exclude);
-=======
-@import '../components/calendar/calendar-theme';
-@import '../components/card/card-theme';
-@import '../components/carousel/carousel-theme';
-@import '../components/checkbox/checkbox-theme';
-@import '../components/date-picker/date-picker-theme';
-@import '../components/dialog/dialog-theme';
 
-@mixin igx-theme($palette: $default-palette, $exclude: ()) {
     @debug 'All registered: #{$components}';
->>>>>>> 7b2e4224
 
     @if not(index($exclude, 'igx-avatar')) {
         @include igx-avatar($theme: (), $palette: $palette);
@@ -43,7 +39,30 @@
     @if not(index($exclude, 'igx-badge')) {
         @include igx-badge($theme: (), $palette: $palette);
     }
-<<<<<<< HEAD
+    @if not(index($exclude, 'igx-button')) {
+        @include igx-button($theme: (), $palette: $palette);
+    }
+    @if not(index($exclude, 'igx-button-group')) {
+        @include igx-button-group($theme: (), $palette: $palette);
+    }
+    @if not(index($exclude, 'igx-calendar')) {
+        @include igx-calendar($theme: (), $palette: $palette);
+    }
+    @if not(index($exclude, 'igx-card')) {
+        @include igx-card($theme: (), $palette: $palette);
+    }
+    @if not(index($exclude, 'igx-carousel')) {
+        @include igx-carousel($theme: (), $palette: $palette);
+    }
+    @if not(index($exclude, 'igx-checkbox')) {
+        @include igx-checkbox($theme: (), $palette: $palette);
+    }
+    @if not(index($exclude, 'igx-date-picker')) {
+        @include igx-date-picker($theme: (), $palette: $palette);
+    }
+    @if not(index($exclude, 'igx-dialog')) {
+        @include igx-dialog($theme: (), $palette: $palette);
+    }
     @if not(index($exclude, 'igx-grid')) {
         @include igx-grid($theme: (), $palette: $palette);
     }
@@ -92,36 +111,5 @@
     @if not(index($exclude, 'igx-toast')) {
         @include igx-toast($theme: (), $palette: $palette);
     }
-
-}
-=======
-    @if not(index($exclude, 'igx-button')) {
-        @include igx-button($theme: (), $palette: $palette);
-    }
-    @if not(index($exclude, 'igx-button-group')) {
-        @include igx-button-group($theme: (), $palette: $palette);
-    }
-    @if not(index($exclude, 'igx-card')) {
-        @include igx-card($theme: (), $palette: $palette);
-    }
-    @if not(index($exclude, 'igx-carousel')) {
-        @include igx-carousel($theme: (), $palette: $palette);
-    }
-    @if not(index($exclude, 'igx-checkbox')) {
-        @include igx-checkbox($theme: (), $palette: $palette);
-    }
-    @if not(index($exclude, 'igx-date-picker')) {
-        @include igx-date-picker($theme: (), $palette: $palette);
-    }
-    @if not(index($exclude, 'igx-dialog')) {
-        @include igx-dialog($theme: (), $palette: $palette);
-    }
-    @if not(index($exclude, 'igx-grid')) {
-        @include igx-grid($theme: (), $palette: $palette);
-    }
-    @if not(index($exclude, 'igx-calendar')) {
-        @include igx-calendar($theme: (), $palette: $palette);
-    }
 }
 
->>>>>>> 7b2e4224
