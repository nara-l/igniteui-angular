--- conflicted
+++ resolved
@@ -1,68 +1,3 @@
-<<<<<<< HEAD
--# igx-time-picker Component
--
--The **igx-time-picker** component allows you to select time which is presented into input field.
--
--# Usage
--```typescript
--import { IgxTimePickerComponent } from "igniteui-angular";
--```
--
--Basic initialization
--```html
--<igx-time-picker></igx-time-picker>
--```
--Custom format with passed initial value.
--```html
--<igx-time-picker format="h:mm tt" [value]="dateValue" >
--</igx-time-picker>
--```
--
--You have also ability to disable the time picker
--```html
--<igx-time-picker [isDisabled]="true">
--</igx-time-picker>
--```
--
--TimePicker with min and max values and onInvalidValueSelected event handler in order to decide what to do if an ivalid value is selected.
--```html
--<igx-time-picker [minValue]="minValue" [maxValue]="maxValue" (onInvalidValueSelected)="okClicked($event)">
--</igx-time-picker>
--```
--
--The TimePicker also supports binding through `ngModel` if two-way date-bind is needed.
--```html
--<igx-time-picker [(ngModel)]="myValue">
--</igx-time-picker>
--```
--
--The TimePicker also has to spin options. Spin loop and limited scroll modes are available. By default `isSpinLoop` is set to true. 
--```html
--<igx-time-picker [isSpinLoop]="false">
--</igx-time-picker>
--```
--
--The TimePicker has vertical and horizontal layout. By default the `vertical` is set to false
--```html
--<igx-time-picker [vertical]="true">
--</igx-time-picker>
--```
--# API
--
--###### Inputs
--| Name   |      Type      |  Description |
--|:----------|:-------------:|:------|
--| `id` | string | Unique identifier of the component. If not provided it will be automatically generated.|
--| `okButtonLabel` | string | Renders OK button with custom name, which commits the selected time, and fill the timePicker input. By default `okButtonLabel` is set to 'OK'. |
--| `cancelButtonLabel` | string | Renders cancel button with custom name, which closes the dialog. By default `cancelButtonLabel` is set to 'Cancel'. |
--| `value` | Date | Value of the timePicker. |
--| `isDisabled` | boolean | Disable the timePicker. |
--| `itemsDelta`| object | Sets the delta for hour and minute items. By default `itemsDelta` is set ti {hours:1, minutes:1} |
--| `minValue` | string | Sets minimum value. It should follow the `format` of the timePicker. |
--| `maxValue` | string | Sets maximum value. It should follow the `format` of the timePicker. |
--| `vertical` | boolean | Sets the orientation of the timePicker. By default `vertical` is set to true. |
--| `format` | string | Gets/Sets format of time while timePicker has no focus. By default `format` is set to `hh:mm tt`.
-=======
 # igx-time-picker Component
 
 The **igx-time-picker** component allows you to select time which is presented into input field.
@@ -125,7 +60,6 @@
 | `maxValue` | string | Sets maximum value. It should follow the `format` of the timePicker. |
 | `vertical` | boolean | Sets the orientation of the timePicker. By default `vertical` is set to true. |
 | `format` | string | Gets/Sets format of time while timePicker has no focus. By default `format` is set to `hh:mm tt`.
->>>>>>> 7b4750e4
 List of time-flags:
 "h": hours field in 12-hours format without leading zero
 "hh": hours field in 12-hours format with leading zero
