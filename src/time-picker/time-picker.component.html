--- conflicted
+++ resolved
@@ -3,35 +3,6 @@
 <ng-template #scroll>
     <div class="igx-time-picker">
         <igx-dialog class="igx-date-picker__dialog-popup" closeOnOutsideSelect="true"
-<<<<<<< HEAD
-                    [leftButtonLabel]="cancelButtonLabel" (onLeftButtonSelect)="triggerCancelSelection()"
-                    [rightButtonLabel]="okButtonLabel" (onRightButtonSelect)="triggerOKSelection()">
-            <ng-container #container>
-                <div class="igx-calendar__header">
-                    <h5 class="igx-calendar__header-year">{{ selectedAmPm }}</h5>
-                    <h2 class="igx-calendar__header-date">
-                        <span>{{ selectedHour }}</span>:<span>{{ selectedMinute }}</span>
-                    </h2>
-                </div>
-                <div class="igx-time-picker__body">
-                    <div #hourList class="igx-time-picker__column igx-time-picker__hourList" (wheel)="onHourWheel($event)" tabindex="0" (panmove)="onHourPan($event)" (mouseover)="onListHover($event)">
-                        <span [igxHourItem]="item" *ngFor="let item of hourItems" (click)="onHourClicked(item)">
-                            {{ item }}
-                        </span>
-                    </div>
-                    <div #minuteList class="igx-time-picker__column igx-time-picker__minuteList" (wheel)="onMinuteWheel($event)" tabindex="0" (panmove)="onMinutePan($event)" (mouseover)="onListHover($event)">
-                        <span [igxMinuteItem]="item" *ngFor="let item of minuteItems" (click)="onMinuteClicked(item)">
-                            {{ item }}
-                        </span>
-                    </div>
-                    <div #ampmList class="igx-time-picker__column igx-time-picker__ampmList" (wheel)="onAmPmWheel($event)" tabindex="0" (panmove)="onAmPmPan($event)" (mouseover)="onListHover($event)">
-                        <span [igxAmPmItem]="item" *ngFor="let item of ampmItems" (click)="onAmPmClicked(item)">
-                            {{ item }}
-                        </span>
-                    </div>
-                </div>
-            </ng-container>
-=======
                 [leftButtonLabel]="cancelButtonLabel" (onLeftButtonSelect)="CancelButtonClick()" 
                 [rightButtonLabel]="okButtonLabel" (onRightButtonSelect)="OKButtonClick()">
                 <ng-container #container>
@@ -59,7 +30,6 @@
                         </div>
                     </div>
                 </ng-container>
->>>>>>> 582c4058
         </igx-dialog>
     </div>
 </ng-template>