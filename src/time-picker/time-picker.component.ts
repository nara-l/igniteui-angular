--- conflicted
+++ resolved
@@ -33,11 +33,7 @@
 
 @Component({
     encapsulation: ViewEncapsulation.None,
-<<<<<<< HEAD
     providers: [
-=======
-    providers:[
->>>>>>> 0e31df30
         {
             provide: NG_VALUE_ACCESSOR,
             useExisting: IgxTimePickerComponent,
@@ -86,11 +82,6 @@
     @ViewChild("ampmList")
     private _ampmList: ElementRef;
 
-<<<<<<< HEAD
-=======
-    @ViewChild("ampmList") ampmList: ElementRef;
-
->>>>>>> 0e31df30
     @ViewChild(IgxDialogComponent)
     private _alert: IgxDialogComponent;
 
@@ -111,6 +102,10 @@
     public minuteItems = [];
     public ampmItems = [];
 
+    public hourView = [];
+    public minuteView = [];
+    public ampmView = [];
+
     public selectedHour: string;
     public selectedMinute: string;
     public selectedAmPm: string;
@@ -126,17 +121,10 @@
     public onKeydownArrowDown(event: KeyboardEvent) {
         event.preventDefault();
 
-<<<<<<< HEAD
         const listName = event.srcElement.className;
         const selectedHourIndex = this.hourItems.indexOf(this.selectedHour);
         const selectedMinuteIndex = this.minuteItems.indexOf(this.selectedMinute);
         const selectedAmPmIndex = this.ampmItems.indexOf(this.selectedAmPm);
-=======
-        var listName = event.srcElement.className;
-        var selectedHourIndex = this.hourItems.indexOf(this.selectedHour);
-        var selectedMinuteIndex = this.minuteItems.indexOf(this.selectedMinute);
-        var selectedAmPmIndex = this.ampmItems.indexOf(this.selectedAmPm);
->>>>>>> 0e31df30
 
         if (listName.indexOf("hourList") !== -1 && selectedHourIndex + 1 < this.hourItems.length - 3) {
             this._scrollHourIntoView(selectedHourIndex + 1);
@@ -154,17 +142,10 @@
     public onKeydownArrowUp(event: KeyboardEvent) {
         event.preventDefault();
 
-<<<<<<< HEAD
         const listName = event.srcElement.className;
         const selectedHourIndex = this.hourItems.indexOf(this.selectedHour);
         const selectedMinuteIndex = this.minuteItems.indexOf(this.selectedMinute);
         const selectedAmPmIndex = this.ampmItems.indexOf(this.selectedAmPm);
-=======
-        var listName = event.srcElement.className;
-        var selectedHourIndex = this.hourItems.indexOf(this.selectedHour);
-        var selectedMinuteIndex = this.minuteItems.indexOf(this.selectedMinute);
-        var selectedAmPmIndex = this.ampmItems.indexOf(this.selectedAmPm);
->>>>>>> 0e31df30
 
         if (listName.indexOf("hourList") !== -1 && selectedHourIndex > 3) {
             this._scrollHourIntoView(selectedHourIndex - 1);
@@ -182,20 +163,12 @@
     public onKeydownArrowRight(event: KeyboardEvent) {
         event.preventDefault();
 
-<<<<<<< HEAD
         const listName = event.srcElement.className;
-=======
-        var listName = event.srcElement.className;
->>>>>>> 0e31df30
 
         if (listName.indexOf("hourList") !== -1) {
             this._minuteList.nativeElement.focus();
         } else if (listName.indexOf("minuteList") !== -1 && this.ampmItems.length !== 0) {
-<<<<<<< HEAD
             this._ampmList.nativeElement.focus();
-=======
-            this.ampmList.nativeElement.focus();
->>>>>>> 0e31df30
         }
     }
 
@@ -206,20 +179,12 @@
     public onKeydownArrowLeft(event: KeyboardEvent) {
         event.preventDefault();
 
-<<<<<<< HEAD
         const listName = event.srcElement.className;
-=======
-        var listName = event.srcElement.className;
->>>>>>> 0e31df30
 
         if (listName.indexOf("minuteList") !== -1) {
             this._hourList.nativeElement.focus();
         } else if (listName.indexOf("ampmList") !== -1) {
-<<<<<<< HEAD
             this._minuteList.nativeElement.focus();
-=======
-            this.minuteList.nativeElement.focus();
->>>>>>> 0e31df30
         }
     }
 
@@ -248,15 +213,9 @@
      */
     @HostListener("keydown.tab", ["$event"])
     public onKeydownTab(event: KeyboardEvent) {
-<<<<<<< HEAD
 
         const listName = event.srcElement.className;
 
-=======
-
-        var listName = event.srcElement.className;
-
->>>>>>> 0e31df30
         if (listName.indexOf("hourList") !== -1) {
             event.preventDefault();
             this._minuteList.nativeElement.focus();
@@ -274,11 +233,7 @@
     @HostListener("keydown.shift.tab", ["$event"])
     public onKeydownShiftTab(event: KeyboardEvent) {
 
-<<<<<<< HEAD
         const listName = event.srcElement.className;
-=======
-        var listName = event.srcElement.className;
->>>>>>> 0e31df30
 
         if (listName.indexOf("minuteList") !== -1) {
             event.preventDefault();
@@ -326,6 +281,10 @@
         this._prevSelectedHour = this.selectedHour;
         this._prevSelectedMinute = this.selectedMinute;
         this._prevSelectedAmPm = this.selectedAmPm;
+
+        this._updateHourView(0, 7);
+        this._updateMinuteView(0, 7);
+        this._updateAmPmView(0, 7);
 
         this._alert.open();
         this._onTouchedCallback();
@@ -388,17 +347,17 @@
     }
 
     private _scrollHourIntoView(index): void {
-        this._hourList.nativeElement.children[index].scrollIntoView({block: "center"});
+        this._updateHourView(index - 3, index + 4);
         this.selectedHour = this.hourItems[index];
     }
 
     private _scrollMinuteIntoView(index): void {
-        this._minuteList.nativeElement.children[index].scrollIntoView({block: "center"});
+        this._updateMinuteView(index - 3, index + 4);
         this.selectedMinute = this.minuteItems[index];
     }
 
     private _scrollAmPmIntoView(index): void {
-        this._ampmList.nativeElement.children[index].scrollIntoView({block: "center"});
+        this._updateAmPmView(index - 3, index + 4);
         this.selectedAmPm = this.ampmItems[index];
     }
 
@@ -466,7 +425,8 @@
         const selectedIndex = this.hourItems.indexOf(this.selectedHour);
 
         if (selectedIndex + 1 < this.hourItems.length - 3) {
-            this._scrollHourIntoView(selectedIndex + 1);
+            this._updateHourView(selectedIndex - 2, selectedIndex + 5);
+            this.selectedHour = this.hourItems[selectedIndex + 1];
         }
     }
 
@@ -474,7 +434,8 @@
         const selectedIndex = this.hourItems.indexOf(this.selectedHour);
 
         if (selectedIndex > 3) {
-            this._scrollHourIntoView(selectedIndex - 1);
+            this._updateHourView(selectedIndex - 4, selectedIndex + 3);
+            this.selectedHour = this.hourItems[selectedIndex - 1];
         }
     }
 
@@ -482,7 +443,8 @@
         const selectedIndex = this.minuteItems.indexOf(this.selectedMinute);
 
         if (selectedIndex + 1 < this.minuteItems.length - 3) {
-            this._scrollMinuteIntoView(selectedIndex + 1);
+            this._updateMinuteView(selectedIndex - 2, selectedIndex + 5);
+            this.selectedMinute = this.minuteItems[selectedIndex + 1];
         }
     }
 
@@ -490,7 +452,8 @@
         const selectedIndex = this.minuteItems.indexOf(this.selectedMinute);
 
         if (selectedIndex > 3) {
-            this._scrollMinuteIntoView(selectedIndex - 1);
+            this._updateMinuteView(selectedIndex - 4, selectedIndex + 3);
+            this.selectedMinute = this.minuteItems[selectedIndex - 1];
         }
     }
 
@@ -498,7 +461,8 @@
         const selectedIndex = this.ampmItems.indexOf(this.selectedAmPm);
 
         if (selectedIndex + 1 < this.ampmItems.length - 3) {
-            this._scrollAmPmIntoView(selectedIndex + 1);
+            this._updateAmPmView(selectedIndex - 2, selectedIndex + 5);
+            this.selectedAmPm = this.ampmItems[selectedIndex + 1];
         }
     }
 
@@ -506,11 +470,12 @@
         const selectedIndex = this.ampmItems.indexOf(this.selectedAmPm);
 
         if (selectedIndex > 3) {
-            this._scrollAmPmIntoView(selectedIndex - 1);
-        }
-    }
-
-    public onListHover(event): void {
+            this._updateAmPmView(selectedIndex - 4, selectedIndex + 3);
+            this.selectedAmPm = this.ampmItems[selectedIndex - 1];
+        }
+    }
+
+    public onHover(event): void {
         if (event.currentTarget.className.indexOf("hour") !== -1) {
             this._hourList.nativeElement.focus();
         } else if (event.currentTarget.className.indexOf("minute") !== -1) {
@@ -522,35 +487,19 @@
 
     private _formatTime(value: Date, format: string): string {
         if (value) {
-<<<<<<< HEAD
             let hour = value.getHours();
             const minute = value.getMinutes();
             let formattedMinute;
             let formattedHour;
             let amPM;
-=======
-            var hour = value.getHours();
-            var minute = value.getMinutes();
-            var formattedMinute;
-            var formattedHour;
->>>>>>> 0e31df30
 
             if (format.indexOf("h") !== -1) {
                 amPM = (hour > 11) ? "PM" : "AM";
 
                 if (hour > 12) {
                     hour -= 12;
-<<<<<<< HEAD
                     formattedHour = hour < 10 && format.indexOf("hh") !== -1 ? "0" + hour : hour.toString();
                 } else if (hour === 0) {
-=======
-                    if (hour < 10 && format.indexOf("hh") !== -1){
-                        formattedHour = "0" + hour;
-                    } else {
-                        formattedHour = hour.toString();
-                    }
-                } else if (hour == 0) {
->>>>>>> 0e31df30
                     formattedHour = "12";
                 } else if (hour < 10 && format.indexOf("hh") !== -1) {
                     formattedHour = "0" + hour;
@@ -576,6 +525,18 @@
         }
     }
 
+    private _updateHourView(start: any, end: any): void {
+        this.hourView = this.hourItems.slice(start, end);
+    }
+
+    private _updateMinuteView(start: any, end: any): void {
+        this.minuteView = this.minuteItems.slice(start, end);
+    }
+
+    private _updateAmPmView(start: any, end: any): void {
+        this.ampmView = this.ampmItems.slice(start, end);
+    }
+
     private _addEmptyItems(items: string[]): void {
         for (let i = 0; i < 3; i++) {
             items.push("");
@@ -605,13 +566,8 @@
         this._addEmptyItems(this.hourItems);
     }
 
-<<<<<<< HEAD
     private _generateMinutes(): void {
         const minuteItemsCount = 60 / this.itemsDelta.minutes;
-=======
-    private generateMinutes(): void {
-        var minuteItemsCount = 60 / this.itemsDelta.minutes;
->>>>>>> 0e31df30
 
         this._addEmptyItems(this.minuteItems);
 
