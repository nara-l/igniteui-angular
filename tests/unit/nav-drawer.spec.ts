// modeled after https://github.com/angular/angular/blob/cee2318110eeea115e5f6fc5bfc814cbaa7d90d8/modules/angular2/test/common/directives/ng_for_spec.ts
//import { expect } from "@angular/platform-browser/testing";
<<<<<<< HEAD
import { it, iit, describe, inject, async, beforeEachProviders, fakeAsync, tick, TestComponentBuilder, ComponentFixture } from '@angular/core/testing';

//import { TestComponentBuilder, ComponentFixture } from '@angular/compiler/testing';
=======
/// <reference path="../../typings/globals/jasmine/index.d.ts" />

import { it, iit, describe, inject, async, beforeEachProviders, fakeAsync, tick } from '@angular/core/testing';
import { TestComponentBuilder, ComponentFixture } from '@angular/compiler/testing';
>>>>>>> c1cb19c7

import {Component, ViewChild} from '@angular/core';
import * as Infragistics from '../../src/main';

// HammerJS simulator from https://github.com/hammerjs/simulator, manual typings TODO
declare var Simulator: any;

export function main() {
    describe('Infragistics Angular2 Navigation Drawer', function() {
        it('should initialize without DI service',
         async(inject([TestComponentBuilder], (tcb: TestComponentBuilder) => {
           var template = '<ig-nav-drawer></ig-nav-drawer>';
           return tcb.overrideTemplate(TestComponent, template)
               .createAsync(TestComponent)
               .then((fixture ) => {
                //debugger;
                 //expect(fixture.debugElement.children[0].componentInstance).toBeAnInstanceOf(Infragistics.NavigationDrawer);
                 expect(fixture.debugElement.children[0].componentInstance.state).toBeNull();
               });
         })));

         it('should initialize with DI service',
           async(inject([TestComponentBuilder], (tcb: TestComponentBuilder) => {
              var template = '<ig-nav-drawer></ig-nav-drawer>';
                return tcb.overrideTemplate(TestComponentDI, template)
                .createAsync(TestComponentDI)
                .then((fixture) => {
                    //http://stackoverflow.com/a/36444489
                    //expect(fixture.componentInstance.viewChild).toBeUndefined();
                    fixture.detectChanges();

                    expect(fixture.componentInstance.viewChild).toBeDefined();
                    //expect(fixture.componentInstance.viewChild).toBeAnInstanceOf(Infragistics.NavigationDrawer);
                    //expect(fixture.componentInstance.viewChild.state).toBeAnInstanceOf(Infragistics.NavigationService);
                }).catch (reason => {
                    console.log(reason);
                    return Promise.reject(reason);
                });
         })));

        it('should properly initialize all elements and properties',
           async(inject([TestComponentBuilder], (tcb: TestComponentBuilder) => {
              var template = '<ig-nav-drawer></ig-nav-drawer>';
                return tcb.overrideTemplate(TestComponentDI, template)
                .createAsync(TestComponentDI)
                .then((fixture) => {
                    fixture.detectChanges();

                    //expect(fixture.componentInstance.viewChild.drawer).toHaveCssClass("ig-nav-drawer");
                    //expect(fixture.componentInstance.viewChild.overlay).toHaveCssClass("ig-nav-drawer-overlay");
                    //expect(fixture.componentInstance.viewChild.styleDummy).toHaveCssClass("style-dummy");
                    expect(fixture.componentInstance.viewChild.animateWidth).toBeFalsy();

                }).catch (reason => {
                    console.log(reason);
                    return Promise.reject(reason);
                });
         })));

        it('should attach events and register to nav service and detach on destroy',
           async(inject([TestComponentBuilder], (tcb: TestComponentBuilder) => {
              var template = '<ig-nav-drawer id="testNav" ></ig-nav-drawer>';
                return tcb.overrideTemplate(TestComponentDI, template)
                .createAsync(TestComponentDI)
                .then((fixture) => {
                    fixture.detectChanges();
                    var state:Infragistics.NavigationService = fixture.componentInstance.viewChild.state,
                        touchManager = fixture.componentInstance.viewChild.touchManager;

                    expect(state.get("testNav")).toBeDefined();
                    //expect(touchManager.getManagerForElement(document)).toBeAnInstanceOf(Hammer.Manager);

                    fixture.destroy();
                    expect(state.get("testNav")).toBeUndefined();
                    expect(touchManager.getManagerForElement(document)).toBe(null);

                }).catch (reason => {
                    console.log(reason);
                    return Promise.reject(reason);
                });
         })));

        it('should open and close with API calls',
           async(inject([TestComponentBuilder], (tcb: TestComponentBuilder) => {
              var template = '<ig-nav-drawer></ig-nav-drawer>';
                return tcb.overrideTemplate(TestComponentDI, template)
                .createAsync(TestComponentDI)
                .then((fixture) => {
                    fixture.detectChanges();
                    let drawer: Infragistics.NavigationDrawer = fixture.componentInstance.viewChild;
                    expect(drawer.isOpen).toBeFalsy();

                    drawer.open();
                    expect(drawer.isOpen).toBeTruthy();
                    drawer.open(); // should do nothing
                    expect(drawer.isOpen).toBeTruthy();

                    drawer.close();
                    expect(drawer.isOpen).toBeFalsy();
                    drawer.close(); // should do nothing
                    expect(drawer.isOpen).toBeFalsy();

                    drawer.toggle();
                    expect(drawer.isOpen).toBeTruthy();
                    drawer.toggle();
                    expect(drawer.isOpen).toBeFalsy();

                }).catch (reason => {
                    console.log(reason);
                    return Promise.reject(reason);
                });
        })));

        it('async API calls should resolve Promise and emit events',
           async(inject([TestComponentBuilder], (tcb: TestComponentBuilder) => {
              var template = '<ig-nav-drawer></ig-nav-drawer>',
                   fixture: ComponentFixture<any>,
                   resolver, drawer,
                   result = new Promise<any>( resolve => {
                        resolver = (value?: any) => {
                            resolve(value);
                        };
                    } );
                tcb.overrideTemplate(TestComponentDI, template)
                .createAsync(TestComponentDI)
                .then(function (compFixture) {
                    fixture = compFixture;
                    fixture.detectChanges();
                    drawer = fixture.componentInstance.viewChild;

                    spyOn(drawer.closing, "emit");
                    spyOn(drawer.closed, "emit");
                    spyOn(drawer.opening, "emit");
                    spyOn(drawer.opened, "emit");

                    var re = drawer.open(true);
                    fixture.detectChanges();
                    fixture.debugElement.children[0].nativeElement.dispatchEvent(new Event('transitionend'));
                    return re;
                })
                .then(function (value) {
                    expect(value).toBe('opened');
                    expect(drawer.opening.emit).toHaveBeenCalledWith('opening');
                    expect(drawer.opened.emit).toHaveBeenCalledWith('opened');

                    var re = drawer.toggle(true);
                    fixture.detectChanges();
                    fixture.debugElement.children[0].nativeElement.dispatchEvent(new Event('transitionend'));
                    return re;
                })
                .then(function (value) {
                     expect(value).toBe('closed');
                    expect(drawer.closing.emit).toHaveBeenCalledWith('closing');
                    expect(drawer.closed.emit).toHaveBeenCalledWith('closed');
                    resolver();
            }).catch(function (reason) {
                console.log(reason);
                return Promise.reject(reason);
            });

            // to be resolved at the end of the promise chain
            return result;
         })));

        it('should properly initialize with min temaplte',
            async(inject([TestComponentBuilder], (tcb: TestComponentBuilder) => {
                var template = '<ig-nav-drawer><ig-drawer-content></ig-drawer-content><ig-drawer-mini-content></ig-drawer-mini-content></ig-nav-drawer>';
                return tcb.overrideTemplate(TestComponentDI, template)
                .createAsync(TestComponentDI)
                .then((fixture) => {
                    fixture.detectChanges();

                    expect(fixture.componentInstance.viewChild.animateWidth).toBeTruthy();
                    //expect(fixture.debugElement.query((x) => { return x.nativeNode.nodeName === "ASIDE";}).nativeElement).toHaveCssClass("mini");
                }).catch (reason => {
                    console.log(reason);
                    return Promise.reject(reason);
                });
        })));

        it('should set pin, gestures options',
            async(inject([TestComponentBuilder], (tcb: TestComponentBuilder) => {
                var template = '<ig-nav-drawer [pin]="pin" [enableGestures]="enableGestures"></ig-nav-drawer>';
                return tcb.overrideTemplate(TestComponentPin, template)
                .createAsync(TestComponentPin)
                .then((fixture) => {
                    fixture.detectChanges();

                    expect(fixture.componentInstance.viewChild.pin).toBe(true);
                    //expect(fixture.debugElement.query((x) => { return x.nativeNode.nodeName === "ASIDE";}).nativeElement).toHaveCssClass("pinned");

                    expect(fixture.componentInstance.viewChild.enableGestures).toBe(false);

                    fixture.componentInstance.enableGestures = "true";
                    fixture.detectChanges();
                    expect(fixture.componentInstance.viewChild.enableGestures).toBe(true);

                }).catch (reason => {
                    console.log(reason);
                    return Promise.reject(reason);
                });
        })));

        it('should toggle on edge swipe gesture',
           async(inject([TestComponentBuilder], (tcb: TestComponentBuilder) => {
              var template = '<ig-nav-drawer></ig-nav-drawer>', resolver,
                result = new Promise<any>( resolve => {
                    resolver = (value?: any) => {
                        resolve(value);
                    };
                } );
                tcb.overrideTemplate(TestComponentDI, template)
                .createAsync(TestComponentDI)
                .then((fixture) => {
                    fixture.detectChanges();
                    expect(fixture.componentInstance.viewChild.isOpen).toEqual(false);
                    //https://github.com/hammerjs/hammer.js/issues/779

                    /*Simulator.gestures.swipe(fixture.debugElement.children[0].nativeElement, { duration: 300, deltaX: 400, deltaY: 0 }, function() {
                         expect(fixture.componentInstance.viewChild.isOpen).toEqual(true);
                         resolver();
                    });*/

                    // can't get simulator to toggle the handlers

                    fixture.componentInstance.viewChild.swipe({ pointerType: "touch", deltaX: 20, center: { x: 80, y: 10 }, distance: 10 });
                    expect(fixture.componentInstance.viewChild.isOpen).toEqual(false, "should ignore swipes too far away from the edge");


                    fixture.componentInstance.viewChild.swipe({ pointerType: "touch", deltaX: 20, center: {x: 10, y: 10}, distance: 10});
                    expect(fixture.componentInstance.viewChild.isOpen).toEqual(true);

                    fixture.componentInstance.viewChild.swipe({ pointerType: "touch", deltaX: -20, center: {x: 80, y: 10}, distance: 10});
                    expect(fixture.componentInstance.viewChild.isOpen).toEqual(false);

                    resolver();

                }).catch (reason => {
                    console.log(reason);
                    return Promise.reject(reason);
                });
                return result;
         })));

         it('should toggle on edge pan gesture',
           async(inject([TestComponentBuilder], (tcb: TestComponentBuilder) => {
              var template = '<ig-nav-drawer></ig-nav-drawer>', resolver,
                result = new Promise<any>( resolve => {
                    resolver = (value?: any) => {
                        resolve(value);
                    };
                } );
                tcb.overrideTemplate(TestComponentDI, template)
                .createAsync(TestComponentDI)
                .then((fixture) => {
                    fixture.detectChanges();
                    let navDrawer = fixture.componentInstance.viewChild;
                    expect(navDrawer.isOpen).toEqual(false);

                    // not from edge
                    navDrawer.panstart({ pointerType: "touch", deltaX: 20, center: { x: 80, y: 10 }, distance: 10 });
                    navDrawer.panEnd({ pointerType: "touch", deltaX: 20, center: { x: 80, y: 10 }, distance: 10 });
                    expect(navDrawer.isOpen).toEqual(false, "should ignore pan too far away from the edge");

                    // not enough distance
                    navDrawer.panstart({ pointerType: "touch", deltaX: 20, center: { x: 10, y: 10 }, distance: 10 });
                    //expect(navDrawer.drawer).toHaveCssClass("panning");
                    navDrawer.pan({ pointerType: "touch", deltaX: 20, center: { x: 10, y: 10 }, distance: 10 });

                    // must wait for raf to test for pan position
                    window.requestAnimationFrame(() => {
                        //expect(navDrawer.drawer).toHaveCssStyle({transform: "translate3d(-280px, 0px, 0px)"});
                        navDrawer.panEnd({ pointerType: "touch", deltaX: 20, center: { x: 10, y: 10 }, distance: 10 });
                        expect(navDrawer.isOpen).toEqual(false, "should ignore too short pan");

                        //valid pan
                        navDrawer.panstart({ pointerType: "touch", deltaX: 200, center: { x: 10, y: 10 }, distance: 200 });
                        navDrawer.panEnd({ pointerType: "touch", deltaX: 200, center: { x: 10, y: 10 }, distance: 200 });
                        expect(navDrawer.isOpen).toEqual(true);

                        // not enough distance, closing
                        navDrawer.panstart({ pointerType: "touch", deltaX: -100, center: { x: 200, y: 10 }, distance: 100 });
                        navDrawer.panEnd({ pointerType: "touch", deltaX: -100, center: { x: 200, y: 10 }, distance: 100 });
                        expect(navDrawer.isOpen).toEqual(true, "should ignore too short pan");

                        // close
                        navDrawer.panstart({ pointerType: "touch", deltaX: -200, center: { x: 250, y: 10 }, distance: 200 });
                        navDrawer.panEnd({ pointerType: "touch", deltaX: -200, center: { x: 250, y: 10 }, distance: 200 });
                        expect(navDrawer.isOpen).toEqual(false);

                        resolver();
                    });

                }).catch (reason => {
                    console.log(reason);
                    return Promise.reject(reason);
                });
                return result;
         })));

        it('should update edge zone with mini width',
           async(inject([TestComponentBuilder], (tcb: TestComponentBuilder) => {
              var template = '<ig-nav-drawer [miniWidth]="drawerMiniWidth" ><ig-drawer-content></ig-drawer-content><ig-drawer-mini-content></ig-drawer-mini-content></ig-nav-drawer>';
                return tcb.overrideTemplate(TestComponentDI, template)
                .createAsync(TestComponentDI)
                .then((fixture) => {
                    fixture.detectChanges();
                    let drawer: Infragistics.NavigationDrawer = fixture.componentInstance.viewChild;

                    fixture.componentInstance.drawerMiniWidth = 60;
                    fixture.detectChanges();
                    expect(fixture.componentInstance.viewChild.maxEdgeZone).toBe(66);

                    fixture.componentInstance.drawerMiniWidth = 80;
                    fixture.detectChanges();
                    expect(fixture.componentInstance.viewChild.maxEdgeZone).toBe(fixture.componentInstance.drawerMiniWidth * 1.1);

                }).catch (reason => {
                    console.log(reason);
                    return Promise.reject(reason);
                });
         })));

        it('should update width from css or property',
           async(inject([TestComponentBuilder], (tcb: TestComponentBuilder) => {
              var template = `<ig-nav-drawer [miniWidth]="drawerMiniWidth" [width]="drawerWidth">
                                    <ig-drawer-content></ig-drawer-content>
                                    <ig-drawer-mini-content></ig-drawer-mini-content>
                            </ig-nav-drawer>`,
                resolver, result = new Promise<any>( resolve => {
                    resolver = (value?: any) => {
                        resolve(value);
                    };
                } );
                tcb.overrideTemplate(TestComponentDI, template)
                //.overrideDirective(TestComponentDI, Infragistics.NavigationDrawer, TestDrawer)
                .createAsync(TestComponentDI)
                .then((fixture) => {
                    fixture.detectChanges();
                    expect(fixture.componentInstance.viewChild.getExpectedWidth()).toBe(300);
                    expect(fixture.componentInstance.viewChild.getExpectedWidth(true)).toBe(60);

                    fixture.componentInstance.drawerMiniWidth = "80px";
                    fixture.componentInstance.drawerWidth = "250px";
                    fixture.detectChanges();
                    expect(fixture.componentInstance.viewChild.getExpectedWidth()).toBe(250);
                    expect(fixture.componentInstance.viewChild.getExpectedWidth(true)).toBe(80);

                    fixture.componentInstance.viewChild.open();
                    fixture.componentInstance.drawerWidth = "350px";
                    fixture.detectChanges();
                    window.requestAnimationFrame(() => {
                        //expect(fixture.componentInstance.viewChild.drawer).toHaveCssStyle({width: "350px"});
                        resolver();
                    });

                }).catch (reason => {
                    console.log(reason);
                    return Promise.reject(reason);
                });
                return result;
         })));
    });
}

@Component({
    selector: 'test-cmp',
    template: '<div></div>', //"Component 'TestComponent' must have either 'template' or 'templateUrl' set."
    directives: [Infragistics.NavigationDrawer]
})
class TestComponent {
     @ViewChild(Infragistics.NavigationDrawer) public viewChild: Infragistics.NavigationDrawer;
}

@Component({
    selector: 'test-cmp',
    template: '<div></div>', //"Component 'TestComponent' must have either 'template' or 'templateUrl' set."
    providers: [Infragistics.NavigationService],
    directives: [Infragistics.NavigationDrawer]
})
class TestComponentDI {
     drawerMiniWidth: number;
     drawerWidth: number;
     @ViewChild(Infragistics.NavigationDrawer) public viewChild: Infragistics.NavigationDrawer;
}

class TestComponentPin extends TestComponentDI {
     pin: boolean = true;
     enableGestures: string = "";
}

// import {ElementRef, Optional, Inject, Renderer} from 'angular2/core';
// import { HammerGesturesManager } from '../../src/core/touch';
// class TestDrawer extends Infragistics.NavigationDrawer {
//     constructor(
//         @Inject(ElementRef) elementRef: ElementRef,
//         @Optional() state: Infragistics.NavigationService,
//         protected renderer:Renderer,
//         touchManager: HammerGesturesManager)
//     {
//         super(elementRef, state, null, renderer, touchManager);
//     }
//     public getExpectedWidth (mini?: boolean) : number {
//         return super.getExpectedWidth(mini);
//     };
// }<|MERGE_RESOLUTION|>--- conflicted
+++ resolved
@@ -1,15 +1,9 @@
 // modeled after https://github.com/angular/angular/blob/cee2318110eeea115e5f6fc5bfc814cbaa7d90d8/modules/angular2/test/common/directives/ng_for_spec.ts
 //import { expect } from "@angular/platform-browser/testing";
-<<<<<<< HEAD
+/// <reference path="../../typings/globals/jasmine/index.d.ts" />
 import { it, iit, describe, inject, async, beforeEachProviders, fakeAsync, tick, TestComponentBuilder, ComponentFixture } from '@angular/core/testing';
 
 //import { TestComponentBuilder, ComponentFixture } from '@angular/compiler/testing';
-=======
-/// <reference path="../../typings/globals/jasmine/index.d.ts" />
-
-import { it, iit, describe, inject, async, beforeEachProviders, fakeAsync, tick } from '@angular/core/testing';
-import { TestComponentBuilder, ComponentFixture } from '@angular/compiler/testing';
->>>>>>> c1cb19c7
 
 import {Component, ViewChild} from '@angular/core';
 import * as Infragistics from '../../src/main';
@@ -30,7 +24,7 @@
                  expect(fixture.debugElement.children[0].componentInstance.state).toBeNull();
                });
          })));
-
+         
          it('should initialize with DI service',
            async(inject([TestComponentBuilder], (tcb: TestComponentBuilder) => {
               var template = '<ig-nav-drawer></ig-nav-drawer>';
@@ -40,7 +34,7 @@
                     //http://stackoverflow.com/a/36444489
                     //expect(fixture.componentInstance.viewChild).toBeUndefined();
                     fixture.detectChanges();
-
+                    
                     expect(fixture.componentInstance.viewChild).toBeDefined();
                     //expect(fixture.componentInstance.viewChild).toBeAnInstanceOf(Infragistics.NavigationDrawer);
                     //expect(fixture.componentInstance.viewChild.state).toBeAnInstanceOf(Infragistics.NavigationService);
@@ -49,7 +43,7 @@
                     return Promise.reject(reason);
                 });
          })));
-
+         
         it('should properly initialize all elements and properties',
            async(inject([TestComponentBuilder], (tcb: TestComponentBuilder) => {
               var template = '<ig-nav-drawer></ig-nav-drawer>';
@@ -57,18 +51,18 @@
                 .createAsync(TestComponentDI)
                 .then((fixture) => {
                     fixture.detectChanges();
-
+                    
                     //expect(fixture.componentInstance.viewChild.drawer).toHaveCssClass("ig-nav-drawer");
                     //expect(fixture.componentInstance.viewChild.overlay).toHaveCssClass("ig-nav-drawer-overlay");
                     //expect(fixture.componentInstance.viewChild.styleDummy).toHaveCssClass("style-dummy");
                     expect(fixture.componentInstance.viewChild.animateWidth).toBeFalsy();
-
-                }).catch (reason => {
-                    console.log(reason);
-                    return Promise.reject(reason);
-                });
-         })));
-
+                    
+                }).catch (reason => {
+                    console.log(reason);
+                    return Promise.reject(reason);
+                });
+         })));
+         
         it('should attach events and register to nav service and detach on destroy',
            async(inject([TestComponentBuilder], (tcb: TestComponentBuilder) => {
               var template = '<ig-nav-drawer id="testNav" ></ig-nav-drawer>';
@@ -81,17 +75,17 @@
 
                     expect(state.get("testNav")).toBeDefined();
                     //expect(touchManager.getManagerForElement(document)).toBeAnInstanceOf(Hammer.Manager);
-
+                    
                     fixture.destroy();
                     expect(state.get("testNav")).toBeUndefined();
                     expect(touchManager.getManagerForElement(document)).toBe(null);
-
-                }).catch (reason => {
-                    console.log(reason);
-                    return Promise.reject(reason);
-                });
-         })));
-
+                    
+                }).catch (reason => {
+                    console.log(reason);
+                    return Promise.reject(reason);
+                });
+         })));
+                  
         it('should open and close with API calls',
            async(inject([TestComponentBuilder], (tcb: TestComponentBuilder) => {
               var template = '<ig-nav-drawer></ig-nav-drawer>';
@@ -101,28 +95,28 @@
                     fixture.detectChanges();
                     let drawer: Infragistics.NavigationDrawer = fixture.componentInstance.viewChild;
                     expect(drawer.isOpen).toBeFalsy();
-
+                    
                     drawer.open();
                     expect(drawer.isOpen).toBeTruthy();
                     drawer.open(); // should do nothing
                     expect(drawer.isOpen).toBeTruthy();
-
+                    
                     drawer.close();
                     expect(drawer.isOpen).toBeFalsy();
                     drawer.close(); // should do nothing
                     expect(drawer.isOpen).toBeFalsy();
-
+                    
                     drawer.toggle();
                     expect(drawer.isOpen).toBeTruthy();
                     drawer.toggle();
                     expect(drawer.isOpen).toBeFalsy();
-
+                    
                 }).catch (reason => {
                     console.log(reason);
                     return Promise.reject(reason);
                 });
         })));
-
+         
         it('async API calls should resolve Promise and emit events',
            async(inject([TestComponentBuilder], (tcb: TestComponentBuilder) => {
               var template = '<ig-nav-drawer></ig-nav-drawer>',
@@ -139,12 +133,12 @@
                     fixture = compFixture;
                     fixture.detectChanges();
                     drawer = fixture.componentInstance.viewChild;
-
+                    
                     spyOn(drawer.closing, "emit");
                     spyOn(drawer.closed, "emit");
                     spyOn(drawer.opening, "emit");
                     spyOn(drawer.opened, "emit");
-
+                    
                     var re = drawer.open(true);
                     fixture.detectChanges();
                     fixture.debugElement.children[0].nativeElement.dispatchEvent(new Event('transitionend'));
@@ -154,7 +148,7 @@
                     expect(value).toBe('opened');
                     expect(drawer.opening.emit).toHaveBeenCalledWith('opening');
                     expect(drawer.opened.emit).toHaveBeenCalledWith('opened');
-
+                    
                     var re = drawer.toggle(true);
                     fixture.detectChanges();
                     fixture.debugElement.children[0].nativeElement.dispatchEvent(new Event('transitionend'));
@@ -169,11 +163,11 @@
                 console.log(reason);
                 return Promise.reject(reason);
             });
-
+            
             // to be resolved at the end of the promise chain
             return result;
          })));
-
+         
         it('should properly initialize with min temaplte',
             async(inject([TestComponentBuilder], (tcb: TestComponentBuilder) => {
                 var template = '<ig-nav-drawer><ig-drawer-content></ig-drawer-content><ig-drawer-mini-content></ig-drawer-mini-content></ig-nav-drawer>';
@@ -181,7 +175,7 @@
                 .createAsync(TestComponentDI)
                 .then((fixture) => {
                     fixture.detectChanges();
-
+                    
                     expect(fixture.componentInstance.viewChild.animateWidth).toBeTruthy();
                     //expect(fixture.debugElement.query((x) => { return x.nativeNode.nodeName === "ASIDE";}).nativeElement).toHaveCssClass("mini");
                 }).catch (reason => {
@@ -189,7 +183,7 @@
                     return Promise.reject(reason);
                 });
         })));
-
+        
         it('should set pin, gestures options',
             async(inject([TestComponentBuilder], (tcb: TestComponentBuilder) => {
                 var template = '<ig-nav-drawer [pin]="pin" [enableGestures]="enableGestures"></ig-nav-drawer>';
@@ -197,22 +191,22 @@
                 .createAsync(TestComponentPin)
                 .then((fixture) => {
                     fixture.detectChanges();
-
+                    
                     expect(fixture.componentInstance.viewChild.pin).toBe(true);
                     //expect(fixture.debugElement.query((x) => { return x.nativeNode.nodeName === "ASIDE";}).nativeElement).toHaveCssClass("pinned");
-
+                    
                     expect(fixture.componentInstance.viewChild.enableGestures).toBe(false);
-
+                    
                     fixture.componentInstance.enableGestures = "true";
                     fixture.detectChanges();
                     expect(fixture.componentInstance.viewChild.enableGestures).toBe(true);
-
+                    
                 }).catch (reason => {
                     console.log(reason);
                     return Promise.reject(reason);
                 });
         })));
-
+        
         it('should toggle on edge swipe gesture',
            async(inject([TestComponentBuilder], (tcb: TestComponentBuilder) => {
               var template = '<ig-nav-drawer></ig-nav-drawer>', resolver,
@@ -227,33 +221,33 @@
                     fixture.detectChanges();
                     expect(fixture.componentInstance.viewChild.isOpen).toEqual(false);
                     //https://github.com/hammerjs/hammer.js/issues/779
-
-                    /*Simulator.gestures.swipe(fixture.debugElement.children[0].nativeElement, { duration: 300, deltaX: 400, deltaY: 0 }, function() {
+                    
+                    /*Simulator.gestures.swipe(fixture.debugElement.children[0].nativeElement, { duration: 300, deltaX: 400, deltaY: 0 }, function() {                        
                          expect(fixture.componentInstance.viewChild.isOpen).toEqual(true);
                          resolver();
                     });*/
-
+                    
                     // can't get simulator to toggle the handlers
-
+                    
                     fixture.componentInstance.viewChild.swipe({ pointerType: "touch", deltaX: 20, center: { x: 80, y: 10 }, distance: 10 });
                     expect(fixture.componentInstance.viewChild.isOpen).toEqual(false, "should ignore swipes too far away from the edge");
-
-
+                    
+                    
                     fixture.componentInstance.viewChild.swipe({ pointerType: "touch", deltaX: 20, center: {x: 10, y: 10}, distance: 10});
                     expect(fixture.componentInstance.viewChild.isOpen).toEqual(true);
-
+                    
                     fixture.componentInstance.viewChild.swipe({ pointerType: "touch", deltaX: -20, center: {x: 80, y: 10}, distance: 10});
                     expect(fixture.componentInstance.viewChild.isOpen).toEqual(false);
-
+                    
                     resolver();
-
+                    
                 }).catch (reason => {
                     console.log(reason);
                     return Promise.reject(reason);
                 });
                 return result;
          })));
-
+         
          it('should toggle on edge pan gesture',
            async(inject([TestComponentBuilder], (tcb: TestComponentBuilder) => {
               var template = '<ig-nav-drawer></ig-nav-drawer>', resolver,
@@ -268,48 +262,48 @@
                     fixture.detectChanges();
                     let navDrawer = fixture.componentInstance.viewChild;
                     expect(navDrawer.isOpen).toEqual(false);
-
+                    
                     // not from edge
                     navDrawer.panstart({ pointerType: "touch", deltaX: 20, center: { x: 80, y: 10 }, distance: 10 });
                     navDrawer.panEnd({ pointerType: "touch", deltaX: 20, center: { x: 80, y: 10 }, distance: 10 });
                     expect(navDrawer.isOpen).toEqual(false, "should ignore pan too far away from the edge");
-
+                    
                     // not enough distance
                     navDrawer.panstart({ pointerType: "touch", deltaX: 20, center: { x: 10, y: 10 }, distance: 10 });
                     //expect(navDrawer.drawer).toHaveCssClass("panning");
                     navDrawer.pan({ pointerType: "touch", deltaX: 20, center: { x: 10, y: 10 }, distance: 10 });
-
+                    
                     // must wait for raf to test for pan position
                     window.requestAnimationFrame(() => {
                         //expect(navDrawer.drawer).toHaveCssStyle({transform: "translate3d(-280px, 0px, 0px)"});
                         navDrawer.panEnd({ pointerType: "touch", deltaX: 20, center: { x: 10, y: 10 }, distance: 10 });
                         expect(navDrawer.isOpen).toEqual(false, "should ignore too short pan");
-
+                        
                         //valid pan
                         navDrawer.panstart({ pointerType: "touch", deltaX: 200, center: { x: 10, y: 10 }, distance: 200 });
                         navDrawer.panEnd({ pointerType: "touch", deltaX: 200, center: { x: 10, y: 10 }, distance: 200 });
                         expect(navDrawer.isOpen).toEqual(true);
-
+                        
                         // not enough distance, closing
                         navDrawer.panstart({ pointerType: "touch", deltaX: -100, center: { x: 200, y: 10 }, distance: 100 });
                         navDrawer.panEnd({ pointerType: "touch", deltaX: -100, center: { x: 200, y: 10 }, distance: 100 });
                         expect(navDrawer.isOpen).toEqual(true, "should ignore too short pan");
-
+                        
                         // close
                         navDrawer.panstart({ pointerType: "touch", deltaX: -200, center: { x: 250, y: 10 }, distance: 200 });
                         navDrawer.panEnd({ pointerType: "touch", deltaX: -200, center: { x: 250, y: 10 }, distance: 200 });
                         expect(navDrawer.isOpen).toEqual(false);
-
+                        
                         resolver();
-                    });
-
+                    });                   
+                    
                 }).catch (reason => {
                     console.log(reason);
                     return Promise.reject(reason);
                 });
                 return result;
          })));
-
+         
         it('should update edge zone with mini width',
            async(inject([TestComponentBuilder], (tcb: TestComponentBuilder) => {
               var template = '<ig-nav-drawer [miniWidth]="drawerMiniWidth" ><ig-drawer-content></ig-drawer-content><ig-drawer-mini-content></ig-drawer-mini-content></ig-nav-drawer>';
@@ -318,21 +312,21 @@
                 .then((fixture) => {
                     fixture.detectChanges();
                     let drawer: Infragistics.NavigationDrawer = fixture.componentInstance.viewChild;
-
+                    
                     fixture.componentInstance.drawerMiniWidth = 60;
                     fixture.detectChanges();
                     expect(fixture.componentInstance.viewChild.maxEdgeZone).toBe(66);
-
+                    
                     fixture.componentInstance.drawerMiniWidth = 80;
                     fixture.detectChanges();
                     expect(fixture.componentInstance.viewChild.maxEdgeZone).toBe(fixture.componentInstance.drawerMiniWidth * 1.1);
-
-                }).catch (reason => {
-                    console.log(reason);
-                    return Promise.reject(reason);
-                });
-         })));
-
+                    
+                }).catch (reason => {
+                    console.log(reason);
+                    return Promise.reject(reason);
+                });
+         })));
+         
         it('should update width from css or property',
            async(inject([TestComponentBuilder], (tcb: TestComponentBuilder) => {
               var template = `<ig-nav-drawer [miniWidth]="drawerMiniWidth" [width]="drawerWidth">
@@ -351,21 +345,21 @@
                     fixture.detectChanges();
                     expect(fixture.componentInstance.viewChild.getExpectedWidth()).toBe(300);
                     expect(fixture.componentInstance.viewChild.getExpectedWidth(true)).toBe(60);
-
+                    
                     fixture.componentInstance.drawerMiniWidth = "80px";
                     fixture.componentInstance.drawerWidth = "250px";
                     fixture.detectChanges();
                     expect(fixture.componentInstance.viewChild.getExpectedWidth()).toBe(250);
                     expect(fixture.componentInstance.viewChild.getExpectedWidth(true)).toBe(80);
-
+                    
                     fixture.componentInstance.viewChild.open();
                     fixture.componentInstance.drawerWidth = "350px";
                     fixture.detectChanges();
-                    window.requestAnimationFrame(() => {
+                    window.requestAnimationFrame(() => {        
                         //expect(fixture.componentInstance.viewChild.drawer).toHaveCssStyle({width: "350px"});
                         resolver();
                     });
-
+                    
                 }).catch (reason => {
                     console.log(reason);
                     return Promise.reject(reason);
@@ -385,7 +379,7 @@
 }
 
 @Component({
-    selector: 'test-cmp',
+    selector: 'test-cmp', 
     template: '<div></div>', //"Component 'TestComponent' must have either 'template' or 'templateUrl' set."
     providers: [Infragistics.NavigationService],
     directives: [Infragistics.NavigationDrawer]
@@ -408,7 +402,7 @@
 //         @Inject(ElementRef) elementRef: ElementRef,
 //         @Optional() state: Infragistics.NavigationService,
 //         protected renderer:Renderer,
-//         touchManager: HammerGesturesManager)
+//         touchManager: HammerGesturesManager) 
 //     {
 //         super(elementRef, state, null, renderer, touchManager);
 //     }
