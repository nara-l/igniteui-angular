/// <reference path="../../typings/globals/jasmine/index.d.ts" />
/// <reference path="../../typings/globals/es6-shim/index.d.ts" />

import { inject, async, fakeAsync, tick, TestComponentBuilder, ComponentFixture } from '@angular/core/testing';

import {Component, ViewChild} from '@angular/core';
import * as Infragistics from '../../src/main';

// HammerJS simulator from https://github.com/hammerjs/simulator, manual typings TODO
declare var Simulator: any;

export function main() {
    describe('Infragistics Angular2 Navigation Drawer', function() {
        /*it('should initialize without DI service',
         async(inject([TestComponentBuilder], (tcb: TestComponentBuilder) => {
           var template = '<ig-nav-drawer></ig-nav-drawer>';
           return tcb.overrideTemplate(TestComponent, template)
               .createAsync(TestComponent)
               .then((fixture ) => {
                 expect(fixture.debugElement.children[0].componentInstance instanceof Infragistics.NavigationDrawer).toBeTruthy();
                 expect(fixture.debugElement.children[0].componentInstance.state).toBeNull();
               });
         })));

         it('should initialize with DI service',
           async(inject([TestComponentBuilder], (tcb: TestComponentBuilder) => {
              var template = '<ig-nav-drawer></ig-nav-drawer>';
                return tcb.overrideTemplate(TestComponentDI, template)
                .createAsync(TestComponentDI)
                .then((fixture) => {
                    //http://stackoverflow.com/a/36444489
                    //expect(fixture.componentInstance.viewChild).toBeUndefined(); // commented after RC4 was released
                    fixture.detectChanges();

                    expect(fixture.componentInstance.viewChild).toBeDefined();
                    expect(fixture.componentInstance.viewChild instanceof Infragistics.NavigationDrawer).toBeTruthy();
                    expect(fixture.componentInstance.viewChild.state instanceof Infragistics.NavigationService).toBeTruthy();
                }).catch (reason => {
                    console.log(reason);
                    return Promise.reject(reason);
                });
         })));

        it('should properly initialize all elements and properties',
           async(inject([TestComponentBuilder], (tcb: TestComponentBuilder) => {
              var template = '<ig-nav-drawer></ig-nav-drawer>';
                return tcb.overrideTemplate(TestComponentDI, template)
                .createAsync(TestComponentDI)
                .then((fixture) => {
                    fixture.detectChanges();

                    expect(fixture.componentInstance.viewChild.drawer.classList).toContain("ig-nav-drawer");
                    expect(fixture.componentInstance.viewChild.overlay.classList).toContain("ig-nav-drawer-overlay");
                    expect(fixture.componentInstance.viewChild.styleDummy.classList).toContain("style-dummy");
                    expect(fixture.componentInstance.viewChild.animateWidth).toBeFalsy();

                }).catch (reason => {
                    console.log(reason);
                    return Promise.reject(reason);
                });
         })));

        it('should attach events and register to nav service and detach on destroy',
           async(inject([TestComponentBuilder], (tcb: TestComponentBuilder) => {
              var template = '<ig-nav-drawer id="testNav" ></ig-nav-drawer>';
                return tcb.overrideTemplate(TestComponentDI, template)
                .createAsync(TestComponentDI)
                .then((fixture) => {
                    fixture.detectChanges();
                    var state:Infragistics.NavigationService = fixture.componentInstance.viewChild.state,
                        touchManager = fixture.componentInstance.viewChild.touchManager;

                    expect(state.get("testNav")).toBeDefined();
                    expect(touchManager.getManagerForElement(document) instanceof Hammer.Manager).toBeTruthy();

                    fixture.destroy();
                    expect(state.get("testNav")).toBeUndefined();
                    expect(touchManager.getManagerForElement(document)).toBe(null);

                }).catch (reason => {
                    console.log(reason);
                    return Promise.reject(reason);
                });
         })));

        it('should open and close with API calls',
           async(inject([TestComponentBuilder], (tcb: TestComponentBuilder) => {
              var template = '<ig-nav-drawer></ig-nav-drawer>';
                return tcb.overrideTemplate(TestComponentDI, template)
                .createAsync(TestComponentDI)
                .then((fixture) => {
                    fixture.detectChanges();
                    let drawer: Infragistics.NavigationDrawer = fixture.componentInstance.viewChild;
                    expect(drawer.isOpen).toBeFalsy();

                    drawer.open();
                    expect(drawer.isOpen).toBeTruthy();
                    drawer.open(); // should do nothing
                    expect(drawer.isOpen).toBeTruthy();

                    drawer.close();
                    expect(drawer.isOpen).toBeFalsy();
                    drawer.close(); // should do nothing
                    expect(drawer.isOpen).toBeFalsy();

                    drawer.toggle();
                    expect(drawer.isOpen).toBeTruthy();
                    drawer.toggle();
                    expect(drawer.isOpen).toBeFalsy();

                }).catch (reason => {
                    console.log(reason);
                    return Promise.reject(reason);
                });
        })));

        it('async API calls should resolve Promise and emit events',
           async(inject([TestComponentBuilder], (tcb: TestComponentBuilder) => {
              var template = '<ig-nav-drawer></ig-nav-drawer>',
                   fixture: ComponentFixture<any>,
                   resolver, drawer,
                   result = new Promise<any>( resolve => {
                        resolver = (value?: any) => {
                            resolve(value);
                        };
                    } );
                tcb.overrideTemplate(TestComponentDI, template)
                .createAsync(TestComponentDI)
                .then(function (compFixture) {
                    fixture = compFixture;
                    fixture.detectChanges();
                    drawer = fixture.componentInstance.viewChild;

                    spyOn(drawer.closing, "emit");
                    spyOn(drawer.closed, "emit");
                    spyOn(drawer.opening, "emit");
                    spyOn(drawer.opened, "emit");

                    var re = drawer.open(true);
                    fixture.detectChanges();
                    fixture.debugElement.children[0].nativeElement.dispatchEvent(new Event('transitionend'));
                    return re;
                })
                .then(function (value) {
                    expect(value).toBe('opened');
                    expect(drawer.opening.emit).toHaveBeenCalledWith('opening');
                    expect(drawer.opened.emit).toHaveBeenCalledWith('opened');

                    var re = drawer.toggle(true);
                    fixture.detectChanges();
                    fixture.debugElement.children[0].nativeElement.dispatchEvent(new Event('transitionend'));
                    return re;
                })
                .then(function (value) {
                     expect(value).toBe('closed');
                    expect(drawer.closing.emit).toHaveBeenCalledWith('closing');
                    expect(drawer.closed.emit).toHaveBeenCalledWith('closed');
                    resolver();
            }).catch(function (reason) {
                console.log(reason);
                return Promise.reject(reason);
            });

            // to be resolved at the end of the promise chain
            return result;
         })));

        it('should properly initialize with min template',
            async(inject([TestComponentBuilder], (tcb: TestComponentBuilder) => {
                var template = '<ig-nav-drawer><ig-drawer-content></ig-drawer-content><ig-drawer-mini-content></ig-drawer-mini-content></ig-nav-drawer>';
                return tcb.overrideTemplate(TestComponentDI, template)
                .createAsync(TestComponentDI)
                .then((fixture) => {
                    fixture.detectChanges();

                    expect(fixture.componentInstance.viewChild.animateWidth).toBeTruthy();
                    expect(fixture.debugElement.query((x) => { return x.nativeNode.nodeName === "ASIDE";}).nativeElement.classList).toContain("mini");
                }).catch (reason => {
                    console.log(reason);
                    return Promise.reject(reason);
                });
        })));

        it('should set pin, gestures options',
            async(inject([TestComponentBuilder], (tcb: TestComponentBuilder) => {
                var template = '<ig-nav-drawer [pin]="pin" [enableGestures]="enableGestures"></ig-nav-drawer>';
                return tcb.overrideTemplate(TestComponentPin, template)
                .createAsync(TestComponentPin)
                .then((fixture) => {
                    fixture.detectChanges();

                    expect(fixture.componentInstance.viewChild.pin).toBeTruthy();
                    expect(fixture.debugElement.query((x) => { return x.nativeNode.nodeName === "ASIDE";}).nativeElement.classList).toContain("pinned");

                    expect(fixture.componentInstance.viewChild.enableGestures).toBe(false);

                    fixture.componentInstance.enableGestures = "true";
                    fixture.detectChanges();
                    expect(fixture.componentInstance.viewChild.enableGestures).toBeTruthy();

                }).catch (reason => {
                    console.log(reason);
                    return Promise.reject(reason);
                });
        })));

        it('should toggle on edge swipe gesture',
           async(inject([TestComponentBuilder], (tcb: TestComponentBuilder) => {
              var template = '<ig-nav-drawer></ig-nav-drawer>', resolver,
                result = new Promise<any>( resolve => {
                    resolver = (value?: any) => {
                        resolve(value);
                    };
                } );
                tcb.overrideTemplate(TestComponentDI, template)
                .createAsync(TestComponentDI)
                .then((fixture) => {
                    fixture.detectChanges();
                    expect(fixture.componentInstance.viewChild.isOpen).toEqual(false);
                    //https://github.com/hammerjs/hammer.js/issues/779
<<<<<<< HEAD
                    
                    //Simulator.gestures.swipe(fixture.debugElement.children[0].nativeElement, { duration: 300, deltaX: 400, deltaY: 0 }, function() {                        
                    //     expect(fixture.componentInstance.viewChild.isOpen).toEqual(true);
                    //     resolver();
                    //});
                    
=======

                    /*Simulator.gestures.swipe(fixture.debugElement.children[0].nativeElement, { duration: 300, deltaX: 400, deltaY: 0 }, function() {
                         expect(fixture.componentInstance.viewChild.isOpen).toEqual(true);
                         resolver();
                    });*/

>>>>>>> 72a3ffbf
                    // can't get simulator to toggle the handlers

                    fixture.componentInstance.viewChild.swipe({ pointerType: "touch", deltaX: 20, center: { x: 80, y: 10 }, distance: 10 });
                    expect(fixture.componentInstance.viewChild.isOpen).toEqual(false, "should ignore swipes too far away from the edge");


                    fixture.componentInstance.viewChild.swipe({ pointerType: "touch", deltaX: 20, center: {x: 10, y: 10}, distance: 10});
                    expect(fixture.componentInstance.viewChild.isOpen).toEqual(true);

                    fixture.componentInstance.viewChild.swipe({ pointerType: "touch", deltaX: -20, center: {x: 80, y: 10}, distance: 10});
                    expect(fixture.componentInstance.viewChild.isOpen).toEqual(false);

                    resolver();

                }).catch (reason => {
                    console.log(reason);
                    return Promise.reject(reason);
                });
                return result;
         })));

         it('should toggle on edge pan gesture',
           async(inject([TestComponentBuilder], (tcb: TestComponentBuilder) => {
              var template = '<ig-nav-drawer></ig-nav-drawer>', resolver,
                result = new Promise<any>( resolve => {
                    resolver = (value?: any) => {
                        resolve(value);
                    };
                } );
                tcb.overrideTemplate(TestComponentDI, template)
                .createAsync(TestComponentDI)
                .then((fixture) => {
                    fixture.detectChanges();
                    let navDrawer = fixture.componentInstance.viewChild;
                    expect(navDrawer.isOpen).toEqual(false);

                    // not from edge
                    navDrawer.panstart({ pointerType: "touch", deltaX: 20, center: { x: 80, y: 10 }, distance: 10 });
                    navDrawer.panEnd({ pointerType: "touch", deltaX: 20, center: { x: 80, y: 10 }, distance: 10 });
                    expect(navDrawer.isOpen).toEqual(false, "should ignore pan too far away from the edge");

                    // not enough distance
                    navDrawer.panstart({ pointerType: "touch", deltaX: 20, center: { x: 10, y: 10 }, distance: 10 });
                    expect(navDrawer.drawer.classList).toContain("panning");
                    navDrawer.pan({ pointerType: "touch", deltaX: 20, center: { x: 10, y: 10 }, distance: 10 });

                    // must wait for raf to test for pan position
                    window.requestAnimationFrame(() => {
                        expect(navDrawer.drawer.style.transform).toBe("translate3d(-280px, 0px, 0px)");
                        navDrawer.panEnd({ pointerType: "touch", deltaX: 20, center: { x: 10, y: 10 }, distance: 10 });
                        expect(navDrawer.isOpen).toEqual(false, "should ignore too short pan");

                        //valid pan
                        navDrawer.panstart({ pointerType: "touch", deltaX: 200, center: { x: 10, y: 10 }, distance: 200 });
                        navDrawer.panEnd({ pointerType: "touch", deltaX: 200, center: { x: 10, y: 10 }, distance: 200 });
                        expect(navDrawer.isOpen).toEqual(true);

                        // not enough distance, closing
                        navDrawer.panstart({ pointerType: "touch", deltaX: -100, center: { x: 200, y: 10 }, distance: 100 });
                        navDrawer.panEnd({ pointerType: "touch", deltaX: -100, center: { x: 200, y: 10 }, distance: 100 });
                        expect(navDrawer.isOpen).toEqual(true, "should ignore too short pan");

                        // close
                        navDrawer.panstart({ pointerType: "touch", deltaX: -200, center: { x: 250, y: 10 }, distance: 200 });
                        navDrawer.panEnd({ pointerType: "touch", deltaX: -200, center: { x: 250, y: 10 }, distance: 200 });
                        expect(navDrawer.isOpen).toEqual(false);

                        resolver();
                    });

                }).catch (reason => {
                    console.log(reason);
                    return Promise.reject(reason);
                });
                return result;
         })));

        it('should update edge zone with mini width',
           async(inject([TestComponentBuilder], (tcb: TestComponentBuilder) => {
              var template = '<ig-nav-drawer [miniWidth]="drawerMiniWidth" ><ig-drawer-content></ig-drawer-content><ig-drawer-mini-content></ig-drawer-mini-content></ig-nav-drawer>';
                return tcb.overrideTemplate(TestComponentDI, template)
                .createAsync(TestComponentDI)
                .then((fixture) => {
                    fixture.detectChanges();
                    let drawer: Infragistics.NavigationDrawer = fixture.componentInstance.viewChild;

                    fixture.componentInstance.drawerMiniWidth = 60;
                    fixture.detectChanges();
                    expect(fixture.componentInstance.viewChild.maxEdgeZone).toBe(66);

                    fixture.componentInstance.drawerMiniWidth = 80;
                    fixture.detectChanges();
                    expect(fixture.componentInstance.viewChild.maxEdgeZone).toBe(fixture.componentInstance.drawerMiniWidth * 1.1);

                }).catch (reason => {
                    console.log(reason);
                    return Promise.reject(reason);
                });
         })));

        it('should update width from css or property',
           async(inject([TestComponentBuilder], (tcb: TestComponentBuilder) => {
              var template = `<ig-nav-drawer [miniWidth]="drawerMiniWidth" [width]="drawerWidth">
                                    <ig-drawer-content></ig-drawer-content>
                                    <ig-drawer-mini-content></ig-drawer-mini-content>
                            </ig-nav-drawer>`,
                resolver, result = new Promise<any>( resolve => {
                    resolver = (value?: any) => {
                        resolve(value);
                    };
                } );
                tcb.overrideTemplate(TestComponentDI, template)
                //.overrideDirective(TestComponentDI, Infragistics.NavigationDrawer, TestDrawer)
                .createAsync(TestComponentDI)
                .then((fixture) => {
                    fixture.detectChanges();
                    expect(fixture.componentInstance.viewChild.getExpectedWidth()).toBe(300);
                    expect(fixture.componentInstance.viewChild.getExpectedWidth(true)).toBe(60);

                    fixture.componentInstance.drawerMiniWidth = "80px";
                    fixture.componentInstance.drawerWidth = "250px";
                    fixture.detectChanges();
                    expect(fixture.componentInstance.viewChild.getExpectedWidth()).toBe(250);
                    expect(fixture.componentInstance.viewChild.getExpectedWidth(true)).toBe(80);

                    fixture.componentInstance.viewChild.open();
                    fixture.componentInstance.drawerWidth = "350px";
                    fixture.detectChanges();
                    window.requestAnimationFrame(() => {
                        expect(fixture.componentInstance.viewChild.drawer.style.width).toBe("350px");
                        resolver();
                    });

                }).catch (reason => {
                    console.log(reason);
                    return Promise.reject(reason);
                });
                return result;
         })));*/
    });
}

@Component({
    selector: 'test-cmp',
    template: '<div></div>', //"Component 'TestComponent' must have either 'template' or 'templateUrl' set."
    directives: [Infragistics.NavigationDrawer]
})
class TestComponent {
     @ViewChild(Infragistics.NavigationDrawer) public viewChild: Infragistics.NavigationDrawer;
}

@Component({
    selector: 'test-cmp',
    template: '<div></div>', //"Component 'TestComponent' must have either 'template' or 'templateUrl' set."
    providers: [Infragistics.NavigationService],
    directives: [Infragistics.NavigationDrawer]
})
class TestComponentDI {
     drawerMiniWidth: number;
     drawerWidth: number;
     @ViewChild(Infragistics.NavigationDrawer) public viewChild: Infragistics.NavigationDrawer;
}

class TestComponentPin extends TestComponentDI {
     pin: boolean = true;
     enableGestures: string = "";
}<|MERGE_RESOLUTION|>--- conflicted
+++ resolved
@@ -11,7 +11,7 @@
 
 export function main() {
     describe('Infragistics Angular2 Navigation Drawer', function() {
-        /*it('should initialize without DI service',
+        it('should initialize without DI service',
          async(inject([TestComponentBuilder], (tcb: TestComponentBuilder) => {
            var template = '<ig-nav-drawer></ig-nav-drawer>';
            return tcb.overrideTemplate(TestComponent, template)
@@ -218,21 +218,12 @@
                     fixture.detectChanges();
                     expect(fixture.componentInstance.viewChild.isOpen).toEqual(false);
                     //https://github.com/hammerjs/hammer.js/issues/779
-<<<<<<< HEAD
-                    
-                    //Simulator.gestures.swipe(fixture.debugElement.children[0].nativeElement, { duration: 300, deltaX: 400, deltaY: 0 }, function() {                        
-                    //     expect(fixture.componentInstance.viewChild.isOpen).toEqual(true);
-                    //     resolver();
-                    //});
-                    
-=======
 
                     /*Simulator.gestures.swipe(fixture.debugElement.children[0].nativeElement, { duration: 300, deltaX: 400, deltaY: 0 }, function() {
                          expect(fixture.componentInstance.viewChild.isOpen).toEqual(true);
                          resolver();
                     });*/
 
->>>>>>> 72a3ffbf
                     // can't get simulator to toggle the handlers
 
                     fixture.componentInstance.viewChild.swipe({ pointerType: "touch", deltaX: 20, center: { x: 80, y: 10 }, distance: 10 });
@@ -371,7 +362,7 @@
                     return Promise.reject(reason);
                 });
                 return result;
-         })));*/
+         })));
     });
 }
 
